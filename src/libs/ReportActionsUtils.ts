import fastMerge from 'expensify-common/lib/fastMerge';
import _ from 'lodash';
import lodashFindLast from 'lodash/findLast';
import type {OnyxCollection, OnyxEntry, OnyxUpdate} from 'react-native-onyx';
import Onyx from 'react-native-onyx';
import type {ValueOf} from 'type-fest';
import CONST from '@src/CONST';
import ONYXKEYS from '@src/ONYXKEYS';
import type {ActionName, ChangeLog, IOUMessage, OriginalMessageActionableMentionWhisper, OriginalMessageIOU, OriginalMessageReimbursementDequeued} from '@src/types/onyx/OriginalMessage';
import type Report from '@src/types/onyx/Report';
import type {Message, ReportActionBase, ReportActions} from '@src/types/onyx/ReportAction';
import type ReportAction from '@src/types/onyx/ReportAction';
import type {EmptyObject} from '@src/types/utils/EmptyObject';
import {isEmptyObject} from '@src/types/utils/EmptyObject';
import * as CollectionUtils from './CollectionUtils';
import * as Environment from './Environment/Environment';
import isReportMessageAttachment from './isReportMessageAttachment';
import * as Localize from './Localize';
import Log from './Log';
import type {MessageElementBase, MessageTextElement} from './MessageElement';
import * as PersonalDetailsUtils from './PersonalDetailsUtils';
import type {OptimisticIOUReportAction} from './ReportUtils';

type LastVisibleMessage = {
    lastMessageTranslationKey?: string;
    lastMessageText: string;
    lastMessageHtml?: string;
};

type MemberChangeMessageUserMentionElement = {
    readonly kind: 'userMention';
    readonly accountID: number;
} & MessageElementBase;

type MemberChangeMessageRoomReferenceElement = {
    readonly kind: 'roomReference';
    readonly roomName: string;
    readonly roomID: number;
} & MessageElementBase;

type MemberChangeMessageElement = MessageTextElement | MemberChangeMessageUserMentionElement | MemberChangeMessageRoomReferenceElement;

const policyChangeActionsSet = new Set<string>(Object.values(CONST.REPORT.ACTIONS.TYPE.POLICYCHANGELOG));

const allReports: OnyxCollection<Report> = {};
Onyx.connect({
    key: ONYXKEYS.COLLECTION.REPORT,
    callback: (report, key) => {
        if (!key || !report) {
            return;
        }

        const reportID = CollectionUtils.extractCollectionItemID(key);
        allReports[reportID] = report;
    },
});

const allReportActions: OnyxCollection<ReportActions> = {};
Onyx.connect({
    key: ONYXKEYS.COLLECTION.REPORT_ACTIONS,
    callback: (actions, key) => {
        if (!key || !actions) {
            return;
        }

        const reportID = CollectionUtils.extractCollectionItemID(key);
        allReportActions[reportID] = actions;
    },
});

let isNetworkOffline = false;
Onyx.connect({
    key: ONYXKEYS.NETWORK,
    callback: (val) => (isNetworkOffline = val?.isOffline ?? false),
});

let currentUserAccountID: number | undefined;
Onyx.connect({
    key: ONYXKEYS.SESSION,
    callback: (value) => {
        // When signed out, value is undefined
        if (!value) {
            return;
        }

        currentUserAccountID = value.accountID;
    },
});

let environmentURL: string;
Environment.getEnvironmentURL().then((url: string) => (environmentURL = url));

function isCreatedAction(reportAction: OnyxEntry<ReportAction>): boolean {
    return reportAction?.actionName === CONST.REPORT.ACTIONS.TYPE.CREATED;
}

<<<<<<< HEAD
function isDeletedAction(reportAction: OnyxEntry<ReportAction>): boolean {
=======
function isDeletedAction(reportAction: OnyxEntry<ReportAction | OptimisticIOUReportAction>): boolean {
    // A deleted comment has either an empty array or an object with html field with empty string as value
>>>>>>> 069efefa
    const message = reportAction?.message ?? [];

    // A legacy deleted comment has either an empty array or an object with html field with empty string as value
    const isLegacyDeletedComment = reportAction?.actionName === 'ADDCOMMENT' && (!message.length || !message[0]?.html);

    return message[0]?.isDeleted || isLegacyDeletedComment;
}

function isDeletedParentAction(reportAction: OnyxEntry<ReportAction>): boolean {
    return (reportAction?.message?.[0]?.isDeletedParentAction ?? false) && (reportAction?.childVisibleActionCount ?? 0) > 0;
}

function isReversedTransaction(reportAction: OnyxEntry<ReportAction | OptimisticIOUReportAction>) {
    return (reportAction?.message?.[0]?.isReversedTransaction ?? false) && ((reportAction as ReportAction)?.childVisibleActionCount ?? 0) > 0;
}

function isPendingRemove(reportAction: OnyxEntry<ReportAction> | EmptyObject): boolean {
    if (isEmptyObject(reportAction)) {
        return false;
    }
    return reportAction?.message?.[0]?.moderationDecision?.decision === CONST.MODERATION.MODERATOR_DECISION_PENDING_REMOVE;
}

function isMoneyRequestAction(reportAction: OnyxEntry<ReportAction>): reportAction is ReportAction & OriginalMessageIOU {
    return reportAction?.actionName === CONST.REPORT.ACTIONS.TYPE.IOU;
}

function isReportPreviewAction(reportAction: OnyxEntry<ReportAction>): boolean {
    return reportAction?.actionName === CONST.REPORT.ACTIONS.TYPE.REPORTPREVIEW;
}

function isModifiedExpenseAction(reportAction: OnyxEntry<ReportAction>): boolean {
    return reportAction?.actionName === CONST.REPORT.ACTIONS.TYPE.MODIFIEDEXPENSE;
}

function isWhisperAction(reportAction: OnyxEntry<ReportAction>): boolean {
    return (reportAction?.whisperedToAccountIDs ?? []).length > 0;
}

/**
 * Checks whether the report action is a whisper targeting someone other than the current user.
 */
function isWhisperActionTargetedToOthers(reportAction: OnyxEntry<ReportAction>): boolean {
    if (!isWhisperAction(reportAction)) {
        return false;
    }
    return !reportAction?.whisperedToAccountIDs?.includes(currentUserAccountID ?? 0);
}

function isReimbursementQueuedAction(reportAction: OnyxEntry<ReportAction>) {
    return reportAction?.actionName === CONST.REPORT.ACTIONS.TYPE.REIMBURSEMENTQUEUED;
}

function isMemberChangeAction(reportAction: OnyxEntry<ReportAction>) {
    return (
        reportAction?.actionName === CONST.REPORT.ACTIONS.TYPE.ROOMCHANGELOG.INVITE_TO_ROOM ||
        reportAction?.actionName === CONST.REPORT.ACTIONS.TYPE.ROOMCHANGELOG.REMOVE_FROM_ROOM ||
        reportAction?.actionName === CONST.REPORT.ACTIONS.TYPE.POLICYCHANGELOG.INVITE_TO_ROOM ||
        reportAction?.actionName === CONST.REPORT.ACTIONS.TYPE.POLICYCHANGELOG.REMOVE_FROM_ROOM
    );
}

function isInviteMemberAction(reportAction: OnyxEntry<ReportAction>) {
    return reportAction?.actionName === CONST.REPORT.ACTIONS.TYPE.ROOMCHANGELOG.INVITE_TO_ROOM || reportAction?.actionName === CONST.REPORT.ACTIONS.TYPE.POLICYCHANGELOG.INVITE_TO_ROOM;
}

function isReimbursementDeQueuedAction(reportAction: OnyxEntry<ReportAction>): reportAction is ReportActionBase & OriginalMessageReimbursementDequeued {
    return reportAction?.actionName === CONST.REPORT.ACTIONS.TYPE.REIMBURSEMENTDEQUEUED;
}

/**
 * Returns whether the comment is a thread parent message/the first message in a thread
 */
function isThreadParentMessage(reportAction: OnyxEntry<ReportAction>, reportID: string): boolean {
    const {childType, childVisibleActionCount = 0, childReportID} = reportAction ?? {};
    return childType === CONST.REPORT.TYPE.CHAT && (childVisibleActionCount > 0 || String(childReportID) === reportID);
}

/**
 * Returns the parentReportAction if the given report is a thread/task.
 *
 * @deprecated Use Onyx.connect() or withOnyx() instead
 */
function getParentReportAction(report: OnyxEntry<Report> | EmptyObject): ReportAction | Record<string, never> {
    if (!report?.parentReportID || !report.parentReportActionID) {
        return {};
    }
    return allReportActions?.[report.parentReportID]?.[report.parentReportActionID] ?? {};
}

/**
 * Determines if the given report action is sent money report action by checking for 'pay' type and presence of IOUDetails object.
 */
function isSentMoneyReportAction(reportAction: OnyxEntry<ReportAction | OptimisticIOUReportAction>): boolean {
    return (
        reportAction?.actionName === CONST.REPORT.ACTIONS.TYPE.IOU &&
        (reportAction?.originalMessage as IOUMessage)?.type === CONST.IOU.REPORT_ACTION_TYPE.PAY &&
        !!(reportAction?.originalMessage as IOUMessage)?.IOUDetails
    );
}

/**
 * Returns whether the thread is a transaction thread, which is any thread with IOU parent
 * report action from requesting money (type - create) or from sending money (type - pay with IOUDetails field)
 */
function isTransactionThread(parentReportAction: OnyxEntry<ReportAction>): boolean {
    return (
        parentReportAction?.actionName === CONST.REPORT.ACTIONS.TYPE.IOU &&
        (parentReportAction.originalMessage.type === CONST.IOU.REPORT_ACTION_TYPE.CREATE ||
            (parentReportAction.originalMessage.type === CONST.IOU.REPORT_ACTION_TYPE.PAY && !!parentReportAction.originalMessage.IOUDetails))
    );
}

/**
 * Sort an array of reportActions by their created timestamp first, and reportActionID second
 * This gives us a stable order even in the case of multiple reportActions created on the same millisecond
 *
 */
function getSortedReportActions(reportActions: ReportAction[] | null, shouldSortInDescendingOrder = false, shouldMarkTheFirstItemAsNewest = false): ReportAction[] {
    if (!Array.isArray(reportActions)) {
        throw new Error(`ReportActionsUtils.getSortedReportActions requires an array, received ${typeof reportActions}`);
    }

    const invertedMultiplier = shouldSortInDescendingOrder ? -1 : 1;

    const sortedActions = reportActions?.filter(Boolean).sort((first, second) => {
        // First sort by timestamp
        if (first.created !== second.created) {
            return (first.created < second.created ? -1 : 1) * invertedMultiplier;
        }

        // Then by action type, ensuring that `CREATED` actions always come first if they have the same timestamp as another action type
        if ((first.actionName === CONST.REPORT.ACTIONS.TYPE.CREATED || second.actionName === CONST.REPORT.ACTIONS.TYPE.CREATED) && first.actionName !== second.actionName) {
            return (first.actionName === CONST.REPORT.ACTIONS.TYPE.CREATED ? -1 : 1) * invertedMultiplier;
        }
        // Ensure that `REPORTPREVIEW` actions always come after if they have the same timestamp as another action type
        if ((first.actionName === CONST.REPORT.ACTIONS.TYPE.REPORTPREVIEW || second.actionName === CONST.REPORT.ACTIONS.TYPE.REPORTPREVIEW) && first.actionName !== second.actionName) {
            return (first.actionName === CONST.REPORT.ACTIONS.TYPE.REPORTPREVIEW ? 1 : -1) * invertedMultiplier;
        }

        // Then fallback on reportActionID as the final sorting criteria. It is a random number,
        // but using this will ensure that the order of reportActions with the same created time and action type
        // will be consistent across all users and devices
        return (first.reportActionID < second.reportActionID ? -1 : 1) * invertedMultiplier;
    });

    // If shouldMarkTheFirstItemAsNewest is true, label the first reportAction as isNewestReportAction
    if (shouldMarkTheFirstItemAsNewest && sortedActions?.length > 0) {
        sortedActions[0] = {
            ...sortedActions[0],
            isNewestReportAction: true,
        };
    }

    return sortedActions;
}

/**
 * Finds most recent IOU request action ID.
 */
function getMostRecentIOURequestActionID(reportActions: ReportAction[] | null): string | null {
    if (!Array.isArray(reportActions)) {
        return null;
    }
    const iouRequestTypes: Array<ValueOf<typeof CONST.IOU.REPORT_ACTION_TYPE>> = [CONST.IOU.REPORT_ACTION_TYPE.CREATE, CONST.IOU.REPORT_ACTION_TYPE.SPLIT];
    const iouRequestActions = reportActions?.filter((action) => action.actionName === CONST.REPORT.ACTIONS.TYPE.IOU && iouRequestTypes.includes(action.originalMessage.type)) ?? [];

    if (iouRequestActions.length === 0) {
        return null;
    }

    const sortedReportActions = getSortedReportActions(iouRequestActions);
    return sortedReportActions.at(-1)?.reportActionID ?? null;
}

/**
 * Returns array of links inside a given report action
 */
function extractLinksFromMessageHtml(reportAction: OnyxEntry<ReportAction>): string[] {
    const htmlContent = reportAction?.message?.[0]?.html;

    // Regex to get link in href prop inside of <a/> component
    const regex = /<a\s+(?:[^>]*?\s+)?href="([^"]*)"/gi;

    if (!htmlContent) {
        return [];
    }

    return [...htmlContent.matchAll(regex)].map((match) => match[1]);
}

/**
 * Returns the report action immediately before the specified index.
 * @param reportActions - all actions
 * @param actionIndex - index of the action
 */
function findPreviousAction(reportActions: ReportAction[] | null, actionIndex: number): OnyxEntry<ReportAction> {
    if (!reportActions) {
        return null;
    }

    for (let i = actionIndex + 1; i < reportActions.length; i++) {
        // Find the next non-pending deletion report action, as the pending delete action means that it is not displayed in the UI, but still is in the report actions list.
        // If we are offline, all actions are pending but shown in the UI, so we take the previous action, even if it is a delete.
        if (isNetworkOffline || reportActions[i].pendingAction !== CONST.RED_BRICK_ROAD_PENDING_ACTION.DELETE) {
            return reportActions[i];
        }
    }

    return null;
}

/**
 * Returns true when the report action immediately before the specified index is a comment made by the same actor who who is leaving a comment in the action at the specified index.
 * Also checks to ensure that the comment is not too old to be shown as a grouped comment.
 *
 * @param actionIndex - index of the comment item in state to check
 */
function isConsecutiveActionMadeByPreviousActor(reportActions: ReportAction[] | null, actionIndex: number): boolean {
    const previousAction = findPreviousAction(reportActions, actionIndex);
    const currentAction = reportActions?.[actionIndex];

    // It's OK for there to be no previous action, and in that case, false will be returned
    // so that the comment isn't grouped
    if (!currentAction || !previousAction) {
        return false;
    }

    // Comments are only grouped if they happen within 5 minutes of each other
    if (new Date(currentAction.created).getTime() - new Date(previousAction.created).getTime() > 300000) {
        return false;
    }

    // Do not group if previous action was a created action
    if (previousAction.actionName === CONST.REPORT.ACTIONS.TYPE.CREATED) {
        return false;
    }

    // Do not group if previous or current action was a renamed action
    if (previousAction.actionName === CONST.REPORT.ACTIONS.TYPE.RENAMED || currentAction.actionName === CONST.REPORT.ACTIONS.TYPE.RENAMED) {
        return false;
    }

    // Do not group if the delegate account ID is different
    if (previousAction.delegateAccountID !== currentAction.delegateAccountID) {
        return false;
    }

    // Do not group if one of previous / current action is report preview and another one is not report preview
    if ((isReportPreviewAction(previousAction) && !isReportPreviewAction(currentAction)) || (isReportPreviewAction(currentAction) && !isReportPreviewAction(previousAction))) {
        return false;
    }

    return currentAction.actorAccountID === previousAction.actorAccountID;
}

/**
 * Checks if a reportAction is deprecated.
 */
function isReportActionDeprecated(reportAction: OnyxEntry<ReportAction>, key: string | number): boolean {
    if (!reportAction) {
        return true;
    }

    // HACK ALERT: We're temporarily filtering out any reportActions keyed by sequenceNumber
    // to prevent bugs during the migration from sequenceNumber -> reportActionID
    if (String(reportAction.sequenceNumber) === key) {
        Log.info('Front-end filtered out reportAction keyed by sequenceNumber!', false, reportAction);
        return true;
    }

    return false;
}

const {POLICYCHANGELOG: policyChangelogTypes, ROOMCHANGELOG: roomChangeLogTypes, ...otherActionTypes} = CONST.REPORT.ACTIONS.TYPE;
const supportedActionTypes: ActionName[] = [...Object.values(otherActionTypes), ...Object.values(policyChangelogTypes), ...Object.values(roomChangeLogTypes)];

/**
 * Checks if a reportAction is fit for display, meaning that it's not deprecated, is of a valid
 * and supported type, it's not deleted and also not closed.
 */
function shouldReportActionBeVisible(reportAction: OnyxEntry<ReportAction>, key: string | number): boolean {
    if (!reportAction) {
        return false;
    }

    if (isReportActionDeprecated(reportAction, key)) {
        return false;
    }

    if (reportAction.actionName === CONST.REPORT.ACTIONS.TYPE.TASKEDITED) {
        return false;
    }

    // Filter out any unsupported reportAction types
    if (!supportedActionTypes.includes(reportAction.actionName)) {
        return false;
    }

    // Ignore closed action here since we're already displaying a footer that explains why the report was closed
    if (reportAction.actionName === CONST.REPORT.ACTIONS.TYPE.CLOSED) {
        return false;
    }

    // Ignore markedAsReimbursed action here since we're already display message that explains the request was paid
    // elsewhere in the IOU reportAction
    if (reportAction.actionName === CONST.REPORT.ACTIONS.TYPE.MARKEDREIMBURSED) {
        return false;
    }

    if (isWhisperActionTargetedToOthers(reportAction)) {
        return false;
    }

    if (isPendingRemove(reportAction) && !reportAction.childVisibleActionCount) {
        return false;
    }

    // All other actions are displayed except thread parents, deleted, or non-pending actions
    const isDeleted = isDeletedAction(reportAction);
    const isPending = !!reportAction.pendingAction;
    return !isDeleted || isPending || isDeletedParentAction(reportAction) || isReversedTransaction(reportAction);
}

/**
 * Checks if the new marker should be hidden for the report action.
 */
function shouldHideNewMarker(reportAction: OnyxEntry<ReportAction>): boolean {
    if (!reportAction) {
        return true;
    }
    return !isNetworkOffline && reportAction.pendingAction === CONST.RED_BRICK_ROAD_PENDING_ACTION.DELETE;
}

/**
 * Checks if a reportAction is fit for display as report last action, meaning that
 * it satisfies shouldReportActionBeVisible, it's not whisper action and not deleted.
 */
function shouldReportActionBeVisibleAsLastAction(reportAction: OnyxEntry<ReportAction>): boolean {
    if (!reportAction) {
        return false;
    }

    if (Object.keys(reportAction.errors ?? {}).length > 0) {
        return false;
    }

    // If a whisper action is the REPORTPREVIEW action, we are displaying it.
    // If the action's message text is empty and it is not a deleted parent with visible child actions, hide it. Else, consider the action to be displayable.
    return (
        shouldReportActionBeVisible(reportAction, reportAction.reportActionID) &&
        !(isWhisperAction(reportAction) && !isReportPreviewAction(reportAction) && !isMoneyRequestAction(reportAction)) &&
        !(isDeletedAction(reportAction) && !isDeletedParentAction(reportAction))
    );
}

/**
 * For policy change logs, report URLs are generated in the server,
 * which includes a baseURL placeholder that's replaced in the client.
 */
function replaceBaseURLInPolicyChangeLogAction(reportAction: ReportAction): ReportAction {
    if (!reportAction?.message || !policyChangeActionsSet.has(reportAction?.actionName)) {
        return reportAction;
    }

    const updatedReportAction = _.clone(reportAction);

    if (!updatedReportAction.message) {
        return updatedReportAction;
    }

    updatedReportAction.message[0].html = reportAction.message[0].html?.replace('%baseURL', environmentURL);

    return updatedReportAction;
}

function getLastVisibleAction(reportID: string, actionsToMerge: OnyxCollection<ReportAction> = {}): OnyxEntry<ReportAction> {
    const reportActions = Object.values(fastMerge(allReportActions?.[reportID] ?? {}, actionsToMerge ?? {}, true));
    const visibleReportActions = Object.values(reportActions ?? {}).filter((action): action is ReportAction => shouldReportActionBeVisibleAsLastAction(action));
    const sortedReportActions = getSortedReportActions(visibleReportActions, true);
    if (sortedReportActions.length === 0) {
        return null;
    }
    return sortedReportActions[0];
}

function getLastVisibleMessage(reportID: string, actionsToMerge: OnyxCollection<ReportAction> = {}): LastVisibleMessage {
    const lastVisibleAction = getLastVisibleAction(reportID, actionsToMerge);
    const message = lastVisibleAction?.message?.[0];

    if (message && isReportMessageAttachment(message)) {
        return {
            lastMessageTranslationKey: CONST.TRANSLATION_KEYS.ATTACHMENT,
            lastMessageText: CONST.ATTACHMENT_MESSAGE_TEXT,
            lastMessageHtml: CONST.TRANSLATION_KEYS.ATTACHMENT,
        };
    }

    if (isCreatedAction(lastVisibleAction)) {
        return {
            lastMessageText: '',
        };
    }

    let messageText = message?.text ?? '';
    if (messageText) {
        messageText = String(messageText).replace(CONST.REGEX.LINE_BREAK, ' ').substring(0, CONST.REPORT.LAST_MESSAGE_TEXT_MAX_LENGTH).trim();
    }
    return {
        lastMessageText: messageText,
    };
}

/**
 * A helper method to filter out report actions keyed by sequenceNumbers.
 */
function filterOutDeprecatedReportActions(reportActions: ReportActions | null): ReportAction[] {
    return Object.entries(reportActions ?? {})
        .filter(([key, reportAction]) => !isReportActionDeprecated(reportAction, key))
        .map((entry) => entry[1]);
}

/**
 * This method returns the report actions that are ready for display in the ReportActionsView.
 * The report actions need to be sorted by created timestamp first, and reportActionID second
 * to ensure they will always be displayed in the same order (in case multiple actions have the same timestamp).
 * This is all handled with getSortedReportActions() which is used by several other methods to keep the code DRY.
 */
function getSortedReportActionsForDisplay(reportActions: ReportActions | ReportAction[] | null, shouldMarkTheFirstItemAsNewest = false): ReportAction[] {
    const filteredReportActions = Object.entries(reportActions ?? {})
        .filter(([key, reportAction]) => shouldReportActionBeVisible(reportAction, key))
        .map((entry) => entry[1]);
    const baseURLAdjustedReportActions = filteredReportActions.map((reportAction) => replaceBaseURLInPolicyChangeLogAction(reportAction));
    return getSortedReportActions(baseURLAdjustedReportActions, true, shouldMarkTheFirstItemAsNewest);
}

/**
 * In some cases, there can be multiple closed report actions in a chat report.
 * This method returns the last closed report action so we can always show the correct archived report reason.
 * Additionally, archived #admins and #announce do not have the closed report action so we will return null if none is found.
 *
 */
function getLastClosedReportAction(reportActions: ReportActions | null): OnyxEntry<ReportAction> {
    // If closed report action is not present, return early
    if (!Object.values(reportActions ?? {}).some((action) => action.actionName === CONST.REPORT.ACTIONS.TYPE.CLOSED)) {
        return null;
    }

    const filteredReportActions = filterOutDeprecatedReportActions(reportActions);
    const sortedReportActions = getSortedReportActions(filteredReportActions);
    return lodashFindLast(sortedReportActions, (action) => action.actionName === CONST.REPORT.ACTIONS.TYPE.CLOSED) ?? null;
}

/**
 * The first visible action is the second last action in sortedReportActions which satisfy following conditions:
 * 1. That is not pending deletion as pending deletion actions are kept in sortedReportActions in memory.
 * 2. That has at least one visible child action.
 * 3. While offline all actions in `sortedReportActions` are visible.
 * 4. We will get the second last action from filtered actions because the last
 *    action is always the created action
 */
function getFirstVisibleReportActionID(sortedReportActions: ReportAction[] = [], isOffline = false): string {
    if (!Array.isArray(sortedReportActions)) {
        return '';
    }
    const sortedFilterReportActions = sortedReportActions.filter((action) => !isDeletedAction(action) || (action?.childVisibleActionCount ?? 0) > 0 || isOffline);
    return sortedFilterReportActions.length > 1 ? sortedFilterReportActions[sortedFilterReportActions.length - 2].reportActionID : '';
}

/**
 * @returns The latest report action in the `onyxData` or `null` if one couldn't be found
 */
function getLatestReportActionFromOnyxData(onyxData: OnyxUpdate[] | null): OnyxEntry<ReportAction> {
    const reportActionUpdate = onyxData?.find((onyxUpdate) => onyxUpdate.key.startsWith(ONYXKEYS.COLLECTION.REPORT_ACTIONS));

    if (!reportActionUpdate) {
        return null;
    }

    const reportActions = Object.values((reportActionUpdate.value as ReportActions) ?? {});
    const sortedReportActions = getSortedReportActions(reportActions);
    return sortedReportActions.at(-1) ?? null;
}

/**
 * Find the transaction associated with this reportAction, if one exists.
 */
function getLinkedTransactionID(reportID: string, reportActionID: string): string | null {
    const reportAction = allReportActions?.[reportID]?.[reportActionID];
    if (!reportAction || reportAction.actionName !== CONST.REPORT.ACTIONS.TYPE.IOU) {
        return null;
    }
    return reportAction.originalMessage.IOUTransactionID ?? null;
}

function getReportAction(reportID: string, reportActionID: string): OnyxEntry<ReportAction> {
    return allReportActions?.[reportID]?.[reportActionID] ?? null;
}

function getMostRecentReportActionLastModified(): string {
    // Start with the oldest date possible
    let mostRecentReportActionLastModified = new Date(0).toISOString();

    // Flatten all the actions
    // Loop over them all to find the one that is the most recent
    const flatReportActions = Object.values(allReportActions ?? {})
        .flatMap((actions) => (actions ? Object.values(actions) : []))
        .filter(Boolean);
    flatReportActions.forEach((action) => {
        // Pending actions should not be counted here as a user could create a comment or some other action while offline and the server might know about
        // messages they have not seen yet.
        if (action.pendingAction) {
            return;
        }

        const lastModified = action.lastModified ?? action.created;

        if (lastModified < mostRecentReportActionLastModified) {
            return;
        }

        mostRecentReportActionLastModified = lastModified;
    });

    // We might not have actions so we also look at the report objects to see if any have a lastVisibleActionLastModified that is more recent. We don't need to get
    // any reports that have been updated before either a recently updated report or reportAction as we should be up to date on these
    Object.values(allReports ?? {}).forEach((report) => {
        const reportLastVisibleActionLastModified = report?.lastVisibleActionLastModified ?? report?.lastVisibleActionCreated;
        if (!reportLastVisibleActionLastModified || reportLastVisibleActionLastModified < mostRecentReportActionLastModified) {
            return;
        }

        mostRecentReportActionLastModified = reportLastVisibleActionLastModified;
    });

    return mostRecentReportActionLastModified;
}

/**
 * @returns The report preview action or `null` if one couldn't be found
 */
function getReportPreviewAction(chatReportID: string, iouReportID: string): OnyxEntry<ReportAction> {
    return (
        Object.values(allReportActions?.[chatReportID] ?? {}).find(
            (reportAction) => reportAction && reportAction.actionName === CONST.REPORT.ACTIONS.TYPE.REPORTPREVIEW && reportAction.originalMessage.linkedReportID === iouReportID,
        ) ?? null
    );
}

/**
 * Get the iouReportID for a given report action.
 */
function getIOUReportIDFromReportActionPreview(reportAction: OnyxEntry<ReportAction>): string {
    return reportAction?.actionName === CONST.REPORT.ACTIONS.TYPE.REPORTPREVIEW ? reportAction.originalMessage.linkedReportID : '';
}

function isCreatedTaskReportAction(reportAction: OnyxEntry<ReportAction>): boolean {
    return reportAction?.actionName === CONST.REPORT.ACTIONS.TYPE.ADDCOMMENT && !!reportAction.originalMessage?.taskReportID;
}

/**
 * A helper method to identify if the message is deleted or not.
 */
function isMessageDeleted(reportAction: OnyxEntry<ReportAction>): boolean {
    return reportAction?.message?.[0]?.isDeletedParentAction ?? false;
}

/**
 * Returns the number of money requests associated with a report preview
 */
function getNumberOfMoneyRequests(reportPreviewAction: OnyxEntry<ReportAction>): number {
    return reportPreviewAction?.childMoneyRequestCount ?? 0;
}

function isSplitBillAction(reportAction: OnyxEntry<ReportAction>): boolean {
    return reportAction?.actionName === CONST.REPORT.ACTIONS.TYPE.IOU && reportAction.originalMessage.type === CONST.IOU.REPORT_ACTION_TYPE.SPLIT;
}

function isTaskAction(reportAction: OnyxEntry<ReportAction>): boolean {
    const reportActionName = reportAction?.actionName;
    return (
        reportActionName === CONST.REPORT.ACTIONS.TYPE.TASKCOMPLETED ||
        reportActionName === CONST.REPORT.ACTIONS.TYPE.TASKCANCELLED ||
        reportActionName === CONST.REPORT.ACTIONS.TYPE.TASKREOPENED
    );
}

/**
 * When we delete certain reports, we want to check whether there are any visible actions left to display.
 * If there are no visible actions left (including system messages), we can hide the report from view entirely
 */
function doesReportHaveVisibleActions(reportID: string, actionsToMerge: ReportActions = {}): boolean {
    const reportActions = Object.values(fastMerge(allReportActions?.[reportID] ?? {}, actionsToMerge, true));
    const visibleReportActions = Object.values(reportActions ?? {}).filter((action) => shouldReportActionBeVisibleAsLastAction(action));

    // Exclude the task system message and the created message
    const visibleReportActionsWithoutTaskSystemMessage = visibleReportActions.filter((action) => !isTaskAction(action) && !isCreatedAction(action));
    return visibleReportActionsWithoutTaskSystemMessage.length > 0;
}

function getAllReportActions(reportID: string): ReportActions {
    return allReportActions?.[reportID] ?? {};
}

/**
 * Check whether a report action is an attachment (a file, such as an image or a zip).
 *
 */
function isReportActionAttachment(reportAction: OnyxEntry<ReportAction>): boolean {
    const message = reportAction?.message?.[0];

    if (reportAction && ('isAttachment' in reportAction || 'attachmentInfo' in reportAction)) {
        return reportAction?.isAttachment ?? !!reportAction?.attachmentInfo ?? false;
    }

    if (message) {
        return isReportMessageAttachment(message);
    }

    return false;
}

// eslint-disable-next-line rulesdir/no-negated-variables
function isNotifiableReportAction(reportAction: OnyxEntry<ReportAction>): boolean {
    if (!reportAction) {
        return false;
    }

    const actions: ActionName[] = [CONST.REPORT.ACTIONS.TYPE.ADDCOMMENT, CONST.REPORT.ACTIONS.TYPE.IOU, CONST.REPORT.ACTIONS.TYPE.MODIFIEDEXPENSE];

    return actions.includes(reportAction.actionName);
}

function getMemberChangeMessageElements(reportAction: OnyxEntry<ReportAction>): readonly MemberChangeMessageElement[] {
    const isInviteAction = isInviteMemberAction(reportAction);

    // Currently, we only render messages when members are invited
    const verb = isInviteAction ? Localize.translateLocal('workspace.invite.invited') : Localize.translateLocal('workspace.invite.removed');

    const originalMessage = reportAction?.originalMessage as ChangeLog;
    const targetAccountIDs: number[] = originalMessage?.targetAccountIDs ?? [];
    const personalDetails = PersonalDetailsUtils.getPersonalDetailsByIDs(targetAccountIDs, 0);

    const mentionElements = targetAccountIDs.map((accountID): MemberChangeMessageUserMentionElement => {
        const personalDetail = personalDetails.find((personal) => personal.accountID === accountID);
        const handleText = PersonalDetailsUtils.getEffectiveDisplayName(personalDetail) ?? Localize.translateLocal('common.hidden');

        return {
            kind: 'userMention',
            content: `@${handleText}`,
            accountID,
        };
    });

    const buildRoomElements = (): readonly MemberChangeMessageElement[] => {
        const roomName = originalMessage?.roomName;

        if (roomName) {
            const preposition = isInviteAction ? ` ${Localize.translateLocal('workspace.invite.to')} ` : ` ${Localize.translateLocal('workspace.invite.from')} `;

            if (originalMessage.reportID) {
                return [
                    {
                        kind: 'text',
                        content: preposition,
                    },
                    {
                        kind: 'roomReference',
                        roomName,
                        roomID: originalMessage.reportID,
                        content: roomName,
                    },
                ];
            }
        }

        return [];
    };

    return [
        {
            kind: 'text',
            content: `${verb} `,
        },
        ...Localize.formatMessageElementList(mentionElements),
        ...buildRoomElements(),
    ];
}

function getMemberChangeMessageFragment(reportAction: OnyxEntry<ReportAction>): Message {
    const messageElements: readonly MemberChangeMessageElement[] = getMemberChangeMessageElements(reportAction);
    const html = messageElements
        .map((messageElement) => {
            switch (messageElement.kind) {
                case 'userMention':
                    return `<mention-user accountID=${messageElement.accountID}>${messageElement.content}</mention-user>`;
                case 'roomReference':
                    return `<a href="${environmentURL}/r/${messageElement.roomID}" target="_blank">${messageElement.roomName}</a>`;
                default:
                    return messageElement.content;
            }
        })
        .join('');

    return {
        html: `<muted-text>${html}</muted-text>`,
        text: reportAction?.message ? reportAction?.message[0].text : '',
        type: CONST.REPORT.MESSAGE.TYPE.COMMENT,
    };
}

function getMemberChangeMessagePlainText(reportAction: OnyxEntry<ReportAction>): string {
    const messageElements = getMemberChangeMessageElements(reportAction);
    return messageElements.map((element) => element.content).join('');
}

/**
 * Helper method to determine if the provided accountID has made a request on the specified report.
 *
 * @param reportID
 * @param currentAccountID
 * @returns
 */
function hasRequestFromCurrentAccount(reportID: string, currentAccountID: number): boolean {
    if (!reportID) {
        return false;
    }

    const reportActions = Object.values(getAllReportActions(reportID));
    if (reportActions.length === 0) {
        return false;
    }

    return reportActions.some((action) => action.actionName === CONST.REPORT.ACTIONS.TYPE.IOU && action.actorAccountID === currentAccountID);
}

/**
 * Checks if a given report action corresponds to an actionable mention whisper.
 * @param reportAction
 */
function isActionableMentionWhisper(reportAction: OnyxEntry<ReportAction>): boolean {
    return reportAction?.actionName === CONST.REPORT.ACTIONS.TYPE.ACTIONABLEMENTIONWHISPER;
}

/**
 * Constructs a message for an actionable mention whisper report action.
 * @param reportAction
 * @returns the actionable mention whisper message.
 */
function getActionableMentionWhisperMessage(reportAction: OnyxEntry<ReportAction>): string {
    const originalMessage = reportAction?.originalMessage as OriginalMessageActionableMentionWhisper['originalMessage'];
    const targetAccountIDs: number[] = originalMessage?.inviteeAccountIDs ?? [];
    const personalDetails = PersonalDetailsUtils.getPersonalDetailsByIDs(targetAccountIDs, 0);
    const mentionElements = targetAccountIDs.map((accountID): string => {
        const personalDetail = personalDetails.find((personal) => personal.accountID === accountID);
        const displayName = PersonalDetailsUtils.getEffectiveDisplayName(personalDetail);
        const handleText = _.isEmpty(displayName) ? Localize.translateLocal('common.hidden') : displayName;
        return `<mention-user accountID=${accountID}>@${handleText}</mention-user>`;
    });
    const preMentionsText = 'Heads up, ';
    const mentions = mentionElements.join(', ').replace(/, ([^,]*)$/, ' and $1');
    const postMentionsText = ` ${mentionElements.length > 1 ? "aren't members" : "isn't a member"} of this room.`;

    return `${preMentionsText}${mentions}${postMentionsText}`;
}

/**
 * @private
 */
function isReportActionUnread(reportAction: OnyxEntry<ReportAction>, lastReadTime: string) {
    if (!lastReadTime) {
        return !isCreatedAction(reportAction);
    }

    return Boolean(reportAction && lastReadTime && reportAction.created && lastReadTime < reportAction.created);
}

/**
 * Check whether the current report action of the report is unread or not
 *
 */
function isCurrentActionUnread(report: Report | EmptyObject, reportAction: ReportAction): boolean {
    const lastReadTime = report.lastReadTime ?? '';
    const sortedReportActions = getSortedReportActions(Object.values(getAllReportActions(report.reportID)));
    const currentActionIndex = sortedReportActions.findIndex((action) => action.reportActionID === reportAction.reportActionID);
    if (currentActionIndex === -1) {
        return false;
    }
    const prevReportAction = sortedReportActions[currentActionIndex - 1];
    return isReportActionUnread(reportAction, lastReadTime) && (!prevReportAction || !isReportActionUnread(prevReportAction, lastReadTime));
}

export {
    extractLinksFromMessageHtml,
    getAllReportActions,
    getIOUReportIDFromReportActionPreview,
    getLastClosedReportAction,
    getLastVisibleAction,
    getLastVisibleMessage,
    getLatestReportActionFromOnyxData,
    getLinkedTransactionID,
    getMostRecentIOURequestActionID,
    getMostRecentReportActionLastModified,
    getNumberOfMoneyRequests,
    getParentReportAction,
    getReportAction,
    getReportPreviewAction,
    getSortedReportActions,
    getSortedReportActionsForDisplay,
    isConsecutiveActionMadeByPreviousActor,
    isCreatedAction,
    isCreatedTaskReportAction,
    isDeletedAction,
    isDeletedParentAction,
    isMessageDeleted,
    isModifiedExpenseAction,
    isMoneyRequestAction,
    isNotifiableReportAction,
    isPendingRemove,
    isReversedTransaction,
    isReportActionAttachment,
    isReportActionDeprecated,
    isReportPreviewAction,
    isSentMoneyReportAction,
    isSplitBillAction,
    isTaskAction,
    doesReportHaveVisibleActions,
    isThreadParentMessage,
    isTransactionThread,
    isWhisperAction,
    isWhisperActionTargetedToOthers,
    isReimbursementQueuedAction,
    shouldReportActionBeVisible,
    shouldHideNewMarker,
    shouldReportActionBeVisibleAsLastAction,
    hasRequestFromCurrentAccount,
    getFirstVisibleReportActionID,
    isMemberChangeAction,
    getMemberChangeMessageFragment,
    getMemberChangeMessagePlainText,
    isReimbursementDeQueuedAction,
    isActionableMentionWhisper,
    getActionableMentionWhisperMessage,
    isCurrentActionUnread,
};

export type {LastVisibleMessage};<|MERGE_RESOLUTION|>--- conflicted
+++ resolved
@@ -94,18 +94,14 @@
     return reportAction?.actionName === CONST.REPORT.ACTIONS.TYPE.CREATED;
 }
 
-<<<<<<< HEAD
-function isDeletedAction(reportAction: OnyxEntry<ReportAction>): boolean {
-=======
 function isDeletedAction(reportAction: OnyxEntry<ReportAction | OptimisticIOUReportAction>): boolean {
     // A deleted comment has either an empty array or an object with html field with empty string as value
->>>>>>> 069efefa
     const message = reportAction?.message ?? [];
 
     // A legacy deleted comment has either an empty array or an object with html field with empty string as value
     const isLegacyDeletedComment = reportAction?.actionName === 'ADDCOMMENT' && (!message.length || !message[0]?.html);
 
-    return message[0]?.isDeleted || isLegacyDeletedComment;
+    return message[0]?.isDeleted ?? isLegacyDeletedComment;
 }
 
 function isDeletedParentAction(reportAction: OnyxEntry<ReportAction>): boolean {

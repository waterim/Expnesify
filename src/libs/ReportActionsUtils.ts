--- conflicted
+++ resolved
@@ -469,14 +469,10 @@
  * 4. We will get the second last action from filtered actions because the last
  *    action is always the created action
  */
-<<<<<<< HEAD
 function getFirstVisibleReportActionID(sortedReportActions: ReportAction[] = [], isOffline = false): string {
-=======
-function getFirstVisibleReportActionID(sortedReportActions: ReportAction[], isOffline: boolean): string {
     if (!Array.isArray(sortedReportActions)) {
         return '';
     }
->>>>>>> 4df083c1
     const sortedFilterReportActions = sortedReportActions.filter((action) => !isDeletedAction(action) || (action?.childVisibleActionCount ?? 0) > 0 || isOffline);
     return sortedFilterReportActions.length > 1 ? sortedFilterReportActions[sortedFilterReportActions.length - 2].reportActionID : '';
 }

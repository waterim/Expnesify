import {ExpensiMark, fastMerge} from 'expensify-common';
import _ from 'lodash';
import lodashFindLast from 'lodash/findLast';
import type {OnyxCollection, OnyxCollectionInputValue, OnyxEntry, OnyxUpdate} from 'react-native-onyx';
import Onyx from 'react-native-onyx';
import type {ValueOf} from 'type-fest';
import CONST from '@src/CONST';
import type {TranslationPaths} from '@src/languages/types';
import ONYXKEYS from '@src/ONYXKEYS';
import type {OnyxInputOrEntry} from '@src/types/onyx';
import type {JoinWorkspaceResolution} from '@src/types/onyx/OriginalMessage';
import type Report from '@src/types/onyx/Report';
import type {Message, OriginalMessage, ReportActions} from '@src/types/onyx/ReportAction';
import type ReportAction from '@src/types/onyx/ReportAction';
<<<<<<< HEAD
=======
import type ReportActionName from '@src/types/onyx/ReportActionName';
import type {EmptyObject} from '@src/types/utils/EmptyObject';
>>>>>>> 0150459d
import {isEmptyObject} from '@src/types/utils/EmptyObject';
import DateUtils from './DateUtils';
import * as Environment from './Environment/Environment';
import isReportMessageAttachment from './isReportMessageAttachment';
import * as Localize from './Localize';
import Log from './Log';
import type {MessageElementBase, MessageTextElement} from './MessageElement';
import * as PersonalDetailsUtils from './PersonalDetailsUtils';
import type {OptimisticIOUReportAction, PartialReportAction} from './ReportUtils';
import StringUtils from './StringUtils';
import * as TransactionUtils from './TransactionUtils';

type LastVisibleMessage = {
    lastMessageTranslationKey?: string;
    lastMessageText: string;
    lastMessageHtml?: string;
};

type MemberChangeMessageUserMentionElement = {
    readonly kind: 'userMention';
    readonly accountID: number;
} & MessageElementBase;

type MemberChangeMessageRoomReferenceElement = {
    readonly kind: 'roomReference';
    readonly roomName: string;
    readonly roomID: number;
} & MessageElementBase;

type MemberChangeMessageElement = MessageTextElement | MemberChangeMessageUserMentionElement | MemberChangeMessageRoomReferenceElement;

let allReports: OnyxCollection<Report> = {};
Onyx.connect({
    key: ONYXKEYS.COLLECTION.REPORT,
    waitForCollectionCallback: true,
    callback: (reports) => {
        allReports = reports;
    },
});

let allReportActions: OnyxCollection<ReportActions>;
Onyx.connect({
    key: ONYXKEYS.COLLECTION.REPORT_ACTIONS,
    waitForCollectionCallback: true,
    callback: (actions) => {
        if (!actions) {
            return;
        }

        allReportActions = actions;
    },
});

let isNetworkOffline = false;
Onyx.connect({
    key: ONYXKEYS.NETWORK,
    callback: (val) => (isNetworkOffline = val?.isOffline ?? false),
});

let currentUserAccountID: number | undefined;
Onyx.connect({
    key: ONYXKEYS.SESSION,
    callback: (value) => {
        // When signed out, value is undefined
        if (!value) {
            return;
        }

        currentUserAccountID = value.accountID;
    },
});

let environmentURL: string;
Environment.getEnvironmentURL().then((url: string) => (environmentURL = url));

function isCreatedAction(reportAction: OnyxInputOrEntry<ReportAction>): boolean {
    return reportAction?.actionName === CONST.REPORT.ACTIONS.TYPE.CREATED;
}

function isDeletedAction(reportAction: OnyxInputOrEntry<ReportAction | OptimisticIOUReportAction>): boolean {
    const message = reportAction?.message ?? [];

    if (!Array.isArray(message)) {
        return message?.html === '' ?? message?.deleted;
    }

    // A legacy deleted comment has either an empty array or an object with html field with empty string as value
    const isLegacyDeletedComment = message.length === 0 || message[0]?.html === '';

    return isLegacyDeletedComment || !!message[0]?.deleted;
}

function getReportActionMessage(reportAction: PartialReportAction) {
    if (Array.isArray(reportAction?.message)) {
        return reportAction?.message?.[0];
    }
    return reportAction?.message;
}

function isDeletedParentAction(reportAction: OnyxInputOrEntry<ReportAction>): boolean {
    return (getReportActionMessage(reportAction)?.isDeletedParentAction ?? false) && (reportAction?.childVisibleActionCount ?? 0) > 0;
}

function isReversedTransaction(reportAction: OnyxInputOrEntry<ReportAction | OptimisticIOUReportAction>) {
    return (getReportActionMessage(reportAction)?.isReversedTransaction ?? false) && ((reportAction as ReportAction)?.childVisibleActionCount ?? 0) > 0;
}

function isPendingRemove(reportAction: OnyxInputOrEntry<ReportAction>): boolean {
    if (isEmptyObject(reportAction)) {
        return false;
    }
    return getReportActionMessage(reportAction)?.moderationDecision?.decision === CONST.MODERATION.MODERATOR_DECISION_PENDING_REMOVE;
}

function isMoneyRequestAction(reportAction: OnyxInputOrEntry<ReportAction>): reportAction is ReportAction<typeof CONST.REPORT.ACTIONS.TYPE.IOU> {
    return isActionOfType(reportAction, CONST.REPORT.ACTIONS.TYPE.IOU);
}

function isReportPreviewAction(reportAction: OnyxInputOrEntry<ReportAction>): reportAction is ReportAction<typeof CONST.REPORT.ACTIONS.TYPE.REPORT_PREVIEW> {
    return isActionOfType(reportAction, CONST.REPORT.ACTIONS.TYPE.REPORT_PREVIEW);
}

function isSubmittedAction(reportAction: OnyxInputOrEntry<ReportAction>): reportAction is ReportAction<typeof CONST.REPORT.ACTIONS.TYPE.SUBMITTED> {
    return isActionOfType(reportAction, CONST.REPORT.ACTIONS.TYPE.SUBMITTED);
}

function isModifiedExpenseAction(reportAction: OnyxInputOrEntry<ReportAction>): reportAction is ReportAction<typeof CONST.REPORT.ACTIONS.TYPE.MODIFIED_EXPENSE> {
    return isActionOfType(reportAction, CONST.REPORT.ACTIONS.TYPE.MODIFIED_EXPENSE);
}

function isPolicyChangeLogAction(reportAction: OnyxInputOrEntry<ReportAction>): reportAction is ReportAction<ValueOf<typeof CONST.REPORT.ACTIONS.TYPE.POLICY_CHANGE_LOG>> {
    return isActionOfType(reportAction, ...Object.values(CONST.REPORT.ACTIONS.TYPE.POLICY_CHANGE_LOG));
}

function isChronosOOOListAction(reportAction: OnyxInputOrEntry<ReportAction>): reportAction is ReportAction<typeof CONST.REPORT.ACTIONS.TYPE.CHRONOS_OOO_LIST> {
    return isActionOfType(reportAction, CONST.REPORT.ACTIONS.TYPE.CHRONOS_OOO_LIST);
}

function isAddCommentAction(reportAction: OnyxInputOrEntry<ReportAction>): reportAction is ReportAction<typeof CONST.REPORT.ACTIONS.TYPE.ADD_COMMENT> {
    return isActionOfType(reportAction, CONST.REPORT.ACTIONS.TYPE.ADD_COMMENT);
}

function isCreatedTaskReportAction(reportAction: OnyxInputOrEntry<ReportAction>): reportAction is ReportAction<typeof CONST.REPORT.ACTIONS.TYPE.ADD_COMMENT> {
    return isActionOfType(reportAction, CONST.REPORT.ACTIONS.TYPE.ADD_COMMENT) && !!getOriginalMessage(reportAction)?.taskReportID;
}

<<<<<<< HEAD
function isModifiedExpenseAction(reportAction: OnyxInputOrEntry<ReportAction>): boolean {
    return reportAction?.actionName === CONST.REPORT.ACTIONS.TYPE.MODIFIED_EXPENSE;
=======
function isTripPreview(reportAction: OnyxInputOrEntry<ReportAction>): reportAction is ReportAction<typeof CONST.REPORT.ACTIONS.TYPE.TRIPPREVIEW> {
    return isActionOfType(reportAction, CONST.REPORT.ACTIONS.TYPE.TRIPPREVIEW);
}

function isActionOfType<T extends ReportActionName[]>(
    action: OnyxInputOrEntry<ReportAction>,
    ...actionNames: T
): action is {
    [K in keyof T]: ReportAction<T[K]>;
}[number] {
    return actionNames.includes(action?.actionName as T[number]);
}

function getOriginalMessage<T extends ReportActionName>(reportAction: OnyxInputOrEntry<ReportAction<T>>): OriginalMessage<T> | undefined {
    if (!Array.isArray(reportAction?.message)) {
        return reportAction?.message ?? reportAction?.originalMessage;
    }
    return reportAction.originalMessage;
>>>>>>> 0150459d
}

/**
 * We are in the process of deprecating reportAction.originalMessage and will be setting the db version of "message" to reportAction.message in the future see: https://github.com/Expensify/App/issues/39797
 * In the interim, we must check to see if we have an object or array for the reportAction.message, if we have an array we will use the originalMessage as this means we have not yet migrated.
 */
function getWhisperedTo(reportAction: OnyxInputOrEntry<ReportAction>): number[] {
<<<<<<< HEAD
    const originalMessage = reportAction?.originalMessage;
=======
    if (!reportAction) {
        return [];
    }
    const originalMessage = getOriginalMessage(reportAction);
>>>>>>> 0150459d
    const message = reportAction?.message;

    if (!(originalMessage && 'whisperedTo' in originalMessage) && !(message && 'whisperedTo' in message)) {
        return [];
    }

    if (!Array.isArray(message) && typeof message === 'object' && 'whisperedTo' in message) {
        return message?.whisperedTo ?? [];
    }

    if (originalMessage && 'whisperedTo' in originalMessage) {
        return originalMessage?.whisperedTo ?? [];
    }

    return [];
}

function isWhisperAction(reportAction: OnyxInputOrEntry<ReportAction>): boolean {
    return getWhisperedTo(reportAction).length > 0;
}

/**
 * Checks whether the report action is a whisper targeting someone other than the current user.
 */
function isWhisperActionTargetedToOthers(reportAction: OnyxInputOrEntry<ReportAction>): boolean {
    if (!isWhisperAction(reportAction)) {
        return false;
    }
    return !getWhisperedTo(reportAction).includes(currentUserAccountID ?? -1);
}

function isReimbursementQueuedAction(reportAction: OnyxInputOrEntry<ReportAction>): reportAction is ReportAction<typeof CONST.REPORT.ACTIONS.TYPE.REIMBURSEMENT_QUEUED> {
    return isActionOfType(reportAction, CONST.REPORT.ACTIONS.TYPE.REIMBURSEMENT_QUEUED);
}

function isMemberChangeAction(
    reportAction: OnyxInputOrEntry<ReportAction>,
): reportAction is ReportAction<ValueOf<typeof CONST.REPORT.ACTIONS.TYPE.ROOM_CHANGE_LOG | typeof CONST.REPORT.ACTIONS.TYPE.POLICY_CHANGE_LOG>> {
    return isActionOfType(
        reportAction,
        CONST.REPORT.ACTIONS.TYPE.ROOM_CHANGE_LOG.INVITE_TO_ROOM,
        CONST.REPORT.ACTIONS.TYPE.ROOM_CHANGE_LOG.REMOVE_FROM_ROOM,
        CONST.REPORT.ACTIONS.TYPE.POLICY_CHANGE_LOG.INVITE_TO_ROOM,
        CONST.REPORT.ACTIONS.TYPE.POLICY_CHANGE_LOG.REMOVE_FROM_ROOM,
        CONST.REPORT.ACTIONS.TYPE.POLICY_CHANGE_LOG.LEAVE_POLICY,
    );
}

function isInviteMemberAction(
    reportAction: OnyxEntry<ReportAction>,
): reportAction is ReportAction<typeof CONST.REPORT.ACTIONS.TYPE.ROOM_CHANGE_LOG.INVITE_TO_ROOM | typeof CONST.REPORT.ACTIONS.TYPE.POLICY_CHANGE_LOG.INVITE_TO_ROOM> {
    return isActionOfType(reportAction, CONST.REPORT.ACTIONS.TYPE.ROOM_CHANGE_LOG.INVITE_TO_ROOM, CONST.REPORT.ACTIONS.TYPE.POLICY_CHANGE_LOG.INVITE_TO_ROOM);
}

function isLeavePolicyAction(reportAction: OnyxEntry<ReportAction>): reportAction is ReportAction<typeof CONST.REPORT.ACTIONS.TYPE.POLICY_CHANGE_LOG.LEAVE_POLICY> {
    return isActionOfType(reportAction, CONST.REPORT.ACTIONS.TYPE.POLICY_CHANGE_LOG.LEAVE_POLICY);
}

function isReimbursementDeQueuedAction(reportAction: OnyxEntry<ReportAction>): reportAction is ReportAction<typeof CONST.REPORT.ACTIONS.TYPE.REIMBURSEMENT_DEQUEUED> {
    return isActionOfType(reportAction, CONST.REPORT.ACTIONS.TYPE.REIMBURSEMENT_DEQUEUED);
}

function isClosedAction(reportAction: OnyxEntry<ReportAction>): reportAction is ReportAction<typeof CONST.REPORT.ACTIONS.TYPE.CLOSED> {
    return isActionOfType(reportAction, CONST.REPORT.ACTIONS.TYPE.CLOSED);
}

function isRenamedAction(reportAction: OnyxEntry<ReportAction>): reportAction is ReportAction<typeof CONST.REPORT.ACTIONS.TYPE.RENAMED> {
    return isActionOfType(reportAction, CONST.REPORT.ACTIONS.TYPE.RENAMED);
}

function isRoomChangeLogAction(reportAction: OnyxEntry<ReportAction>): reportAction is ReportAction<ValueOf<typeof CONST.REPORT.ACTIONS.TYPE.ROOM_CHANGE_LOG>> {
    return isActionOfType(reportAction, ...Object.values(CONST.REPORT.ACTIONS.TYPE.ROOM_CHANGE_LOG));
}

/**
 * Returns whether the comment is a thread parent message/the first message in a thread
 */
function isThreadParentMessage(reportAction: OnyxEntry<ReportAction>, reportID: string): boolean {
    const {childType, childVisibleActionCount = 0, childReportID} = reportAction ?? {};
    return childType === CONST.REPORT.TYPE.CHAT && (childVisibleActionCount > 0 || String(childReportID) === reportID);
}

/**
 * Returns the parentReportAction if the given report is a thread/task.
 *
 * @deprecated Use Onyx.connect() or withOnyx() instead
 */
function getParentReportAction(report: OnyxInputOrEntry<Report>): OnyxEntry<ReportAction> {
    if (!report?.parentReportID || !report.parentReportActionID) {
        return undefined;
    }
    return allReportActions?.[`${ONYXKEYS.COLLECTION.REPORT_ACTIONS}${report.parentReportID}`]?.[report.parentReportActionID];
}

/**
 * Determines if the given report action is sent money report action by checking for 'pay' type and presence of IOUDetails object.
 */
function isSentMoneyReportAction(reportAction: OnyxEntry<ReportAction | OptimisticIOUReportAction>): boolean {
    return (
        isActionOfType(reportAction, CONST.REPORT.ACTIONS.TYPE.IOU) &&
        getOriginalMessage(reportAction)?.type === CONST.IOU.REPORT_ACTION_TYPE.PAY &&
        !!getOriginalMessage(reportAction)?.IOUDetails
    );
}

/**
 * Returns whether the thread is a transaction thread, which is any thread with IOU parent
 * report action from requesting money (type - create) or from sending money (type - pay with IOUDetails field)
 */
<<<<<<< HEAD
function isTransactionThread(parentReportAction: OnyxInputOrEntry<ReportAction>): boolean {
=======
function isTransactionThread(parentReportAction: OnyxInputOrEntry<ReportAction> | EmptyObject): boolean {
    if (isEmptyObject(parentReportAction) || !isMoneyRequestAction(parentReportAction)) {
        return false;
    }
    const originalMessage = getOriginalMessage(parentReportAction);
>>>>>>> 0150459d
    return (
        originalMessage?.type === CONST.IOU.REPORT_ACTION_TYPE.CREATE ||
        originalMessage?.type === CONST.IOU.REPORT_ACTION_TYPE.TRACK ||
        (originalMessage?.type === CONST.IOU.REPORT_ACTION_TYPE.PAY && !!originalMessage?.IOUDetails)
    );
}

/**
 * Sort an array of reportActions by their created timestamp first, and reportActionID second
 * This gives us a stable order even in the case of multiple reportActions created on the same millisecond
 *
 */
function getSortedReportActions(reportActions: ReportAction[] | null, shouldSortInDescendingOrder = false): ReportAction[] {
    if (!Array.isArray(reportActions)) {
        throw new Error(`ReportActionsUtils.getSortedReportActions requires an array, received ${typeof reportActions}`);
    }

    const invertedMultiplier = shouldSortInDescendingOrder ? -1 : 1;

    const sortedActions = reportActions?.filter(Boolean).sort((first, second) => {
        // First sort by timestamp
        if (first.created !== second.created) {
            return (first.created < second.created ? -1 : 1) * invertedMultiplier;
        }

        // Then by action type, ensuring that `CREATED` actions always come first if they have the same timestamp as another action type
        if ((first.actionName === CONST.REPORT.ACTIONS.TYPE.CREATED || second.actionName === CONST.REPORT.ACTIONS.TYPE.CREATED) && first.actionName !== second.actionName) {
            return (first.actionName === CONST.REPORT.ACTIONS.TYPE.CREATED ? -1 : 1) * invertedMultiplier;
        }
        // Ensure that `REPORT_PREVIEW` actions always come after if they have the same timestamp as another action type
        if ((first.actionName === CONST.REPORT.ACTIONS.TYPE.REPORT_PREVIEW || second.actionName === CONST.REPORT.ACTIONS.TYPE.REPORT_PREVIEW) && first.actionName !== second.actionName) {
            return (first.actionName === CONST.REPORT.ACTIONS.TYPE.REPORT_PREVIEW ? 1 : -1) * invertedMultiplier;
        }

        // Then fallback on reportActionID as the final sorting criteria. It is a random number,
        // but using this will ensure that the order of reportActions with the same created time and action type
        // will be consistent across all users and devices
        return (first.reportActionID < second.reportActionID ? -1 : 1) * invertedMultiplier;
    });

    return sortedActions;
}

function isOptimisticAction(reportAction: ReportAction) {
    return (
        !!reportAction.isOptimisticAction ||
        reportAction.pendingAction === CONST.RED_BRICK_ROAD_PENDING_ACTION.ADD ||
        reportAction.pendingAction === CONST.RED_BRICK_ROAD_PENDING_ACTION.DELETE
    );
}

function shouldIgnoreGap(currentReportAction: ReportAction | undefined, nextReportAction: ReportAction | undefined) {
    if (!currentReportAction || !nextReportAction) {
        return false;
    }
    return (
        isOptimisticAction(currentReportAction) ||
        isOptimisticAction(nextReportAction) ||
        !!getWhisperedTo(currentReportAction).length ||
        !!getWhisperedTo(nextReportAction).length ||
        currentReportAction.actionName === CONST.REPORT.ACTIONS.TYPE.ROOM_CHANGE_LOG.INVITE_TO_ROOM ||
        nextReportAction.actionName === CONST.REPORT.ACTIONS.TYPE.CREATED ||
        nextReportAction.actionName === CONST.REPORT.ACTIONS.TYPE.CLOSED
    );
}

/**
 * Returns a sorted and filtered list of report actions from a report and it's associated child
 * transaction thread report in order to correctly display reportActions from both reports in the one-transaction report view.
 */
function getCombinedReportActions(reportActions: ReportAction[], transactionThreadReportActions: ReportAction[], reportID?: string): ReportAction[] {
    if (isEmptyObject(transactionThreadReportActions)) {
        return reportActions;
    }

    // Filter out the created action from the transaction thread report actions, since we already have the parent report's created action in `reportActions`
    const filteredTransactionThreadReportActions = transactionThreadReportActions?.filter((action) => action.actionName !== CONST.REPORT.ACTIONS.TYPE.CREATED);

    const report = allReports?.[`${ONYXKEYS.COLLECTION.REPORT}${reportID}`];
    const isSelfDM = report?.chatType === CONST.REPORT.CHAT_TYPE.SELF_DM;
    // Filter out request and send money request actions because we don't want to show any preview actions for one transaction reports
    const filteredReportActions = [...reportActions, ...filteredTransactionThreadReportActions].filter((action) => {
        if (!isMoneyRequestAction(action)) {
            return true;
        }
        const actionType = getOriginalMessage(action)?.type ?? '';
        if (isSelfDM) {
            return actionType !== CONST.IOU.REPORT_ACTION_TYPE.CREATE && !isSentMoneyReportAction(action);
        }
        return actionType !== CONST.IOU.REPORT_ACTION_TYPE.CREATE && actionType !== CONST.IOU.REPORT_ACTION_TYPE.TRACK && !isSentMoneyReportAction(action);
    });

    return getSortedReportActions(filteredReportActions, true);
}

/**
 * Returns the largest gapless range of reportActions including a the provided reportActionID, where a "gap" is defined as a reportAction's `previousReportActionID` not matching the previous reportAction in the sortedReportActions array.
 * See unit tests for example of inputs and expected outputs.
 * Note: sortedReportActions sorted in descending order
 */
function getContinuousReportActionChain(sortedReportActions: ReportAction[], id?: string): ReportAction[] {
    let index;

    if (id) {
        index = sortedReportActions.findIndex((reportAction) => reportAction.reportActionID === id);
    } else {
        index = sortedReportActions.findIndex((reportAction) => !isOptimisticAction(reportAction));
    }

    if (index === -1) {
        // if no non-pending action is found, that means all actions on the report are optimistic
        // in this case, we'll assume the whole chain of reportActions is continuous and return it in its entirety
        return id ? [] : sortedReportActions;
    }

    let startIndex = index;
    let endIndex = index;

    // Iterate forwards through the array, starting from endIndex. i.e: newer to older
    // This loop checks the continuity of actions by comparing the current item's previousReportActionID with the next item's reportActionID.
    // It ignores optimistic actions, whispers and InviteToRoom actions
    while (
        (endIndex < sortedReportActions.length - 1 && sortedReportActions[endIndex].previousReportActionID === sortedReportActions[endIndex + 1].reportActionID) ||
        shouldIgnoreGap(sortedReportActions[endIndex], sortedReportActions[endIndex + 1])
    ) {
        endIndex++;
    }

    // Iterate backwards through the sortedReportActions, starting from startIndex. (older to newer)
    // This loop ensuress continuity in a sequence of actions by comparing the current item's reportActionID with the previous item's previousReportActionID.
    while (
        (startIndex > 0 && sortedReportActions[startIndex].reportActionID === sortedReportActions[startIndex - 1].previousReportActionID) ||
        shouldIgnoreGap(sortedReportActions[startIndex], sortedReportActions[startIndex - 1])
    ) {
        startIndex--;
    }

    return sortedReportActions.slice(startIndex, endIndex + 1);
}

/**
 * Finds most recent IOU request action ID.
 */
function getMostRecentIOURequestActionID(reportActions: ReportAction[] | null): string | null {
    if (!Array.isArray(reportActions)) {
        return null;
    }
    const iouRequestTypes: Array<ValueOf<typeof CONST.IOU.REPORT_ACTION_TYPE>> = [
        CONST.IOU.REPORT_ACTION_TYPE.CREATE,
        CONST.IOU.REPORT_ACTION_TYPE.SPLIT,
        CONST.IOU.REPORT_ACTION_TYPE.TRACK,
    ];
    const iouRequestActions =
        reportActions?.filter((action) => {
            if (!isActionOfType(action, CONST.REPORT.ACTIONS.TYPE.IOU)) {
                return false;
            }
            const actionType = getOriginalMessage(action)?.type;
            if (!actionType) {
                return false;
            }
            return iouRequestTypes.includes(actionType);
        }) ?? [];

    if (iouRequestActions.length === 0) {
        return null;
    }

    const sortedReportActions = getSortedReportActions(iouRequestActions);
    return sortedReportActions.at(-1)?.reportActionID ?? null;
}

/**
 * Returns array of links inside a given report action
 */
function extractLinksFromMessageHtml(reportAction: OnyxEntry<ReportAction>): string[] {
    const htmlContent = getReportActionHtml(reportAction);

    const regex = CONST.REGEX_LINK_IN_ANCHOR;

    if (!htmlContent) {
        return [];
    }

    return [...htmlContent.matchAll(regex)].map((match) => match[1]);
}

/**
 * Returns the report action immediately before the specified index.
 * @param reportActions - all actions
 * @param actionIndex - index of the action
 */
function findPreviousAction(reportActions: ReportAction[] | undefined, actionIndex: number): OnyxEntry<ReportAction> {
    if (!reportActions) {
        return undefined;
    }

    for (let i = actionIndex + 1; i < reportActions.length; i++) {
        // Find the next non-pending deletion report action, as the pending delete action means that it is not displayed in the UI, but still is in the report actions list.
        // If we are offline, all actions are pending but shown in the UI, so we take the previous action, even if it is a delete.
        if (isNetworkOffline || reportActions[i].pendingAction !== CONST.RED_BRICK_ROAD_PENDING_ACTION.DELETE) {
            return reportActions[i];
        }
    }

    return undefined;
}

/**
 * Returns true when the report action immediately before the specified index is a comment made by the same actor who who is leaving a comment in the action at the specified index.
 * Also checks to ensure that the comment is not too old to be shown as a grouped comment.
 *
 * @param actionIndex - index of the comment item in state to check
 */
function isConsecutiveActionMadeByPreviousActor(reportActions: ReportAction[] | undefined, actionIndex: number): boolean {
    const previousAction = findPreviousAction(reportActions, actionIndex);
    const currentAction = reportActions?.[actionIndex];

    // It's OK for there to be no previous action, and in that case, false will be returned
    // so that the comment isn't grouped
    if (!currentAction || !previousAction) {
        return false;
    }

    // Comments are only grouped if they happen within 5 minutes of each other
    if (new Date(currentAction.created).getTime() - new Date(previousAction.created).getTime() > 300000) {
        return false;
    }

    // Do not group if previous action was a created action
    if (previousAction.actionName === CONST.REPORT.ACTIONS.TYPE.CREATED) {
        return false;
    }

    // Do not group if previous or current action was a renamed action
    if (previousAction.actionName === CONST.REPORT.ACTIONS.TYPE.RENAMED || currentAction.actionName === CONST.REPORT.ACTIONS.TYPE.RENAMED) {
        return false;
    }

    // Do not group if the delegate account ID is different
    if (previousAction.delegateAccountID !== currentAction.delegateAccountID) {
        return false;
    }

    // Do not group if one of previous / current action is report preview and another one is not report preview
    if ((isReportPreviewAction(previousAction) && !isReportPreviewAction(currentAction)) || (isReportPreviewAction(currentAction) && !isReportPreviewAction(previousAction))) {
        return false;
    }

    if (isSubmittedAction(currentAction)) {
        const currentActionAdminAccountID = currentAction.adminAccountID;

        return currentActionAdminAccountID === previousAction.actorAccountID || currentActionAdminAccountID === previousAction.adminAccountID;
    }

    if (isSubmittedAction(previousAction)) {
        return typeof previousAction.adminAccountID === 'number'
            ? currentAction.actorAccountID === previousAction.adminAccountID
            : currentAction.actorAccountID === previousAction.actorAccountID;
    }

    return currentAction.actorAccountID === previousAction.actorAccountID;
}

/**
 * Checks if a reportAction is deprecated.
 */
function isReportActionDeprecated(reportAction: OnyxEntry<ReportAction>, key: string | number): boolean {
    if (!reportAction) {
        return true;
    }

    // HACK ALERT: We're temporarily filtering out any reportActions keyed by sequenceNumber
    // to prevent bugs during the migration from sequenceNumber -> reportActionID
    if (String(reportAction.sequenceNumber) === key) {
        Log.info('Front-end filtered out reportAction keyed by sequenceNumber!', false, reportAction);
        return true;
    }

    const deprecatedOldDotReportActions: ReportActionName[] = [
        CONST.REPORT.ACTIONS.TYPE.DELETED_ACCOUNT,
        CONST.REPORT.ACTIONS.TYPE.REIMBURSEMENT_REQUESTED,
        CONST.REPORT.ACTIONS.TYPE.REIMBURSEMENT_SETUP_REQUESTED,
        CONST.REPORT.ACTIONS.TYPE.DONATION,
    ];
    if (deprecatedOldDotReportActions.includes(reportAction.actionName as ReportActionName)) {
        Log.info('Front end filtered out reportAction for being an older, deprecated report action', false, reportAction);
        return true;
    }

    return false;
}

const {POLICY_CHANGE_LOG: policyChangelogTypes, ROOM_CHANGE_LOG: roomChangeLogTypes, ...otherActionTypes} = CONST.REPORT.ACTIONS.TYPE;
const supportedActionTypes: ReportActionName[] = [...Object.values(otherActionTypes), ...Object.values(policyChangelogTypes), ...Object.values(roomChangeLogTypes)];

/**
 * Checks if a reportAction is fit for display, meaning that it's not deprecated, is of a valid
 * and supported type, it's not deleted and also not closed.
 */
function shouldReportActionBeVisible(reportAction: OnyxEntry<ReportAction>, key: string | number): boolean {
    if (!reportAction) {
        return false;
    }

    if (isReportActionDeprecated(reportAction, key)) {
        return false;
    }

    // Filter out any unsupported reportAction types
    if (!supportedActionTypes.includes(reportAction.actionName)) {
        return false;
    }

    // Ignore closed action here since we're already displaying a footer that explains why the report was closed
    if (reportAction.actionName === CONST.REPORT.ACTIONS.TYPE.CLOSED) {
        return false;
    }

    // Ignore markedAsReimbursed action here since we're already display message that explains the expense was paid
    // elsewhere in the IOU reportAction
    if (reportAction.actionName === CONST.REPORT.ACTIONS.TYPE.MARKED_REIMBURSED) {
        return false;
    }

    if (isWhisperActionTargetedToOthers(reportAction)) {
        return false;
    }

    if (isPendingRemove(reportAction) && !reportAction.childVisibleActionCount) {
        return false;
    }

    if (isTripPreview(reportAction)) {
        return true;
    }

    // All other actions are displayed except thread parents, deleted, or non-pending actions
    const isDeleted = isDeletedAction(reportAction);
    const isPending = !!reportAction.pendingAction;

    return !isDeleted || isPending || isDeletedParentAction(reportAction) || isReversedTransaction(reportAction);
}

/**
 * Checks if the new marker should be hidden for the report action.
 */
function shouldHideNewMarker(reportAction: OnyxEntry<ReportAction>): boolean {
    if (!reportAction) {
        return true;
    }
    return !isNetworkOffline && reportAction.pendingAction === CONST.RED_BRICK_ROAD_PENDING_ACTION.DELETE;
}

/**
 * Checks whether an action is actionable track expense.
 *
 */
function isActionableTrackExpense(reportAction: OnyxInputOrEntry<ReportAction>): reportAction is ReportAction<typeof CONST.REPORT.ACTIONS.TYPE.ACTIONABLE_TRACK_EXPENSE_WHISPER> {
    return isActionOfType(reportAction, CONST.REPORT.ACTIONS.TYPE.ACTIONABLE_TRACK_EXPENSE_WHISPER);
}

/**
 * Checks whether an action is actionable track expense and resolved.
 *
 */
function isResolvedActionTrackExpense(reportAction: OnyxEntry<ReportAction>): boolean {
    const resolution = reportAction && 'resolution' in reportAction ? reportAction?.resolution : null;
    return isActionableTrackExpense(reportAction) && !!resolution;
}

/**
 * Checks if a reportAction is fit for display as report last action, meaning that
 * it satisfies shouldReportActionBeVisible, it's not whisper action and not deleted.
 */
function shouldReportActionBeVisibleAsLastAction(reportAction: OnyxInputOrEntry<ReportAction>): boolean {
    if (!reportAction) {
        return false;
    }

    if (Object.keys(reportAction.errors ?? {}).length > 0) {
        return false;
    }

    // If a whisper action is the REPORT_PREVIEW action, we are displaying it.
    // If the action's message text is empty and it is not a deleted parent with visible child actions, hide it. Else, consider the action to be displayable.
    return (
        shouldReportActionBeVisible(reportAction, reportAction.reportActionID) &&
        !(isWhisperAction(reportAction) && !isReportPreviewAction(reportAction) && !isMoneyRequestAction(reportAction)) &&
        !(isDeletedAction(reportAction) && !isDeletedParentAction(reportAction)) &&
        !isResolvedActionTrackExpense(reportAction)
    );
}

/**
 * For policy change logs, report URLs are generated in the server,
 * which includes a baseURL placeholder that's replaced in the client.
 */
function replaceBaseURLInPolicyChangeLogAction(reportAction: ReportAction): ReportAction {
    if (!reportAction?.message || !isPolicyChangeLogAction(reportAction)) {
        return reportAction;
    }

    const updatedReportAction = _.clone(reportAction);

    if (!updatedReportAction.message) {
        return updatedReportAction;
    }

    if (Array.isArray(updatedReportAction.message) && updatedReportAction.message[0]) {
        updatedReportAction.message[0].html = getReportActionHtml(reportAction)?.replace('%baseURL', environmentURL);
    }

    return updatedReportAction;
}

function getLastVisibleAction(reportID: string, actionsToMerge: OnyxCollection<ReportAction> | OnyxCollectionInputValue<ReportAction> = {}): OnyxEntry<ReportAction> {
    const reportActions = Object.values(fastMerge(allReportActions?.[`${ONYXKEYS.COLLECTION.REPORT_ACTIONS}${reportID}`] ?? {}, actionsToMerge ?? {}, true));
    const visibleReportActions = Object.values(reportActions ?? {}).filter((action): action is ReportAction => shouldReportActionBeVisibleAsLastAction(action));
    const sortedReportActions = getSortedReportActions(visibleReportActions, true);
    if (sortedReportActions.length === 0) {
        return undefined;
    }
    return sortedReportActions[0];
}

function getLastVisibleMessage(
    reportID: string,
    actionsToMerge: OnyxCollection<ReportAction> | OnyxCollectionInputValue<ReportAction> = {},
    reportAction: OnyxInputOrEntry<ReportAction> | undefined = undefined,
): LastVisibleMessage {
    const lastVisibleAction = reportAction ?? getLastVisibleAction(reportID, actionsToMerge);
    const message = getReportActionMessage(lastVisibleAction);

    if (message && isReportMessageAttachment(message)) {
        return {
            lastMessageTranslationKey: CONST.TRANSLATION_KEYS.ATTACHMENT,
            lastMessageText: CONST.ATTACHMENT_MESSAGE_TEXT,
            lastMessageHtml: CONST.TRANSLATION_KEYS.ATTACHMENT,
        };
    }

    if (isCreatedAction(lastVisibleAction)) {
        return {
            lastMessageText: '',
        };
    }

    let messageText = getTextFromHtml(message?.html) ?? '';
    if (messageText) {
        messageText = StringUtils.lineBreaksToSpaces(String(messageText)).substring(0, CONST.REPORT.LAST_MESSAGE_TEXT_MAX_LENGTH).trim();
    }
    return {
        lastMessageText: messageText,
    };
}

/**
 * A helper method to filter out report actions keyed by sequenceNumbers.
 */
function filterOutDeprecatedReportActions(reportActions: OnyxEntry<ReportActions>): ReportAction[] {
    return Object.entries(reportActions ?? {})
        .filter(([key, reportAction]) => !isReportActionDeprecated(reportAction, key))
        .map((entry) => entry[1]);
}

/**
 * This method returns the report actions that are ready for display in the ReportActionsView.
 * The report actions need to be sorted by created timestamp first, and reportActionID second
 * to ensure they will always be displayed in the same order (in case multiple actions have the same timestamp).
 * This is all handled with getSortedReportActions() which is used by several other methods to keep the code DRY.
 */
function getSortedReportActionsForDisplay(reportActions: OnyxEntry<ReportActions> | ReportAction[], shouldIncludeInvisibleActions = false): ReportAction[] {
    let filteredReportActions: ReportAction[] = [];
    if (!reportActions) {
        return [];
    }

    if (shouldIncludeInvisibleActions) {
        filteredReportActions = Object.values(reportActions).filter(Boolean);
    } else {
        filteredReportActions = Object.entries(reportActions)
            .filter(([key, reportAction]) => shouldReportActionBeVisible(reportAction, key))
            .map(([, reportAction]) => reportAction);
    }

    const baseURLAdjustedReportActions = filteredReportActions.map((reportAction) => replaceBaseURLInPolicyChangeLogAction(reportAction));
    return getSortedReportActions(baseURLAdjustedReportActions, true);
}

/**
 * In some cases, there can be multiple closed report actions in a chat report.
 * This method returns the last closed report action so we can always show the correct archived report reason.
 * Additionally, archived #admins and #announce do not have the closed report action so we will return null if none is found.
 *
 */
function getLastClosedReportAction(reportActions: OnyxEntry<ReportActions>): OnyxEntry<ReportAction> {
    // If closed report action is not present, return early
    if (!Object.values(reportActions ?? {}).some((action) => action.actionName === CONST.REPORT.ACTIONS.TYPE.CLOSED)) {
        return undefined;
    }

    const filteredReportActions = filterOutDeprecatedReportActions(reportActions);
    const sortedReportActions = getSortedReportActions(filteredReportActions);
    return lodashFindLast(sortedReportActions, (action) => action.actionName === CONST.REPORT.ACTIONS.TYPE.CLOSED);
}

/**
 * The first visible action is the second last action in sortedReportActions which satisfy following conditions:
 * 1. That is not pending deletion as pending deletion actions are kept in sortedReportActions in memory.
 * 2. That has at least one visible child action.
 * 3. While offline all actions in `sortedReportActions` are visible.
 * 4. We will get the second last action from filtered actions because the last
 *    action is always the created action
 */
function getFirstVisibleReportActionID(sortedReportActions: ReportAction[] = [], isOffline = false): string {
    if (!Array.isArray(sortedReportActions)) {
        return '';
    }
    const sortedFilterReportActions = sortedReportActions.filter((action) => !isDeletedAction(action) || (action?.childVisibleActionCount ?? 0) > 0 || isOffline);
    return sortedFilterReportActions.length > 1 ? sortedFilterReportActions[sortedFilterReportActions.length - 2].reportActionID : '';
}

/**
 * @returns The latest report action in the `onyxData` or `null` if one couldn't be found
 */
function getLatestReportActionFromOnyxData(onyxData: OnyxUpdate[] | null): NonNullable<OnyxEntry<ReportAction>> | null {
    const reportActionUpdate = onyxData?.find((onyxUpdate) => onyxUpdate.key.startsWith(ONYXKEYS.COLLECTION.REPORT_ACTIONS));

    if (!reportActionUpdate) {
        return null;
    }

    const reportActions = Object.values((reportActionUpdate.value as ReportActions) ?? {});
    const sortedReportActions = getSortedReportActions(reportActions);
    return sortedReportActions.at(-1) ?? null;
}

/**
 * Find the transaction associated with this reportAction, if one exists.
 */
function getLinkedTransactionID(reportActionOrID: string | OnyxEntry<ReportAction>, reportID?: string): string | null {
    const reportAction = typeof reportActionOrID === 'string' ? allReportActions?.[`${ONYXKEYS.COLLECTION.REPORT_ACTIONS}${reportID}`]?.[reportActionOrID] : reportActionOrID;
    if (!reportAction || !isMoneyRequestAction(reportAction)) {
        return null;
    }
    return getOriginalMessage(reportAction)?.IOUTransactionID ?? null;
}

function getReportAction(reportID: string, reportActionID: string): ReportAction | undefined {
    return allReportActions?.[`${ONYXKEYS.COLLECTION.REPORT_ACTIONS}${reportID}`]?.[reportActionID];
}

function getMostRecentReportActionLastModified(): string {
    // Start with the oldest date possible
    let mostRecentReportActionLastModified = DateUtils.getDBTime(0);

    // Flatten all the actions
    // Loop over them all to find the one that is the most recent
    const flatReportActions = Object.values(allReportActions ?? {})
        .flatMap((actions) => (actions ? Object.values(actions) : []))
        .filter(Boolean);
    flatReportActions.forEach((action) => {
        // Pending actions should not be counted here as a user could create a comment or some other action while offline and the server might know about
        // messages they have not seen yet.
        if (action.pendingAction) {
            return;
        }

        const lastModified = action.lastModified ?? action.created;

        if (lastModified < mostRecentReportActionLastModified) {
            return;
        }

        mostRecentReportActionLastModified = lastModified;
    });

    // We might not have actions so we also look at the report objects to see if any have a lastVisibleActionLastModified that is more recent. We don't need to get
    // any reports that have been updated before either a recently updated report or reportAction as we should be up to date on these
    Object.values(allReports ?? {}).forEach((report) => {
        const reportLastVisibleActionLastModified = report?.lastVisibleActionLastModified ?? report?.lastVisibleActionCreated;
        if (!reportLastVisibleActionLastModified || reportLastVisibleActionLastModified < mostRecentReportActionLastModified) {
            return;
        }

        mostRecentReportActionLastModified = reportLastVisibleActionLastModified;
    });

    return mostRecentReportActionLastModified;
}

/**
 * @returns The report preview action or `null` if one couldn't be found
 */
function getReportPreviewAction(chatReportID: string, iouReportID: string): OnyxEntry<ReportAction<typeof CONST.REPORT.ACTIONS.TYPE.REPORT_PREVIEW>> {
    return Object.values(allReportActions?.[`${ONYXKEYS.COLLECTION.REPORT_ACTIONS}${chatReportID}`] ?? {}).find(
        (reportAction): reportAction is ReportAction<typeof CONST.REPORT.ACTIONS.TYPE.REPORT_PREVIEW> =>
            reportAction && isActionOfType(reportAction, CONST.REPORT.ACTIONS.TYPE.REPORT_PREVIEW) && getOriginalMessage(reportAction)?.linkedReportID === iouReportID,
    );
}

/**
 * Get the iouReportID for a given report action.
 */
function getIOUReportIDFromReportActionPreview(reportAction: OnyxEntry<ReportAction>): string {
    return isActionOfType(reportAction, CONST.REPORT.ACTIONS.TYPE.REPORT_PREVIEW) ? getOriginalMessage(reportAction)?.linkedReportID ?? '-1' : '-1';
}

/**
 * A helper method to identify if the message is deleted or not.
 */
function isMessageDeleted(reportAction: OnyxInputOrEntry<ReportAction>): boolean {
    return getReportActionMessage(reportAction)?.isDeletedParentAction ?? false;
}

/**
 * Returns the number of expenses associated with a report preview
 */
function getNumberOfMoneyRequests(reportPreviewAction: OnyxEntry<ReportAction>): number {
    return reportPreviewAction?.childMoneyRequestCount ?? 0;
}

function isSplitBillAction(reportAction: OnyxInputOrEntry<ReportAction>): reportAction is ReportAction<typeof CONST.REPORT.ACTIONS.TYPE.IOU> {
    return isActionOfType(reportAction, CONST.REPORT.ACTIONS.TYPE.IOU) && getOriginalMessage(reportAction)?.type === CONST.IOU.REPORT_ACTION_TYPE.SPLIT;
}

function isTrackExpenseAction(reportAction: OnyxEntry<ReportAction | OptimisticIOUReportAction>): reportAction is ReportAction<typeof CONST.REPORT.ACTIONS.TYPE.IOU> {
    return isActionOfType(reportAction, CONST.REPORT.ACTIONS.TYPE.IOU) && getOriginalMessage(reportAction)?.type === CONST.IOU.REPORT_ACTION_TYPE.TRACK;
}

function isPayAction(reportAction: OnyxInputOrEntry<ReportAction | OptimisticIOUReportAction>): reportAction is ReportAction<typeof CONST.REPORT.ACTIONS.TYPE.IOU> {
    return isActionOfType(reportAction, CONST.REPORT.ACTIONS.TYPE.IOU) && getOriginalMessage(reportAction)?.type === CONST.IOU.REPORT_ACTION_TYPE.PAY;
}

function isTaskAction(reportAction: OnyxEntry<ReportAction>): boolean {
    const reportActionName = reportAction?.actionName;
    return (
        reportActionName === CONST.REPORT.ACTIONS.TYPE.TASK_COMPLETED ||
        reportActionName === CONST.REPORT.ACTIONS.TYPE.TASK_CANCELLED ||
        reportActionName === CONST.REPORT.ACTIONS.TYPE.TASK_REOPENED ||
        reportActionName === CONST.REPORT.ACTIONS.TYPE.TASK_EDITED
    );
}

/**
 * Gets the reportID for the transaction thread associated with a report by iterating over the reportActions and identifying the IOU report actions.
 * Returns a reportID if there is exactly one transaction thread for the report, and null otherwise.
 */
function getOneTransactionThreadReportID(reportID: string, reportActions: OnyxEntry<ReportActions> | ReportAction[], isOffline: boolean | undefined = undefined): string | undefined {
    // If the report is not an IOU, Expense report, or Invoice, it shouldn't be treated as one-transaction report.
    const report = allReports?.[`${ONYXKEYS.COLLECTION.REPORT}${reportID}`];
    if (report?.type !== CONST.REPORT.TYPE.IOU && report?.type !== CONST.REPORT.TYPE.EXPENSE && report?.type !== CONST.REPORT.TYPE.INVOICE) {
        return;
    }

    const reportActionsArray = Object.values(reportActions ?? {});
    if (!reportActionsArray.length) {
        return;
    }

    // Get all IOU report actions for the report.
    const iouRequestTypes: Array<ValueOf<typeof CONST.IOU.REPORT_ACTION_TYPE>> = [
        CONST.IOU.REPORT_ACTION_TYPE.CREATE,
        CONST.IOU.REPORT_ACTION_TYPE.SPLIT,
        CONST.IOU.REPORT_ACTION_TYPE.PAY,
        CONST.IOU.REPORT_ACTION_TYPE.TRACK,
    ];

    const iouRequestActions = reportActionsArray.filter((action) => {
        if (!isMoneyRequestAction(action)) {
            return false;
        }
        const originalMessage = getOriginalMessage(action);
        const actionType = originalMessage?.type;
        return (
            actionType &&
            (iouRequestTypes.includes(actionType) ?? []) &&
            action.childReportID &&
            // Include deleted IOU reportActions if:
            // - they have an assocaited IOU transaction ID or
            // - they have visibile childActions (like comments) that we'd want to display
            // - the action is pending deletion and the user is offline
            (!!originalMessage?.IOUTransactionID ||
                // eslint-disable-next-line @typescript-eslint/prefer-nullish-coalescing
                (isMessageDeleted(action) && action.childVisibleActionCount) ||
                (action.pendingAction === CONST.RED_BRICK_ROAD_PENDING_ACTION.DELETE && (isOffline ?? isNetworkOffline)))
        );
    });

    // If we don't have any IOU request actions, or we have more than one IOU request actions, this isn't a oneTransaction report
    if (!iouRequestActions.length || iouRequestActions.length > 1) {
        return;
    }

    // If there's only one IOU request action associated with the report but it's been deleted, then we don't consider this a oneTransaction report
    // and want to display it using the standard view
    if (isMoneyRequestAction(iouRequestActions[0]) && (getOriginalMessage(iouRequestActions[0])?.deleted ?? '') !== '') {
        return;
    }

    // Ensure we have a childReportID associated with the IOU report action
    return iouRequestActions[0].childReportID;
}

/**
 * When we delete certain reports, we want to check whether there are any visible actions left to display.
 * If there are no visible actions left (including system messages), we can hide the report from view entirely
 */
function doesReportHaveVisibleActions(reportID: string, actionsToMerge: ReportActions = {}): boolean {
    const reportActions = Object.values(fastMerge(allReportActions?.[`${ONYXKEYS.COLLECTION.REPORT_ACTIONS}${reportID}`] ?? {}, actionsToMerge, true));
    const visibleReportActions = Object.values(reportActions ?? {}).filter((action) => shouldReportActionBeVisibleAsLastAction(action));

    // Exclude the task system message and the created message
    const visibleReportActionsWithoutTaskSystemMessage = visibleReportActions.filter((action) => !isTaskAction(action) && !isCreatedAction(action));
    return visibleReportActionsWithoutTaskSystemMessage.length > 0;
}

function getAllReportActions(reportID: string): ReportActions {
    return allReportActions?.[`${ONYXKEYS.COLLECTION.REPORT_ACTIONS}${reportID}`] ?? {};
}

/**
 * Check whether a report action is an attachment (a file, such as an image or a zip).
 *
 */
function isReportActionAttachment(reportAction: OnyxInputOrEntry<ReportAction>): boolean {
    const message = getReportActionMessage(reportAction);

    if (reportAction && ('isAttachment' in reportAction || 'attachmentInfo' in reportAction)) {
        return reportAction?.isAttachment ?? !!reportAction?.attachmentInfo ?? false;
    }

    if (message) {
        return isReportMessageAttachment(message);
    }

    return false;
}

// eslint-disable-next-line rulesdir/no-negated-variables
function isNotifiableReportAction(reportAction: OnyxEntry<ReportAction>): boolean {
    if (!reportAction) {
        return false;
    }

    const actions: ReportActionName[] = [CONST.REPORT.ACTIONS.TYPE.ADD_COMMENT, CONST.REPORT.ACTIONS.TYPE.IOU, CONST.REPORT.ACTIONS.TYPE.MODIFIED_EXPENSE];

    return actions.includes(reportAction.actionName);
}

function getMemberChangeMessageElements(reportAction: OnyxEntry<ReportAction>): readonly MemberChangeMessageElement[] {
    const isInviteAction = isInviteMemberAction(reportAction);
    const isLeaveAction = isLeavePolicyAction(reportAction);

    if (!isMemberChangeAction(reportAction)) {
        return [];
    }

    // Currently, we only render messages when members are invited
    let verb = Localize.translateLocal('workspace.invite.removed');
    if (isInviteAction) {
        verb = Localize.translateLocal('workspace.invite.invited');
    }

    if (isLeaveAction) {
        verb = Localize.translateLocal('workspace.invite.leftWorkspace');
    }

    const originalMessage = getOriginalMessage(reportAction);
    const targetAccountIDs: number[] = originalMessage?.targetAccountIDs ?? [];
    const personalDetails = PersonalDetailsUtils.getPersonalDetailsByIDs(targetAccountIDs, 0);

    const mentionElements = targetAccountIDs.map((accountID): MemberChangeMessageUserMentionElement => {
        const personalDetail = personalDetails.find((personal) => personal.accountID === accountID);
        const handleText = PersonalDetailsUtils.getEffectiveDisplayName(personalDetail) ?? Localize.translateLocal('common.hidden');

        return {
            kind: 'userMention',
            content: `@${handleText}`,
            accountID,
        };
    });

    const buildRoomElements = (): readonly MemberChangeMessageElement[] => {
        const roomName = originalMessage?.roomName;

        if (roomName) {
            const preposition = isInviteAction ? ` ${Localize.translateLocal('workspace.invite.to')} ` : ` ${Localize.translateLocal('workspace.invite.from')} `;

            if (originalMessage.reportID) {
                return [
                    {
                        kind: 'text',
                        content: preposition,
                    },
                    {
                        kind: 'roomReference',
                        roomName,
                        roomID: originalMessage.reportID,
                        content: roomName,
                    },
                ];
            }
        }

        return [];
    };

    return [
        {
            kind: 'text',
            content: `${verb} `,
        },
        ...Localize.formatMessageElementList(mentionElements),
        ...buildRoomElements(),
    ];
}

function getReportActionHtml(reportAction: PartialReportAction): string {
    return getReportActionMessage(reportAction)?.html ?? '';
}

function getReportActionText(reportAction: PartialReportAction): string {
    const html = getReportActionHtml(reportAction);
    const parser = new ExpensiMark();
    return html ? parser.htmlToText(html) : '';
}

function getTextFromHtml(html?: string): string {
    const parser = new ExpensiMark();
    return html ? parser.htmlToText(html) : '';
}

function getMemberChangeMessageFragment(reportAction: OnyxEntry<ReportAction>): Message {
    const messageElements: readonly MemberChangeMessageElement[] = getMemberChangeMessageElements(reportAction);
    const html = messageElements
        .map((messageElement) => {
            switch (messageElement.kind) {
                case 'userMention':
                    return `<mention-user accountID=${messageElement.accountID}>${messageElement.content}</mention-user>`;
                case 'roomReference':
                    return `<a href="${environmentURL}/r/${messageElement.roomID}" target="_blank">${messageElement.roomName}</a>`;
                default:
                    return messageElement.content;
            }
        })
        .join('');

    return {
        html: `<muted-text>${html}</muted-text>`,
        text: getReportActionMessage(reportAction) ? getReportActionText(reportAction) : '',
        type: CONST.REPORT.MESSAGE.TYPE.COMMENT,
    };
}

function isOldDotReportAction(action: ReportAction): boolean {
    return [
        CONST.REPORT.ACTIONS.TYPE.CHANGE_FIELD,
        CONST.REPORT.ACTIONS.TYPE.CHANGE_POLICY,
        CONST.REPORT.ACTIONS.TYPE.CHANGE_TYPE,
        CONST.REPORT.ACTIONS.TYPE.DELEGATE_SUBMIT,
        CONST.REPORT.ACTIONS.TYPE.DELETED_ACCOUNT,
        CONST.REPORT.ACTIONS.TYPE.DONATION,
        CONST.REPORT.ACTIONS.TYPE.EXPORTED_TO_CSV,
        CONST.REPORT.ACTIONS.TYPE.EXPORTED_TO_INTEGRATION,
        CONST.REPORT.ACTIONS.TYPE.EXPORTED_TO_QUICK_BOOKS,
        CONST.REPORT.ACTIONS.TYPE.FORWARDED,
        CONST.REPORT.ACTIONS.TYPE.INTEGRATIONS_MESSAGE,
        CONST.REPORT.ACTIONS.TYPE.MANAGER_ATTACH_RECEIPT,
        CONST.REPORT.ACTIONS.TYPE.MANAGER_DETACH_RECEIPT,
        CONST.REPORT.ACTIONS.TYPE.MARKED_REIMBURSED,
        CONST.REPORT.ACTIONS.TYPE.MARK_REIMBURSED_FROM_INTEGRATION,
        CONST.REPORT.ACTIONS.TYPE.OUTDATED_BANK_ACCOUNT,
        CONST.REPORT.ACTIONS.TYPE.REIMBURSEMENT_ACH_BOUNCE,
        CONST.REPORT.ACTIONS.TYPE.REIMBURSEMENT_ACH_CANCELLED,
        CONST.REPORT.ACTIONS.TYPE.REIMBURSEMENT_ACCOUNT_CHANGED,
        CONST.REPORT.ACTIONS.TYPE.REIMBURSEMENT_DELAYED,
        CONST.REPORT.ACTIONS.TYPE.REIMBURSEMENT_REQUESTED,
        CONST.REPORT.ACTIONS.TYPE.REIMBURSEMENT_SETUP,
        CONST.REPORT.ACTIONS.TYPE.SELECTED_FOR_RANDOM_AUDIT,
        CONST.REPORT.ACTIONS.TYPE.SHARE,
        CONST.REPORT.ACTIONS.TYPE.STRIPE_PAID,
        CONST.REPORT.ACTIONS.TYPE.TAKE_CONTROL,
        CONST.REPORT.ACTIONS.TYPE.UNAPPROVED,
        CONST.REPORT.ACTIONS.TYPE.UNSHARE,
    ].some((oldDotActionName) => oldDotActionName === action.actionName);
}

/**
 * Helper method to format message of OldDot Actions.
 * For now, we just concat all of the text elements of the message to create the full message.
 */
function getMessageOfOldDotReportAction(reportAction: OnyxEntry<ReportAction>): string {
    if (!Array.isArray(reportAction?.message)) {
        return getReportActionText(reportAction);
    }
    return reportAction?.message?.map((element) => getTextFromHtml(element?.html)).join('') ?? '';
}

function getMemberChangeMessagePlainText(reportAction: OnyxEntry<ReportAction>): string {
    const messageElements = getMemberChangeMessageElements(reportAction);
    return messageElements.map((element) => element.content).join('');
}

/**
 * Helper method to determine if the provided accountID has submitted an expense on the specified report.
 *
 * @param reportID
 * @param currentAccountID
 * @returns
 */
function hasRequestFromCurrentAccount(reportID: string, currentAccountID: number): boolean {
    if (!reportID) {
        return false;
    }

    const reportActions = Object.values(getAllReportActions(reportID));
    if (reportActions.length === 0) {
        return false;
    }

    return reportActions.some((action) => action.actionName === CONST.REPORT.ACTIONS.TYPE.IOU && action.actorAccountID === currentAccountID);
}

/**
 * Checks if a given report action corresponds to an actionable mention whisper.
 * @param reportAction
 */
function isActionableMentionWhisper(reportAction: OnyxEntry<ReportAction>): reportAction is ReportAction<typeof CONST.REPORT.ACTIONS.TYPE.ACTIONABLE_MENTION_WHISPER> {
    return isActionOfType(reportAction, CONST.REPORT.ACTIONS.TYPE.ACTIONABLE_MENTION_WHISPER);
}

/**
 * Checks if a given report action corresponds to an actionable report mention whisper.
 * @param reportAction
 */
function isActionableReportMentionWhisper(reportAction: OnyxEntry<ReportAction>): reportAction is ReportAction<typeof CONST.REPORT.ACTIONS.TYPE.ACTIONABLE_REPORT_MENTION_WHISPER> {
    return isActionOfType(reportAction, CONST.REPORT.ACTIONS.TYPE.ACTIONABLE_REPORT_MENTION_WHISPER);
}

/**
 * Constructs a message for an actionable mention whisper report action.
 * @param reportAction
 * @returns the actionable mention whisper message.
 */
function getActionableMentionWhisperMessage(reportAction: OnyxEntry<ReportAction<typeof CONST.REPORT.ACTIONS.TYPE.ACTIONABLE_MENTION_WHISPER>>): string {
    if (!reportAction) {
        return '';
    }
    const originalMessage = getOriginalMessage(reportAction);
    const targetAccountIDs: number[] = originalMessage?.inviteeAccountIDs ?? [];
    const personalDetails = PersonalDetailsUtils.getPersonalDetailsByIDs(targetAccountIDs, 0);
    const mentionElements = targetAccountIDs.map((accountID): string => {
        const personalDetail = personalDetails.find((personal) => personal.accountID === accountID);
        const displayName = PersonalDetailsUtils.getEffectiveDisplayName(personalDetail);
        const handleText = _.isEmpty(displayName) ? Localize.translateLocal('common.hidden') : displayName;
        return `<mention-user accountID=${accountID}>@${handleText}</mention-user>`;
    });
    const preMentionsText = 'Heads up, ';
    const mentions = mentionElements.join(', ').replace(/, ([^,]*)$/, ' and $1');
    const postMentionsText = ` ${mentionElements.length > 1 ? "aren't members" : "isn't a member"} of this room.`;

    return `${preMentionsText}${mentions}${postMentionsText}`;
}

/**
 * @private
 */
function isReportActionUnread(reportAction: OnyxEntry<ReportAction>, lastReadTime: string) {
    if (!lastReadTime) {
        return !isCreatedAction(reportAction);
    }

    return !!(reportAction && lastReadTime && reportAction.created && lastReadTime < reportAction.created);
}

/**
 * Check whether the current report action of the report is unread or not
 *
 */
function isCurrentActionUnread(report: OnyxEntry<Report>, reportAction: ReportAction): boolean {
    const lastReadTime = report?.lastReadTime ?? '';
    const sortedReportActions = getSortedReportActions(Object.values(getAllReportActions(report?.reportID ?? '-1')));
    const currentActionIndex = sortedReportActions.findIndex((action) => action.reportActionID === reportAction.reportActionID);
    if (currentActionIndex === -1) {
        return false;
    }
    const prevReportAction = sortedReportActions[currentActionIndex - 1];
    return isReportActionUnread(reportAction, lastReadTime) && (!prevReportAction || !isReportActionUnread(prevReportAction, lastReadTime));
}

/**
 * Checks if a given report action corresponds to a join request action.
 * @param reportAction
 */
function isActionableJoinRequest(reportAction: OnyxEntry<ReportAction>): reportAction is ReportAction<typeof CONST.REPORT.ACTIONS.TYPE.ACTIONABLE_JOIN_REQUEST> {
    return isActionOfType(reportAction, CONST.REPORT.ACTIONS.TYPE.ACTIONABLE_JOIN_REQUEST);
}

/**
 * Checks if any report actions correspond to a join request action that is still pending.
 * @param reportID
 */
function isActionableJoinRequestPending(reportID: string): boolean {
    const sortedReportActions = getSortedReportActions(Object.values(getAllReportActions(reportID)));
    const findPendingRequest = sortedReportActions.find(
        (reportActionItem) => isActionableJoinRequest(reportActionItem) && getOriginalMessage(reportActionItem)?.choice === ('' as JoinWorkspaceResolution),
    );
    return !!findPendingRequest;
}

function isApprovedOrSubmittedReportAction(action: OnyxEntry<ReportAction>) {
    return [CONST.REPORT.ACTIONS.TYPE.APPROVED, CONST.REPORT.ACTIONS.TYPE.SUBMITTED].some((type) => type === action?.actionName);
}

/**
 * Gets the text version of the message in a report action
 */
<<<<<<< HEAD
function getReportActionMessageText(reportAction: OnyxEntry<ReportAction>): string {
    return reportAction?.message?.reduce((acc, curr) => `${acc}${curr?.text}`, '') ?? '';
=======
function getReportActionMessageText(reportAction: OnyxEntry<ReportAction> | EmptyObject): string {
    if (!Array.isArray(reportAction?.message)) {
        return getReportActionText(reportAction);
    }
    return reportAction?.message?.reduce((acc, curr) => `${acc}${getTextFromHtml(curr?.html)}`, '') ?? '';
>>>>>>> 0150459d
}

function getDismissedViolationMessageText(originalMessage: ReportAction<typeof CONST.REPORT.ACTIONS.TYPE.DISMISSED_VIOLATION>['originalMessage']): string {
    const reason = originalMessage?.reason;
    const violationName = originalMessage?.violationName;
    return Localize.translateLocal(`violationDismissal.${violationName}.${reason}` as TranslationPaths);
}

/**
 * Check if the linked transaction is on hold
 */
function isLinkedTransactionHeld(reportActionID: string, reportID: string): boolean {
    return TransactionUtils.isOnHoldByTransactionID(getLinkedTransactionID(reportActionID, reportID) ?? '-1');
}

/**
 * Check if the current user is the requestor of the action
 */
function wasActionTakenByCurrentUser(reportAction: OnyxInputOrEntry<ReportAction>): boolean {
    return currentUserAccountID === reportAction?.actorAccountID;
}

export {
    extractLinksFromMessageHtml,
    getDismissedViolationMessageText,
    getOneTransactionThreadReportID,
    getIOUReportIDFromReportActionPreview,
    getLastClosedReportAction,
    getLastVisibleAction,
    getLastVisibleMessage,
    getLatestReportActionFromOnyxData,
    getLinkedTransactionID,
    getMostRecentIOURequestActionID,
    getMostRecentReportActionLastModified,
    getNumberOfMoneyRequests,
    getParentReportAction,
    getReportAction,
    getReportActionMessageText,
    getWhisperedTo,
    isApprovedOrSubmittedReportAction,
    getReportPreviewAction,
    getSortedReportActions,
    getCombinedReportActions,
    getSortedReportActionsForDisplay,
    isConsecutiveActionMadeByPreviousActor,
    isCreatedAction,
    isCreatedTaskReportAction,
    isDeletedAction,
    isDeletedParentAction,
    isMessageDeleted,
    isModifiedExpenseAction,
    isMoneyRequestAction,
    isNotifiableReportAction,
    isPendingRemove,
    isReversedTransaction,
    isReportActionAttachment,
    isReportActionDeprecated,
    isReportPreviewAction,
    isSentMoneyReportAction,
    isSplitBillAction,
    isTrackExpenseAction,
    isPayAction,
    isTaskAction,
    doesReportHaveVisibleActions,
    isThreadParentMessage,
    isTransactionThread,
    isWhisperAction,
    isWhisperActionTargetedToOthers,
    isReimbursementQueuedAction,
    shouldReportActionBeVisible,
    shouldHideNewMarker,
    shouldReportActionBeVisibleAsLastAction,
    getContinuousReportActionChain,
    hasRequestFromCurrentAccount,
    getFirstVisibleReportActionID,
    isMemberChangeAction,
    getMemberChangeMessageFragment,
    isOldDotReportAction,
    getMessageOfOldDotReportAction,
    getMemberChangeMessagePlainText,
    isReimbursementDeQueuedAction,
    isActionableMentionWhisper,
    isActionableReportMentionWhisper,
    getActionableMentionWhisperMessage,
    isCurrentActionUnread,
    isActionableJoinRequest,
    isActionableJoinRequestPending,
    getReportActionText,
    getReportActionHtml,
    getReportActionMessage,
    getOriginalMessage,
    isActionOfType,
    isActionableTrackExpense,
    getAllReportActions,
    isLinkedTransactionHeld,
    wasActionTakenByCurrentUser,
    isResolvedActionTrackExpense,
    isClosedAction,
    isRenamedAction,
    isRoomChangeLogAction,
    isChronosOOOListAction,
    isAddCommentAction,
    isPolicyChangeLogAction,
    getTextFromHtml,
    isTripPreview,
};

export type {LastVisibleMessage};<|MERGE_RESOLUTION|>--- conflicted
+++ resolved
@@ -12,11 +12,7 @@
 import type Report from '@src/types/onyx/Report';
 import type {Message, OriginalMessage, ReportActions} from '@src/types/onyx/ReportAction';
 import type ReportAction from '@src/types/onyx/ReportAction';
-<<<<<<< HEAD
-=======
 import type ReportActionName from '@src/types/onyx/ReportActionName';
-import type {EmptyObject} from '@src/types/utils/EmptyObject';
->>>>>>> 0150459d
 import {isEmptyObject} from '@src/types/utils/EmptyObject';
 import DateUtils from './DateUtils';
 import * as Environment from './Environment/Environment';
@@ -163,10 +159,6 @@
     return isActionOfType(reportAction, CONST.REPORT.ACTIONS.TYPE.ADD_COMMENT) && !!getOriginalMessage(reportAction)?.taskReportID;
 }
 
-<<<<<<< HEAD
-function isModifiedExpenseAction(reportAction: OnyxInputOrEntry<ReportAction>): boolean {
-    return reportAction?.actionName === CONST.REPORT.ACTIONS.TYPE.MODIFIED_EXPENSE;
-=======
 function isTripPreview(reportAction: OnyxInputOrEntry<ReportAction>): reportAction is ReportAction<typeof CONST.REPORT.ACTIONS.TYPE.TRIPPREVIEW> {
     return isActionOfType(reportAction, CONST.REPORT.ACTIONS.TYPE.TRIPPREVIEW);
 }
@@ -185,7 +177,6 @@
         return reportAction?.message ?? reportAction?.originalMessage;
     }
     return reportAction.originalMessage;
->>>>>>> 0150459d
 }
 
 /**
@@ -193,14 +184,10 @@
  * In the interim, we must check to see if we have an object or array for the reportAction.message, if we have an array we will use the originalMessage as this means we have not yet migrated.
  */
 function getWhisperedTo(reportAction: OnyxInputOrEntry<ReportAction>): number[] {
-<<<<<<< HEAD
-    const originalMessage = reportAction?.originalMessage;
-=======
     if (!reportAction) {
         return [];
     }
     const originalMessage = getOriginalMessage(reportAction);
->>>>>>> 0150459d
     const message = reportAction?.message;
 
     if (!(originalMessage && 'whisperedTo' in originalMessage) && !(message && 'whisperedTo' in message)) {
@@ -310,15 +297,11 @@
  * Returns whether the thread is a transaction thread, which is any thread with IOU parent
  * report action from requesting money (type - create) or from sending money (type - pay with IOUDetails field)
  */
-<<<<<<< HEAD
 function isTransactionThread(parentReportAction: OnyxInputOrEntry<ReportAction>): boolean {
-=======
-function isTransactionThread(parentReportAction: OnyxInputOrEntry<ReportAction> | EmptyObject): boolean {
     if (isEmptyObject(parentReportAction) || !isMoneyRequestAction(parentReportAction)) {
         return false;
     }
     const originalMessage = getOriginalMessage(parentReportAction);
->>>>>>> 0150459d
     return (
         originalMessage?.type === CONST.IOU.REPORT_ACTION_TYPE.CREATE ||
         originalMessage?.type === CONST.IOU.REPORT_ACTION_TYPE.TRACK ||
@@ -1338,16 +1321,11 @@
 /**
  * Gets the text version of the message in a report action
  */
-<<<<<<< HEAD
 function getReportActionMessageText(reportAction: OnyxEntry<ReportAction>): string {
-    return reportAction?.message?.reduce((acc, curr) => `${acc}${curr?.text}`, '') ?? '';
-=======
-function getReportActionMessageText(reportAction: OnyxEntry<ReportAction> | EmptyObject): string {
     if (!Array.isArray(reportAction?.message)) {
         return getReportActionText(reportAction);
     }
     return reportAction?.message?.reduce((acc, curr) => `${acc}${getTextFromHtml(curr?.html)}`, '') ?? '';
->>>>>>> 0150459d
 }
 
 function getDismissedViolationMessageText(originalMessage: ReportAction<typeof CONST.REPORT.ACTIONS.TYPE.DISMISSED_VIOLATION>['originalMessage']): string {

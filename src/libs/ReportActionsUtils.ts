import {fastMerge} from 'expensify-common';
import _ from 'lodash';
import lodashFindLast from 'lodash/findLast';
import type {OnyxCollection, OnyxCollectionInputValue, OnyxEntry, OnyxUpdate} from 'react-native-onyx';
import Onyx from 'react-native-onyx';
import type {ValueOf} from 'type-fest';
import CONST from '@src/CONST';
import type {TranslationPaths} from '@src/languages/types';
import ONYXKEYS from '@src/ONYXKEYS';
import type {OnyxInputOrEntry} from '@src/types/onyx';
import type {
    ActionName,
    ChangeLog,
    IOUMessage,
    JoinWorkspaceResolution,
    OriginalMessageActionableMentionWhisper,
    OriginalMessageActionableReportMentionWhisper,
    OriginalMessageActionableTrackedExpenseWhisper,
    OriginalMessageDismissedViolation,
    OriginalMessageIOU,
    OriginalMessageJoinPolicyChangeLog,
    OriginalMessageReimbursementDequeued,
} from '@src/types/onyx/OriginalMessage';
import type Report from '@src/types/onyx/Report';
import type {Message, ReportActionBase, ReportActionMessageJSON, ReportActions} from '@src/types/onyx/ReportAction';
import type ReportAction from '@src/types/onyx/ReportAction';
import {isEmptyObject} from '@src/types/utils/EmptyObject';
import DateUtils from './DateUtils';
import * as Environment from './Environment/Environment';
import isReportMessageAttachment from './isReportMessageAttachment';
import * as Localize from './Localize';
import Log from './Log';
import type {MessageElementBase, MessageTextElement} from './MessageElement';
import * as PersonalDetailsUtils from './PersonalDetailsUtils';
import type {OptimisticIOUReportAction} from './ReportUtils';
import StringUtils from './StringUtils';
import * as TransactionUtils from './TransactionUtils';

type LastVisibleMessage = {
    lastMessageTranslationKey?: string;
    lastMessageText: string;
    lastMessageHtml?: string;
};

type MemberChangeMessageUserMentionElement = {
    readonly kind: 'userMention';
    readonly accountID: number;
} & MessageElementBase;

type MemberChangeMessageRoomReferenceElement = {
    readonly kind: 'roomReference';
    readonly roomName: string;
    readonly roomID: number;
} & MessageElementBase;

type MemberChangeMessageElement = MessageTextElement | MemberChangeMessageUserMentionElement | MemberChangeMessageRoomReferenceElement;

const policyChangeActionsSet = new Set<string>(Object.values(CONST.REPORT.ACTIONS.TYPE.POLICY_CHANGE_LOG));

let allReports: OnyxCollection<Report> = {};
Onyx.connect({
    key: ONYXKEYS.COLLECTION.REPORT,
    waitForCollectionCallback: true,
    callback: (reports) => {
        allReports = reports;
    },
});

let allReportActions: OnyxCollection<ReportActions>;
Onyx.connect({
    key: ONYXKEYS.COLLECTION.REPORT_ACTIONS,
    waitForCollectionCallback: true,
    callback: (actions) => {
        if (!actions) {
            return;
        }

        allReportActions = actions;
    },
});

let isNetworkOffline = false;
Onyx.connect({
    key: ONYXKEYS.NETWORK,
    callback: (val) => (isNetworkOffline = val?.isOffline ?? false),
});

let currentUserAccountID: number | undefined;
Onyx.connect({
    key: ONYXKEYS.SESSION,
    callback: (value) => {
        // When signed out, value is undefined
        if (!value) {
            return;
        }

        currentUserAccountID = value.accountID;
    },
});

let environmentURL: string;
Environment.getEnvironmentURL().then((url: string) => (environmentURL = url));

function isCreatedAction(reportAction: OnyxInputOrEntry<ReportAction>): boolean {
    return reportAction?.actionName === CONST.REPORT.ACTIONS.TYPE.CREATED;
}

function isDeletedAction(reportAction: OnyxInputOrEntry<ReportAction | OptimisticIOUReportAction>): boolean {
    const message = reportAction?.message ?? [];

    // A legacy deleted comment has either an empty array or an object with html field with empty string as value
    const isLegacyDeletedComment = message.length === 0 || message[0]?.html === '';

    return isLegacyDeletedComment || !!message[0]?.deleted;
}

function isDeletedParentAction(reportAction: OnyxInputOrEntry<ReportAction>): boolean {
    return (reportAction?.message?.[0]?.isDeletedParentAction ?? false) && (reportAction?.childVisibleActionCount ?? 0) > 0;
}

function isReversedTransaction(reportAction: OnyxInputOrEntry<ReportAction | OptimisticIOUReportAction>) {
    return (reportAction?.message?.[0]?.isReversedTransaction ?? false) && ((reportAction as ReportAction)?.childVisibleActionCount ?? 0) > 0;
}

<<<<<<< HEAD
function isPendingRemove(reportAction: OnyxEntry<ReportAction>): boolean {
=======
function isPendingRemove(reportAction: OnyxInputOrEntry<ReportAction> | EmptyObject): boolean {
>>>>>>> 1883f99e
    if (isEmptyObject(reportAction)) {
        return false;
    }
    return reportAction?.message?.[0]?.moderationDecision?.decision === CONST.MODERATION.MODERATOR_DECISION_PENDING_REMOVE;
}

function isMoneyRequestAction(reportAction: OnyxInputOrEntry<ReportAction>): reportAction is ReportAction & OriginalMessageIOU {
    return reportAction?.actionName === CONST.REPORT.ACTIONS.TYPE.IOU;
}

function isReportPreviewAction(reportAction: OnyxInputOrEntry<ReportAction>): boolean {
    return reportAction?.actionName === CONST.REPORT.ACTIONS.TYPE.REPORT_PREVIEW;
}

function isReportActionSubmitted(reportAction: OnyxInputOrEntry<ReportAction>): boolean {
    return reportAction?.actionName === CONST.REPORT.ACTIONS.TYPE.SUBMITTED;
}

<<<<<<< HEAD
function isModifiedExpenseAction(reportAction: OnyxEntry<ReportAction>): boolean {
=======
function isModifiedExpenseAction(reportAction: OnyxInputOrEntry<ReportAction> | ReportAction | Record<string, never>): boolean {
>>>>>>> 1883f99e
    return reportAction?.actionName === CONST.REPORT.ACTIONS.TYPE.MODIFIED_EXPENSE;
}

/**
 * We are in the process of deprecating reportAction.originalMessage and will be setting the db version of "message" to reportAction.message in the future see: https://github.com/Expensify/App/issues/39797
 * In the interim, we must check to see if we have an object or array for the reportAction.message, if we have an array we will use the originalMessage as this means we have not yet migrated.
 */
<<<<<<< HEAD
function getWhisperedTo(reportAction: OnyxEntry<ReportAction>): number[] {
=======
function getWhisperedTo(reportAction: OnyxInputOrEntry<ReportAction> | EmptyObject): number[] {
>>>>>>> 1883f99e
    const originalMessage = reportAction?.originalMessage;
    const message = reportAction?.message;

    if (!Array.isArray(message) && typeof message === 'object') {
        return (message as ReportActionMessageJSON)?.whisperedTo ?? [];
    }

    if (originalMessage) {
        return (originalMessage as ReportActionMessageJSON)?.whisperedTo ?? [];
    }

    return [];
}

<<<<<<< HEAD
function isWhisperAction(reportAction: OnyxEntry<ReportAction>): boolean {
=======
function isWhisperAction(reportAction: OnyxInputOrEntry<ReportAction> | EmptyObject): boolean {
>>>>>>> 1883f99e
    return getWhisperedTo(reportAction).length > 0;
}

/**
 * Checks whether the report action is a whisper targeting someone other than the current user.
 */
function isWhisperActionTargetedToOthers(reportAction: OnyxInputOrEntry<ReportAction>): boolean {
    if (!isWhisperAction(reportAction)) {
        return false;
    }
    return !getWhisperedTo(reportAction).includes(currentUserAccountID ?? 0);
}

function isReimbursementQueuedAction(reportAction: OnyxInputOrEntry<ReportAction>) {
    return reportAction?.actionName === CONST.REPORT.ACTIONS.TYPE.REIMBURSEMENT_QUEUED;
}

function isMemberChangeAction(reportAction: OnyxInputOrEntry<ReportAction>) {
    return (
        reportAction?.actionName === CONST.REPORT.ACTIONS.TYPE.ROOM_CHANGE_LOG.INVITE_TO_ROOM ||
        reportAction?.actionName === CONST.REPORT.ACTIONS.TYPE.ROOM_CHANGE_LOG.REMOVE_FROM_ROOM ||
        reportAction?.actionName === CONST.REPORT.ACTIONS.TYPE.POLICY_CHANGE_LOG.INVITE_TO_ROOM ||
        reportAction?.actionName === CONST.REPORT.ACTIONS.TYPE.POLICY_CHANGE_LOG.REMOVE_FROM_ROOM ||
        reportAction?.actionName === CONST.REPORT.ACTIONS.TYPE.POLICY_CHANGE_LOG.LEAVE_POLICY
    );
}

function isInviteMemberAction(reportAction: OnyxEntry<ReportAction>) {
    return reportAction?.actionName === CONST.REPORT.ACTIONS.TYPE.ROOM_CHANGE_LOG.INVITE_TO_ROOM || reportAction?.actionName === CONST.REPORT.ACTIONS.TYPE.POLICY_CHANGE_LOG.INVITE_TO_ROOM;
}

function isLeavePolicyAction(reportAction: OnyxEntry<ReportAction>) {
    return reportAction?.actionName === CONST.REPORT.ACTIONS.TYPE.POLICY_CHANGE_LOG.LEAVE_POLICY;
}

function isReimbursementDeQueuedAction(reportAction: OnyxEntry<ReportAction>): reportAction is ReportActionBase & OriginalMessageReimbursementDequeued {
    return reportAction?.actionName === CONST.REPORT.ACTIONS.TYPE.REIMBURSEMENT_DEQUEUED;
}

/**
 * Returns whether the comment is a thread parent message/the first message in a thread
 */
function isThreadParentMessage(reportAction: OnyxEntry<ReportAction>, reportID: string): boolean {
    const {childType, childVisibleActionCount = 0, childReportID} = reportAction ?? {};
    return childType === CONST.REPORT.TYPE.CHAT && (childVisibleActionCount > 0 || String(childReportID) === reportID);
}

/**
 * Returns the parentReportAction if the given report is a thread/task.
 *
 * @deprecated Use Onyx.connect() or withOnyx() instead
 */
<<<<<<< HEAD
function getParentReportAction(report: OnyxEntry<Report>): OnyxEntry<ReportAction> {
=======
function getParentReportAction(report: OnyxInputOrEntry<Report> | EmptyObject): ReportAction | EmptyObject {
>>>>>>> 1883f99e
    if (!report?.parentReportID || !report.parentReportActionID) {
        return null;
    }
    return allReportActions?.[`${ONYXKEYS.COLLECTION.REPORT_ACTIONS}${report.parentReportID}`]?.[report.parentReportActionID] ?? null;
}

/**
 * Determines if the given report action is sent money report action by checking for 'pay' type and presence of IOUDetails object.
 */
function isSentMoneyReportAction(reportAction: OnyxEntry<ReportAction | OptimisticIOUReportAction>): boolean {
    return (
        reportAction?.actionName === CONST.REPORT.ACTIONS.TYPE.IOU &&
        (reportAction?.originalMessage as IOUMessage)?.type === CONST.IOU.REPORT_ACTION_TYPE.PAY &&
        !!(reportAction?.originalMessage as IOUMessage)?.IOUDetails
    );
}

/**
 * Returns whether the thread is a transaction thread, which is any thread with IOU parent
 * report action from requesting money (type - create) or from sending money (type - pay with IOUDetails field)
 */
<<<<<<< HEAD
function isTransactionThread(parentReportAction: OnyxEntry<ReportAction>): boolean {
=======
function isTransactionThread(parentReportAction: OnyxInputOrEntry<ReportAction> | EmptyObject): boolean {
>>>>>>> 1883f99e
    return (
        parentReportAction?.actionName === CONST.REPORT.ACTIONS.TYPE.IOU &&
        (parentReportAction.originalMessage.type === CONST.IOU.REPORT_ACTION_TYPE.CREATE ||
            parentReportAction.originalMessage.type === CONST.IOU.REPORT_ACTION_TYPE.TRACK ||
            (parentReportAction.originalMessage.type === CONST.IOU.REPORT_ACTION_TYPE.PAY && !!parentReportAction.originalMessage.IOUDetails))
    );
}

/**
 * Sort an array of reportActions by their created timestamp first, and reportActionID second
 * This gives us a stable order even in the case of multiple reportActions created on the same millisecond
 *
 */
function getSortedReportActions(reportActions: ReportAction[] | null, shouldSortInDescendingOrder = false): ReportAction[] {
    if (!Array.isArray(reportActions)) {
        throw new Error(`ReportActionsUtils.getSortedReportActions requires an array, received ${typeof reportActions}`);
    }

    const invertedMultiplier = shouldSortInDescendingOrder ? -1 : 1;

    const sortedActions = reportActions?.filter(Boolean).sort((first, second) => {
        // First sort by timestamp
        if (first.created !== second.created) {
            return (first.created < second.created ? -1 : 1) * invertedMultiplier;
        }

        // Then by action type, ensuring that `CREATED` actions always come first if they have the same timestamp as another action type
        if ((first.actionName === CONST.REPORT.ACTIONS.TYPE.CREATED || second.actionName === CONST.REPORT.ACTIONS.TYPE.CREATED) && first.actionName !== second.actionName) {
            return (first.actionName === CONST.REPORT.ACTIONS.TYPE.CREATED ? -1 : 1) * invertedMultiplier;
        }
        // Ensure that `REPORT_PREVIEW` actions always come after if they have the same timestamp as another action type
        if ((first.actionName === CONST.REPORT.ACTIONS.TYPE.REPORT_PREVIEW || second.actionName === CONST.REPORT.ACTIONS.TYPE.REPORT_PREVIEW) && first.actionName !== second.actionName) {
            return (first.actionName === CONST.REPORT.ACTIONS.TYPE.REPORT_PREVIEW ? 1 : -1) * invertedMultiplier;
        }

        // Then fallback on reportActionID as the final sorting criteria. It is a random number,
        // but using this will ensure that the order of reportActions with the same created time and action type
        // will be consistent across all users and devices
        return (first.reportActionID < second.reportActionID ? -1 : 1) * invertedMultiplier;
    });

    return sortedActions;
}

function isOptimisticAction(reportAction: ReportAction) {
    return (
        !!reportAction.isOptimisticAction ||
        reportAction.pendingAction === CONST.RED_BRICK_ROAD_PENDING_ACTION.ADD ||
        reportAction.pendingAction === CONST.RED_BRICK_ROAD_PENDING_ACTION.DELETE
    );
}

function shouldIgnoreGap(currentReportAction: ReportAction | undefined, nextReportAction: ReportAction | undefined) {
    if (!currentReportAction || !nextReportAction) {
        return false;
    }
    return (
        isOptimisticAction(currentReportAction) ||
        isOptimisticAction(nextReportAction) ||
        !!getWhisperedTo(currentReportAction).length ||
        !!getWhisperedTo(nextReportAction).length ||
        currentReportAction.actionName === CONST.REPORT.ACTIONS.TYPE.ROOM_CHANGE_LOG.INVITE_TO_ROOM ||
        nextReportAction.actionName === CONST.REPORT.ACTIONS.TYPE.CREATED ||
        nextReportAction.actionName === CONST.REPORT.ACTIONS.TYPE.CLOSED
    );
}

/**
 * Returns a sorted and filtered list of report actions from a report and it's associated child
 * transaction thread report in order to correctly display reportActions from both reports in the one-transaction report view.
 */
function getCombinedReportActions(reportActions: ReportAction[], transactionThreadReportActions: ReportAction[], reportID?: string): ReportAction[] {
    if (isEmptyObject(transactionThreadReportActions)) {
        return reportActions;
    }

    // Filter out the created action from the transaction thread report actions, since we already have the parent report's created action in `reportActions`
    const filteredTransactionThreadReportActions = transactionThreadReportActions?.filter((action) => action.actionName !== CONST.REPORT.ACTIONS.TYPE.CREATED);

    const report = allReports?.[`${ONYXKEYS.COLLECTION.REPORT}${reportID}`];
    const isSelfDM = report?.chatType === CONST.REPORT.CHAT_TYPE.SELF_DM;
    // Filter out request and send money request actions because we don't want to show any preview actions for one transaction reports
    const filteredReportActions = [...reportActions, ...filteredTransactionThreadReportActions].filter((action) => {
        const actionType = (action as OriginalMessageIOU).originalMessage?.type ?? '';
        if (isSelfDM) {
            return actionType !== CONST.IOU.REPORT_ACTION_TYPE.CREATE && !isSentMoneyReportAction(action);
        }
        return actionType !== CONST.IOU.REPORT_ACTION_TYPE.CREATE && actionType !== CONST.IOU.REPORT_ACTION_TYPE.TRACK && !isSentMoneyReportAction(action);
    });

    return getSortedReportActions(filteredReportActions, true);
}

/**
 * Returns the largest gapless range of reportActions including a the provided reportActionID, where a "gap" is defined as a reportAction's `previousReportActionID` not matching the previous reportAction in the sortedReportActions array.
 * See unit tests for example of inputs and expected outputs.
 * Note: sortedReportActions sorted in descending order
 */
function getContinuousReportActionChain(sortedReportActions: ReportAction[], id?: string): ReportAction[] {
    let index;

    if (id) {
        index = sortedReportActions.findIndex((reportAction) => reportAction.reportActionID === id);
    } else {
        index = sortedReportActions.findIndex((reportAction) => !isOptimisticAction(reportAction));
    }

    if (index === -1) {
        // if no non-pending action is found, that means all actions on the report are optimistic
        // in this case, we'll assume the whole chain of reportActions is continuous and return it in its entirety
        return id ? [] : sortedReportActions;
    }

    let startIndex = index;
    let endIndex = index;

    // Iterate forwards through the array, starting from endIndex. i.e: newer to older
    // This loop checks the continuity of actions by comparing the current item's previousReportActionID with the next item's reportActionID.
    // It ignores optimistic actions, whispers and InviteToRoom actions
    while (
        (endIndex < sortedReportActions.length - 1 && sortedReportActions[endIndex].previousReportActionID === sortedReportActions[endIndex + 1].reportActionID) ||
        shouldIgnoreGap(sortedReportActions[endIndex], sortedReportActions[endIndex + 1])
    ) {
        endIndex++;
    }

    // Iterate backwards through the sortedReportActions, starting from startIndex. (older to newer)
    // This loop ensuress continuity in a sequence of actions by comparing the current item's reportActionID with the previous item's previousReportActionID.
    while (
        (startIndex > 0 && sortedReportActions[startIndex].reportActionID === sortedReportActions[startIndex - 1].previousReportActionID) ||
        shouldIgnoreGap(sortedReportActions[startIndex], sortedReportActions[startIndex - 1])
    ) {
        startIndex--;
    }

    return sortedReportActions.slice(startIndex, endIndex + 1);
}

/**
 * Finds most recent IOU request action ID.
 */
function getMostRecentIOURequestActionID(reportActions: ReportAction[] | null): string | null {
    if (!Array.isArray(reportActions)) {
        return null;
    }
    const iouRequestTypes: Array<ValueOf<typeof CONST.IOU.REPORT_ACTION_TYPE>> = [
        CONST.IOU.REPORT_ACTION_TYPE.CREATE,
        CONST.IOU.REPORT_ACTION_TYPE.SPLIT,
        CONST.IOU.REPORT_ACTION_TYPE.TRACK,
    ];
    const iouRequestActions = reportActions?.filter((action) => action.actionName === CONST.REPORT.ACTIONS.TYPE.IOU && iouRequestTypes.includes(action.originalMessage.type)) ?? [];

    if (iouRequestActions.length === 0) {
        return null;
    }

    const sortedReportActions = getSortedReportActions(iouRequestActions);
    return sortedReportActions.at(-1)?.reportActionID ?? null;
}

/**
 * Returns array of links inside a given report action
 */
function extractLinksFromMessageHtml(reportAction: OnyxEntry<ReportAction>): string[] {
    const htmlContent = reportAction?.message?.[0]?.html;

    const regex = CONST.REGEX_LINK_IN_ANCHOR;

    if (!htmlContent) {
        return [];
    }

    return [...htmlContent.matchAll(regex)].map((match) => match[1]);
}

/**
 * Returns the report action immediately before the specified index.
 * @param reportActions - all actions
 * @param actionIndex - index of the action
 */
function findPreviousAction(reportActions: ReportAction[] | undefined, actionIndex: number): OnyxEntry<ReportAction> {
    if (!reportActions) {
        return undefined;
    }

    for (let i = actionIndex + 1; i < reportActions.length; i++) {
        // Find the next non-pending deletion report action, as the pending delete action means that it is not displayed in the UI, but still is in the report actions list.
        // If we are offline, all actions are pending but shown in the UI, so we take the previous action, even if it is a delete.
        if (isNetworkOffline || reportActions[i].pendingAction !== CONST.RED_BRICK_ROAD_PENDING_ACTION.DELETE) {
            return reportActions[i];
        }
    }

    return undefined;
}

/**
 * Returns true when the report action immediately before the specified index is a comment made by the same actor who who is leaving a comment in the action at the specified index.
 * Also checks to ensure that the comment is not too old to be shown as a grouped comment.
 *
 * @param actionIndex - index of the comment item in state to check
 */
function isConsecutiveActionMadeByPreviousActor(reportActions: ReportAction[] | undefined, actionIndex: number): boolean {
    const previousAction = findPreviousAction(reportActions, actionIndex);
    const currentAction = reportActions?.[actionIndex];

    // It's OK for there to be no previous action, and in that case, false will be returned
    // so that the comment isn't grouped
    if (!currentAction || !previousAction) {
        return false;
    }

    // Comments are only grouped if they happen within 5 minutes of each other
    if (new Date(currentAction.created).getTime() - new Date(previousAction.created).getTime() > 300000) {
        return false;
    }

    // Do not group if previous action was a created action
    if (previousAction.actionName === CONST.REPORT.ACTIONS.TYPE.CREATED) {
        return false;
    }

    // Do not group if previous or current action was a renamed action
    if (previousAction.actionName === CONST.REPORT.ACTIONS.TYPE.RENAMED || currentAction.actionName === CONST.REPORT.ACTIONS.TYPE.RENAMED) {
        return false;
    }

    // Do not group if the delegate account ID is different
    if (previousAction.delegateAccountID !== currentAction.delegateAccountID) {
        return false;
    }

    // Do not group if one of previous / current action is report preview and another one is not report preview
    if ((isReportPreviewAction(previousAction) && !isReportPreviewAction(currentAction)) || (isReportPreviewAction(currentAction) && !isReportPreviewAction(previousAction))) {
        return false;
    }

    if (isReportActionSubmitted(currentAction)) {
        const currentActionAdminAccountID = currentAction.adminAccountID;

        return currentActionAdminAccountID === previousAction.actorAccountID || currentActionAdminAccountID === previousAction.adminAccountID;
    }

    if (isReportActionSubmitted(previousAction)) {
        return typeof previousAction.adminAccountID === 'number'
            ? currentAction.actorAccountID === previousAction.adminAccountID
            : currentAction.actorAccountID === previousAction.actorAccountID;
    }

    return currentAction.actorAccountID === previousAction.actorAccountID;
}

/**
 * Checks if a reportAction is deprecated.
 */
function isReportActionDeprecated(reportAction: OnyxEntry<ReportAction>, key: string | number): boolean {
    if (!reportAction) {
        return true;
    }

    // HACK ALERT: We're temporarily filtering out any reportActions keyed by sequenceNumber
    // to prevent bugs during the migration from sequenceNumber -> reportActionID
    if (String(reportAction.sequenceNumber) === key) {
        Log.info('Front-end filtered out reportAction keyed by sequenceNumber!', false, reportAction);
        return true;
    }

    const deprecatedOldDotReportActions: ActionName[] = [
        CONST.REPORT.ACTIONS.TYPE.DELETED_ACCOUNT,
        CONST.REPORT.ACTIONS.TYPE.REIMBURSEMENT_REQUESTED,
        CONST.REPORT.ACTIONS.TYPE.REIMBURSEMENT_SETUP_REQUESTED,
        CONST.REPORT.ACTIONS.TYPE.DONATION,
    ];
    if (deprecatedOldDotReportActions.includes(reportAction.actionName as ActionName)) {
        Log.info('Front end filtered out reportAction for being an older, deprecated report action', false, reportAction);
        return true;
    }

    return false;
}

const {POLICY_CHANGE_LOG: policyChangelogTypes, ROOM_CHANGE_LOG: roomChangeLogTypes, ...otherActionTypes} = CONST.REPORT.ACTIONS.TYPE;
const supportedActionTypes: ActionName[] = [...Object.values(otherActionTypes), ...Object.values(policyChangelogTypes), ...Object.values(roomChangeLogTypes)];

/**
 * Checks if a reportAction is fit for display, meaning that it's not deprecated, is of a valid
 * and supported type, it's not deleted and also not closed.
 */
function shouldReportActionBeVisible(reportAction: OnyxEntry<ReportAction>, key: string | number): boolean {
    if (!reportAction) {
        return false;
    }

    if (isReportActionDeprecated(reportAction, key)) {
        return false;
    }

    // Filter out any unsupported reportAction types
    if (!supportedActionTypes.includes(reportAction.actionName)) {
        return false;
    }

    // Ignore closed action here since we're already displaying a footer that explains why the report was closed
    if (reportAction.actionName === CONST.REPORT.ACTIONS.TYPE.CLOSED) {
        return false;
    }

    // Ignore markedAsReimbursed action here since we're already display message that explains the expense was paid
    // elsewhere in the IOU reportAction
    if (reportAction.actionName === CONST.REPORT.ACTIONS.TYPE.MARKED_REIMBURSED) {
        return false;
    }

    if (isWhisperActionTargetedToOthers(reportAction)) {
        return false;
    }

    if (isPendingRemove(reportAction) && !reportAction.childVisibleActionCount) {
        return false;
    }

    // All other actions are displayed except thread parents, deleted, or non-pending actions
    const isDeleted = isDeletedAction(reportAction);
    const isPending = !!reportAction.pendingAction;
    return !isDeleted || isPending || isDeletedParentAction(reportAction) || isReversedTransaction(reportAction);
}

/**
 * Checks if the new marker should be hidden for the report action.
 */
function shouldHideNewMarker(reportAction: OnyxEntry<ReportAction>): boolean {
    if (!reportAction) {
        return true;
    }
    return !isNetworkOffline && reportAction.pendingAction === CONST.RED_BRICK_ROAD_PENDING_ACTION.DELETE;
}

/**
 * Checks whether an action is actionable track expense.
 *
 */
function isActionableTrackExpense(reportAction: OnyxInputOrEntry<ReportAction>): reportAction is ReportActionBase & OriginalMessageActionableTrackedExpenseWhisper {
    return reportAction?.actionName === CONST.REPORT.ACTIONS.TYPE.ACTIONABLE_TRACK_EXPENSE_WHISPER;
}

/**
 * Checks whether an action is actionable track expense and resolved.
 *
 */
function isResolvedActionTrackExpense(reportAction: OnyxEntry<ReportAction>): boolean {
    const resolution = (reportAction?.originalMessage as OriginalMessageActionableMentionWhisper['originalMessage'])?.resolution;
    return isActionableTrackExpense(reportAction) && !!resolution;
}

/**
 * Checks if a reportAction is fit for display as report last action, meaning that
 * it satisfies shouldReportActionBeVisible, it's not whisper action and not deleted.
 */
function shouldReportActionBeVisibleAsLastAction(reportAction: OnyxInputOrEntry<ReportAction>): boolean {
    if (!reportAction) {
        return false;
    }

    if (Object.keys(reportAction.errors ?? {}).length > 0) {
        return false;
    }

    // If a whisper action is the REPORT_PREVIEW action, we are displaying it.
    // If the action's message text is empty and it is not a deleted parent with visible child actions, hide it. Else, consider the action to be displayable.
    return (
        shouldReportActionBeVisible(reportAction, reportAction.reportActionID) &&
        !(isWhisperAction(reportAction) && !isReportPreviewAction(reportAction) && !isMoneyRequestAction(reportAction)) &&
        !(isDeletedAction(reportAction) && !isDeletedParentAction(reportAction)) &&
        !isResolvedActionTrackExpense(reportAction)
    );
}

/**
 * For policy change logs, report URLs are generated in the server,
 * which includes a baseURL placeholder that's replaced in the client.
 */
function replaceBaseURLInPolicyChangeLogAction(reportAction: ReportAction): ReportAction {
    if (!reportAction?.message || !policyChangeActionsSet.has(reportAction?.actionName)) {
        return reportAction;
    }

    const updatedReportAction = _.clone(reportAction);

    if (!updatedReportAction.message) {
        return updatedReportAction;
    }

    if (updatedReportAction.message[0]) {
        updatedReportAction.message[0].html = reportAction.message?.[0]?.html?.replace('%baseURL', environmentURL);
    }

    return updatedReportAction;
}

function getLastVisibleAction(reportID: string, actionsToMerge: OnyxCollection<ReportAction> | OnyxCollectionInputValue<ReportAction> = {}): OnyxEntry<ReportAction> {
    const reportActions = Object.values(fastMerge(allReportActions?.[`${ONYXKEYS.COLLECTION.REPORT_ACTIONS}${reportID}`] ?? {}, actionsToMerge ?? {}, true)) as Array<ReportAction | null>;
    const visibleReportActions = Object.values(reportActions ?? {}).filter((action): action is ReportAction => shouldReportActionBeVisibleAsLastAction(action));
    const sortedReportActions = getSortedReportActions(visibleReportActions, true);
    if (sortedReportActions.length === 0) {
        return undefined;
    }
    return sortedReportActions[0];
}

function getLastVisibleMessage(
    reportID: string,
    actionsToMerge: OnyxCollection<ReportAction> | OnyxCollectionInputValue<ReportAction> = {},
    reportAction: OnyxInputOrEntry<ReportAction> | undefined = undefined,
): LastVisibleMessage {
    const lastVisibleAction = reportAction ?? getLastVisibleAction(reportID, actionsToMerge);
    const message = lastVisibleAction?.message?.[0];

    if (message && isReportMessageAttachment(message)) {
        return {
            lastMessageTranslationKey: CONST.TRANSLATION_KEYS.ATTACHMENT,
            lastMessageText: CONST.ATTACHMENT_MESSAGE_TEXT,
            lastMessageHtml: CONST.TRANSLATION_KEYS.ATTACHMENT,
        };
    }

    if (isCreatedAction(lastVisibleAction)) {
        return {
            lastMessageText: '',
        };
    }

    let messageText = message?.text ?? '';
    if (messageText) {
        messageText = StringUtils.lineBreaksToSpaces(String(messageText)).substring(0, CONST.REPORT.LAST_MESSAGE_TEXT_MAX_LENGTH).trim();
    }
    return {
        lastMessageText: messageText,
    };
}

/**
 * A helper method to filter out report actions keyed by sequenceNumbers.
 */
function filterOutDeprecatedReportActions(reportActions: OnyxEntry<ReportActions>): ReportAction[] {
    return Object.entries(reportActions ?? {})
        .filter(([key, reportAction]) => !isReportActionDeprecated(reportAction, key))
        .map((entry) => entry[1]);
}

/**
 * This method returns the report actions that are ready for display in the ReportActionsView.
 * The report actions need to be sorted by created timestamp first, and reportActionID second
 * to ensure they will always be displayed in the same order (in case multiple actions have the same timestamp).
 * This is all handled with getSortedReportActions() which is used by several other methods to keep the code DRY.
 */
function getSortedReportActionsForDisplay(reportActions: OnyxEntry<ReportActions> | ReportAction[], shouldIncludeInvisibleActions = false): ReportAction[] {
    let filteredReportActions: ReportAction[] = [];
    if (!reportActions) {
        return [];
    }

    if (shouldIncludeInvisibleActions) {
        filteredReportActions = Object.values(reportActions);
    } else {
        filteredReportActions = Object.entries(reportActions)
            .filter(([key, reportAction]) => shouldReportActionBeVisible(reportAction, key))
            .map(([, reportAction]) => reportAction);
    }

    const baseURLAdjustedReportActions = filteredReportActions.map((reportAction) => replaceBaseURLInPolicyChangeLogAction(reportAction));
    return getSortedReportActions(baseURLAdjustedReportActions, true);
}

/**
 * In some cases, there can be multiple closed report actions in a chat report.
 * This method returns the last closed report action so we can always show the correct archived report reason.
 * Additionally, archived #admins and #announce do not have the closed report action so we will return null if none is found.
 *
 */
function getLastClosedReportAction(reportActions: OnyxEntry<ReportActions>): OnyxEntry<ReportAction> {
    // If closed report action is not present, return early
    if (!Object.values(reportActions ?? {}).some((action) => action.actionName === CONST.REPORT.ACTIONS.TYPE.CLOSED)) {
        return undefined;
    }

    const filteredReportActions = filterOutDeprecatedReportActions(reportActions);
    const sortedReportActions = getSortedReportActions(filteredReportActions);
    return lodashFindLast(sortedReportActions, (action) => action.actionName === CONST.REPORT.ACTIONS.TYPE.CLOSED);
}

/**
 * The first visible action is the second last action in sortedReportActions which satisfy following conditions:
 * 1. That is not pending deletion as pending deletion actions are kept in sortedReportActions in memory.
 * 2. That has at least one visible child action.
 * 3. While offline all actions in `sortedReportActions` are visible.
 * 4. We will get the second last action from filtered actions because the last
 *    action is always the created action
 */
function getFirstVisibleReportActionID(sortedReportActions: ReportAction[] = [], isOffline = false): string {
    if (!Array.isArray(sortedReportActions)) {
        return '';
    }
    const sortedFilterReportActions = sortedReportActions.filter((action) => !isDeletedAction(action) || (action?.childVisibleActionCount ?? 0) > 0 || isOffline);
    return sortedFilterReportActions.length > 1 ? sortedFilterReportActions[sortedFilterReportActions.length - 2].reportActionID : '';
}

/**
 * @returns The latest report action in the `onyxData` or `null` if one couldn't be found
 */
function getLatestReportActionFromOnyxData(onyxData: OnyxUpdate[] | null): NonNullable<OnyxEntry<ReportAction>> | null {
    const reportActionUpdate = onyxData?.find((onyxUpdate) => onyxUpdate.key.startsWith(ONYXKEYS.COLLECTION.REPORT_ACTIONS));

    if (!reportActionUpdate) {
        return null;
    }

    const reportActions = Object.values((reportActionUpdate.value as ReportActions) ?? {});
    const sortedReportActions = getSortedReportActions(reportActions);
    return sortedReportActions.at(-1) ?? null;
}

/**
 * Find the transaction associated with this reportAction, if one exists.
 */
function getLinkedTransactionID(reportActionOrID: string | OnyxEntry<ReportAction>, reportID?: string): string | null {
    const reportAction = typeof reportActionOrID === 'string' ? allReportActions?.[`${ONYXKEYS.COLLECTION.REPORT_ACTIONS}${reportID}`]?.[reportActionOrID] : reportActionOrID;
    if (!reportAction || reportAction.actionName !== CONST.REPORT.ACTIONS.TYPE.IOU) {
        return null;
    }
    return reportAction.originalMessage?.IOUTransactionID ?? null;
}

function getReportAction(reportID: string, reportActionID: string): ReportAction | undefined {
    return allReportActions?.[`${ONYXKEYS.COLLECTION.REPORT_ACTIONS}${reportID}`]?.[reportActionID];
}

function getMostRecentReportActionLastModified(): string {
    // Start with the oldest date possible
    let mostRecentReportActionLastModified = DateUtils.getDBTime(0);

    // Flatten all the actions
    // Loop over them all to find the one that is the most recent
    const flatReportActions = Object.values(allReportActions ?? {})
        .flatMap((actions) => (actions ? Object.values(actions) : []))
        .filter(Boolean);
    flatReportActions.forEach((action) => {
        // Pending actions should not be counted here as a user could create a comment or some other action while offline and the server might know about
        // messages they have not seen yet.
        if (action.pendingAction) {
            return;
        }

        const lastModified = action.lastModified ?? action.created;

        if (lastModified < mostRecentReportActionLastModified) {
            return;
        }

        mostRecentReportActionLastModified = lastModified;
    });

    // We might not have actions so we also look at the report objects to see if any have a lastVisibleActionLastModified that is more recent. We don't need to get
    // any reports that have been updated before either a recently updated report or reportAction as we should be up to date on these
    Object.values(allReports ?? {}).forEach((report) => {
        const reportLastVisibleActionLastModified = report?.lastVisibleActionLastModified ?? report?.lastVisibleActionCreated;
        if (!reportLastVisibleActionLastModified || reportLastVisibleActionLastModified < mostRecentReportActionLastModified) {
            return;
        }

        mostRecentReportActionLastModified = reportLastVisibleActionLastModified;
    });

    return mostRecentReportActionLastModified;
}

/**
 * @returns The report preview action or `null` if one couldn't be found
 */
function getReportPreviewAction(chatReportID: string, iouReportID: string): OnyxEntry<ReportAction> {
    return Object.values(allReportActions?.[`${ONYXKEYS.COLLECTION.REPORT_ACTIONS}${chatReportID}`] ?? {}).find(
        (reportAction) => reportAction && reportAction.actionName === CONST.REPORT.ACTIONS.TYPE.REPORT_PREVIEW && reportAction.originalMessage.linkedReportID === iouReportID,
    );
}

/**
 * Get the iouReportID for a given report action.
 */
function getIOUReportIDFromReportActionPreview(reportAction: OnyxEntry<ReportAction>): string {
    return reportAction?.actionName === CONST.REPORT.ACTIONS.TYPE.REPORT_PREVIEW ? reportAction.originalMessage.linkedReportID : '0';
}

function isCreatedTaskReportAction(reportAction: OnyxEntry<ReportAction>): boolean {
    return reportAction?.actionName === CONST.REPORT.ACTIONS.TYPE.ADD_COMMENT && !!reportAction.originalMessage?.taskReportID;
}

/**
 * A helper method to identify if the message is deleted or not.
 */
function isMessageDeleted(reportAction: OnyxInputOrEntry<ReportAction>): boolean {
    return reportAction?.message?.[0]?.isDeletedParentAction ?? false;
}

/**
 * Returns the number of expenses associated with a report preview
 */
function getNumberOfMoneyRequests(reportPreviewAction: OnyxEntry<ReportAction>): number {
    return reportPreviewAction?.childMoneyRequestCount ?? 0;
}

function isSplitBillAction(reportAction: OnyxInputOrEntry<ReportAction>): boolean {
    return reportAction?.actionName === CONST.REPORT.ACTIONS.TYPE.IOU && reportAction.originalMessage.type === CONST.IOU.REPORT_ACTION_TYPE.SPLIT;
}

function isTrackExpenseAction(reportAction: OnyxEntry<ReportAction | OptimisticIOUReportAction>): boolean {
    return reportAction?.actionName === CONST.REPORT.ACTIONS.TYPE.IOU && (reportAction.originalMessage as IOUMessage).type === CONST.IOU.REPORT_ACTION_TYPE.TRACK;
}

function isPayAction(reportAction: OnyxInputOrEntry<ReportAction | OptimisticIOUReportAction>): boolean {
    return reportAction?.actionName === CONST.REPORT.ACTIONS.TYPE.IOU && (reportAction.originalMessage as IOUMessage).type === CONST.IOU.REPORT_ACTION_TYPE.PAY;
}

function isTaskAction(reportAction: OnyxEntry<ReportAction>): boolean {
    const reportActionName = reportAction?.actionName;
    return (
        reportActionName === CONST.REPORT.ACTIONS.TYPE.TASK_COMPLETED ||
        reportActionName === CONST.REPORT.ACTIONS.TYPE.TASK_CANCELLED ||
        reportActionName === CONST.REPORT.ACTIONS.TYPE.TASK_REOPENED ||
        reportActionName === CONST.REPORT.ACTIONS.TYPE.TASK_EDITED
    );
}

/**
 * Gets the reportID for the transaction thread associated with a report by iterating over the reportActions and identifying the IOU report actions.
 * Returns a reportID if there is exactly one transaction thread for the report, and null otherwise.
 */
function getOneTransactionThreadReportID(reportID: string, reportActions: OnyxEntry<ReportActions> | ReportAction[], isOffline: boolean | undefined = undefined): string | undefined {
    // If the report is not an IOU, Expense report, or Invoice, it shouldn't be treated as one-transaction report.
    const report = allReports?.[`${ONYXKEYS.COLLECTION.REPORT}${reportID}`];
    if (report?.type !== CONST.REPORT.TYPE.IOU && report?.type !== CONST.REPORT.TYPE.EXPENSE && report?.type !== CONST.REPORT.TYPE.INVOICE) {
        return;
    }

    const reportActionsArray = Object.values(reportActions ?? {});
    if (!reportActionsArray.length) {
        return;
    }

    // Get all IOU report actions for the report.
    const iouRequestTypes: Array<ValueOf<typeof CONST.IOU.REPORT_ACTION_TYPE>> = [
        CONST.IOU.REPORT_ACTION_TYPE.CREATE,
        CONST.IOU.REPORT_ACTION_TYPE.SPLIT,
        CONST.IOU.REPORT_ACTION_TYPE.PAY,
        CONST.IOU.REPORT_ACTION_TYPE.TRACK,
    ];

    const iouRequestActions = reportActionsArray.filter(
        (action) =>
            action.actionName === CONST.REPORT.ACTIONS.TYPE.IOU &&
            (iouRequestTypes.includes(action.originalMessage.type) ?? []) &&
            action.childReportID &&
            // Include deleted IOU reportActions if:
            // - they have an assocaited IOU transaction ID or
            // - they have visibile childActions (like comments) that we'd want to display
            // - the action is pending deletion and the user is offline
            (!!action.originalMessage.IOUTransactionID ||
                // eslint-disable-next-line @typescript-eslint/prefer-nullish-coalescing
                (isMessageDeleted(action) && action.childVisibleActionCount) ||
                (action.pendingAction === CONST.RED_BRICK_ROAD_PENDING_ACTION.DELETE && (isOffline ?? isNetworkOffline))),
    );

    // If we don't have any IOU request actions, or we have more than one IOU request actions, this isn't a oneTransaction report
    if (!iouRequestActions.length || iouRequestActions.length > 1) {
        return;
    }

    // If there's only one IOU request action associated with the report but it's been deleted, then we don't consider this a oneTransaction report
    // and want to display it using the standard view
    if (((iouRequestActions[0] as OriginalMessageIOU).originalMessage?.deleted ?? '') !== '') {
        return;
    }

    // Ensure we have a childReportID associated with the IOU report action
    return iouRequestActions[0].childReportID;
}

/**
 * When we delete certain reports, we want to check whether there are any visible actions left to display.
 * If there are no visible actions left (including system messages), we can hide the report from view entirely
 */
function doesReportHaveVisibleActions(reportID: string, actionsToMerge: ReportActions = {}): boolean {
    const reportActions = Object.values(fastMerge(allReportActions?.[`${ONYXKEYS.COLLECTION.REPORT_ACTIONS}${reportID}`] ?? {}, actionsToMerge, true));
    const visibleReportActions = Object.values(reportActions ?? {}).filter((action) => shouldReportActionBeVisibleAsLastAction(action));

    // Exclude the task system message and the created message
    const visibleReportActionsWithoutTaskSystemMessage = visibleReportActions.filter((action) => !isTaskAction(action) && !isCreatedAction(action));
    return visibleReportActionsWithoutTaskSystemMessage.length > 0;
}

function getAllReportActions(reportID: string): ReportActions {
    return allReportActions?.[`${ONYXKEYS.COLLECTION.REPORT_ACTIONS}${reportID}`] ?? {};
}

/**
 * Check whether a report action is an attachment (a file, such as an image or a zip).
 *
 */
function isReportActionAttachment(reportAction: OnyxInputOrEntry<ReportAction>): boolean {
    const message = reportAction?.message?.[0];

    if (reportAction && ('isAttachment' in reportAction || 'attachmentInfo' in reportAction)) {
        return reportAction?.isAttachment ?? !!reportAction?.attachmentInfo ?? false;
    }

    if (message) {
        return isReportMessageAttachment(message);
    }

    return false;
}

// eslint-disable-next-line rulesdir/no-negated-variables
function isNotifiableReportAction(reportAction: OnyxEntry<ReportAction>): boolean {
    if (!reportAction) {
        return false;
    }

    const actions: ActionName[] = [CONST.REPORT.ACTIONS.TYPE.ADD_COMMENT, CONST.REPORT.ACTIONS.TYPE.IOU, CONST.REPORT.ACTIONS.TYPE.MODIFIED_EXPENSE];

    return actions.includes(reportAction.actionName);
}

function getMemberChangeMessageElements(reportAction: OnyxEntry<ReportAction>): readonly MemberChangeMessageElement[] {
    const isInviteAction = isInviteMemberAction(reportAction);
    const isLeaveAction = isLeavePolicyAction(reportAction);

    // Currently, we only render messages when members are invited
    let verb = Localize.translateLocal('workspace.invite.removed');
    if (isInviteAction) {
        verb = Localize.translateLocal('workspace.invite.invited');
    }

    if (isLeaveAction) {
        verb = Localize.translateLocal('workspace.invite.leftWorkspace');
    }

    const originalMessage = reportAction?.originalMessage as ChangeLog;
    const targetAccountIDs: number[] = originalMessage?.targetAccountIDs ?? [];
    const personalDetails = PersonalDetailsUtils.getPersonalDetailsByIDs(targetAccountIDs, 0);

    const mentionElements = targetAccountIDs.map((accountID): MemberChangeMessageUserMentionElement => {
        const personalDetail = personalDetails.find((personal) => personal.accountID === accountID);
        const handleText = PersonalDetailsUtils.getEffectiveDisplayName(personalDetail) ?? Localize.translateLocal('common.hidden');

        return {
            kind: 'userMention',
            content: `@${handleText}`,
            accountID,
        };
    });

    const buildRoomElements = (): readonly MemberChangeMessageElement[] => {
        const roomName = originalMessage?.roomName;

        if (roomName) {
            const preposition = isInviteAction ? ` ${Localize.translateLocal('workspace.invite.to')} ` : ` ${Localize.translateLocal('workspace.invite.from')} `;

            if (originalMessage.reportID) {
                return [
                    {
                        kind: 'text',
                        content: preposition,
                    },
                    {
                        kind: 'roomReference',
                        roomName,
                        roomID: originalMessage.reportID,
                        content: roomName,
                    },
                ];
            }
        }

        return [];
    };

    return [
        {
            kind: 'text',
            content: `${verb} `,
        },
        ...Localize.formatMessageElementList(mentionElements),
        ...buildRoomElements(),
    ];
}

function getMemberChangeMessageFragment(reportAction: OnyxEntry<ReportAction>): Message {
    const messageElements: readonly MemberChangeMessageElement[] = getMemberChangeMessageElements(reportAction);
    const html = messageElements
        .map((messageElement) => {
            switch (messageElement.kind) {
                case 'userMention':
                    return `<mention-user accountID=${messageElement.accountID}>${messageElement.content}</mention-user>`;
                case 'roomReference':
                    return `<a href="${environmentURL}/r/${messageElement.roomID}" target="_blank">${messageElement.roomName}</a>`;
                default:
                    return messageElement.content;
            }
        })
        .join('');

    return {
        html: `<muted-text>${html}</muted-text>`,
        text: reportAction?.message?.[0] ? reportAction?.message?.[0]?.text : '',
        type: CONST.REPORT.MESSAGE.TYPE.COMMENT,
    };
}

function isOldDotReportAction(action: ReportAction): boolean {
    return [
        CONST.REPORT.ACTIONS.TYPE.CHANGE_FIELD,
        CONST.REPORT.ACTIONS.TYPE.CHANGE_POLICY,
        CONST.REPORT.ACTIONS.TYPE.CHANGE_TYPE,
        CONST.REPORT.ACTIONS.TYPE.DELEGATE_SUBMIT,
        CONST.REPORT.ACTIONS.TYPE.DELETED_ACCOUNT,
        CONST.REPORT.ACTIONS.TYPE.DONATION,
        CONST.REPORT.ACTIONS.TYPE.EXPORTED_TO_CSV,
        CONST.REPORT.ACTIONS.TYPE.EXPORTED_TO_INTEGRATION,
        CONST.REPORT.ACTIONS.TYPE.EXPORTED_TO_QUICK_BOOKS,
        CONST.REPORT.ACTIONS.TYPE.FORWARDED,
        CONST.REPORT.ACTIONS.TYPE.INTEGRATIONS_MESSAGE,
        CONST.REPORT.ACTIONS.TYPE.MANAGER_ATTACH_RECEIPT,
        CONST.REPORT.ACTIONS.TYPE.MANAGER_DETACH_RECEIPT,
        CONST.REPORT.ACTIONS.TYPE.MARKED_REIMBURSED,
        CONST.REPORT.ACTIONS.TYPE.MARK_REIMBURSED_FROM_INTEGRATION,
        CONST.REPORT.ACTIONS.TYPE.OUTDATED_BANK_ACCOUNT,
        CONST.REPORT.ACTIONS.TYPE.REIMBURSEMENT_ACH_BOUNCE,
        CONST.REPORT.ACTIONS.TYPE.REIMBURSEMENT_ACH_CANCELLED,
        CONST.REPORT.ACTIONS.TYPE.REIMBURSEMENT_ACCOUNT_CHANGED,
        CONST.REPORT.ACTIONS.TYPE.REIMBURSEMENT_DELAYED,
        CONST.REPORT.ACTIONS.TYPE.REIMBURSEMENT_REQUESTED,
        CONST.REPORT.ACTIONS.TYPE.REIMBURSEMENT_SETUP,
        CONST.REPORT.ACTIONS.TYPE.SELECTED_FOR_RANDOM_AUDIT,
        CONST.REPORT.ACTIONS.TYPE.SHARE,
        CONST.REPORT.ACTIONS.TYPE.STRIPE_PAID,
        CONST.REPORT.ACTIONS.TYPE.TAKE_CONTROL,
        CONST.REPORT.ACTIONS.TYPE.UNAPPROVED,
        CONST.REPORT.ACTIONS.TYPE.UNSHARE,
    ].some((oldDotActionName) => oldDotActionName === action.actionName);
}

/**
 * Helper method to format message of OldDot Actions.
 * For now, we just concat all of the text elements of the message to create the full message.
 */
function getMessageOfOldDotReportAction(reportAction: OnyxEntry<ReportAction>): string {
    return reportAction?.message?.map((element) => element?.text).join('') ?? '';
}

function getMemberChangeMessagePlainText(reportAction: OnyxEntry<ReportAction>): string {
    const messageElements = getMemberChangeMessageElements(reportAction);
    return messageElements.map((element) => element.content).join('');
}

/**
 * Helper method to determine if the provided accountID has submitted an expense on the specified report.
 *
 * @param reportID
 * @param currentAccountID
 * @returns
 */
function hasRequestFromCurrentAccount(reportID: string, currentAccountID: number): boolean {
    if (!reportID) {
        return false;
    }

    const reportActions = Object.values(getAllReportActions(reportID));
    if (reportActions.length === 0) {
        return false;
    }

    return reportActions.some((action) => action.actionName === CONST.REPORT.ACTIONS.TYPE.IOU && action.actorAccountID === currentAccountID);
}

/**
 * Checks if a given report action corresponds to an actionable mention whisper.
 * @param reportAction
 */
function isActionableMentionWhisper(reportAction: OnyxEntry<ReportAction>): reportAction is ReportActionBase & OriginalMessageActionableMentionWhisper {
    return reportAction?.actionName === CONST.REPORT.ACTIONS.TYPE.ACTIONABLE_MENTION_WHISPER;
}

/**
 * Checks if a given report action corresponds to an actionable report mention whisper.
 * @param reportAction
 */
function isActionableReportMentionWhisper(reportAction: OnyxEntry<ReportAction>): reportAction is ReportActionBase & OriginalMessageActionableReportMentionWhisper {
    return reportAction?.actionName === CONST.REPORT.ACTIONS.TYPE.ACTIONABLE_REPORT_MENTION_WHISPER;
}

/**
 * Constructs a message for an actionable mention whisper report action.
 * @param reportAction
 * @returns the actionable mention whisper message.
 */
function getActionableMentionWhisperMessage(reportAction: OnyxEntry<ReportAction>): string {
    const originalMessage = reportAction?.originalMessage as OriginalMessageActionableMentionWhisper['originalMessage'];
    const targetAccountIDs: number[] = originalMessage?.inviteeAccountIDs ?? [];
    const personalDetails = PersonalDetailsUtils.getPersonalDetailsByIDs(targetAccountIDs, 0);
    const mentionElements = targetAccountIDs.map((accountID): string => {
        const personalDetail = personalDetails.find((personal) => personal.accountID === accountID);
        const displayName = PersonalDetailsUtils.getEffectiveDisplayName(personalDetail);
        const handleText = _.isEmpty(displayName) ? Localize.translateLocal('common.hidden') : displayName;
        return `<mention-user accountID=${accountID}>@${handleText}</mention-user>`;
    });
    const preMentionsText = 'Heads up, ';
    const mentions = mentionElements.join(', ').replace(/, ([^,]*)$/, ' and $1');
    const postMentionsText = ` ${mentionElements.length > 1 ? "aren't members" : "isn't a member"} of this room.`;

    return `${preMentionsText}${mentions}${postMentionsText}`;
}

/**
 * @private
 */
function isReportActionUnread(reportAction: OnyxEntry<ReportAction>, lastReadTime: string) {
    if (!lastReadTime) {
        return !isCreatedAction(reportAction);
    }

    return !!(reportAction && lastReadTime && reportAction.created && lastReadTime < reportAction.created);
}

/**
 * Check whether the current report action of the report is unread or not
 *
 */
function isCurrentActionUnread(report: OnyxEntry<Report>, reportAction: ReportAction): boolean {
    const lastReadTime = report?.lastReadTime ?? '';
    const sortedReportActions = getSortedReportActions(Object.values(getAllReportActions(report?.reportID ?? '')));
    const currentActionIndex = sortedReportActions.findIndex((action) => action.reportActionID === reportAction.reportActionID);
    if (currentActionIndex === -1) {
        return false;
    }
    const prevReportAction = sortedReportActions[currentActionIndex - 1];
    return isReportActionUnread(reportAction, lastReadTime) && (!prevReportAction || !isReportActionUnread(prevReportAction, lastReadTime));
}

/**
 * Checks if a given report action corresponds to a join request action.
 * @param reportAction
 */
function isActionableJoinRequest(reportAction: OnyxEntry<ReportAction>): reportAction is ReportActionBase & OriginalMessageJoinPolicyChangeLog {
    return reportAction?.actionName === CONST.REPORT.ACTIONS.TYPE.ACTIONABLE_JOIN_REQUEST;
}

/**
 * Checks if any report actions correspond to a join request action that is still pending.
 * @param reportID
 */
function isActionableJoinRequestPending(reportID: string): boolean {
    const sortedReportActions = getSortedReportActions(Object.values(getAllReportActions(reportID)));
    const findPendingRequest = sortedReportActions.find(
        (reportActionItem) => isActionableJoinRequest(reportActionItem) && reportActionItem.originalMessage.choice === ('' as JoinWorkspaceResolution),
    );
    return !!findPendingRequest;
}

function isApprovedOrSubmittedReportAction(action: OnyxEntry<ReportAction>) {
    return [CONST.REPORT.ACTIONS.TYPE.APPROVED, CONST.REPORT.ACTIONS.TYPE.SUBMITTED].some((type) => type === action?.actionName);
}

/**
 * Gets the text version of the message in a report action
 */
function getReportActionMessageText(reportAction: OnyxEntry<ReportAction>): string {
    return reportAction?.message?.reduce((acc, curr) => `${acc}${curr?.text}`, '') ?? '';
}

function getDismissedViolationMessageText(originalMessage: OriginalMessageDismissedViolation['originalMessage']): string {
    const reason = originalMessage.reason;
    const violationName = originalMessage.violationName;
    return Localize.translateLocal(`violationDismissal.${violationName}.${reason}` as TranslationPaths);
}

/**
 * Check if the linked transaction is on hold
 */
function isLinkedTransactionHeld(reportActionID: string, reportID: string): boolean {
    return TransactionUtils.isOnHoldByTransactionID(getLinkedTransactionID(reportActionID, reportID) ?? '');
}

/**
 * Check if the current user is the requestor of the action
 */
function wasActionTakenByCurrentUser(reportAction: OnyxInputOrEntry<ReportAction>): boolean {
    return currentUserAccountID === reportAction?.actorAccountID;
}

export {
    extractLinksFromMessageHtml,
    getDismissedViolationMessageText,
    getOneTransactionThreadReportID,
    getIOUReportIDFromReportActionPreview,
    getLastClosedReportAction,
    getLastVisibleAction,
    getLastVisibleMessage,
    getLatestReportActionFromOnyxData,
    getLinkedTransactionID,
    getMostRecentIOURequestActionID,
    getMostRecentReportActionLastModified,
    getNumberOfMoneyRequests,
    getParentReportAction,
    getReportAction,
    getReportActionMessageText,
    getWhisperedTo,
    isApprovedOrSubmittedReportAction,
    getReportPreviewAction,
    getSortedReportActions,
    getCombinedReportActions,
    getSortedReportActionsForDisplay,
    isConsecutiveActionMadeByPreviousActor,
    isCreatedAction,
    isCreatedTaskReportAction,
    isDeletedAction,
    isDeletedParentAction,
    isMessageDeleted,
    isModifiedExpenseAction,
    isMoneyRequestAction,
    isNotifiableReportAction,
    isPendingRemove,
    isReversedTransaction,
    isReportActionAttachment,
    isReportActionDeprecated,
    isReportPreviewAction,
    isSentMoneyReportAction,
    isSplitBillAction,
    isTrackExpenseAction,
    isPayAction,
    isTaskAction,
    doesReportHaveVisibleActions,
    isThreadParentMessage,
    isTransactionThread,
    isWhisperAction,
    isWhisperActionTargetedToOthers,
    isReimbursementQueuedAction,
    shouldReportActionBeVisible,
    shouldHideNewMarker,
    shouldReportActionBeVisibleAsLastAction,
    getContinuousReportActionChain,
    hasRequestFromCurrentAccount,
    getFirstVisibleReportActionID,
    isMemberChangeAction,
    getMemberChangeMessageFragment,
    isOldDotReportAction,
    getMessageOfOldDotReportAction,
    getMemberChangeMessagePlainText,
    isReimbursementDeQueuedAction,
    isActionableMentionWhisper,
    isActionableReportMentionWhisper,
    getActionableMentionWhisperMessage,
    isCurrentActionUnread,
    isActionableJoinRequest,
    isActionableJoinRequestPending,
    isActionableTrackExpense,
    getAllReportActions,
    isLinkedTransactionHeld,
    wasActionTakenByCurrentUser,
    isResolvedActionTrackExpense,
};

export type {LastVisibleMessage};<|MERGE_RESOLUTION|>--- conflicted
+++ resolved
@@ -122,11 +122,7 @@
     return (reportAction?.message?.[0]?.isReversedTransaction ?? false) && ((reportAction as ReportAction)?.childVisibleActionCount ?? 0) > 0;
 }
 
-<<<<<<< HEAD
-function isPendingRemove(reportAction: OnyxEntry<ReportAction>): boolean {
-=======
-function isPendingRemove(reportAction: OnyxInputOrEntry<ReportAction> | EmptyObject): boolean {
->>>>>>> 1883f99e
+function isPendingRemove(reportAction: OnyxInputOrEntry<ReportAction>): boolean {
     if (isEmptyObject(reportAction)) {
         return false;
     }
@@ -145,11 +141,7 @@
     return reportAction?.actionName === CONST.REPORT.ACTIONS.TYPE.SUBMITTED;
 }
 
-<<<<<<< HEAD
-function isModifiedExpenseAction(reportAction: OnyxEntry<ReportAction>): boolean {
-=======
-function isModifiedExpenseAction(reportAction: OnyxInputOrEntry<ReportAction> | ReportAction | Record<string, never>): boolean {
->>>>>>> 1883f99e
+function isModifiedExpenseAction(reportAction: OnyxInputOrEntry<ReportAction>): boolean {
     return reportAction?.actionName === CONST.REPORT.ACTIONS.TYPE.MODIFIED_EXPENSE;
 }
 
@@ -157,11 +149,7 @@
  * We are in the process of deprecating reportAction.originalMessage and will be setting the db version of "message" to reportAction.message in the future see: https://github.com/Expensify/App/issues/39797
  * In the interim, we must check to see if we have an object or array for the reportAction.message, if we have an array we will use the originalMessage as this means we have not yet migrated.
  */
-<<<<<<< HEAD
-function getWhisperedTo(reportAction: OnyxEntry<ReportAction>): number[] {
-=======
-function getWhisperedTo(reportAction: OnyxInputOrEntry<ReportAction> | EmptyObject): number[] {
->>>>>>> 1883f99e
+function getWhisperedTo(reportAction: OnyxInputOrEntry<ReportAction>): number[] {
     const originalMessage = reportAction?.originalMessage;
     const message = reportAction?.message;
 
@@ -176,11 +164,7 @@
     return [];
 }
 
-<<<<<<< HEAD
-function isWhisperAction(reportAction: OnyxEntry<ReportAction>): boolean {
-=======
-function isWhisperAction(reportAction: OnyxInputOrEntry<ReportAction> | EmptyObject): boolean {
->>>>>>> 1883f99e
+function isWhisperAction(reportAction: OnyxInputOrEntry<ReportAction>): boolean {
     return getWhisperedTo(reportAction).length > 0;
 }
 
@@ -233,11 +217,7 @@
  *
  * @deprecated Use Onyx.connect() or withOnyx() instead
  */
-<<<<<<< HEAD
-function getParentReportAction(report: OnyxEntry<Report>): OnyxEntry<ReportAction> {
-=======
-function getParentReportAction(report: OnyxInputOrEntry<Report> | EmptyObject): ReportAction | EmptyObject {
->>>>>>> 1883f99e
+function getParentReportAction(report: OnyxInputOrEntry<Report>): OnyxEntry<ReportAction> {
     if (!report?.parentReportID || !report.parentReportActionID) {
         return null;
     }
@@ -259,11 +239,7 @@
  * Returns whether the thread is a transaction thread, which is any thread with IOU parent
  * report action from requesting money (type - create) or from sending money (type - pay with IOUDetails field)
  */
-<<<<<<< HEAD
-function isTransactionThread(parentReportAction: OnyxEntry<ReportAction>): boolean {
-=======
-function isTransactionThread(parentReportAction: OnyxInputOrEntry<ReportAction> | EmptyObject): boolean {
->>>>>>> 1883f99e
+function isTransactionThread(parentReportAction: OnyxInputOrEntry<ReportAction>): boolean {
     return (
         parentReportAction?.actionName === CONST.REPORT.ACTIONS.TYPE.IOU &&
         (parentReportAction.originalMessage.type === CONST.IOU.REPORT_ACTION_TYPE.CREATE ||

import {fastMerge, Str} from 'expensify-common';
import clone from 'lodash/clone';
import lodashFindLast from 'lodash/findLast';
import isEmpty from 'lodash/isEmpty';
import type {NullishDeep, OnyxCollection, OnyxEntry, OnyxUpdate} from 'react-native-onyx';
import Onyx from 'react-native-onyx';
import type {ValueOf} from 'type-fest';
import CONST from '@src/CONST';
import type {TranslationPaths} from '@src/languages/types';
import ONYXKEYS from '@src/ONYXKEYS';
import ROUTES from '@src/ROUTES';
import type {OnyxInputOrEntry, PrivatePersonalDetails} from '@src/types/onyx';
import type {IssueNewCardOriginalMessage, JoinWorkspaceResolution, OriginalMessageChangeLog, OriginalMessageExportIntegration} from '@src/types/onyx/OriginalMessage';
import type Report from '@src/types/onyx/Report';
import type ReportAction from '@src/types/onyx/ReportAction';
import type {Message, OldDotReportAction, OriginalMessage, ReportActions} from '@src/types/onyx/ReportAction';
import type ReportActionName from '@src/types/onyx/ReportActionName';
import {isEmptyObject} from '@src/types/utils/EmptyObject';
import DateUtils from './DateUtils';
import * as Environment from './Environment/Environment';
import getBase62ReportID from './getBase62ReportID';
import isReportMessageAttachment from './isReportMessageAttachment';
import * as Localize from './Localize';
import Log from './Log';
import type {MessageElementBase, MessageTextElement} from './MessageElement';
import Parser from './Parser';
import * as PersonalDetailsUtils from './PersonalDetailsUtils';
import * as ReportConnection from './ReportConnection';
import type {OptimisticIOUReportAction, PartialReportAction} from './ReportUtils';
import StringUtils from './StringUtils';
// eslint-disable-next-line import/no-cycle
import * as TransactionUtils from './TransactionUtils';

type LastVisibleMessage = {
    lastMessageTranslationKey?: string;
    lastMessageText: string;
    lastMessageHtml?: string;
};

type MemberChangeMessageUserMentionElement = {
    readonly kind: 'userMention';
    readonly accountID: number;
} & MessageElementBase;

type MemberChangeMessageRoomReferenceElement = {
    readonly kind: 'roomReference';
    readonly roomName: string;
    readonly roomID: number;
} & MessageElementBase;

type MemberChangeMessageElement = MessageTextElement | MemberChangeMessageUserMentionElement | MemberChangeMessageRoomReferenceElement;

let allReportActions: OnyxCollection<ReportActions>;
Onyx.connect({
    key: ONYXKEYS.COLLECTION.REPORT_ACTIONS,
    waitForCollectionCallback: true,
    callback: (actions) => {
        if (!actions) {
            return;
        }

        allReportActions = actions;
    },
});

let isNetworkOffline = false;
Onyx.connect({
    key: ONYXKEYS.NETWORK,
    callback: (val) => (isNetworkOffline = val?.isOffline ?? false),
});

let currentUserAccountID: number | undefined;
let currentEmail = '';
Onyx.connect({
    key: ONYXKEYS.SESSION,
    callback: (value) => {
        // When signed out, value is undefined
        if (!value) {
            return;
        }

        currentUserAccountID = value.accountID;
        currentEmail = value?.email ?? '';
    },
});

let privatePersonalDetails: PrivatePersonalDetails | undefined;
Onyx.connect({
    key: ONYXKEYS.PRIVATE_PERSONAL_DETAILS,
    callback: (personalDetails) => {
        privatePersonalDetails = personalDetails;
    },
});

let environmentURL: string;
Environment.getEnvironmentURL().then((url: string) => (environmentURL = url));

/*
 * Url to the Xero non reimbursable expenses list
 */
const XERO_NON_REIMBURSABLE_EXPENSES_URL = 'https://go.xero.com/Bank/BankAccounts.aspx';

/*
 * Url to the NetSuite global search, which should be suffixed with the reportID.
 */
const NETSUITE_NON_REIMBURSABLE_EXPENSES_URL_PREFIX =
    'https://system.netsuite.com/app/common/search/ubersearchresults.nl?quicksearch=T&searchtype=Uber&frame=be&Uber_NAMEtype=KEYWORDSTARTSWITH&Uber_NAME=';

/*
 * Url prefix to any Salesforce transaction or transaction list.
 */
const SALESFORCE_EXPENSES_URL_PREFIX = 'https://login.salesforce.com/';

/*
 * Url to the QBO expenses list
 */
const QBO_EXPENSES_URL = 'https://qbo.intuit.com/app/expenses';

const POLICY_CHANGE_LOG_ARRAY = Object.values(CONST.REPORT.ACTIONS.TYPE.POLICY_CHANGE_LOG);

function isCreatedAction(reportAction: OnyxInputOrEntry<ReportAction>): boolean {
    return reportAction?.actionName === CONST.REPORT.ACTIONS.TYPE.CREATED;
}

function isDeletedAction(reportAction: OnyxInputOrEntry<ReportAction | OptimisticIOUReportAction>): boolean {
    const message = reportAction?.message ?? [];

    if (!Array.isArray(message)) {
        return message?.html === '' ?? message?.deleted;
    }

    // A legacy deleted comment has either an empty array or an object with html field with empty string as value
    const isLegacyDeletedComment = message.length === 0 || message[0]?.html === '';

    return isLegacyDeletedComment || !!message[0]?.deleted;
}

function getReportActionMessage(reportAction: PartialReportAction) {
    return Array.isArray(reportAction?.message) ? reportAction.message[0] : reportAction?.message;
}

function isDeletedParentAction(reportAction: OnyxInputOrEntry<ReportAction>): boolean {
    return (getReportActionMessage(reportAction)?.isDeletedParentAction ?? false) && (reportAction?.childVisibleActionCount ?? 0) > 0;
}

function isReversedTransaction(reportAction: OnyxInputOrEntry<ReportAction | OptimisticIOUReportAction>) {
    return (getReportActionMessage(reportAction)?.isReversedTransaction ?? false) && ((reportAction as ReportAction)?.childVisibleActionCount ?? 0) > 0;
}

function isPendingRemove(reportAction: OnyxInputOrEntry<ReportAction>): boolean {
    return getReportActionMessage(reportAction)?.moderationDecision?.decision === CONST.MODERATION.MODERATOR_DECISION_PENDING_REMOVE;
}

function isMoneyRequestAction(reportAction: OnyxInputOrEntry<ReportAction>): reportAction is ReportAction<typeof CONST.REPORT.ACTIONS.TYPE.IOU> {
    return isActionOfType(reportAction, CONST.REPORT.ACTIONS.TYPE.IOU);
}

function isReportPreviewAction(reportAction: OnyxInputOrEntry<ReportAction>): reportAction is ReportAction<typeof CONST.REPORT.ACTIONS.TYPE.REPORT_PREVIEW> {
    return isActionOfType(reportAction, CONST.REPORT.ACTIONS.TYPE.REPORT_PREVIEW);
}

function isSubmittedAction(reportAction: OnyxInputOrEntry<ReportAction>): reportAction is ReportAction<typeof CONST.REPORT.ACTIONS.TYPE.SUBMITTED> {
    return isActionOfType(reportAction, CONST.REPORT.ACTIONS.TYPE.SUBMITTED);
}

function isApprovedAction(reportAction: OnyxInputOrEntry<ReportAction>): reportAction is ReportAction<typeof CONST.REPORT.ACTIONS.TYPE.APPROVED> {
    return isActionOfType(reportAction, CONST.REPORT.ACTIONS.TYPE.APPROVED);
}

function isForwardedAction(reportAction: OnyxInputOrEntry<ReportAction>): reportAction is ReportAction<typeof CONST.REPORT.ACTIONS.TYPE.FORWARDED> {
    return isActionOfType(reportAction, CONST.REPORT.ACTIONS.TYPE.FORWARDED);
}

function isModifiedExpenseAction(reportAction: OnyxInputOrEntry<ReportAction>): reportAction is ReportAction<typeof CONST.REPORT.ACTIONS.TYPE.MODIFIED_EXPENSE> {
    return isActionOfType(reportAction, CONST.REPORT.ACTIONS.TYPE.MODIFIED_EXPENSE);
}

function isPolicyChangeLogAction(reportAction: OnyxInputOrEntry<ReportAction>): reportAction is ReportAction<ValueOf<typeof CONST.REPORT.ACTIONS.TYPE.POLICY_CHANGE_LOG>> {
    return isActionOfType(reportAction, ...POLICY_CHANGE_LOG_ARRAY);
}

function isChronosOOOListAction(reportAction: OnyxInputOrEntry<ReportAction>): reportAction is ReportAction<typeof CONST.REPORT.ACTIONS.TYPE.CHRONOS_OOO_LIST> {
    return isActionOfType(reportAction, CONST.REPORT.ACTIONS.TYPE.CHRONOS_OOO_LIST);
}

function isAddCommentAction(reportAction: OnyxInputOrEntry<ReportAction>): reportAction is ReportAction<typeof CONST.REPORT.ACTIONS.TYPE.ADD_COMMENT> {
    return isActionOfType(reportAction, CONST.REPORT.ACTIONS.TYPE.ADD_COMMENT);
}

function isCreatedTaskReportAction(reportAction: OnyxInputOrEntry<ReportAction>): reportAction is ReportAction<typeof CONST.REPORT.ACTIONS.TYPE.ADD_COMMENT> {
    return isActionOfType(reportAction, CONST.REPORT.ACTIONS.TYPE.ADD_COMMENT) && !!getOriginalMessage(reportAction)?.taskReportID;
}

function isTripPreview(reportAction: OnyxInputOrEntry<ReportAction>): reportAction is ReportAction<typeof CONST.REPORT.ACTIONS.TYPE.TRIPPREVIEW> {
    return isActionOfType(reportAction, CONST.REPORT.ACTIONS.TYPE.TRIPPREVIEW);
}

function isActionOfType<T extends ReportActionName[]>(
    action: OnyxInputOrEntry<ReportAction>,
    ...actionNames: T
): action is {
    [K in keyof T]: ReportAction<T[K]>;
}[number] {
    const actionName = action?.actionName as T[number];

    // This is purely a performance optimization to limit the 'includes()' calls on Hermes
    for (const i of actionNames) {
        if (i === actionName) {
            return true;
        }
    }

    return false;
}

function getOriginalMessage<T extends ReportActionName>(reportAction: OnyxInputOrEntry<ReportAction<T>>): OriginalMessage<T> | undefined {
    if (!Array.isArray(reportAction?.message)) {
<<<<<<< HEAD
        // eslint-disable-next-line deprecation/deprecation
        return reportAction?.message ?? reportAction?.originalMessage;
    }
    // eslint-disable-next-line deprecation/deprecation
=======
        // eslint-disable-next-line
        return reportAction?.message ?? reportAction?.originalMessage;
    }

    // eslint-disable-next-line
>>>>>>> 79960126
    return reportAction.originalMessage;
}

function isExportIntegrationAction(reportAction: OnyxInputOrEntry<ReportAction>): boolean {
    return reportAction?.actionName === CONST.REPORT.ACTIONS.TYPE.EXPORTED_TO_INTEGRATION;
}

/**
 * We are in the process of deprecating reportAction.originalMessage and will be setting the db version of "message" to reportAction.message in the future see: https://github.com/Expensify/App/issues/39797
 * In the interim, we must check to see if we have an object or array for the reportAction.message, if we have an array we will use the originalMessage as this means we have not yet migrated.
 */
function getWhisperedTo(reportAction: OnyxInputOrEntry<ReportAction>): number[] {
    if (!reportAction) {
        return [];
    }
    const originalMessage = getOriginalMessage(reportAction);
    const message = getReportActionMessage(reportAction);

    if (!(originalMessage && typeof originalMessage === 'object' && 'whisperedTo' in originalMessage) && !(message && typeof message === 'object' && 'whisperedTo' in message)) {
        return [];
    }

    if (message !== null && !Array.isArray(message) && typeof message === 'object' && 'whisperedTo' in message) {
        return message?.whisperedTo ?? [];
    }

    if (originalMessage && typeof originalMessage === 'object' && 'whisperedTo' in originalMessage) {
        return originalMessage?.whisperedTo ?? [];
    }

    if (typeof originalMessage !== 'object') {
        Log.info('Original message is not an object for reportAction: ', true, {
            reportActionID: reportAction?.reportActionID,
            actionName: reportAction?.actionName,
        });
    }

    return [];
}

function isWhisperAction(reportAction: OnyxInputOrEntry<ReportAction>): boolean {
    return getWhisperedTo(reportAction).length > 0;
}

/**
 * Checks whether the report action is a whisper targeting someone other than the current user.
 */
function isWhisperActionTargetedToOthers(reportAction: OnyxInputOrEntry<ReportAction>): boolean {
    if (!isWhisperAction(reportAction)) {
        return false;
    }
    return !getWhisperedTo(reportAction).includes(currentUserAccountID ?? -1);
}

function isReimbursementQueuedAction(reportAction: OnyxInputOrEntry<ReportAction>): reportAction is ReportAction<typeof CONST.REPORT.ACTIONS.TYPE.REIMBURSEMENT_QUEUED> {
    return isActionOfType(reportAction, CONST.REPORT.ACTIONS.TYPE.REIMBURSEMENT_QUEUED);
}

function isMemberChangeAction(
    reportAction: OnyxInputOrEntry<ReportAction>,
): reportAction is ReportAction<ValueOf<typeof CONST.REPORT.ACTIONS.TYPE.ROOM_CHANGE_LOG | typeof CONST.REPORT.ACTIONS.TYPE.POLICY_CHANGE_LOG>> {
    return isActionOfType(
        reportAction,
        CONST.REPORT.ACTIONS.TYPE.ROOM_CHANGE_LOG.INVITE_TO_ROOM,
        CONST.REPORT.ACTIONS.TYPE.ROOM_CHANGE_LOG.REMOVE_FROM_ROOM,
        CONST.REPORT.ACTIONS.TYPE.POLICY_CHANGE_LOG.INVITE_TO_ROOM,
        CONST.REPORT.ACTIONS.TYPE.POLICY_CHANGE_LOG.REMOVE_FROM_ROOM,
        CONST.REPORT.ACTIONS.TYPE.POLICY_CHANGE_LOG.LEAVE_POLICY,
    );
}

function isInviteMemberAction(
    reportAction: OnyxEntry<ReportAction>,
): reportAction is ReportAction<typeof CONST.REPORT.ACTIONS.TYPE.ROOM_CHANGE_LOG.INVITE_TO_ROOM | typeof CONST.REPORT.ACTIONS.TYPE.POLICY_CHANGE_LOG.INVITE_TO_ROOM> {
    return isActionOfType(reportAction, CONST.REPORT.ACTIONS.TYPE.ROOM_CHANGE_LOG.INVITE_TO_ROOM, CONST.REPORT.ACTIONS.TYPE.POLICY_CHANGE_LOG.INVITE_TO_ROOM);
}

function isLeavePolicyAction(reportAction: OnyxEntry<ReportAction>): reportAction is ReportAction<typeof CONST.REPORT.ACTIONS.TYPE.POLICY_CHANGE_LOG.LEAVE_POLICY> {
    return isActionOfType(reportAction, CONST.REPORT.ACTIONS.TYPE.POLICY_CHANGE_LOG.LEAVE_POLICY);
}

function isReimbursementDeQueuedAction(reportAction: OnyxEntry<ReportAction>): reportAction is ReportAction<typeof CONST.REPORT.ACTIONS.TYPE.REIMBURSEMENT_DEQUEUED> {
    return isActionOfType(reportAction, CONST.REPORT.ACTIONS.TYPE.REIMBURSEMENT_DEQUEUED);
}

function isClosedAction(reportAction: OnyxEntry<ReportAction>): reportAction is ReportAction<typeof CONST.REPORT.ACTIONS.TYPE.CLOSED> {
    return isActionOfType(reportAction, CONST.REPORT.ACTIONS.TYPE.CLOSED);
}

function isRenamedAction(reportAction: OnyxEntry<ReportAction>): reportAction is ReportAction<typeof CONST.REPORT.ACTIONS.TYPE.RENAMED> {
    return isActionOfType(reportAction, CONST.REPORT.ACTIONS.TYPE.RENAMED);
}

function isRoomChangeLogAction(reportAction: OnyxEntry<ReportAction>): reportAction is ReportAction<ValueOf<typeof CONST.REPORT.ACTIONS.TYPE.ROOM_CHANGE_LOG>> {
    return isActionOfType(reportAction, ...Object.values(CONST.REPORT.ACTIONS.TYPE.ROOM_CHANGE_LOG));
}

function isInviteOrRemovedAction(
    reportAction: OnyxInputOrEntry<ReportAction>,
): reportAction is ReportAction<ValueOf<typeof CONST.REPORT.ACTIONS.TYPE.POLICY_CHANGE_LOG | typeof CONST.REPORT.ACTIONS.TYPE.ROOM_CHANGE_LOG>> {
    return isActionOfType(
        reportAction,
        CONST.REPORT.ACTIONS.TYPE.ROOM_CHANGE_LOG.INVITE_TO_ROOM,
        CONST.REPORT.ACTIONS.TYPE.ROOM_CHANGE_LOG.REMOVE_FROM_ROOM,
        CONST.REPORT.ACTIONS.TYPE.POLICY_CHANGE_LOG.INVITE_TO_ROOM,
        CONST.REPORT.ACTIONS.TYPE.POLICY_CHANGE_LOG.REMOVE_FROM_ROOM,
    );
}

/**
 * Returns whether the comment is a thread parent message/the first message in a thread
 */
function isThreadParentMessage(reportAction: OnyxEntry<ReportAction>, reportID: string): boolean {
    const {childType, childVisibleActionCount = 0, childReportID} = reportAction ?? {};
    return childType === CONST.REPORT.TYPE.CHAT && (childVisibleActionCount > 0 || String(childReportID) === reportID);
}

/**
 * Returns the parentReportAction if the given report is a thread/task.
 *
 * @deprecated Use Onyx.connect() or withOnyx() instead
 */
function getParentReportAction(report: OnyxInputOrEntry<Report>): OnyxEntry<ReportAction> {
    if (!report?.parentReportID || !report.parentReportActionID) {
        return undefined;
    }
    return allReportActions?.[`${ONYXKEYS.COLLECTION.REPORT_ACTIONS}${report.parentReportID}`]?.[report.parentReportActionID];
}

/**
 * Determines if the given report action is sent money report action by checking for 'pay' type and presence of IOUDetails object.
 */
function isSentMoneyReportAction(reportAction: OnyxEntry<ReportAction | OptimisticIOUReportAction>): boolean {
    return (
        isActionOfType(reportAction, CONST.REPORT.ACTIONS.TYPE.IOU) &&
        getOriginalMessage(reportAction)?.type === CONST.IOU.REPORT_ACTION_TYPE.PAY &&
        !!getOriginalMessage(reportAction)?.IOUDetails
    );
}

/**
 * Returns whether the thread is a transaction thread, which is any thread with IOU parent
 * report action from requesting money (type - create) or from sending money (type - pay with IOUDetails field)
 */
function isTransactionThread(parentReportAction: OnyxInputOrEntry<ReportAction>): boolean {
    if (isEmptyObject(parentReportAction) || !isMoneyRequestAction(parentReportAction)) {
        return false;
    }
    const originalMessage = getOriginalMessage(parentReportAction);
    return (
        originalMessage?.type === CONST.IOU.REPORT_ACTION_TYPE.CREATE ||
        originalMessage?.type === CONST.IOU.REPORT_ACTION_TYPE.TRACK ||
        (originalMessage?.type === CONST.IOU.REPORT_ACTION_TYPE.PAY && !!originalMessage?.IOUDetails)
    );
}

/**
 * Sort an array of reportActions by their created timestamp first, and reportActionID second
 * This gives us a stable order even in the case of multiple reportActions created on the same millisecond
 *
 */
function getSortedReportActions(reportActions: ReportAction[] | null, shouldSortInDescendingOrder = false): ReportAction[] {
    if (!Array.isArray(reportActions)) {
        throw new Error(`ReportActionsUtils.getSortedReportActions requires an array, received ${typeof reportActions}`);
    }

    const invertedMultiplier = shouldSortInDescendingOrder ? -1 : 1;

    const sortedActions = reportActions?.filter(Boolean).sort((first, second) => {
        // First sort by timestamp
        if (first.created !== second.created) {
            return (first.created < second.created ? -1 : 1) * invertedMultiplier;
        }

        // Then by action type, ensuring that `CREATED` actions always come first if they have the same timestamp as another action type
        if ((first.actionName === CONST.REPORT.ACTIONS.TYPE.CREATED || second.actionName === CONST.REPORT.ACTIONS.TYPE.CREATED) && first.actionName !== second.actionName) {
            return (first.actionName === CONST.REPORT.ACTIONS.TYPE.CREATED ? -1 : 1) * invertedMultiplier;
        }
        // Ensure that `REPORT_PREVIEW` actions always come after if they have the same timestamp as another action type
        if ((first.actionName === CONST.REPORT.ACTIONS.TYPE.REPORT_PREVIEW || second.actionName === CONST.REPORT.ACTIONS.TYPE.REPORT_PREVIEW) && first.actionName !== second.actionName) {
            return (first.actionName === CONST.REPORT.ACTIONS.TYPE.REPORT_PREVIEW ? 1 : -1) * invertedMultiplier;
        }

        // Then fallback on reportActionID as the final sorting criteria. It is a random number,
        // but using this will ensure that the order of reportActions with the same created time and action type
        // will be consistent across all users and devices
        return (first.reportActionID < second.reportActionID ? -1 : 1) * invertedMultiplier;
    });

    return sortedActions;
}

/**
 * Returns a sorted and filtered list of report actions from a report and it's associated child
 * transaction thread report in order to correctly display reportActions from both reports in the one-transaction report view.
 */
function getCombinedReportActions(
    reportActions: ReportAction[],
    transactionThreadReportID: string | null,
    transactionThreadReportActions: ReportAction[],
    reportID?: string,
    shouldFilterIOUAction = true,
): ReportAction[] {
    const isSentMoneyReport = reportActions.some((action) => isSentMoneyReportAction(action));

    // We don't want to combine report actions of transaction thread in iou report of send money request because we display the transaction report of send money request as a normal thread
    if (isEmpty(transactionThreadReportID) || isSentMoneyReport) {
        return reportActions;
    }

    // Usually, we filter out the created action from the transaction thread report actions, since we already have the parent report's created action in `reportActions`
    // However, in the case of moving track expense, the transaction thread will be created first in a track expense, thus we should keep the CREATED of the transaction thread and filter out CREATED action of the IOU
    // This makes sense because in a combined report action list, whichever CREATED is first need to be retained.
    const transactionThreadCreatedAction = transactionThreadReportActions?.find((action) => action.actionName === CONST.REPORT.ACTIONS.TYPE.CREATED);
    const parentReportCreatedAction = reportActions?.find((action) => action.actionName === CONST.REPORT.ACTIONS.TYPE.CREATED);

    let filteredTransactionThreadReportActions = transactionThreadReportActions;
    let filteredParentReportActions = reportActions;

    if (transactionThreadCreatedAction && parentReportCreatedAction && transactionThreadCreatedAction.created > parentReportCreatedAction.created) {
        filteredTransactionThreadReportActions = transactionThreadReportActions?.filter((action) => action.actionName !== CONST.REPORT.ACTIONS.TYPE.CREATED);
    } else if (transactionThreadCreatedAction) {
        filteredParentReportActions = reportActions?.filter((action) => action.actionName !== CONST.REPORT.ACTIONS.TYPE.CREATED);
    }

    const report = ReportConnection.getAllReports()?.[`${ONYXKEYS.COLLECTION.REPORT}${reportID}`];
    const isSelfDM = report?.chatType === CONST.REPORT.CHAT_TYPE.SELF_DM;
    // Filter out request and send money request actions because we don't want to show any preview actions for one transaction reports
    const filteredReportActions = [...filteredParentReportActions, ...filteredTransactionThreadReportActions].filter((action) => {
        if (!isMoneyRequestAction(action) || !shouldFilterIOUAction) {
            return true;
        }
        const actionType = getOriginalMessage(action)?.type ?? '';
        if (isSelfDM) {
            return actionType !== CONST.IOU.REPORT_ACTION_TYPE.CREATE;
        }
        return actionType !== CONST.IOU.REPORT_ACTION_TYPE.CREATE && actionType !== CONST.IOU.REPORT_ACTION_TYPE.TRACK;
    });

    return getSortedReportActions(filteredReportActions, true);
}

/**
 * Finds most recent IOU request action ID.
 */
function getMostRecentIOURequestActionID(reportActions: ReportAction[] | null): string | null {
    if (!Array.isArray(reportActions)) {
        return null;
    }
    const iouRequestTypes: Array<ValueOf<typeof CONST.IOU.REPORT_ACTION_TYPE>> = [
        CONST.IOU.REPORT_ACTION_TYPE.CREATE,
        CONST.IOU.REPORT_ACTION_TYPE.SPLIT,
        CONST.IOU.REPORT_ACTION_TYPE.TRACK,
    ];
    const iouRequestActions =
        reportActions?.filter((action) => {
            if (!isActionOfType(action, CONST.REPORT.ACTIONS.TYPE.IOU)) {
                return false;
            }
            const actionType = getOriginalMessage(action)?.type;
            if (!actionType) {
                return false;
            }
            return iouRequestTypes.includes(actionType);
        }) ?? [];

    if (iouRequestActions.length === 0) {
        return null;
    }

    const sortedReportActions = getSortedReportActions(iouRequestActions);
    return sortedReportActions.at(-1)?.reportActionID ?? null;
}

/**
 * Returns array of links inside a given report action
 */
function extractLinksFromMessageHtml(reportAction: OnyxEntry<ReportAction>): string[] {
    const htmlContent = getReportActionHtml(reportAction);

    const regex = CONST.REGEX_LINK_IN_ANCHOR;

    if (!htmlContent) {
        return [];
    }

    return [...htmlContent.matchAll(regex)].map((match) => match[1]);
}

/**
 * Returns the report action immediately before the specified index.
 * @param reportActions - all actions
 * @param actionIndex - index of the action
 */
function findPreviousAction(reportActions: ReportAction[] | undefined, actionIndex: number): OnyxEntry<ReportAction> {
    if (!reportActions) {
        return undefined;
    }

    for (let i = actionIndex + 1; i < reportActions.length; i++) {
        // Find the next non-pending deletion report action, as the pending delete action means that it is not displayed in the UI, but still is in the report actions list.
        // If we are offline, all actions are pending but shown in the UI, so we take the previous action, even if it is a delete.
        if (isNetworkOffline || reportActions[i].pendingAction !== CONST.RED_BRICK_ROAD_PENDING_ACTION.DELETE) {
            return reportActions[i];
        }
    }

    return undefined;
}

/**
 * Returns true when the report action immediately before the specified index is a comment made by the same actor who who is leaving a comment in the action at the specified index.
 * Also checks to ensure that the comment is not too old to be shown as a grouped comment.
 *
 * @param actionIndex - index of the comment item in state to check
 */
function isConsecutiveActionMadeByPreviousActor(reportActions: ReportAction[] | undefined, actionIndex: number): boolean {
    const previousAction = findPreviousAction(reportActions, actionIndex);
    const currentAction = reportActions?.[actionIndex];

    // It's OK for there to be no previous action, and in that case, false will be returned
    // so that the comment isn't grouped
    if (!currentAction || !previousAction) {
        return false;
    }

    // Comments are only grouped if they happen within 5 minutes of each other
    if (new Date(currentAction.created).getTime() - new Date(previousAction.created).getTime() > 300000) {
        return false;
    }

    // Do not group if previous action was a created action
    if (previousAction.actionName === CONST.REPORT.ACTIONS.TYPE.CREATED) {
        return false;
    }

    // Do not group if previous or current action was a renamed action
    if (previousAction.actionName === CONST.REPORT.ACTIONS.TYPE.RENAMED || currentAction.actionName === CONST.REPORT.ACTIONS.TYPE.RENAMED) {
        return false;
    }

    // Do not group if the delegate account ID is different
    if (previousAction.delegateAccountID !== currentAction.delegateAccountID) {
        return false;
    }

    // Do not group if one of previous / current action is report preview and another one is not report preview
    if ((isReportPreviewAction(previousAction) && !isReportPreviewAction(currentAction)) || (isReportPreviewAction(currentAction) && !isReportPreviewAction(previousAction))) {
        return false;
    }

    if (isSubmittedAction(currentAction)) {
        const currentActionAdminAccountID = currentAction.adminAccountID;

        return currentActionAdminAccountID === previousAction.actorAccountID || currentActionAdminAccountID === previousAction.adminAccountID;
    }

    if (isSubmittedAction(previousAction)) {
        return typeof previousAction.adminAccountID === 'number'
            ? currentAction.actorAccountID === previousAction.adminAccountID
            : currentAction.actorAccountID === previousAction.actorAccountID;
    }

    return currentAction.actorAccountID === previousAction.actorAccountID;
}

/**
 * Checks if a reportAction is deprecated.
 */
function isReportActionDeprecated(reportAction: OnyxEntry<ReportAction>, key: string | number): boolean {
    if (!reportAction) {
        return true;
    }

    // HACK ALERT: We're temporarily filtering out any reportActions keyed by sequenceNumber
    // to prevent bugs during the migration from sequenceNumber -> reportActionID
<<<<<<< HEAD
    // eslint-disable-next-line deprecation/deprecation
=======
    // eslint-disable-next-line
>>>>>>> 79960126
    if (String(reportAction.sequenceNumber) === key) {
        Log.info('Front-end filtered out reportAction keyed by sequenceNumber!', false, reportAction);
        return true;
    }

    const deprecatedOldDotReportActions: ReportActionName[] = [
        CONST.REPORT.ACTIONS.TYPE.DELETED_ACCOUNT,
        CONST.REPORT.ACTIONS.TYPE.REIMBURSEMENT_REQUESTED,
        CONST.REPORT.ACTIONS.TYPE.REIMBURSEMENT_SETUP_REQUESTED,
        CONST.REPORT.ACTIONS.TYPE.DONATION,
    ];
    if (deprecatedOldDotReportActions.includes(reportAction.actionName)) {
        Log.info('Front end filtered out reportAction for being an older, deprecated report action', false, reportAction);
        return true;
    }

    return false;
}

const {POLICY_CHANGE_LOG: policyChangelogTypes, ROOM_CHANGE_LOG: roomChangeLogTypes, ...otherActionTypes} = CONST.REPORT.ACTIONS.TYPE;
const supportedActionTypes: ReportActionName[] = [...Object.values(otherActionTypes), ...Object.values(policyChangelogTypes), ...Object.values(roomChangeLogTypes)];

/**
 * Checks if a reportAction is fit for display, meaning that it's not deprecated, is of a valid
 * and supported type, it's not deleted and also not closed.
 */
function shouldReportActionBeVisible(reportAction: OnyxEntry<ReportAction>, key: string | number): boolean {
    if (!reportAction) {
        return false;
    }

    if (isReportActionDeprecated(reportAction, key)) {
        return false;
    }

    // Filter out any unsupported reportAction types
    if (!supportedActionTypes.includes(reportAction.actionName)) {
        return false;
    }

    // Ignore closed action here since we're already displaying a footer that explains why the report was closed
    if (reportAction.actionName === CONST.REPORT.ACTIONS.TYPE.CLOSED) {
        return false;
    }

    // Ignore markedAsReimbursed action here since we're already display message that explains the expense was paid
    // elsewhere in the IOU reportAction
    if (reportAction.actionName === CONST.REPORT.ACTIONS.TYPE.MARKED_REIMBURSED) {
        return false;
    }

    if (isWhisperActionTargetedToOthers(reportAction)) {
        return false;
    }

    if (isPendingRemove(reportAction) && !reportAction.childVisibleActionCount) {
        return false;
    }

    if (isTripPreview(reportAction)) {
        return true;
    }

    // All other actions are displayed except thread parents, deleted, or non-pending actions
    const isDeleted = isDeletedAction(reportAction);
    const isPending = !!reportAction.pendingAction;

    return !isDeleted || isPending || isDeletedParentAction(reportAction) || isReversedTransaction(reportAction);
}

/**
 * Checks if the new marker should be hidden for the report action.
 */
function shouldHideNewMarker(reportAction: OnyxEntry<ReportAction>): boolean {
    if (!reportAction) {
        return true;
    }
    return !isNetworkOffline && reportAction.pendingAction === CONST.RED_BRICK_ROAD_PENDING_ACTION.DELETE;
}

/**
 * Checks whether an action is actionable track expense.
 *
 */
function isActionableTrackExpense(reportAction: OnyxInputOrEntry<ReportAction>): reportAction is ReportAction<typeof CONST.REPORT.ACTIONS.TYPE.ACTIONABLE_TRACK_EXPENSE_WHISPER> {
    return isActionOfType(reportAction, CONST.REPORT.ACTIONS.TYPE.ACTIONABLE_TRACK_EXPENSE_WHISPER);
}

/**
 * Checks whether an action is actionable track expense and resolved.
 *
 */
function isResolvedActionTrackExpense(reportAction: OnyxEntry<ReportAction>): boolean {
    const originalMessage = getOriginalMessage(reportAction);
    const resolution = originalMessage && typeof originalMessage === 'object' && 'resolution' in originalMessage ? originalMessage?.resolution : null;
    return isActionableTrackExpense(reportAction) && !!resolution;
}

/**
 * Checks if a reportAction is fit for display as report last action, meaning that
 * it satisfies shouldReportActionBeVisible, it's not whisper action and not deleted.
 */
function shouldReportActionBeVisibleAsLastAction(reportAction: OnyxInputOrEntry<ReportAction>): boolean {
    if (!reportAction) {
        return false;
    }

    if (Object.keys(reportAction.errors ?? {}).length > 0) {
        return false;
    }

    // If a whisper action is the REPORT_PREVIEW action, we are displaying it.
    // If the action's message text is empty and it is not a deleted parent with visible child actions, hide it. Else, consider the action to be displayable.
    return (
        shouldReportActionBeVisible(reportAction, reportAction.reportActionID) &&
        !(isWhisperAction(reportAction) && !isReportPreviewAction(reportAction) && !isMoneyRequestAction(reportAction)) &&
        !(isDeletedAction(reportAction) && !isDeletedParentAction(reportAction)) &&
        !isResolvedActionTrackExpense(reportAction)
    );
}

/**
 * For policy change logs, report URLs are generated in the server,
 * which includes a baseURL placeholder that's replaced in the client.
 */
function replaceBaseURLInPolicyChangeLogAction(reportAction: ReportAction): ReportAction {
    if (!reportAction?.message || !isPolicyChangeLogAction(reportAction)) {
        return reportAction;
    }

    const updatedReportAction = clone(reportAction);

    if (!updatedReportAction.message) {
        return updatedReportAction;
    }

    if (Array.isArray(updatedReportAction.message) && updatedReportAction.message[0]) {
        updatedReportAction.message[0].html = getReportActionHtml(reportAction)?.replace('%baseURL', environmentURL);
    }

    return updatedReportAction;
}

function getLastVisibleAction(reportID: string, actionsToMerge: Record<string, NullishDeep<ReportAction> | null> = {}): OnyxEntry<ReportAction> {
    let reportActions: Array<ReportAction | null | undefined> = [];
    if (!isEmpty(actionsToMerge)) {
        reportActions = Object.values(fastMerge(allReportActions?.[`${ONYXKEYS.COLLECTION.REPORT_ACTIONS}${reportID}`] ?? {}, actionsToMerge ?? {}, true)) as Array<
            ReportAction | null | undefined
        >;
    } else {
        reportActions = Object.values(allReportActions?.[`${ONYXKEYS.COLLECTION.REPORT_ACTIONS}${reportID}`] ?? {});
    }
    const visibleReportActions = reportActions.filter((action): action is ReportAction => shouldReportActionBeVisibleAsLastAction(action));
    const sortedReportActions = getSortedReportActions(visibleReportActions, true);
    if (sortedReportActions.length === 0) {
        return undefined;
    }
    return sortedReportActions[0];
}

function formatLastMessageText(lastMessageText: string) {
    const trimmedMessage = String(lastMessageText).trim();

    // Add support for inline code containing only space characters
    // The message will appear as a blank space in the LHN
    if ((trimmedMessage === '' && lastMessageText.length > 0) || (trimmedMessage === '?\u2026' && lastMessageText.length > CONST.REPORT.MIN_LENGTH_LAST_MESSAGE_WITH_ELLIPSIS)) {
        return ' ';
    }

    return StringUtils.lineBreaksToSpaces(trimmedMessage).substring(0, CONST.REPORT.LAST_MESSAGE_TEXT_MAX_LENGTH).trim();
}

function getLastVisibleMessage(
    reportID: string,
    actionsToMerge: Record<string, NullishDeep<ReportAction> | null> = {},
    reportAction: OnyxInputOrEntry<ReportAction> | undefined = undefined,
): LastVisibleMessage {
    const lastVisibleAction = reportAction ?? getLastVisibleAction(reportID, actionsToMerge);
    const message = getReportActionMessage(lastVisibleAction);

    if (message && isReportMessageAttachment(message)) {
        return {
            lastMessageTranslationKey: CONST.TRANSLATION_KEYS.ATTACHMENT,
            lastMessageText: CONST.ATTACHMENT_MESSAGE_TEXT,
            lastMessageHtml: CONST.TRANSLATION_KEYS.ATTACHMENT,
        };
    }

    if (isCreatedAction(lastVisibleAction)) {
        return {
            lastMessageText: '',
        };
    }

    let messageText = getReportActionMessageText(lastVisibleAction) ?? '';
    if (messageText) {
        messageText = formatLastMessageText(messageText);
    }
    return {
        lastMessageText: messageText,
    };
}

/**
 * A helper method to filter out report actions keyed by sequenceNumbers.
 */
function filterOutDeprecatedReportActions(reportActions: OnyxEntry<ReportActions>): ReportAction[] {
    return Object.entries(reportActions ?? {})
        .filter(([key, reportAction]) => !isReportActionDeprecated(reportAction, key))
        .map((entry) => entry[1]);
}

/**
 * This method returns the report actions that are ready for display in the ReportActionsView.
 * The report actions need to be sorted by created timestamp first, and reportActionID second
 * to ensure they will always be displayed in the same order (in case multiple actions have the same timestamp).
 * This is all handled with getSortedReportActions() which is used by several other methods to keep the code DRY.
 */
function getSortedReportActionsForDisplay(reportActions: OnyxEntry<ReportActions> | ReportAction[], shouldIncludeInvisibleActions = false): ReportAction[] {
    let filteredReportActions: ReportAction[] = [];
    if (!reportActions) {
        return [];
    }

    if (shouldIncludeInvisibleActions) {
        filteredReportActions = Object.values(reportActions).filter(Boolean);
    } else {
        filteredReportActions = Object.entries(reportActions)
            .filter(([key, reportAction]) => shouldReportActionBeVisible(reportAction, key))
            .map(([, reportAction]) => reportAction);
    }

    const baseURLAdjustedReportActions = filteredReportActions.map((reportAction) => replaceBaseURLInPolicyChangeLogAction(reportAction));
    return getSortedReportActions(baseURLAdjustedReportActions, true);
}

/**
 * In some cases, there can be multiple closed report actions in a chat report.
 * This method returns the last closed report action so we can always show the correct archived report reason.
 * Additionally, archived #admins and #announce do not have the closed report action so we will return null if none is found.
 *
 */
function getLastClosedReportAction(reportActions: OnyxEntry<ReportActions>): OnyxEntry<ReportAction> {
    // If closed report action is not present, return early
    if (!Object.values(reportActions ?? {}).some((action) => action.actionName === CONST.REPORT.ACTIONS.TYPE.CLOSED)) {
        return undefined;
    }

    const filteredReportActions = filterOutDeprecatedReportActions(reportActions);
    const sortedReportActions = getSortedReportActions(filteredReportActions);
    return lodashFindLast(sortedReportActions, (action) => action.actionName === CONST.REPORT.ACTIONS.TYPE.CLOSED);
}

/**
 * The first visible action is the second last action in sortedReportActions which satisfy following conditions:
 * 1. That is not pending deletion as pending deletion actions are kept in sortedReportActions in memory.
 * 2. That has at least one visible child action.
 * 3. While offline all actions in `sortedReportActions` are visible.
 * 4. We will get the second last action from filtered actions because the last
 *    action is always the created action
 */
function getFirstVisibleReportActionID(sortedReportActions: ReportAction[] = [], isOffline = false): string {
    if (!Array.isArray(sortedReportActions)) {
        return '';
    }
    const sortedFilterReportActions = sortedReportActions.filter((action) => !isDeletedAction(action) || (action?.childVisibleActionCount ?? 0) > 0 || isOffline);
    return sortedFilterReportActions.length > 1 ? sortedFilterReportActions[sortedFilterReportActions.length - 2].reportActionID : '';
}

/**
 * @returns The latest report action in the `onyxData` or `null` if one couldn't be found
 */
function getLatestReportActionFromOnyxData(onyxData: OnyxUpdate[] | null): NonNullable<OnyxEntry<ReportAction>> | null {
    const reportActionUpdate = onyxData?.find((onyxUpdate) => onyxUpdate.key.startsWith(ONYXKEYS.COLLECTION.REPORT_ACTIONS));

    if (!reportActionUpdate) {
        return null;
    }

    const reportActions = Object.values((reportActionUpdate.value as ReportActions) ?? {});
    const sortedReportActions = getSortedReportActions(reportActions);
    return sortedReportActions.at(-1) ?? null;
}

/**
 * Find the transaction associated with this reportAction, if one exists.
 */
function getLinkedTransactionID(reportActionOrID: string | OnyxEntry<ReportAction>, reportID?: string): string | null {
    const reportAction = typeof reportActionOrID === 'string' ? allReportActions?.[`${ONYXKEYS.COLLECTION.REPORT_ACTIONS}${reportID}`]?.[reportActionOrID] : reportActionOrID;
    if (!reportAction || !isMoneyRequestAction(reportAction)) {
        return null;
    }
    return getOriginalMessage(reportAction)?.IOUTransactionID ?? null;
}

function getReportAction(reportID: string, reportActionID: string): ReportAction | undefined {
    return allReportActions?.[`${ONYXKEYS.COLLECTION.REPORT_ACTIONS}${reportID}`]?.[reportActionID];
}

function getMostRecentReportActionLastModified(): string {
    // Start with the oldest date possible
    let mostRecentReportActionLastModified = DateUtils.getDBTime(0);

    // Flatten all the actions
    // Loop over them all to find the one that is the most recent
    const flatReportActions = Object.values(allReportActions ?? {})
        .flatMap((actions) => (actions ? Object.values(actions) : []))
        .filter(Boolean);
    flatReportActions.forEach((action) => {
        // Pending actions should not be counted here as a user could create a comment or some other action while offline and the server might know about
        // messages they have not seen yet.
        if (action.pendingAction) {
            return;
        }

        const lastModified = action.lastModified ?? action.created;

        if (lastModified < mostRecentReportActionLastModified) {
            return;
        }

        mostRecentReportActionLastModified = lastModified;
    });

    // We might not have actions so we also look at the report objects to see if any have a lastVisibleActionLastModified that is more recent. We don't need to get
    // any reports that have been updated before either a recently updated report or reportAction as we should be up to date on these
    Object.values(ReportConnection.getAllReports() ?? {}).forEach((report) => {
        const reportLastVisibleActionLastModified = report?.lastVisibleActionLastModified ?? report?.lastVisibleActionCreated;
        if (!reportLastVisibleActionLastModified || reportLastVisibleActionLastModified < mostRecentReportActionLastModified) {
            return;
        }

        mostRecentReportActionLastModified = reportLastVisibleActionLastModified;
    });

    return mostRecentReportActionLastModified;
}

/**
 * @returns The report preview action or `null` if one couldn't be found
 */
function getReportPreviewAction(chatReportID: string, iouReportID: string): OnyxEntry<ReportAction<typeof CONST.REPORT.ACTIONS.TYPE.REPORT_PREVIEW>> {
    return Object.values(allReportActions?.[`${ONYXKEYS.COLLECTION.REPORT_ACTIONS}${chatReportID}`] ?? {}).find(
        (reportAction): reportAction is ReportAction<typeof CONST.REPORT.ACTIONS.TYPE.REPORT_PREVIEW> =>
            reportAction && isActionOfType(reportAction, CONST.REPORT.ACTIONS.TYPE.REPORT_PREVIEW) && getOriginalMessage(reportAction)?.linkedReportID === iouReportID,
    );
}

/**
 * Get the iouReportID for a given report action.
 */
function getIOUReportIDFromReportActionPreview(reportAction: OnyxEntry<ReportAction>): string {
    return isActionOfType(reportAction, CONST.REPORT.ACTIONS.TYPE.REPORT_PREVIEW) ? getOriginalMessage(reportAction)?.linkedReportID ?? '-1' : '-1';
}

/**
 * A helper method to identify if the message is deleted or not.
 */
function isMessageDeleted(reportAction: OnyxInputOrEntry<ReportAction>): boolean {
    return getReportActionMessage(reportAction)?.isDeletedParentAction ?? false;
}

/**
 * Returns the number of expenses associated with a report preview
 */
function getNumberOfMoneyRequests(reportPreviewAction: OnyxEntry<ReportAction>): number {
    return reportPreviewAction?.childMoneyRequestCount ?? 0;
}

function isSplitBillAction(reportAction: OnyxInputOrEntry<ReportAction>): reportAction is ReportAction<typeof CONST.REPORT.ACTIONS.TYPE.IOU> {
    return isActionOfType(reportAction, CONST.REPORT.ACTIONS.TYPE.IOU) && getOriginalMessage(reportAction)?.type === CONST.IOU.REPORT_ACTION_TYPE.SPLIT;
}

function isTrackExpenseAction(reportAction: OnyxEntry<ReportAction | OptimisticIOUReportAction>): reportAction is ReportAction<typeof CONST.REPORT.ACTIONS.TYPE.IOU> {
    return isActionOfType(reportAction, CONST.REPORT.ACTIONS.TYPE.IOU) && getOriginalMessage(reportAction)?.type === CONST.IOU.REPORT_ACTION_TYPE.TRACK;
}

function isPayAction(reportAction: OnyxInputOrEntry<ReportAction | OptimisticIOUReportAction>): reportAction is ReportAction<typeof CONST.REPORT.ACTIONS.TYPE.IOU> {
    return isActionOfType(reportAction, CONST.REPORT.ACTIONS.TYPE.IOU) && getOriginalMessage(reportAction)?.type === CONST.IOU.REPORT_ACTION_TYPE.PAY;
}

function isTaskAction(reportAction: OnyxEntry<ReportAction>): boolean {
    const reportActionName = reportAction?.actionName;
    return (
        reportActionName === CONST.REPORT.ACTIONS.TYPE.TASK_COMPLETED ||
        reportActionName === CONST.REPORT.ACTIONS.TYPE.TASK_CANCELLED ||
        reportActionName === CONST.REPORT.ACTIONS.TYPE.TASK_REOPENED ||
        reportActionName === CONST.REPORT.ACTIONS.TYPE.TASK_EDITED
    );
}

/**
 * @param actionName - The name of the action
 * @returns - Whether the action is a tag modification action
 * */
function isTagModificationAction(actionName: string): boolean {
    return (
        actionName === CONST.REPORT.ACTIONS.TYPE.POLICY_CHANGE_LOG.ADD_TAG ||
        actionName === CONST.REPORT.ACTIONS.TYPE.POLICY_CHANGE_LOG.UPDATE_TAG_ENABLED ||
        actionName === CONST.REPORT.ACTIONS.TYPE.POLICY_CHANGE_LOG.UPDATE_TAG_NAME ||
        actionName === CONST.REPORT.ACTIONS.TYPE.POLICY_CHANGE_LOG.DELETE_TAG ||
        actionName === CONST.REPORT.ACTIONS.TYPE.POLICY_CHANGE_LOG.UPDATE_TAG
    );
}

// Get all IOU report actions for the report.
const iouRequestTypes = new Set<ValueOf<typeof CONST.IOU.REPORT_ACTION_TYPE>>([
    CONST.IOU.REPORT_ACTION_TYPE.CREATE,
    CONST.IOU.REPORT_ACTION_TYPE.SPLIT,
    CONST.IOU.REPORT_ACTION_TYPE.PAY,
    CONST.IOU.REPORT_ACTION_TYPE.TRACK,
]);

function getMoneyRequestActions(
    reportID: string,
    reportActions: OnyxEntry<ReportActions> | ReportAction[],
    isOffline: boolean | undefined = undefined,
): Array<ReportAction<typeof CONST.REPORT.ACTIONS.TYPE.IOU>> {
    // If the report is not an IOU, Expense report, or Invoice, it shouldn't have money request actions.
    const report = ReportConnection.getAllReports()?.[`${ONYXKEYS.COLLECTION.REPORT}${reportID}`];
    if (report?.type !== CONST.REPORT.TYPE.IOU && report?.type !== CONST.REPORT.TYPE.EXPENSE && report?.type !== CONST.REPORT.TYPE.INVOICE) {
        return [];
    }

    const reportActionsArray = Array.isArray(reportActions) ? reportActions : Object.values(reportActions ?? {});
    if (!reportActionsArray.length) {
        return [];
    }

    const iouRequestActions = [];
    for (const action of reportActionsArray) {
        if (!isMoneyRequestAction(action)) {
            // eslint-disable-next-line no-continue
            continue;
        }

        const originalMessage = getOriginalMessage(action);
        const actionType = originalMessage?.type;
        if (
            actionType &&
            iouRequestTypes.has(actionType) &&
            action.childReportID &&
            // Include deleted IOU reportActions if:
            // - they have an assocaited IOU transaction ID or
            // - they have visibile childActions (like comments) that we'd want to display
            // - the action is pending deletion and the user is offline
            (!!originalMessage?.IOUTransactionID ||
                // eslint-disable-next-line @typescript-eslint/prefer-nullish-coalescing
                (isMessageDeleted(action) && action.childVisibleActionCount) ||
                (action.pendingAction === CONST.RED_BRICK_ROAD_PENDING_ACTION.DELETE && (isOffline ?? isNetworkOffline)))
        ) {
            iouRequestActions.push(action);
        }
    }
    return iouRequestActions;
}

/**
 * Gets the reportID for the transaction thread associated with a report by iterating over the reportActions and identifying the IOU report actions.
 * Returns a reportID if there is exactly one transaction thread for the report, and null otherwise.
 */
function getOneTransactionThreadReportID(reportID: string, reportActions: OnyxEntry<ReportActions> | ReportAction[], isOffline: boolean | undefined = undefined): string | undefined {
    const iouRequestActions = getMoneyRequestActions(reportID, reportActions, isOffline);

    // If we don't have any IOU request actions, or we have more than one IOU request actions, this isn't a oneTransaction report
    if (!iouRequestActions.length || iouRequestActions.length > 1) {
        return;
    }

    const singleAction = iouRequestActions[0];
    const originalMessage = getOriginalMessage(singleAction);

    // If there's only one IOU request action associated with the report but it's been deleted, then we don't consider this a oneTransaction report
    // and want to display it using the standard view
    if ((originalMessage?.deleted ?? '') !== '' && isMoneyRequestAction(singleAction)) {
        return;
    }

    // Ensure we have a childReportID associated with the IOU report action
    return singleAction.childReportID;
}

/**
 * Returns true if all transactions on the report have the same ownerID
 */
function hasSameActorForAllTransactions(reportID: string, reportActions: OnyxEntry<ReportActions> | ReportAction[], isOffline: boolean | undefined = undefined): boolean {
    const iouRequestActions = getMoneyRequestActions(reportID, reportActions, isOffline);
    if (!iouRequestActions.length) {
        return true;
    }

    let actorID: number | undefined;

    for (const action of iouRequestActions) {
        if (actorID !== undefined && actorID !== action?.actorAccountID) {
            return false;
        }
        actorID = action?.actorAccountID;
    }

    return true;
}

/**
 * When we delete certain reports, we want to check whether there are any visible actions left to display.
 * If there are no visible actions left (including system messages), we can hide the report from view entirely
 */
function doesReportHaveVisibleActions(reportID: string, actionsToMerge: ReportActions = {}): boolean {
    const reportActions = Object.values(fastMerge(allReportActions?.[`${ONYXKEYS.COLLECTION.REPORT_ACTIONS}${reportID}`] ?? {}, actionsToMerge, true));
    const visibleReportActions = Object.values(reportActions ?? {}).filter((action) => shouldReportActionBeVisibleAsLastAction(action));

    // Exclude the task system message and the created message
    const visibleReportActionsWithoutTaskSystemMessage = visibleReportActions.filter((action) => !isTaskAction(action) && !isCreatedAction(action));
    return visibleReportActionsWithoutTaskSystemMessage.length > 0;
}

function getAllReportActions(reportID: string): ReportActions {
    return allReportActions?.[`${ONYXKEYS.COLLECTION.REPORT_ACTIONS}${reportID}`] ?? {};
}

/**
 * Check whether a report action is an attachment (a file, such as an image or a zip).
 *
 */
function isReportActionAttachment(reportAction: OnyxInputOrEntry<ReportAction>): boolean {
    const message = getReportActionMessage(reportAction);

    if (reportAction && ('isAttachmentOnly' in reportAction || 'isAttachmentWithText' in reportAction)) {
        return reportAction.isAttachmentOnly ?? reportAction.isAttachmentWithText ?? false;
    }

    if (message) {
        return isReportMessageAttachment(message);
    }

    return false;
}

// eslint-disable-next-line rulesdir/no-negated-variables
function isNotifiableReportAction(reportAction: OnyxEntry<ReportAction>): boolean {
    if (!reportAction) {
        return false;
    }

    const actions: ReportActionName[] = [CONST.REPORT.ACTIONS.TYPE.ADD_COMMENT, CONST.REPORT.ACTIONS.TYPE.IOU, CONST.REPORT.ACTIONS.TYPE.MODIFIED_EXPENSE];

    return actions.includes(reportAction.actionName);
}

function getMemberChangeMessageElements(reportAction: OnyxEntry<ReportAction>): readonly MemberChangeMessageElement[] {
    const isInviteAction = isInviteMemberAction(reportAction);
    const isLeaveAction = isLeavePolicyAction(reportAction);

    if (!isMemberChangeAction(reportAction)) {
        return [];
    }

    // Currently, we only render messages when members are invited
    let verb = Localize.translateLocal('workspace.invite.removed');
    if (isInviteAction) {
        verb = Localize.translateLocal('workspace.invite.invited');
    }

    if (isLeaveAction) {
        verb = Localize.translateLocal('workspace.invite.leftWorkspace');
    }

    const originalMessage = getOriginalMessage(reportAction);
    const targetAccountIDs: number[] = originalMessage?.targetAccountIDs ?? [];
    const personalDetails = PersonalDetailsUtils.getPersonalDetailsByIDs(targetAccountIDs, 0);

    const mentionElements = targetAccountIDs.map((accountID): MemberChangeMessageUserMentionElement => {
        const personalDetail = personalDetails.find((personal) => personal.accountID === accountID);
        const handleText = PersonalDetailsUtils.getEffectiveDisplayName(personalDetail) ?? Localize.translateLocal('common.hidden');

        return {
            kind: 'userMention',
            content: `@${handleText}`,
            accountID,
        };
    });

    const buildRoomElements = (): readonly MemberChangeMessageElement[] => {
        const roomName = originalMessage?.roomName;

        if (roomName) {
            const preposition = isInviteAction ? ` ${Localize.translateLocal('workspace.invite.to')} ` : ` ${Localize.translateLocal('workspace.invite.from')} `;

            if (originalMessage.reportID) {
                return [
                    {
                        kind: 'text',
                        content: preposition,
                    },
                    {
                        kind: 'roomReference',
                        roomName,
                        roomID: originalMessage.reportID,
                        content: roomName,
                    },
                ];
            }
        }

        return [];
    };

    return [
        {
            kind: 'text',
            content: `${verb} `,
        },
        ...Localize.formatMessageElementList(mentionElements),
        ...buildRoomElements(),
    ];
}

function getReportActionHtml(reportAction: PartialReportAction): string {
    return getReportActionMessage(reportAction)?.html ?? '';
}

function getReportActionText(reportAction: PartialReportAction): string {
    const message = getReportActionMessage(reportAction);
    // Sometime html can be an empty string
    // eslint-disable-next-line @typescript-eslint/prefer-nullish-coalescing
    const text = (message?.html || message?.text) ?? '';
    return text ? Parser.htmlToText(text) : '';
}

function getTextFromHtml(html?: string): string {
    return html ? Parser.htmlToText(html) : '';
}

function isOldDotLegacyAction(action: OldDotReportAction | PartialReportAction): action is PartialReportAction {
    return [
        CONST.REPORT.ACTIONS.TYPE.DELETED_ACCOUNT,
        CONST.REPORT.ACTIONS.TYPE.DONATION,
        CONST.REPORT.ACTIONS.TYPE.EXPORTED_TO_QUICK_BOOKS,
        CONST.REPORT.ACTIONS.TYPE.REIMBURSEMENT_REQUESTED,
        CONST.REPORT.ACTIONS.TYPE.REIMBURSEMENT_SETUP,
    ].some((oldDotActionName) => oldDotActionName === action?.actionName);
}

function isOldDotReportAction(action: ReportAction | OldDotReportAction) {
    return [
        CONST.REPORT.ACTIONS.TYPE.CHANGE_FIELD,
        CONST.REPORT.ACTIONS.TYPE.CHANGE_POLICY,
        CONST.REPORT.ACTIONS.TYPE.CHANGE_TYPE,
        CONST.REPORT.ACTIONS.TYPE.DELEGATE_SUBMIT,
        CONST.REPORT.ACTIONS.TYPE.EXPORTED_TO_CSV,
        CONST.REPORT.ACTIONS.TYPE.INTEGRATIONS_MESSAGE,
        CONST.REPORT.ACTIONS.TYPE.MANAGER_ATTACH_RECEIPT,
        CONST.REPORT.ACTIONS.TYPE.MANAGER_DETACH_RECEIPT,
        CONST.REPORT.ACTIONS.TYPE.MARKED_REIMBURSED,
        CONST.REPORT.ACTIONS.TYPE.MARK_REIMBURSED_FROM_INTEGRATION,
        CONST.REPORT.ACTIONS.TYPE.OUTDATED_BANK_ACCOUNT,
        CONST.REPORT.ACTIONS.TYPE.REIMBURSEMENT_ACH_BOUNCE,
        CONST.REPORT.ACTIONS.TYPE.REIMBURSEMENT_ACH_CANCELLED,
        CONST.REPORT.ACTIONS.TYPE.REIMBURSEMENT_ACCOUNT_CHANGED,
        CONST.REPORT.ACTIONS.TYPE.REIMBURSEMENT_DELAYED,
        CONST.REPORT.ACTIONS.TYPE.SELECTED_FOR_RANDOM_AUDIT,
        CONST.REPORT.ACTIONS.TYPE.SHARE,
        CONST.REPORT.ACTIONS.TYPE.STRIPE_PAID,
        CONST.REPORT.ACTIONS.TYPE.TAKE_CONTROL,
        CONST.REPORT.ACTIONS.TYPE.UNSHARE,
        CONST.REPORT.ACTIONS.TYPE.DELETED_ACCOUNT,
        CONST.REPORT.ACTIONS.TYPE.DONATION,
        CONST.REPORT.ACTIONS.TYPE.EXPORTED_TO_QUICK_BOOKS,
        CONST.REPORT.ACTIONS.TYPE.REIMBURSEMENT_REQUESTED,
        CONST.REPORT.ACTIONS.TYPE.REIMBURSEMENT_SETUP,
    ].some((oldDotActionName) => oldDotActionName === action.actionName);
}

function getMessageOfOldDotLegacyAction(legacyAction: PartialReportAction) {
    if (!Array.isArray(legacyAction?.message)) {
        return getReportActionText(legacyAction);
    }
    if (legacyAction.message.length !== 0) {
        // Sometime html can be an empty string
        // eslint-disable-next-line @typescript-eslint/prefer-nullish-coalescing
        return legacyAction?.message?.map((element) => getTextFromHtml(element?.html || element?.text)).join('') ?? '';
    }
    return '';
}

/**
 * Helper method to format message of OldDot Actions.
 */
function getMessageOfOldDotReportAction(oldDotAction: PartialReportAction | OldDotReportAction, withMarkdown = true): string {
    if (isOldDotLegacyAction(oldDotAction)) {
        return getMessageOfOldDotLegacyAction(oldDotAction);
    }

    const {originalMessage, actionName} = oldDotAction;
    switch (actionName) {
        case CONST.REPORT.ACTIONS.TYPE.CHANGE_FIELD: {
            const {oldValue, newValue, fieldName} = originalMessage;
            if (!oldValue) {
                return Localize.translateLocal('report.actions.type.changeFieldEmpty', {newValue, fieldName});
            }
            return Localize.translateLocal('report.actions.type.changeField', {oldValue, newValue, fieldName});
        }
        case CONST.REPORT.ACTIONS.TYPE.CHANGE_POLICY: {
            const {fromPolicy, toPolicy} = originalMessage;
            return Localize.translateLocal('report.actions.type.changePolicy', {fromPolicy, toPolicy});
        }
        case CONST.REPORT.ACTIONS.TYPE.DELEGATE_SUBMIT: {
            const {delegateUser, originalManager} = originalMessage;
            return Localize.translateLocal('report.actions.type.delegateSubmit', {delegateUser, originalManager});
        }
        case CONST.REPORT.ACTIONS.TYPE.EXPORTED_TO_CSV:
            return Localize.translateLocal('report.actions.type.exportedToCSV');
        case CONST.REPORT.ACTIONS.TYPE.INTEGRATIONS_MESSAGE: {
            const {result, label} = originalMessage;
            const errorMessage = result?.messages?.join(', ') ?? '';
            return Localize.translateLocal('report.actions.type.integrationsMessage', {errorMessage, label});
        }
        case CONST.REPORT.ACTIONS.TYPE.MANAGER_ATTACH_RECEIPT:
            return Localize.translateLocal('report.actions.type.managerAttachReceipt');
        case CONST.REPORT.ACTIONS.TYPE.MANAGER_DETACH_RECEIPT:
            return Localize.translateLocal('report.actions.type.managerDetachReceipt');
        case CONST.REPORT.ACTIONS.TYPE.MARK_REIMBURSED_FROM_INTEGRATION: {
            const {amount, currency} = originalMessage;
            return Localize.translateLocal('report.actions.type.markedReimbursedFromIntegration', {amount, currency});
        }
        case CONST.REPORT.ACTIONS.TYPE.OUTDATED_BANK_ACCOUNT:
            return Localize.translateLocal('report.actions.type.outdatedBankAccount');
        case CONST.REPORT.ACTIONS.TYPE.REIMBURSEMENT_ACH_BOUNCE:
            return Localize.translateLocal('report.actions.type.reimbursementACHBounce');
        case CONST.REPORT.ACTIONS.TYPE.REIMBURSEMENT_ACH_CANCELLED:
            return Localize.translateLocal('report.actions.type.reimbursementACHCancelled');
        case CONST.REPORT.ACTIONS.TYPE.REIMBURSEMENT_ACCOUNT_CHANGED:
            return Localize.translateLocal('report.actions.type.reimbursementAccountChanged');
        case CONST.REPORT.ACTIONS.TYPE.REIMBURSEMENT_DELAYED:
            return Localize.translateLocal('report.actions.type.reimbursementDelayed');
        case CONST.REPORT.ACTIONS.TYPE.SELECTED_FOR_RANDOM_AUDIT:
            return Localize.translateLocal(`report.actions.type.selectedForRandomAudit${withMarkdown ? 'Markdown' : ''}`);
        case CONST.REPORT.ACTIONS.TYPE.SHARE:
            return Localize.translateLocal('report.actions.type.share', {to: originalMessage.to});
        case CONST.REPORT.ACTIONS.TYPE.UNSHARE:
            return Localize.translateLocal('report.actions.type.unshare', {to: originalMessage.to});
        case CONST.REPORT.ACTIONS.TYPE.TAKE_CONTROL:
            return Localize.translateLocal('report.actions.type.takeControl');
        default:
            return '';
    }
}

function getMemberChangeMessageFragment(reportAction: OnyxEntry<ReportAction>): Message {
    const messageElements: readonly MemberChangeMessageElement[] = getMemberChangeMessageElements(reportAction);
    const html = messageElements
        .map((messageElement) => {
            switch (messageElement.kind) {
                case 'userMention':
                    return `<mention-user accountID=${messageElement.accountID}>${messageElement.content}</mention-user>`;
                case 'roomReference':
                    return `<a href="${environmentURL}/r/${messageElement.roomID}" target="_blank">${messageElement.roomName}</a>`;
                default:
                    return messageElement.content;
            }
        })
        .join('');

    return {
        html: `<muted-text>${html}</muted-text>`,
        text: getReportActionMessage(reportAction) ? getReportActionText(reportAction) : '',
        type: CONST.REPORT.MESSAGE.TYPE.COMMENT,
    };
}

function getUpdateRoomDescriptionFragment(reportAction: ReportAction): Message {
    const html = getUpdateRoomDescriptionMessage(reportAction);
    return {
        html: `<muted-text>${html}</muted-text>`,
        text: getReportActionMessage(reportAction) ? getReportActionText(reportAction) : '',
        type: CONST.REPORT.MESSAGE.TYPE.COMMENT,
    };
}

function getMemberChangeMessagePlainText(reportAction: OnyxEntry<ReportAction>): string {
    const messageElements = getMemberChangeMessageElements(reportAction);
    return messageElements.map((element) => element.content).join('');
}

function getReportActionMessageFragments(action: ReportAction): Message[] {
    if (isOldDotReportAction(action)) {
        const oldDotMessage = getMessageOfOldDotReportAction(action);
        const html = isActionOfType(action, CONST.REPORT.ACTIONS.TYPE.SELECTED_FOR_RANDOM_AUDIT) ? Parser.replace(oldDotMessage) : oldDotMessage;
        return [{text: oldDotMessage, html: `<muted-text>${html}</muted-text>`, type: 'COMMENT'}];
    }

    if (isActionOfType(action, CONST.REPORT.ACTIONS.TYPE.ROOM_CHANGE_LOG.UPDATE_ROOM_DESCRIPTION)) {
        const message = getUpdateRoomDescriptionMessage(action);
        return [{text: message, html: `<muted-text>${message}</muted-text>`, type: 'COMMENT'}];
    }

    const actionMessage = action.previousMessage ?? action.message;
    if (Array.isArray(actionMessage)) {
        return actionMessage.filter((item): item is Message => !!item);
    }
    return actionMessage ? [actionMessage] : [];
}

/**
 * Helper method to determine if the provided accountID has submitted an expense on the specified report.
 *
 * @param reportID
 * @param currentAccountID
 * @returns
 */
function hasRequestFromCurrentAccount(reportID: string, currentAccountID: number): boolean {
    if (!reportID) {
        return false;
    }

    const reportActions = Object.values(getAllReportActions(reportID));
    if (reportActions.length === 0) {
        return false;
    }

    return reportActions.some((action) => action.actionName === CONST.REPORT.ACTIONS.TYPE.IOU && action.actorAccountID === currentAccountID);
}

/**
 * Checks if a given report action corresponds to an actionable mention whisper.
 * @param reportAction
 */
function isActionableMentionWhisper(reportAction: OnyxEntry<ReportAction>): reportAction is ReportAction<typeof CONST.REPORT.ACTIONS.TYPE.ACTIONABLE_MENTION_WHISPER> {
    return isActionOfType(reportAction, CONST.REPORT.ACTIONS.TYPE.ACTIONABLE_MENTION_WHISPER);
}

/**
 * Checks if a given report action corresponds to an actionable report mention whisper.
 * @param reportAction
 */
function isActionableReportMentionWhisper(reportAction: OnyxEntry<ReportAction>): reportAction is ReportAction<typeof CONST.REPORT.ACTIONS.TYPE.ACTIONABLE_REPORT_MENTION_WHISPER> {
    return isActionOfType(reportAction, CONST.REPORT.ACTIONS.TYPE.ACTIONABLE_REPORT_MENTION_WHISPER);
}

/**
 * Constructs a message for an actionable mention whisper report action.
 * @param reportAction
 * @returns the actionable mention whisper message.
 */
function getActionableMentionWhisperMessage(reportAction: OnyxEntry<ReportAction<typeof CONST.REPORT.ACTIONS.TYPE.ACTIONABLE_MENTION_WHISPER>>): string {
    if (!reportAction) {
        return '';
    }
    const originalMessage = getOriginalMessage(reportAction);
    const targetAccountIDs: number[] = originalMessage?.inviteeAccountIDs ?? [];
    const personalDetails = PersonalDetailsUtils.getPersonalDetailsByIDs(targetAccountIDs, 0);
    const mentionElements = targetAccountIDs.map((accountID): string => {
        const personalDetail = personalDetails.find((personal) => personal.accountID === accountID);
        const displayName = PersonalDetailsUtils.getEffectiveDisplayName(personalDetail);
        const handleText = isEmpty(displayName) ? Localize.translateLocal('common.hidden') : displayName;
        return `<mention-user accountID=${accountID}>@${handleText}</mention-user>`;
    });
    const preMentionsText = 'Heads up, ';
    const mentions = mentionElements.join(', ').replace(/, ([^,]*)$/, ' and $1');
    const postMentionsText = ` ${mentionElements.length > 1 ? "aren't members" : "isn't a member"} of this room.`;

    return `${preMentionsText}${mentions}${postMentionsText}`;
}

/**
 * @private
 */
function isReportActionUnread(reportAction: OnyxEntry<ReportAction>, lastReadTime: string) {
    if (!lastReadTime) {
        return !isCreatedAction(reportAction);
    }

    return !!(reportAction && lastReadTime && reportAction.created && lastReadTime < reportAction.created);
}

/**
 * Check whether the current report action of the report is unread or not
 *
 */
function isCurrentActionUnread(report: OnyxEntry<Report>, reportAction: ReportAction): boolean {
    const lastReadTime = report?.lastReadTime ?? '';
    const sortedReportActions = getSortedReportActions(Object.values(getAllReportActions(report?.reportID ?? '-1')));
    const currentActionIndex = sortedReportActions.findIndex((action) => action.reportActionID === reportAction.reportActionID);
    if (currentActionIndex === -1) {
        return false;
    }
    const prevReportAction = sortedReportActions[currentActionIndex - 1];
    return isReportActionUnread(reportAction, lastReadTime) && (!prevReportAction || !isReportActionUnread(prevReportAction, lastReadTime));
}

/**
 * Checks if a given report action corresponds to a join request action.
 * @param reportAction
 */
function isActionableJoinRequest(reportAction: OnyxEntry<ReportAction>): reportAction is ReportAction<typeof CONST.REPORT.ACTIONS.TYPE.ACTIONABLE_JOIN_REQUEST> {
    return isActionOfType(reportAction, CONST.REPORT.ACTIONS.TYPE.ACTIONABLE_JOIN_REQUEST);
}

/**
 * Checks if any report actions correspond to a join request action that is still pending.
 * @param reportID
 */
function isActionableJoinRequestPending(reportID: string): boolean {
    const findPendingRequest = Object.values(getAllReportActions(reportID)).find(
        (reportActionItem) => isActionableJoinRequest(reportActionItem) && getOriginalMessage(reportActionItem)?.choice === ('' as JoinWorkspaceResolution),
    );
    return !!findPendingRequest;
}

function isApprovedOrSubmittedReportAction(action: OnyxEntry<ReportAction>) {
    return [CONST.REPORT.ACTIONS.TYPE.APPROVED, CONST.REPORT.ACTIONS.TYPE.SUBMITTED].some((type) => type === action?.actionName);
}

/**
 * Gets the text version of the message in a report action
 */
function getReportActionMessageText(reportAction: OnyxEntry<ReportAction>): string {
    if (!Array.isArray(reportAction?.message)) {
        return getReportActionText(reportAction);
    }
    // Sometime html can be an empty string
    // eslint-disable-next-line @typescript-eslint/prefer-nullish-coalescing
    return reportAction?.message?.reduce((acc, curr) => `${acc}${getTextFromHtml(curr?.html || curr?.text)}`, '') ?? '';
}

function getDismissedViolationMessageText(originalMessage: ReportAction<typeof CONST.REPORT.ACTIONS.TYPE.DISMISSED_VIOLATION>['originalMessage']): string {
    const reason = originalMessage?.reason;
    const violationName = originalMessage?.violationName;
    return Localize.translateLocal(`violationDismissal.${violationName}.${reason}` as TranslationPaths);
}

/**
 * Check if the linked transaction is on hold
 */
function isLinkedTransactionHeld(reportActionID: string, reportID: string): boolean {
    return TransactionUtils.isOnHoldByTransactionID(getLinkedTransactionID(reportActionID, reportID) ?? '-1');
}

function getMentionedAccountIDsFromAction(reportAction: OnyxInputOrEntry<ReportAction>) {
    return isActionOfType(reportAction, CONST.REPORT.ACTIONS.TYPE.ADD_COMMENT) ? getOriginalMessage(reportAction)?.mentionedAccountIDs ?? [] : [];
}

function getMentionedEmailsFromMessage(message: string) {
    const mentionEmailRegex = /<mention-user>(.*?)<\/mention-user>/g;
    const matches = [...message.matchAll(mentionEmailRegex)];
    return matches.map((match) => Str.removeSMSDomain(match[1].substring(1)));
}

function didMessageMentionCurrentUser(reportAction: OnyxInputOrEntry<ReportAction>) {
    const accountIDsFromMessage = getMentionedAccountIDsFromAction(reportAction);
    const message = getReportActionMessage(reportAction)?.html ?? '';
    const emailsFromMessage = getMentionedEmailsFromMessage(message);
    return accountIDsFromMessage.includes(currentUserAccountID ?? -1) || emailsFromMessage.includes(currentEmail) || message.includes('<mention-here>');
}

/**
 * Check if the current user is the requestor of the action
 */
function wasActionTakenByCurrentUser(reportAction: OnyxInputOrEntry<ReportAction>): boolean {
    return currentUserAccountID === reportAction?.actorAccountID;
}

/**
 * Get IOU action for a reportID and transactionID
 */
function getIOUActionForReportID(reportID: string, transactionID: string): OnyxEntry<ReportAction> {
    const report = ReportConnection.getAllReports()?.[`${ONYXKEYS.COLLECTION.REPORT}${reportID}`];
    const reportActions = getAllReportActions(report?.reportID ?? '');
    const action = Object.values(reportActions ?? {})?.find((reportAction) => {
        const IOUTransactionID = isMoneyRequestAction(reportAction) ? getOriginalMessage(reportAction)?.IOUTransactionID : -1;
        return IOUTransactionID === transactionID;
    });
    return action;
}

/**
 * Get the track expense actionable whisper of the corresponding track expense
 */
function getTrackExpenseActionableWhisper(transactionID: string, chatReportID: string) {
    const chatReportActions = allReportActions?.[`${ONYXKEYS.COLLECTION.REPORT_ACTIONS}${chatReportID}`] ?? {};
    return Object.values(chatReportActions).find((action: ReportAction) => isActionableTrackExpense(action) && getOriginalMessage(action)?.transactionID === transactionID);
}

/**
 * Checks if a given report action corresponds to a add payment card action.
 * @param reportAction
 */
function isActionableAddPaymentCard(reportAction: OnyxEntry<ReportAction>): reportAction is ReportAction<typeof CONST.REPORT.ACTIONS.TYPE.ACTIONABLE_ADD_PAYMENT_CARD> {
    return reportAction?.actionName === CONST.REPORT.ACTIONS.TYPE.ACTIONABLE_ADD_PAYMENT_CARD;
}

function getExportIntegrationLastMessageText(reportAction: OnyxEntry<ReportAction>): string {
    const fragments = getExportIntegrationActionFragments(reportAction);
    return fragments.reduce((acc, fragment) => `${acc} ${fragment.text}`, '');
}

function getExportIntegrationMessageHTML(reportAction: OnyxEntry<ReportAction>): string {
    const fragments = getExportIntegrationActionFragments(reportAction);
    const htmlFragments = fragments.map((fragment) => (fragment.url ? `<a href="${fragment.url}">${fragment.text}</a>` : fragment.text));
    return htmlFragments.join(' ');
}

function getExportIntegrationActionFragments(reportAction: OnyxEntry<ReportAction>): Array<{text: string; url: string}> {
    if (reportAction?.actionName !== 'EXPORTINTEGRATION') {
        throw Error(`received wrong action type. actionName: ${reportAction?.actionName}`);
    }

    const isPending = reportAction?.pendingAction === CONST.RED_BRICK_ROAD_PENDING_ACTION.ADD;
    const originalMessage = (getOriginalMessage(reportAction) ?? {}) as OriginalMessageExportIntegration;
    const {label, markedManually} = originalMessage;
    const reimbursableUrls = originalMessage.reimbursableUrls ?? [];
    const nonReimbursableUrls = originalMessage.nonReimbursableUrls ?? [];
    const reportID = reportAction?.reportID ?? '';
    const wasExportedAfterBase62 = (reportAction?.created ?? '') > '2022-11-14';
    const base62ReportID = getBase62ReportID(Number(reportID));

    const result: Array<{text: string; url: string}> = [];
    if (isPending) {
        result.push({
            text: Localize.translateLocal('report.actions.type.exportedToIntegration.pending', {label}),
            url: '',
        });
    } else if (markedManually) {
        result.push({
            text: Localize.translateLocal('report.actions.type.exportedToIntegration.manual', {label}),
            url: '',
        });
    } else {
        result.push({
            text: Localize.translateLocal('report.actions.type.exportedToIntegration.automatic', {label}),
            url: '',
        });
    }

    if (reimbursableUrls.length === 1) {
        result.push({
            text: Localize.translateLocal('report.actions.type.exportedToIntegration.reimburseableLink'),
            url: reimbursableUrls[0],
        });
    }

    if (nonReimbursableUrls.length) {
        const text = Localize.translateLocal('report.actions.type.exportedToIntegration.nonReimbursableLink');
        let url = '';

        if (nonReimbursableUrls.length === 1) {
            url = nonReimbursableUrls[0];
        } else {
            switch (label) {
                case CONST.POLICY.CONNECTIONS.NAME_USER_FRIENDLY.xero:
                    url = XERO_NON_REIMBURSABLE_EXPENSES_URL;
                    break;
                case CONST.POLICY.CONNECTIONS.NAME_USER_FRIENDLY.netsuite:
                    url = NETSUITE_NON_REIMBURSABLE_EXPENSES_URL_PREFIX;
                    url += wasExportedAfterBase62 ? base62ReportID : reportID;
                    break;
                case CONST.POLICY.CONNECTIONS.NAME_USER_FRIENDLY.financialForce:
                    // The first three characters in a Salesforce ID is the expense type
                    url = nonReimbursableUrls[0].substring(0, SALESFORCE_EXPENSES_URL_PREFIX.length + 3);
                    break;
                default:
                    url = QBO_EXPENSES_URL;
            }
        }

        result.push({text, url});
    }

    return result;
}

function getUpdateRoomDescriptionMessage(reportAction: ReportAction): string {
    const originalMessage = getOriginalMessage(reportAction) as OriginalMessageChangeLog;
    if (originalMessage?.description) {
        return `${Localize.translateLocal('roomChangeLog.updateRoomDescription')} ${originalMessage?.description}`;
    }

    return Localize.translateLocal('roomChangeLog.clearRoomDescription');
}

function isPolicyChangeLogAddEmployeeMessage(reportAction: OnyxInputOrEntry<ReportAction>): reportAction is ReportAction<typeof CONST.REPORT.ACTIONS.TYPE.POLICY_CHANGE_LOG.ADD_EMPLOYEE> {
    return isActionOfType(reportAction, CONST.REPORT.ACTIONS.TYPE.POLICY_CHANGE_LOG.ADD_EMPLOYEE);
}

function getPolicyChangeLogAddEmployeeMessage(reportAction: OnyxInputOrEntry<ReportAction>): string {
    if (!isPolicyChangeLogAddEmployeeMessage(reportAction)) {
        return '';
    }

    const originalMessage = getOriginalMessage(reportAction);
    const email = originalMessage?.email ?? '';
    const role = originalMessage?.role ?? '';
    return Localize.translateLocal('report.actions.type.addEmployee', {email, role});
}

function isPolicyChangeLogChangeRoleMessage(reportAction: OnyxInputOrEntry<ReportAction>): reportAction is ReportAction<typeof CONST.REPORT.ACTIONS.TYPE.POLICY_CHANGE_LOG.UPDATE_EMPLOYEE> {
    return isActionOfType(reportAction, CONST.REPORT.ACTIONS.TYPE.POLICY_CHANGE_LOG.UPDATE_EMPLOYEE);
}

function getPolicyChangeLogChangeRoleMessage(reportAction: OnyxInputOrEntry<ReportAction>): string {
    if (!isPolicyChangeLogChangeRoleMessage(reportAction)) {
        return '';
    }
    const originalMessage = getOriginalMessage(reportAction);
    const email = originalMessage?.email ?? '';
    const newRole = originalMessage?.newValue ?? '';
    const oldRole = originalMessage?.oldValue ?? '';
    return Localize.translateLocal('report.actions.type.updateRole', {email, newRole, currentRole: oldRole});
}

function isPolicyChangeLogDeleteMemberMessage(
    reportAction: OnyxInputOrEntry<ReportAction>,
): reportAction is ReportAction<typeof CONST.REPORT.ACTIONS.TYPE.POLICY_CHANGE_LOG.DELETE_EMPLOYEE> {
    return isActionOfType(reportAction, CONST.REPORT.ACTIONS.TYPE.POLICY_CHANGE_LOG.DELETE_EMPLOYEE);
}

function getPolicyChangeLogDeleteMemberMessage(reportAction: OnyxInputOrEntry<ReportAction>): string {
    if (!isPolicyChangeLogDeleteMemberMessage(reportAction)) {
        return '';
    }
    const originalMessage = getOriginalMessage(reportAction);
    const email = originalMessage?.email ?? '';
    const role = originalMessage?.role ?? '';
    return Localize.translateLocal('report.actions.type.removeMember', {email, role});
}

function getRenamedAction(reportAction: OnyxEntry<ReportAction<typeof CONST.REPORT.ACTIONS.TYPE.RENAMED>>) {
    const originalMessage = getOriginalMessage(reportAction);
    return Localize.translateLocal('newRoomPage.renamedRoomAction', {
        oldName: originalMessage?.oldName ?? '',
        newName: originalMessage?.newName ?? '',
    });
}

function getRemovedFromApprovalChainMessage(reportAction: OnyxEntry<ReportAction<typeof CONST.REPORT.ACTIONS.TYPE.REMOVED_FROM_APPROVAL_CHAIN>>) {
    const originalMessage = getOriginalMessage(reportAction);
    const submittersNames = PersonalDetailsUtils.getPersonalDetailsByIDs(originalMessage?.submittersAccountIDs ?? [], currentUserAccountID ?? -1).map(
        ({displayName, login}) => displayName ?? login ?? 'Unknown Submitter',
    );
    return Localize.translateLocal('workspaceActions.removedFromApprovalWorkflow', {submittersNames});
}

function isCardIssuedAction(reportAction: OnyxEntry<ReportAction>) {
    return isActionOfType(reportAction, CONST.REPORT.ACTIONS.TYPE.CARD_ISSUED, CONST.REPORT.ACTIONS.TYPE.CARD_ISSUED_VIRTUAL, CONST.REPORT.ACTIONS.TYPE.CARD_MISSING_ADDRESS);
}

function getCardIssuedMessage(reportAction: OnyxEntry<ReportAction>, shouldRenderHTML = false) {
    const assigneeAccountID = (getOriginalMessage(reportAction) as IssueNewCardOriginalMessage)?.assigneeAccountID;
    const assigneeDetails = PersonalDetailsUtils.getPersonalDetailsByIDs([assigneeAccountID], currentUserAccountID ?? -1)[0];

    const assignee = shouldRenderHTML ? `<mention-user accountID="${assigneeAccountID}"/>` : assigneeDetails?.firstName ?? assigneeDetails.login ?? '';
    const link = shouldRenderHTML
        ? `<a href='${environmentURL}/${ROUTES.SETTINGS_WALLET}'>${Localize.translateLocal('cardPage.expensifyCard')}</a>`
        : Localize.translateLocal('cardPage.expensifyCard');

    const missingDetails =
        !privatePersonalDetails?.legalFirstName ||
        !privatePersonalDetails?.legalLastName ||
        !privatePersonalDetails?.dob ||
        !privatePersonalDetails?.phoneNumber ||
        isEmptyObject(privatePersonalDetails?.addresses) ||
        privatePersonalDetails.addresses.length === 0;

    const isAssigneeCurrentUser = currentUserAccountID === assigneeAccountID;

    const shouldShowAddMissingDetailsButton = reportAction?.actionName === CONST.REPORT.ACTIONS.TYPE.CARD_MISSING_ADDRESS && missingDetails && isAssigneeCurrentUser;
    switch (reportAction?.actionName) {
        case CONST.REPORT.ACTIONS.TYPE.CARD_ISSUED:
            return Localize.translateLocal('workspace.expensifyCard.issuedCard', {assignee});
        case CONST.REPORT.ACTIONS.TYPE.CARD_ISSUED_VIRTUAL:
            return Localize.translateLocal('workspace.expensifyCard.issuedCardVirtual', {assignee, link});
        case CONST.REPORT.ACTIONS.TYPE.CARD_MISSING_ADDRESS:
            return Localize.translateLocal(`workspace.expensifyCard.${shouldShowAddMissingDetailsButton ? 'issuedCardNoShippingDetails' : 'addedShippingDetails'}`, {assignee});
        default:
            return '';
    }
}

export {
    doesReportHaveVisibleActions,
    extractLinksFromMessageHtml,
    formatLastMessageText,
    getActionableMentionWhisperMessage,
    getAllReportActions,
    getCombinedReportActions,
    getDismissedViolationMessageText,
    getFirstVisibleReportActionID,
    getIOUActionForReportID,
    getIOUReportIDFromReportActionPreview,
    getLastClosedReportAction,
    getLastVisibleAction,
    getLastVisibleMessage,
    getLatestReportActionFromOnyxData,
    getLinkedTransactionID,
    getMemberChangeMessageFragment,
    getUpdateRoomDescriptionFragment,
    getMemberChangeMessagePlainText,
    getReportActionMessageFragments,
    getMessageOfOldDotReportAction,
    getMostRecentIOURequestActionID,
    getMostRecentReportActionLastModified,
    getNumberOfMoneyRequests,
    getOneTransactionThreadReportID,
    getOriginalMessage,
<<<<<<< HEAD
    // eslint-disable-next-line deprecation/deprecation
=======
    // eslint-disable-next-line
>>>>>>> 79960126
    getParentReportAction,
    getRemovedFromApprovalChainMessage,
    getReportAction,
    getReportActionHtml,
    getReportActionMessage,
    getReportActionMessageText,
    getReportActionText,
    getReportPreviewAction,
    getSortedReportActions,
    getSortedReportActionsForDisplay,
    getTextFromHtml,
    getTrackExpenseActionableWhisper,
    getWhisperedTo,
    hasRequestFromCurrentAccount,
    isActionOfType,
    isActionableJoinRequest,
    isActionableJoinRequestPending,
    isActionableMentionWhisper,
    isActionableReportMentionWhisper,
    isActionableTrackExpense,
    isAddCommentAction,
    isApprovedOrSubmittedReportAction,
    isChronosOOOListAction,
    isClosedAction,
    isConsecutiveActionMadeByPreviousActor,
    isCreatedAction,
    isCreatedTaskReportAction,
    isCurrentActionUnread,
    isDeletedAction,
    isDeletedParentAction,
    isLinkedTransactionHeld,
    isMemberChangeAction,
    isExportIntegrationAction,
    isMessageDeleted,
    isModifiedExpenseAction,
    isMoneyRequestAction,
    isNotifiableReportAction,
    isOldDotReportAction,
    isPayAction,
    isPendingRemove,
    isPolicyChangeLogAction,
    isReimbursementDeQueuedAction,
    isReimbursementQueuedAction,
    isRenamedAction,
    isReportActionAttachment,
    isReportActionDeprecated,
    isReportPreviewAction,
    isResolvedActionTrackExpense,
    isReversedTransaction,
    isRoomChangeLogAction,
    isSentMoneyReportAction,
    isSplitBillAction,
    isTaskAction,
    isThreadParentMessage,
    isTrackExpenseAction,
    isTransactionThread,
    isTripPreview,
    isWhisperAction,
    isSubmittedAction,
    isApprovedAction,
    isForwardedAction,
    isWhisperActionTargetedToOthers,
    isTagModificationAction,
    shouldHideNewMarker,
    shouldReportActionBeVisible,
    shouldReportActionBeVisibleAsLastAction,
    wasActionTakenByCurrentUser,
    isInviteOrRemovedAction,
    isActionableAddPaymentCard,
    getExportIntegrationActionFragments,
    getExportIntegrationLastMessageText,
    getExportIntegrationMessageHTML,
    getUpdateRoomDescriptionMessage,
    didMessageMentionCurrentUser,
    getPolicyChangeLogAddEmployeeMessage,
    getPolicyChangeLogChangeRoleMessage,
    getPolicyChangeLogDeleteMemberMessage,
    getRenamedAction,
    isCardIssuedAction,
    getCardIssuedMessage,
    hasSameActorForAllTransactions,
};

export type {LastVisibleMessage};<|MERGE_RESOLUTION|>--- conflicted
+++ resolved
@@ -215,18 +215,10 @@
 
 function getOriginalMessage<T extends ReportActionName>(reportAction: OnyxInputOrEntry<ReportAction<T>>): OriginalMessage<T> | undefined {
     if (!Array.isArray(reportAction?.message)) {
-<<<<<<< HEAD
         // eslint-disable-next-line deprecation/deprecation
         return reportAction?.message ?? reportAction?.originalMessage;
     }
     // eslint-disable-next-line deprecation/deprecation
-=======
-        // eslint-disable-next-line
-        return reportAction?.message ?? reportAction?.originalMessage;
-    }
-
-    // eslint-disable-next-line
->>>>>>> 79960126
     return reportAction.originalMessage;
 }
 
@@ -603,11 +595,7 @@
 
     // HACK ALERT: We're temporarily filtering out any reportActions keyed by sequenceNumber
     // to prevent bugs during the migration from sequenceNumber -> reportActionID
-<<<<<<< HEAD
     // eslint-disable-next-line deprecation/deprecation
-=======
-    // eslint-disable-next-line
->>>>>>> 79960126
     if (String(reportAction.sequenceNumber) === key) {
         Log.info('Front-end filtered out reportAction keyed by sequenceNumber!', false, reportAction);
         return true;
@@ -1812,11 +1800,7 @@
     getNumberOfMoneyRequests,
     getOneTransactionThreadReportID,
     getOriginalMessage,
-<<<<<<< HEAD
     // eslint-disable-next-line deprecation/deprecation
-=======
-    // eslint-disable-next-line
->>>>>>> 79960126
     getParentReportAction,
     getRemovedFromApprovalChainMessage,
     getReportAction,

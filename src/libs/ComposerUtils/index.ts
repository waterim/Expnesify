--- conflicted
+++ resolved
@@ -23,27 +23,4 @@
     return (isSmallScreenWidth && DeviceCapabilities.canUseTouchScreen()) || isKeyboardShown;
 }
 
-<<<<<<< HEAD
-/**
- * Returns the length of the common suffix between two input strings.
- * The common suffix is the number of characters shared by both strings
- * at the end (suffix) until a mismatch is encountered.
- *
- * @returns The length of the common suffix between the strings.
- */
-function getCommonSuffixLength(str1: string, str2: string): number {
-    let i = 0;
-    if (str1.length === 0 || str2.length === 0) {
-        return 0;
-    }
-    const minLen = Math.min(str1.length, str2.length);
-    while (i < minLen && str1[str1.length - 1 - i] === str2[str2.length - 1 - i]) {
-        i++;
-    }
-    return i;
-}
-
-export {getNumberOfLines, updateNumberOfLines, insertText, canSkipTriggerHotkeys, getCommonSuffixLength};
-=======
-export {getNumberOfLines, updateNumberOfLines, insertText, canSkipTriggerHotkeys};
->>>>>>> e355608a
+export {getNumberOfLines, updateNumberOfLines, insertText, canSkipTriggerHotkeys};
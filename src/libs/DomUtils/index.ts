import GetActiveElement from './types';

const getActiveElement: GetActiveElement = () => document.activeElement;

/**
 * Checks if there is a text selection within the currently focused input or textarea element.
 *
 * This function determines whether the currently focused element is an input or textarea,
 * and if so, it checks whether there is a text selection (i.e., whether the start and end
 * of the selection are at different positions). It assumes that only inputs and textareas
 * can have text selections.
 * Works only on web. Throws an error on native.
 *
 * @returns True if there is a text selection within the focused element, false otherwise.
 */
const isActiveTextSelection = (): boolean => {
    const focused = document.activeElement as HTMLInputElement | HTMLTextAreaElement | null;
    if (!focused) {
        return false;
    }
    if (typeof focused.selectionStart === 'number' && typeof focused.selectionEnd === 'number') {
        return focused.selectionStart !== focused.selectionEnd;
    }
    return false;
};

export default {
    getActiveElement,
<<<<<<< HEAD
    isActiveTextSelection,
=======
    requestAnimationFrame: window.requestAnimationFrame.bind(window),
>>>>>>> 181aeb2c
};<|MERGE_RESOLUTION|>--- conflicted
+++ resolved
@@ -26,9 +26,6 @@
 
 export default {
     getActiveElement,
-<<<<<<< HEAD
     isActiveTextSelection,
-=======
     requestAnimationFrame: window.requestAnimationFrame.bind(window),
->>>>>>> 181aeb2c
 };
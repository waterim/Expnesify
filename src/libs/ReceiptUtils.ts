import Str from 'expensify-common/lib/str';
import _ from 'lodash';
import type {ImageSourcePropType} from 'react-native';
import type {OnyxEntry} from 'react-native-onyx';
import ReceiptDoc from '@assets/images/receipt-doc.png';
import ReceiptGeneric from '@assets/images/receipt-generic.png';
import ReceiptHTML from '@assets/images/receipt-html.png';
import ReceiptSVG from '@assets/images/receipt-svg.png';
import CONST from '@src/CONST';
import ROUTES from '@src/ROUTES';
import type {Transaction} from '@src/types/onyx';
import type {ReceiptError} from '@src/types/onyx/Transaction';
import * as FileUtils from './fileDownload/FileUtils';
import * as TransactionUtils from './TransactionUtils';

type ThumbnailAndImageURI = {
    image: ImageSourcePropType | string;
    thumbnail: ImageSourcePropType | string | null;
    transaction?: Transaction;
    isLocalFile?: boolean;
    filename?: string;
};

type FileNameAndExtension = {
    fileExtension?: string;
    fileName?: string;
};

/**
 * Grab the appropriate receipt image and thumbnail URIs based on file type
 *
 * @param transaction
 * @param receiptPath
 * @param receiptFileName
 */
<<<<<<< HEAD
function getThumbnailAndImageURIs(transaction: Transaction, receiptPath: string | null = null, receiptFileName: string | null = null): ThumbnailAndImageURI {
    if (TransactionUtils.isFetchingWaypointsFromServer(transaction)) {
=======
function getThumbnailAndImageURIs(transaction: OnyxEntry<Transaction>, receiptPath: string | null = null, receiptFileName: string | null = null): ThumbnailAndImageURI {
    if (Object.hasOwn(transaction?.pendingFields ?? {}, 'waypoints')) {
>>>>>>> cac0a850
        return {thumbnail: null, image: ReceiptGeneric, isLocalFile: true};
    }
    // URI to image, i.e. blob:new.expensify.com/9ef3a018-4067-47c6-b29f-5f1bd35f213d or expensify.com/receipts/w_e616108497ef940b7210ec6beb5a462d01a878f4.jpg
    // If there're errors, we need to display them in preview. We can store many files in errors, but we just need to get the last one
    const errors = _.findLast(transaction?.errors) as ReceiptError | undefined;
    const path = errors?.source ?? transaction?.receipt?.source ?? receiptPath ?? '';
    // filename of uploaded image or last part of remote URI
    const filename = errors?.filename ?? transaction?.filename ?? receiptFileName ?? '';
    const isReceiptImage = Str.isImage(filename);
    const hasEReceipt = transaction?.hasEReceipt;

    if (hasEReceipt) {
        return {thumbnail: null, image: ROUTES.ERECEIPT.getRoute(transaction.transactionID), transaction, filename};
    }

    // For local files, we won't have a thumbnail yet
    if (isReceiptImage && (path.startsWith('blob:') || path.startsWith('file:'))) {
        return {thumbnail: null, image: path, isLocalFile: true, filename};
    }

    if (isReceiptImage) {
        return {thumbnail: `${path}.1024.jpg`, image: path, filename};
    }

    const {fileExtension} = FileUtils.splitExtensionFromFileName(filename) as FileNameAndExtension;
    let image = ReceiptGeneric;
    if (fileExtension === CONST.IOU.FILE_TYPES.HTML) {
        image = ReceiptHTML;
    }

    if (fileExtension === CONST.IOU.FILE_TYPES.DOC || fileExtension === CONST.IOU.FILE_TYPES.DOCX) {
        image = ReceiptDoc;
    }

    if (fileExtension === CONST.IOU.FILE_TYPES.SVG) {
        image = ReceiptSVG;
    }

    const isLocalFile = typeof path === 'number' || path.startsWith('blob:') || path.startsWith('file:') || path.startsWith('/');
    return {thumbnail: image, image: path, isLocalFile, filename};
}

// eslint-disable-next-line import/prefer-default-export
export {getThumbnailAndImageURIs};
export type {ThumbnailAndImageURI};<|MERGE_RESOLUTION|>--- conflicted
+++ resolved
@@ -33,13 +33,8 @@
  * @param receiptPath
  * @param receiptFileName
  */
-<<<<<<< HEAD
-function getThumbnailAndImageURIs(transaction: Transaction, receiptPath: string | null = null, receiptFileName: string | null = null): ThumbnailAndImageURI {
+function getThumbnailAndImageURIs(transaction: OnyxEntry<Transaction>, receiptPath: string | null = null, receiptFileName: string | null = null): ThumbnailAndImageURI {
     if (TransactionUtils.isFetchingWaypointsFromServer(transaction)) {
-=======
-function getThumbnailAndImageURIs(transaction: OnyxEntry<Transaction>, receiptPath: string | null = null, receiptFileName: string | null = null): ThumbnailAndImageURI {
-    if (Object.hasOwn(transaction?.pendingFields ?? {}, 'waypoints')) {
->>>>>>> cac0a850
         return {thumbnail: null, image: ReceiptGeneric, isLocalFile: true};
     }
     // URI to image, i.e. blob:new.expensify.com/9ef3a018-4067-47c6-b29f-5f1bd35f213d or expensify.com/receipts/w_e616108497ef940b7210ec6beb5a462d01a878f4.jpg

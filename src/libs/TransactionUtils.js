import Onyx from 'react-native-onyx';
import {format, parseISO, isValid} from 'date-fns';
import lodashGet from 'lodash/get';
import _ from 'underscore';
import CONST from '../CONST';
import ONYXKEYS from '../ONYXKEYS';
import DateUtils from './DateUtils';
import * as NumberUtils from './NumberUtils';

let allTransactions = {};
Onyx.connect({
    key: ONYXKEYS.COLLECTION.TRANSACTION,
    waitForCollectionCallback: true,
    callback: (val) => {
        if (!val) {
            return;
        }
        allTransactions = _.pick(val, (transaction) => transaction);
    },
});

/**
 * Optimistically generate a transaction.
 *
 * @param {Number} amount – in cents
 * @param {String} currency
 * @param {String} reportID
 * @param {String} [comment]
 * @param {String} [created]
 * @param {String} [source]
 * @param {String} [originalTransactionID]
 * @param {String} [merchant]
 * @param {Object} [receipt]
 * @param {String} [filename]
 * @param {String} [existingTransactionID] When creating a distance request, an empty transaction has already been created with a transactionID. In that case, the transaction here needs to have it's transactionID match what was already generated.
 * @param {String} [category]
 * @param {String} [tag]
 * @param {Boolean} [billable]
 * @returns {Object}
 */
function buildOptimisticTransaction(
    amount,
    currency,
    reportID,
    comment = '',
    created = '',
    source = '',
    originalTransactionID = '',
    merchant = '',
    receipt = {},
    filename = '',
    existingTransactionID = null,
    category = '',
    tag = '',
    billable = false,
) {
    // transactionIDs are random, positive, 64-bit numeric strings.
    // Because JS can only handle 53-bit numbers, transactionIDs are strings in the front-end (just like reportActionID)
    const transactionID = existingTransactionID || NumberUtils.rand64();

    const commentJSON = {comment};
    if (source) {
        commentJSON.source = source;
    }
    if (originalTransactionID) {
        commentJSON.originalTransactionID = originalTransactionID;
    }

    // For the SmartScan to run successfully, we need to pass the merchant field empty to the API
    const defaultMerchant = _.isEmpty(receipt) ? CONST.TRANSACTION.DEFAULT_MERCHANT : '';

    return {
        transactionID,
        amount,
        currency,
        reportID,
        comment: commentJSON,
        merchant: merchant || defaultMerchant,
        created: created || DateUtils.getDBTime(),
        pendingAction: CONST.RED_BRICK_ROAD_PENDING_ACTION.ADD,
        receipt,
        filename,
        category,
        tag,
        billable,
    };
}

/**
 * @param {Object|null} transaction
 * @returns {Boolean}
 */
function hasReceipt(transaction) {
    return lodashGet(transaction, 'receipt.state', '') !== '';
}

/**
 * @param {Object} transaction
 * @returns {Boolean}
 */
function areRequiredFieldsEmpty(transaction) {
    return (
        transaction.modifiedMerchant === CONST.TRANSACTION.UNKNOWN_MERCHANT ||
        transaction.modifiedMerchant === CONST.TRANSACTION.PARTIAL_TRANSACTION_MERCHANT ||
        (transaction.modifiedMerchant === '' &&
            (transaction.merchant === CONST.TRANSACTION.UNKNOWN_MERCHANT || transaction.merchant === '' || transaction.merchant === CONST.TRANSACTION.PARTIAL_TRANSACTION_MERCHANT)) ||
        (transaction.modifiedAmount === 0 && transaction.amount === 0) ||
        (transaction.modifiedCreated === '' && transaction.created === '')
    );
}

/**
 * Given the edit made to the money request, return an updated transaction object.
 *
 * @param {Object} transaction
 * @param {Object} transactionChanges
 * @param {Object} isFromExpenseReport
 * @returns {Object}
 */
function getUpdatedTransaction(transaction, transactionChanges, isFromExpenseReport) {
    // Only changing the first level fields so no need for deep clone now
    const updatedTransaction = _.clone(transaction);
    let shouldStopSmartscan = false;

    // The comment property does not have its modifiedComment counterpart
    if (_.has(transactionChanges, 'comment')) {
        updatedTransaction.comment = {
            ...updatedTransaction.comment,
            comment: transactionChanges.comment,
        };
    }
    if (_.has(transactionChanges, 'created')) {
        updatedTransaction.modifiedCreated = transactionChanges.created;
        shouldStopSmartscan = true;
    }
    if (_.has(transactionChanges, 'amount')) {
        updatedTransaction.modifiedAmount = isFromExpenseReport ? -transactionChanges.amount : transactionChanges.amount;
        shouldStopSmartscan = true;
    }
    if (_.has(transactionChanges, 'currency')) {
        updatedTransaction.modifiedCurrency = transactionChanges.currency;
        shouldStopSmartscan = true;
    }

    if (_.has(transactionChanges, 'merchant')) {
        updatedTransaction.modifiedMerchant = transactionChanges.merchant;
        shouldStopSmartscan = true;
    }

<<<<<<< HEAD
    if (_.has(transactionChanges, 'billable')) {
        updatedTransaction.billable = transactionChanges.billable;
=======
    if (_.has(transactionChanges, 'category')) {
        updatedTransaction.category = transactionChanges.category;
>>>>>>> ee023d8a
    }

    if (shouldStopSmartscan && _.has(transaction, 'receipt') && !_.isEmpty(transaction.receipt) && lodashGet(transaction, 'receipt.state') !== CONST.IOU.RECEIPT_STATE.OPEN) {
        updatedTransaction.receipt.state = CONST.IOU.RECEIPT_STATE.OPEN;
    }

    updatedTransaction.pendingFields = {
        ...(_.has(transactionChanges, 'comment') && {comment: CONST.RED_BRICK_ROAD_PENDING_ACTION.UPDATE}),
        ...(_.has(transactionChanges, 'created') && {created: CONST.RED_BRICK_ROAD_PENDING_ACTION.UPDATE}),
        ...(_.has(transactionChanges, 'amount') && {amount: CONST.RED_BRICK_ROAD_PENDING_ACTION.UPDATE}),
        ...(_.has(transactionChanges, 'currency') && {currency: CONST.RED_BRICK_ROAD_PENDING_ACTION.UPDATE}),
        ...(_.has(transactionChanges, 'merchant') && {merchant: CONST.RED_BRICK_ROAD_PENDING_ACTION.UPDATE}),
<<<<<<< HEAD
        ...(_.has(transactionChanges, 'billable') && {billable: CONST.RED_BRICK_ROAD_PENDING_ACTION.UPDATE}),
=======
        ...(_.has(transactionChanges, 'category') && {category: CONST.RED_BRICK_ROAD_PENDING_ACTION.UPDATE}),
>>>>>>> ee023d8a
    };

    return updatedTransaction;
}

/**
 * Retrieve the particular transaction object given its ID.
 *
 * @param {String} transactionID
 * @returns {Object}
 * @deprecated Use withOnyx() or Onyx.connect() instead
 */
function getTransaction(transactionID) {
    return lodashGet(allTransactions, `${ONYXKEYS.COLLECTION.TRANSACTION}${transactionID}`, {});
}

/**
 * Return the comment field (referred to as description in the App) from the transaction.
 * The comment does not have its modifiedComment counterpart.
 *
 * @param {Object} transaction
 * @returns {String}
 */
function getDescription(transaction) {
    return lodashGet(transaction, 'comment.comment', '');
}

/**
 * Return the amount field from the transaction, return the modifiedAmount if present.
 *
 * @param {Object}  transaction
 * @param {Boolean} isFromExpenseReport
 * @returns {Number}
 */
function getAmount(transaction, isFromExpenseReport) {
    // IOU requests cannot have negative values but they can be stored as negative values, let's return absolute value
    if (!isFromExpenseReport) {
        const amount = lodashGet(transaction, 'modifiedAmount', 0);
        if (amount) {
            return Math.abs(amount);
        }
        return Math.abs(lodashGet(transaction, 'amount', 0));
    }

    // Expense report case:
    // The amounts are stored using an opposite sign and negative values can be set,
    // we need to return an opposite sign than is saved in the transaction object
    let amount = lodashGet(transaction, 'modifiedAmount', 0);
    if (amount) {
        return -amount;
    }

    // To avoid -0 being shown, lets only change the sign if the value is other than 0.
    amount = lodashGet(transaction, 'amount', 0);
    return amount ? -amount : 0;
}

/**
 * Return the currency field from the transaction, return the modifiedCurrency if present.
 *
 * @param {Object} transaction
 * @returns {String}
 */
function getCurrency(transaction) {
    const currency = lodashGet(transaction, 'modifiedCurrency', '');
    if (currency) {
        return currency;
    }
    return lodashGet(transaction, 'currency', CONST.CURRENCY.USD);
}

/**
 * Return the merchant field from the transaction, return the modifiedMerchant if present.
 *
 * @param {Object} transaction
 * @returns {String}
 */
function getMerchant(transaction) {
    return lodashGet(transaction, 'modifiedMerchant', null) || lodashGet(transaction, 'merchant', '');
}

/**
 * Return the category from the transaction. This "category" field has no "modified" complement.
 *
 * @param {Object} transaction
 * @return {String}
 */
function getCategory(transaction) {
    return lodashGet(transaction, 'category', '');
}

/**
 * Return the billable from the transaction. This "billable" field has no "modified" complement.
 *
 * @param {Object} transaction
 * @return {String}
 */
function getBillable(transaction) {
    return lodashGet(transaction, 'billable', '');
}

/**
 * Return the created field from the transaction, return the modifiedCreated if present.
 *
 * @param {Object} transaction
 * @returns {String}
 */
function getCreated(transaction) {
    const created = lodashGet(transaction, 'modifiedCreated', '') || lodashGet(transaction, 'created', '');
    const createdDate = parseISO(created);
    if (isValid(createdDate)) {
        return format(createdDate, CONST.DATE.FNS_FORMAT_STRING);
    }

    return '';
}

/*
 * @param {Object} transaction
 * @param {Object} transaction.comment
 * @param {String} transaction.comment.type
 * @param {Object} [transaction.comment.customUnit]
 * @param {String} [transaction.comment.customUnit.name]
 * @returns {Boolean}
 */
function isDistanceRequest(transaction) {
    const type = lodashGet(transaction, 'comment.type');
    const customUnitName = lodashGet(transaction, 'comment.customUnit.name');
    return type === CONST.TRANSACTION.TYPE.CUSTOM_UNIT && customUnitName === CONST.CUSTOM_UNITS.NAME_DISTANCE;
}

function isReceiptBeingScanned(transaction) {
    return _.contains([CONST.IOU.RECEIPT_STATE.SCANREADY, CONST.IOU.RECEIPT_STATE.SCANNING], transaction.receipt.state);
}

/**
 * Check if the transaction has a non-smartscanning receipt and is missing required fields
 *
 * @param {Object} transaction
 * @returns {Boolean}
 */
function hasMissingSmartscanFields(transaction) {
    return hasReceipt(transaction) && !isDistanceRequest(transaction) && !isReceiptBeingScanned(transaction) && areRequiredFieldsEmpty(transaction);
}

/**
 * Check if the transaction has a defined route
 *
 * @param {Object} transaction
 * @returns {Boolean}
 */
function hasRoute(transaction) {
    return !!lodashGet(transaction, 'routes.route0.geometry.coordinates');
}

/**
 * Get the transactions related to a report preview with receipts
 * Get the details linked to the IOU reportAction
 *
 * @param {Object} reportAction
 * @returns {Object}
 * @deprecated Use Onyx.connect() or withOnyx() instead
 */
function getLinkedTransaction(reportAction = {}) {
    const transactionID = lodashGet(reportAction, ['originalMessage', 'IOUTransactionID'], '');
    return allTransactions[`${ONYXKEYS.COLLECTION.TRANSACTION}${transactionID}`] || {};
}

function getAllReportTransactions(reportID) {
    // `reportID` from the `/CreateDistanceRequest` endpoint return's number instead of string for created `transaction`.
    // For reference, https://github.com/Expensify/App/pull/26536#issuecomment-1703573277.
    // We will update this in a follow-up Issue. According to this comment: https://github.com/Expensify/App/pull/26536#issuecomment-1703591019.
    return _.filter(allTransactions, (transaction) => `${transaction.reportID}` === `${reportID}`);
}

/**
 * Checks if a waypoint has a valid address
 * @param {Object} waypoint
 * @returns {Boolean} Returns true if the address is valid
 */
function waypointHasValidAddress(waypoint) {
    if (!waypoint || !waypoint.address || typeof waypoint.address !== 'string' || waypoint.address.trim() === '') {
        return false;
    }
    return true;
}

/**
 * Converts the key of a waypoint to its index
 * @param {String} key
 * @returns {Number} waypoint index
 */
function getWaypointIndex(key) {
    return Number(key.replace('waypoint', ''));
}

/**
 * Filters the waypoints which are valid and returns those
 * @param {Object} waypoints
 * @param {Boolean} reArrangeIndexes
 * @returns {Object} validated waypoints
 */
function getValidWaypoints(waypoints, reArrangeIndexes = false) {
    const sortedIndexes = _.map(_.keys(waypoints), (key) => getWaypointIndex(key)).sort();
    const waypointValues = _.map(sortedIndexes, (index) => waypoints[`waypoint${index}`]);
    // Ensure the number of waypoints is between 2 and 25
    if (waypointValues.length < 2 || waypointValues.length > 25) {
        return {};
    }

    let lastWaypointIndex = -1;

    const validWaypoints = _.reduce(
        waypointValues,
        (acc, currentWaypoint, index) => {
            const previousWaypoint = waypointValues[lastWaypointIndex];
            // Check if the waypoint has a valid address
            if (!waypointHasValidAddress(currentWaypoint)) {
                return acc;
            }

            // Check for adjacent waypoints with the same address
            if (previousWaypoint && currentWaypoint.address === previousWaypoint.address) {
                return acc;
            }

            const validatedWaypoints = {...acc, [`waypoint${reArrangeIndexes ? lastWaypointIndex + 1 : index}`]: currentWaypoint};

            lastWaypointIndex += 1;

            return validatedWaypoints;
        },
        {},
    );
    return validWaypoints;
}

export {
    buildOptimisticTransaction,
    getUpdatedTransaction,
    getTransaction,
    getDescription,
    getAmount,
    getCurrency,
    getMerchant,
    getCreated,
    getCategory,
    getBillable,
    getLinkedTransaction,
    getAllReportTransactions,
    hasReceipt,
    hasRoute,
    isReceiptBeingScanned,
    getValidWaypoints,
    isDistanceRequest,
    hasMissingSmartscanFields,
    getWaypointIndex,
    waypointHasValidAddress,
};<|MERGE_RESOLUTION|>--- conflicted
+++ resolved
@@ -147,13 +147,11 @@
         shouldStopSmartscan = true;
     }
 
-<<<<<<< HEAD
     if (_.has(transactionChanges, 'billable')) {
         updatedTransaction.billable = transactionChanges.billable;
-=======
+    }
     if (_.has(transactionChanges, 'category')) {
         updatedTransaction.category = transactionChanges.category;
->>>>>>> ee023d8a
     }
 
     if (shouldStopSmartscan && _.has(transaction, 'receipt') && !_.isEmpty(transaction.receipt) && lodashGet(transaction, 'receipt.state') !== CONST.IOU.RECEIPT_STATE.OPEN) {
@@ -166,11 +164,8 @@
         ...(_.has(transactionChanges, 'amount') && {amount: CONST.RED_BRICK_ROAD_PENDING_ACTION.UPDATE}),
         ...(_.has(transactionChanges, 'currency') && {currency: CONST.RED_BRICK_ROAD_PENDING_ACTION.UPDATE}),
         ...(_.has(transactionChanges, 'merchant') && {merchant: CONST.RED_BRICK_ROAD_PENDING_ACTION.UPDATE}),
-<<<<<<< HEAD
         ...(_.has(transactionChanges, 'billable') && {billable: CONST.RED_BRICK_ROAD_PENDING_ACTION.UPDATE}),
-=======
         ...(_.has(transactionChanges, 'category') && {category: CONST.RED_BRICK_ROAD_PENDING_ACTION.UPDATE}),
->>>>>>> ee023d8a
     };
 
     return updatedTransaction;

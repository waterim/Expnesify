--- conflicted
+++ resolved
@@ -202,8 +202,6 @@
 }
 
 /**
-<<<<<<< HEAD
-=======
  * Creates a new displayName for a user based on passed personal details or login.
  */
 function createDisplayName(login: string, passedPersonalDetails: Pick<PersonalDetails, 'firstName' | 'lastName'> | OnyxEntry<PersonalDetails>): string {
@@ -255,7 +253,6 @@
 }
 
 /**
->>>>>>> f6ba7513
  * Whether personal details is empty
  */
 function isPersonalDetailsEmpty() {

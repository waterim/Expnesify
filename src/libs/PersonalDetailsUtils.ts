import Str from 'expensify-common/lib/str';
import type {OnyxEntry, OnyxUpdate} from 'react-native-onyx';
import Onyx from 'react-native-onyx';
import CONST from '@src/CONST';
import ONYXKEYS from '@src/ONYXKEYS';
import type {PersonalDetails, PersonalDetailsList, PrivatePersonalDetails} from '@src/types/onyx';
import type {OnyxData} from '@src/types/onyx/Request';
import * as LocalePhoneNumber from './LocalePhoneNumber';
import * as Localize from './Localize';
import * as UserUtils from './UserUtils';

type FirstAndLastName = {
    firstName: string;
    lastName: string;
};

let personalDetails: Array<PersonalDetails | null> = [];
let allPersonalDetails: OnyxEntry<PersonalDetailsList> = {};
Onyx.connect({
    key: ONYXKEYS.PERSONAL_DETAILS_LIST,
    callback: (val) => {
        personalDetails = Object.values(val ?? {});
        allPersonalDetails = val;
    },
});

function getDisplayNameOrDefault(passedPersonalDetails?: Partial<PersonalDetails> | null, defaultValue = '', shouldFallbackToHidden = true, shouldAddCurrentUserPostfix = false): string {
<<<<<<< HEAD
    let displayName = passedPersonalDetails?.displayName ?? '';

    // If the displayName starts with the merged account prefix, remove it.
    if (displayName.startsWith(CONST.MERGED_ACCOUNT_PREFIX)) {
        // Remove the merged account prefix from the displayName.
        displayName = displayName.substring(CONST.MERGED_ACCOUNT_PREFIX.length);
=======
    let displayName = passedPersonalDetails?.displayName ? passedPersonalDetails.displayName.replace(CONST.REGEX.MERGED_ACCOUNT_PREFIX, '') : '';

    // If the displayName is not set by the user, the backend sets the diplayName same as the login so
    // we need to remove the sms domain from the displayName if it is an sms login.
    if (displayName === passedPersonalDetails?.login && Str.isSMSLogin(passedPersonalDetails?.login)) {
        displayName = Str.removeSMSDomain(displayName);
>>>>>>> b7a230ea
    }

    if (shouldAddCurrentUserPostfix && !!displayName) {
        displayName = `${displayName} (${Localize.translateLocal('common.you').toLowerCase()})`;
    }

    if (displayName) {
        return displayName;
    }
    return defaultValue || (shouldFallbackToHidden ? Localize.translateLocal('common.hidden') : '');
}

/**
 * Given a list of account IDs (as number) it will return an array of personal details objects.
 * @param accountIDs  - Array of accountIDs
 * @param currentUserAccountID
 * @param shouldChangeUserDisplayName - It will replace the current user's personal detail object's displayName with 'You'.
 * @returns - Array of personal detail objects
 */
function getPersonalDetailsByIDs(accountIDs: number[], currentUserAccountID: number, shouldChangeUserDisplayName = false): PersonalDetails[] {
    const result: PersonalDetails[] = accountIDs
        .filter((accountID) => !!allPersonalDetails?.[accountID])
        .map((accountID) => {
            const detail = (allPersonalDetails?.[accountID] ?? {}) as PersonalDetails;

            if (shouldChangeUserDisplayName && currentUserAccountID === detail.accountID) {
                return {
                    ...detail,
                    displayName: Localize.translateLocal('common.you'),
                };
            }

            return detail;
        });

    return result;
}

function getPersonalDetailByEmail(email: string): PersonalDetails | undefined {
    return (Object.values(allPersonalDetails ?? {}) as PersonalDetails[]).find((detail) => detail?.login === email);
}

/**
 * Given a list of logins, find the associated personal detail and return related accountIDs.
 *
 * @param logins Array of user logins
 * @returns Array of accountIDs according to passed logins
 */
function getAccountIDsByLogins(logins: string[]): number[] {
    return logins.reduce<number[]>((foundAccountIDs, login) => {
        const currentDetail = personalDetails.find((detail) => detail?.login === login?.toLowerCase());
        if (!currentDetail) {
            // generate an account ID because in this case the detail is probably new, so we don't have a real accountID yet
            foundAccountIDs.push(UserUtils.generateAccountID(login));
        } else {
            foundAccountIDs.push(Number(currentDetail.accountID));
        }
        return foundAccountIDs;
    }, []);
}

/**
 * Given a list of accountIDs, find the associated personal detail and return related logins.
 *
 * @param accountIDs Array of user accountIDs
 * @returns Array of logins according to passed accountIDs
 */
function getLoginsByAccountIDs(accountIDs: number[]): string[] {
    return accountIDs.reduce((foundLogins: string[], accountID) => {
        const currentDetail: Partial<PersonalDetails> = personalDetails.find((detail) => Number(detail?.accountID) === Number(accountID)) ?? {};
        if (currentDetail.login) {
            foundLogins.push(currentDetail.login);
        }
        return foundLogins;
    }, []);
}

/**
 * Given a list of logins and accountIDs, return Onyx data for users with no existing personal details stored
 *
 * @param logins Array of user logins
 * @param accountIDs Array of user accountIDs
 * @returns Object with optimisticData, successData and failureData (object of personal details objects)
 */
function getNewPersonalDetailsOnyxData(logins: string[], accountIDs: number[]): Required<Pick<OnyxData, 'optimisticData' | 'finallyData'>> {
    const personalDetailsNew: PersonalDetailsList = {};
    const personalDetailsCleanup: PersonalDetailsList = {};

    logins.forEach((login, index) => {
        const accountID = accountIDs[index];

        if (allPersonalDetails && Object.keys(allPersonalDetails?.[accountID] ?? {}).length === 0) {
            personalDetailsNew[accountID] = {
                login,
                accountID,
                avatar: UserUtils.getDefaultAvatarURL(accountID),
                displayName: LocalePhoneNumber.formatPhoneNumber(login),
            };

            /**
             * Cleanup the optimistic user to ensure it does not permanently persist.
             * This is done to prevent duplicate entries (upon success) since the BE will return other personal details with the correct account IDs.
             */
            personalDetailsCleanup[accountID] = null;
        }
    });

    const optimisticData: OnyxUpdate[] = [
        {
            onyxMethod: Onyx.METHOD.MERGE,
            key: ONYXKEYS.PERSONAL_DETAILS_LIST,
            value: personalDetailsNew,
        },
    ];

    const finallyData: OnyxUpdate[] = [
        {
            onyxMethod: Onyx.METHOD.MERGE,
            key: ONYXKEYS.PERSONAL_DETAILS_LIST,
            value: personalDetailsCleanup,
        },
    ];

    return {
        optimisticData,
        finallyData,
    };
}

/**
 * Applies common formatting to each piece of an address
 *
 * @param piece - address piece to format
 * @returns - formatted piece
 */
function formatPiece(piece?: string): string {
    return piece ? `${piece}, ` : '';
}

/**
 *
 * @param street1 - street line 1
 * @param street2 - street line 2
 * @returns formatted street
 */
function getFormattedStreet(street1 = '', street2 = '') {
    return `${street1}\n${street2}`;
}

/**
 *
 * @param - formatted address
 * @returns [street1, street2]
 */
function getStreetLines(street = '') {
    const streets = street.split('\n');
    return [streets[0], streets[1]];
}

/**
 * Formats an address object into an easily readable string
 *
 * @param privatePersonalDetails - details object
 * @returns - formatted address
 */
function getFormattedAddress(privatePersonalDetails: OnyxEntry<PrivatePersonalDetails>): string {
    const {address} = privatePersonalDetails ?? {};
    const [street1, street2] = getStreetLines(address?.street);
    const formattedAddress =
        formatPiece(street1) + formatPiece(street2) + formatPiece(address?.city) + formatPiece(address?.state) + formatPiece(address?.zip) + formatPiece(address?.country);

    // Remove the last comma of the address
    return formattedAddress.trim().replace(/,$/, '');
}

/**
 * @param personalDetail - details object
 * @returns - The effective display name
 */
function getEffectiveDisplayName(personalDetail?: PersonalDetails): string | undefined {
    if (personalDetail) {
        return LocalePhoneNumber.formatPhoneNumber(personalDetail?.login ?? '') || personalDetail.displayName;
    }

    return undefined;
}

/**
 * Creates a new displayName for a user based on passed personal details or login.
 */
function createDisplayName(login: string, passedPersonalDetails: Pick<PersonalDetails, 'firstName' | 'lastName'> | OnyxEntry<PersonalDetails>): string {
    // If we have a number like +15857527441@expensify.sms then let's remove @expensify.sms and format it
    // so that the option looks cleaner in our UI.
    const userLogin = LocalePhoneNumber.formatPhoneNumber(login);

    if (!passedPersonalDetails) {
        return userLogin;
    }

    const firstName = passedPersonalDetails.firstName ?? '';
    const lastName = passedPersonalDetails.lastName ?? '';
    const fullName = `${firstName} ${lastName}`.trim();

    // It's possible for fullName to be empty string, so we must use "||" to fallback to userLogin.
    return fullName || userLogin;
}

/**
 * Gets the first and last name from the user's personal details.
 * If the login is the same as the displayName, then they don't exist,
 * so we return empty strings instead.
 */
function extractFirstAndLastNameFromAvailableDetails({login, displayName, firstName, lastName}: PersonalDetails): FirstAndLastName {
    // It's possible for firstName to be empty string, so we must use "||" to consider lastName instead.
    // eslint-disable-next-line @typescript-eslint/prefer-nullish-coalescing
    if (firstName || lastName) {
        return {firstName: firstName ?? '', lastName: lastName ?? ''};
    }
    if (login && Str.removeSMSDomain(login) === displayName) {
        return {firstName: '', lastName: ''};
    }

    if (displayName) {
        const firstSpaceIndex = displayName.indexOf(' ');
        const lastSpaceIndex = displayName.lastIndexOf(' ');
        if (firstSpaceIndex === -1) {
            return {firstName: displayName, lastName: ''};
        }

        return {
            firstName: displayName.substring(0, firstSpaceIndex).trim(),
            lastName: displayName.substring(lastSpaceIndex).trim(),
        };
    }

    return {firstName: '', lastName: ''};
}

/**
 * Whether personal details is empty
 */
function isPersonalDetailsEmpty() {
    return !personalDetails.length;
}

export {
    isPersonalDetailsEmpty,
    getDisplayNameOrDefault,
    getPersonalDetailsByIDs,
    getPersonalDetailByEmail,
    getAccountIDsByLogins,
    getLoginsByAccountIDs,
    getNewPersonalDetailsOnyxData,
    getFormattedAddress,
    getFormattedStreet,
    getStreetLines,
    getEffectiveDisplayName,
    createDisplayName,
    extractFirstAndLastNameFromAvailableDetails,
};<|MERGE_RESOLUTION|>--- conflicted
+++ resolved
@@ -25,21 +25,18 @@
 });
 
 function getDisplayNameOrDefault(passedPersonalDetails?: Partial<PersonalDetails> | null, defaultValue = '', shouldFallbackToHidden = true, shouldAddCurrentUserPostfix = false): string {
-<<<<<<< HEAD
     let displayName = passedPersonalDetails?.displayName ?? '';
 
     // If the displayName starts with the merged account prefix, remove it.
     if (displayName.startsWith(CONST.MERGED_ACCOUNT_PREFIX)) {
         // Remove the merged account prefix from the displayName.
         displayName = displayName.substring(CONST.MERGED_ACCOUNT_PREFIX.length);
-=======
-    let displayName = passedPersonalDetails?.displayName ? passedPersonalDetails.displayName.replace(CONST.REGEX.MERGED_ACCOUNT_PREFIX, '') : '';
+    }
 
     // If the displayName is not set by the user, the backend sets the diplayName same as the login so
     // we need to remove the sms domain from the displayName if it is an sms login.
     if (displayName === passedPersonalDetails?.login && Str.isSMSLogin(passedPersonalDetails?.login)) {
         displayName = Str.removeSMSDomain(displayName);
->>>>>>> b7a230ea
     }
 
     if (shouldAddCurrentUserPostfix && !!displayName) {

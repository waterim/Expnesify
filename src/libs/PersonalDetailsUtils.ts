import type {OnyxEntry} from 'react-native-onyx';
import Onyx from 'react-native-onyx';
import CONST from '@src/CONST';
import ONYXKEYS from '@src/ONYXKEYS';
import type {PersonalDetails, PersonalDetailsList, PrivatePersonalDetails} from '@src/types/onyx';
import * as LocalePhoneNumber from './LocalePhoneNumber';
import * as Localize from './Localize';
import * as UserUtils from './UserUtils';

<<<<<<< HEAD
let currentUserAccountID: number | undefined;
Onyx.connect({
    key: ONYXKEYS.SESSION,
    callback: (value) => {
        // When signed out, val is undefined
        if (!value) {
            return;
        }

        currentUserAccountID = value.accountID;
    },
});

let personalDetails: Array<OnyxTypes.PersonalDetails | null> = [];
=======
let personalDetails: Array<PersonalDetails | null> = [];
>>>>>>> 9629316a
let allPersonalDetails: OnyxEntry<PersonalDetailsList> = {};
let currentUserPersonalDetails: OnyxEntry<PersonalDetails>;
Onyx.connect({
    key: ONYXKEYS.PERSONAL_DETAILS_LIST,
    callback: (val) => {
        personalDetails = Object.values(val ?? {});
        allPersonalDetails = val;
        currentUserPersonalDetails = val?.[currentUserAccountID ?? -1] ?? null;
    },
});

function getDisplayNameOrDefault(passedPersonalDetails?: Partial<PersonalDetails> | null, defaultValue = '', shouldFallbackToHidden = true): string {
    const displayName = passedPersonalDetails?.displayName ? passedPersonalDetails.displayName.replace(CONST.REGEX.MERGED_ACCOUNT_PREFIX, '') : '';
    const fallbackValue = shouldFallbackToHidden ? Localize.translateLocal('common.hidden') : '';
    return displayName || defaultValue || fallbackValue;
}

function replaceLoginsWithDisplayNames(text: string, details: PersonalDetails[], includeCurrentAccount = true): string {
    const result = details.reduce<string>((replacedText, detail) => {
        if (!detail.login) {
            return replacedText;
        }

        return replacedText.replaceAll(detail.login, getDisplayNameOrDefault(detail?.displayName));
    }, text);

    if (!includeCurrentAccount || !currentUserPersonalDetails) {
        return result;
    }

    return result.replaceAll(currentUserPersonalDetails.login ?? '', getDisplayNameOrDefault(currentUserPersonalDetails?.displayName));
}

/**
 * Given a list of account IDs (as number) it will return an array of personal details objects.
 * @param accountIDs  - Array of accountIDs
 * @param currentUserAccountID
 * @param shouldChangeUserDisplayName - It will replace the current user's personal detail object's displayName with 'You'.
 * @returns - Array of personal detail objects
 */
function getPersonalDetailsByIDs(accountIDs: number[], currentUserAccountID: number, shouldChangeUserDisplayName = false): PersonalDetails[] {
    const result: PersonalDetails[] = accountIDs
        .filter((accountID) => !!allPersonalDetails?.[accountID])
        .map((accountID) => {
            const detail = (allPersonalDetails?.[accountID] ?? {}) as PersonalDetails;

            if (shouldChangeUserDisplayName && currentUserAccountID === detail.accountID) {
                return {
                    ...detail,
                    displayName: Localize.translateLocal('common.you'),
                };
            }

            return detail;
        });

    return result;
}

/**
 * Given a list of logins, find the associated personal detail and return related accountIDs.
 *
 * @param logins Array of user logins
 * @returns Array of accountIDs according to passed logins
 */
function getAccountIDsByLogins(logins: string[]): number[] {
    return logins.reduce<number[]>((foundAccountIDs, login) => {
        const currentDetail = personalDetails.find((detail) => detail?.login === login);
        if (!currentDetail) {
            // generate an account ID because in this case the detail is probably new, so we don't have a real accountID yet
            foundAccountIDs.push(UserUtils.generateAccountID(login));
        } else {
            foundAccountIDs.push(Number(currentDetail.accountID));
        }
        return foundAccountIDs;
    }, []);
}

/**
 * Given a list of accountIDs, find the associated personal detail and return related logins.
 *
 * @param accountIDs Array of user accountIDs
 * @returns Array of logins according to passed accountIDs
 */
function getLoginsByAccountIDs(accountIDs: number[]): string[] {
    return accountIDs.reduce((foundLogins: string[], accountID) => {
        const currentDetail: Partial<PersonalDetails> = personalDetails.find((detail) => Number(detail?.accountID) === Number(accountID)) ?? {};
        if (currentDetail.login) {
            foundLogins.push(currentDetail.login);
        }
        return foundLogins;
    }, []);
}

/**
 * Given a list of logins and accountIDs, return Onyx data for users with no existing personal details stored
 *
 * @param logins Array of user logins
 * @param accountIDs Array of user accountIDs
 * @returns Object with optimisticData, successData and failureData (object of personal details objects)
 */
function getNewPersonalDetailsOnyxData(logins: string[], accountIDs: number[]) {
    const optimisticData: PersonalDetailsList = {};
    const successData: PersonalDetailsList = {};
    const failureData: PersonalDetailsList = {};

    logins.forEach((login, index) => {
        const accountID = accountIDs[index];

        if (allPersonalDetails && Object.keys(allPersonalDetails?.[accountID] ?? {}).length === 0) {
            optimisticData[accountID] = {
                login,
                accountID,
                avatar: UserUtils.getDefaultAvatarURL(accountID),
                displayName: LocalePhoneNumber.formatPhoneNumber(login),
            };

            /**
             * Cleanup the optimistic user to ensure it does not permanently persist.
             * This is done to prevent duplicate entries (upon success) since the BE will return other personal details with the correct account IDs.
             */
            successData[accountID] = null;
        }
    });

    return {
        optimisticData: [
            {
                onyxMethod: Onyx.METHOD.MERGE,
                key: ONYXKEYS.PERSONAL_DETAILS_LIST,
                value: optimisticData,
            },
        ],
        successData: [
            {
                onyxMethod: Onyx.METHOD.MERGE,
                key: ONYXKEYS.PERSONAL_DETAILS_LIST,
                value: successData,
            },
        ],
        failureData: [
            {
                onyxMethod: Onyx.METHOD.MERGE,
                key: ONYXKEYS.PERSONAL_DETAILS_LIST,
                value: failureData,
            },
        ],
    };
}

/**
 * Applies common formatting to each piece of an address
 *
 * @param piece - address piece to format
 * @returns - formatted piece
 */
function formatPiece(piece?: string): string {
    return piece ? `${piece}, ` : '';
}

/**
 *
 * @param street1 - street line 1
 * @param street2 - street line 2
 * @returns formatted street
 */
function getFormattedStreet(street1 = '', street2 = '') {
    return `${street1}\n${street2}`;
}

/**
 *
 * @param - formatted address
 * @returns [street1, street2]
 */
function getStreetLines(street = '') {
    const streets = street.split('\n');
    return [streets[0], streets[1]];
}

/**
 * Formats an address object into an easily readable string
 *
 * @param privatePersonalDetails - details object
 * @returns - formatted address
 */
function getFormattedAddress(privatePersonalDetails: PrivatePersonalDetails): string {
    const {address} = privatePersonalDetails;
    const [street1, street2] = getStreetLines(address?.street);
    const formattedAddress =
        formatPiece(street1) + formatPiece(street2) + formatPiece(address?.city) + formatPiece(address?.state) + formatPiece(address?.zip) + formatPiece(address?.country);

    // Remove the last comma of the address
    return formattedAddress.trim().replace(/,$/, '');
}

/**
 * @param personalDetail - details object
 * @returns - The effective display name
 */
function getEffectiveDisplayName(personalDetail?: PersonalDetails): string | undefined {
    if (personalDetail) {
        return LocalePhoneNumber.formatPhoneNumber(personalDetail?.login ?? '') || personalDetail.displayName;
    }

    return undefined;
}

export {
    getDisplayNameOrDefault,
    getPersonalDetailsByIDs,
    getAccountIDsByLogins,
    getLoginsByAccountIDs,
    getNewPersonalDetailsOnyxData,
    getFormattedAddress,
    getFormattedStreet,
    getStreetLines,
    getEffectiveDisplayName,
    replaceLoginsWithDisplayNames,
};<|MERGE_RESOLUTION|>--- conflicted
+++ resolved
@@ -7,7 +7,6 @@
 import * as Localize from './Localize';
 import * as UserUtils from './UserUtils';
 
-<<<<<<< HEAD
 let currentUserAccountID: number | undefined;
 Onyx.connect({
     key: ONYXKEYS.SESSION,
@@ -21,10 +20,7 @@
     },
 });
 
-let personalDetails: Array<OnyxTypes.PersonalDetails | null> = [];
-=======
 let personalDetails: Array<PersonalDetails | null> = [];
->>>>>>> 9629316a
 let allPersonalDetails: OnyxEntry<PersonalDetailsList> = {};
 let currentUserPersonalDetails: OnyxEntry<PersonalDetails>;
 Onyx.connect({

--- conflicted
+++ resolved
@@ -27,8 +27,8 @@
         if (!network) {
             return;
         }
-        shouldFailAllRequests = !!network.shouldFailAllRequests;
-        shouldForceOffline = !!network.shouldForceOffline;
+        shouldFailAllRequests = Boolean(network.shouldFailAllRequests);
+        shouldForceOffline = Boolean(network.shouldForceOffline);
     },
 });
 
@@ -168,13 +168,9 @@
     });
 
     const url = ApiUtils.getCommandURL({shouldUseSecure, command});
-<<<<<<< HEAD
-    return processHTTPRequest(url, type, formData, !!data.canCancel);
-=======
 
     const abortSignalController = data.canCancel ? abortControllerMap.get(command as AbortCommand) ?? abortControllerMap.get(ABORT_COMMANDS.All) : undefined;
     return processHTTPRequest(url, type, formData, abortSignalController?.signal);
->>>>>>> d91979f5
 }
 
 function cancelPendingRequests(command: AbortCommand = ABORT_COMMANDS.All) {

--- conflicted
+++ resolved
@@ -137,12 +137,8 @@
     shouldBubble = false,
     priority = 0,
     shouldPreventDefault = true,
-<<<<<<< HEAD
     excludedNodes: string[] | readonly never[] = [],
-=======
-    excludedNodes = [],
     shouldStopPropagation = false,
->>>>>>> 02ad2fc7
 ) {
     const platformAdjustedModifiers = getPlatformEquivalentForKeys(modifiers);
     const displayName = getDisplayName(key, platformAdjustedModifiers);
@@ -157,12 +153,8 @@
         captureOnInputs,
         shouldPreventDefault,
         shouldBubble,
-<<<<<<< HEAD
         excludedNodes: [...excludedNodes],
-=======
-        excludedNodes,
         shouldStopPropagation,
->>>>>>> 02ad2fc7
     });
 
     if (descriptionKey) {

import _ from 'underscore';
import Onyx from 'react-native-onyx';
import * as PersistedRequests from '../actions/PersistedRequests';
import * as NetworkStore from './NetworkStore';
import ONYXKEYS from '../../ONYXKEYS';
import * as ActiveClientManager from '../ActiveClientManager';
import * as Request from '../Request';
import RequestThrottle from '../RequestThrottle';
import CONST from '../../CONST';

let resolveIsReadyPromise;
let isReadyPromise = new Promise((resolve) => {
    resolveIsReadyPromise = resolve;
});

const requestThrottle = new RequestThrottle();
const errorsToRetry = [
    CONST.ERROR.FAILED_TO_FETCH,
    CONST.ERROR.IOS_NETWORK_CONNECTION_LOST,
    CONST.ERROR.NETWORK_REQUEST_FAILED,
    CONST.ERROR.IOS_NETWORK_CONNECTION_LOST_RUSSIAN,
    CONST.ERROR.IOS_NETWORK_CONNECTION_LOST_SWEDISH,
    CONST.ERROR.FIREFOX_DOCUMENT_LOAD_ABORTED,
    CONST.ERROR.SAFARI_DOCUMENT_LOAD_ABORTED,
    CONST.ERROR.IOS_LOAD_FAILED,
    CONST.ERROR.GATEWAY_TIMEOUT,
    CONST.ERROR.EXPENSIFY_SERVICE_INTERRUPTED,
];

// Resolve the isReadyPromise immediately so that the queue starts working as soon as the page loads
resolveIsReadyPromise();

let isSequentialQueueRunning = false;

let currentRequest = null;

/**
 * This method will get any persisted requests and fire them off in sequence to retry them.
 *
 * @returns {Promise}
 */
function process() {
    const persistedRequests = PersistedRequests.getAll();

    // If we have no persisted requests or we are offline we don't want to make any requests so we return early
    if (_.isEmpty(persistedRequests) || NetworkStore.isOffline()) {
        requestThrottle.clear();
        return Promise.resolve();
    }

<<<<<<< HEAD
    // Get the first request in the queue and process it
    const request = persistedRequests.shift();
    return Request.processWithMiddleware(request, true).then(() => {
        // If the request is successful we want to:
        // - Remove it from the queue
        // - Clear any wait time we may have added if it failed before
        // - Call process again to process the other requests in the queue
        PersistedRequests.remove(request);
        requestThrottle.clear();
        return process();
    }).catch((error) => {
        // If a request fails with a non-retryable error we just remove it from the queue and return
        if (!_.contains(errorsToRetry, error.message)) {
            PersistedRequests.remove(request);
            return Promise.resolve();
        }

        // If the request failed and we want to retry it:
        // - Check that we are not offline
        // - Sleep for a period of time
        // - Call process again. This will retry the same request since we have not removed it from the queue
        if (NetworkStore.isOffline()) {
            return Promise.resolve();
        }
        return requestThrottle.sleep(requestThrottle.getRequestWaitTime()).then(() => process());
    });
=======
    const task = _.reduce(persistedRequests, (previousRequest, request) => previousRequest.then(() => {
        currentRequest = Request.processWithMiddleware(request, true);
        return currentRequest;
    }), Promise.resolve());

    // Do a recursive call in case the queue is not empty after processing the current batch
    return task.then(process);
>>>>>>> 1fc40890
}

function flush() {
    if (isSequentialQueueRunning) {
        return;
    }

    // ONYXKEYS.PERSISTED_REQUESTS is shared across clients, thus every client/tab will have a copy
    // It is very important to only process the queue from leader client otherwise requests will be duplicated.
    if (!ActiveClientManager.isClientTheLeader()) {
        return;
    }

    isSequentialQueueRunning = true;

    // Reset the isReadyPromise so that the queue will be flushed as soon as the request is finished
    isReadyPromise = new Promise((resolve) => {
        resolveIsReadyPromise = resolve;
    });

    // Ensure persistedRequests are read from storage before proceeding with the queue
    const connectionID = Onyx.connect({
        key: ONYXKEYS.PERSISTED_REQUESTS,
        callback: () => {
            Onyx.disconnect(connectionID);
            process()
                .finally(() => {
                    isSequentialQueueRunning = false;
                    resolveIsReadyPromise();
                    currentRequest = null;
                });
        },
    });
}

/**
 * @returns {Boolean}
 */
function isRunning() {
    return isSequentialQueueRunning;
}

// Flush the queue when the connection resumes
NetworkStore.onReconnection(flush);

/**
 * @param {Object} request
 */
function push(request) {
    // Add request to Persisted Requests so that it can be retried if it fails
    PersistedRequests.save([request]);

    // If we are offline we don't need to trigger the queue to empty as it will happen when we come back online
    if (NetworkStore.isOffline()) {
        return;
    }

    // If the queue is running this request will run once it has finished processing the current batch
    if (isSequentialQueueRunning) {
        isReadyPromise.then(flush);
        return;
    }

    flush();
}

/**
 * @returns {Promise}
 */
function getCurrentRequest() {
    if (currentRequest === null) {
        return Promise.resolve();
    }
    return currentRequest;
}

export {
    flush,
    getCurrentRequest,
    isRunning,
    push,
};<|MERGE_RESOLUTION|>--- conflicted
+++ resolved
@@ -48,7 +48,6 @@
         return Promise.resolve();
     }
 
-<<<<<<< HEAD
     // Get the first request in the queue and process it
     const request = persistedRequests.shift();
     return Request.processWithMiddleware(request, true).then(() => {
@@ -75,15 +74,6 @@
         }
         return requestThrottle.sleep(requestThrottle.getRequestWaitTime()).then(() => process());
     });
-=======
-    const task = _.reduce(persistedRequests, (previousRequest, request) => previousRequest.then(() => {
-        currentRequest = Request.processWithMiddleware(request, true);
-        return currentRequest;
-    }), Promise.resolve());
-
-    // Do a recursive call in case the queue is not empty after processing the current batch
-    return task.then(process);
->>>>>>> 1fc40890
 }
 
 function flush() {

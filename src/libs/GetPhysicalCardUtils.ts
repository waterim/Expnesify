import type {OnyxEntry} from 'react-native-onyx';
import ROUTES from '@src/ROUTES';
import type {Route} from '@src/ROUTES';
import type {GetPhysicalCardForm, LoginList, PrivatePersonalDetails} from '@src/types/onyx';
import Navigation from './Navigation/Navigation';
import * as PersonalDetailsUtils from './PersonalDetailsUtils';
import * as UserUtils from './UserUtils';

function getCurrentRoute(domain: string, privatePersonalDetails: OnyxEntry<PrivatePersonalDetails>, loginList: OnyxEntry<LoginList>): Route {
    const {address, legalFirstName, legalLastName, phoneNumber} = privatePersonalDetails ?? {};

    if (!legalFirstName && !legalLastName) {
        return ROUTES.SETTINGS_WALLET_CARD_GET_PHYSICAL_NAME.getRoute(domain);
    }
    if (!phoneNumber && !UserUtils.getSecondaryPhoneLogin(loginList)) {
        return ROUTES.SETTINGS_WALLET_CARD_GET_PHYSICAL_PHONE.getRoute(domain);
    }
    if (!(address?.street && address?.city && address?.state && address?.country && address?.zip)) {
        return ROUTES.SETTINGS_WALLET_CARD_GET_PHYSICAL_ADDRESS.getRoute(domain);
    }

    return ROUTES.SETTINGS_WALLET_CARD_GET_PHYSICAL_CONFIRM.getRoute(domain);
}

function goToNextPhysicalCardRoute(domain: string, privatePersonalDetails: OnyxEntry<PrivatePersonalDetails>, loginList: OnyxEntry<LoginList>) {
    Navigation.navigate(getCurrentRoute(domain, privatePersonalDetails, loginList));
}

/**
 *
 * @param currentRoute
 * @param domain
 * @param privatePersonalDetails
 * @param loginList
 * @returns
 */
function setCurrentRoute(currentRoute: string, domain: string, privatePersonalDetails: OnyxEntry<PrivatePersonalDetails>, loginList: OnyxEntry<LoginList>) {
    const expectedRoute = getCurrentRoute(domain, privatePersonalDetails, loginList);

    // If the user is on the current route or the current route is confirmation, then he's allowed to stay on the current step
    if ([currentRoute, ROUTES.SETTINGS_WALLET_CARD_GET_PHYSICAL_CONFIRM.getRoute(domain)].includes(expectedRoute)) {
        return;
    }

    // Redirect the user if he's not allowed to be on the current step
    Navigation.goBack(expectedRoute);
}

/**
 *
 * @param draftValues
 * @param privatePersonalDetails
 * @returns
 */
function getUpdatedDraftValues(draftValues: OnyxEntry<GetPhysicalCardForm>, privatePersonalDetails: OnyxEntry<PrivatePersonalDetails>, loginList: OnyxEntry<LoginList>): GetPhysicalCardForm {
    const {address, legalFirstName, legalLastName, phoneNumber} = privatePersonalDetails ?? {};

    return {
        /* eslint-disable @typescript-eslint/prefer-nullish-coalescing */
        // we do not need to use nullish coalescing here because we want to allow empty strings
        legalFirstName: draftValues?.legalFirstName || legalFirstName,
        legalLastName: draftValues?.legalLastName || legalLastName,
        addressLine1: draftValues?.addressLine1 || address?.street.split('\n')[0],
        addressLine2: draftValues?.addressLine2 || address?.street.split('\n')[1] || '',
        city: draftValues?.city || address?.city,
        country: draftValues?.country || address?.country,
        phoneNumber: draftValues?.phoneNumber || phoneNumber || UserUtils.getSecondaryPhoneLogin(loginList) || '',
        state: draftValues?.state || address?.state,
        zipPostCode: draftValues?.zipPostCode || address?.zip || '',
        /* eslint-enable @typescript-eslint/prefer-nullish-coalescing */
    };
}

/**
 *
 * @param draftValues
 * @returns
 */
<<<<<<< HEAD
function getUpdatedPrivatePersonalDetails(draftValues: OnyxEntry<GetPhysicalCardForm | undefined>): PrivatePersonalDetails {
    const {addressLine1, addressLine2, city = '', country = '', legalFirstName, legalLastName, phoneNumber, state = '', zipPostCode = ''} = draftValues ?? {};
=======
function getUpdatedPrivatePersonalDetails(draftValues: DraftValues): PrivatePersonalDetails {
    const {addressLine1, addressLine2, city, country, legalFirstName, legalLastName, phoneNumber, state, zipPostCode} = draftValues;
>>>>>>> 5b82342c
    return {
        legalFirstName,
        legalLastName,
        phoneNumber,
        address: {street: PersonalDetailsUtils.getFormattedStreet(addressLine1, addressLine2), city, country, state, zip: zipPostCode},
    };
}

export {getUpdatedDraftValues, getUpdatedPrivatePersonalDetails, goToNextPhysicalCardRoute, setCurrentRoute};
export type {PrivatePersonalDetails};<|MERGE_RESOLUTION|>--- conflicted
+++ resolved
@@ -76,13 +76,8 @@
  * @param draftValues
  * @returns
  */
-<<<<<<< HEAD
 function getUpdatedPrivatePersonalDetails(draftValues: OnyxEntry<GetPhysicalCardForm | undefined>): PrivatePersonalDetails {
     const {addressLine1, addressLine2, city = '', country = '', legalFirstName, legalLastName, phoneNumber, state = '', zipPostCode = ''} = draftValues ?? {};
-=======
-function getUpdatedPrivatePersonalDetails(draftValues: DraftValues): PrivatePersonalDetails {
-    const {addressLine1, addressLine2, city, country, legalFirstName, legalLastName, phoneNumber, state, zipPostCode} = draftValues;
->>>>>>> 5b82342c
     return {
         legalFirstName,
         legalLastName,

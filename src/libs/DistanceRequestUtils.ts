--- conflicted
+++ resolved
@@ -14,7 +14,6 @@
     currency?: string;
     unit: Unit;
     name?: string;
-    customUnitRateID?: string;
 };
 
 const policies: OnyxCollection<Policy> = {};
@@ -60,7 +59,6 @@
         currency: distanceRate.currency,
         unit: distanceUnit.attributes.unit,
         name: distanceRate.name,
-        customUnitRateID: distanceRate.customUnitRateID,
     };
 }
 
@@ -100,27 +98,6 @@
 // TODO: I wonder if it would be better to refactor these functions to pass params in an object
 /**
  * @param hasRoute Whether the route exists for the distance request
- * @param unit Unit that should be used to display the distance
- * @param rate Expensable amount allowed per unit
- * @param translate Translate function
- * @returns A string that describes the distance traveled
- */
-function getDistanceForDisplay(hasRoute: boolean, distanceInMeters: number, unit: Unit, rate: number, translate: LocaleContextProps['translate']): string {
-    if (!hasRoute || !rate) {
-        return translate('iou.routePending');
-    }
-
-    const distanceInUnits = getRoundedDistanceInUnits(distanceInMeters, unit);
-    const distanceUnit = unit === CONST.CUSTOM_UNITS.DISTANCE_UNIT_MILES ? translate('common.miles') : translate('common.kilometers');
-    const singularDistanceUnit = unit === CONST.CUSTOM_UNITS.DISTANCE_UNIT_MILES ? translate('common.mile') : translate('common.kilometer');
-    const unitString = distanceInUnits === '1' ? singularDistanceUnit : distanceUnit;
-
-    return `${distanceInUnits} ${unitString}`;
-}
-
-/**
- * @param hasRoute Whether the route exists for the distance request
- * @param distanceInMeters Distance traveled
  * @param unit Unit that should be used to display the distance
  * @param rate Expensable amount allowed per unit
  * @param currency The currency associated with the rate
@@ -140,16 +117,11 @@
         return translate('iou.routePending');
     }
 
-<<<<<<< HEAD
-=======
-    const formattedDistance = getDistanceForDisplay(hasRoute, distanceInMeters, unit, rate, translate);
->>>>>>> c039ff74
     const singularDistanceUnit = unit === CONST.CUSTOM_UNITS.DISTANCE_UNIT_MILES ? translate('common.mile') : translate('common.kilometer');
     const ratePerUnit = PolicyUtils.getUnitRateValue({rate}, toLocaleDigit);
     // eslint-disable-next-line @typescript-eslint/prefer-nullish-coalescing
     const currencySymbol = CurrencyUtils.getCurrencySymbol(currency) || `${currency} `;
 
-<<<<<<< HEAD
     return `${currencySymbol}${ratePerUnit} / ${singularDistanceUnit}`;
 }
 
@@ -246,9 +218,6 @@
 // TODO: probably will need to be changed
 function getRateForP2P(currency) {
     return CONST.CURRENCY_TO_DEFAULT_MILEAGE_RATE[currency] ?? CONST.CURRENCY_TO_DEFAULT_MILEAGE_RATE.USD;
-=======
-    return `${formattedDistance} @ ${currencySymbol}${ratePerUnit} / ${singularDistanceUnit}`;
->>>>>>> c039ff74
 }
 
 /**

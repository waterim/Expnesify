import type {OnyxCollection, OnyxEntry} from 'react-native-onyx';
import Onyx from 'react-native-onyx';
import type {LocaleContextProps} from '@components/LocaleContextProvider';
import type {RateAndUnit} from '@src/CONST';
import CONST from '@src/CONST';
import ONYXKEYS from '@src/ONYXKEYS';
import type {LastSelectedDistanceRates, OnyxInputOrEntry, Report} from '@src/types/onyx';
import type {Unit} from '@src/types/onyx/Policy';
import type Policy from '@src/types/onyx/Policy';
import {isEmptyObject} from '@src/types/utils/EmptyObject';
import * as CurrencyUtils from './CurrencyUtils';
import * as PolicyUtils from './PolicyUtils';
import * as ReportUtils from './ReportUtils';

type MileageRate = {
    customUnitRateID?: string;
    rate?: number;
    currency?: string;
    unit: Unit;
    name?: string;
};

let lastSelectedDistanceRates: OnyxEntry<LastSelectedDistanceRates> = {};
Onyx.connect({
    key: ONYXKEYS.NVP_LAST_SELECTED_DISTANCE_RATES,
    callback: (value) => {
        lastSelectedDistanceRates = value;
    },
});

let allReports: OnyxCollection<Report>;
Onyx.connect({
    key: ONYXKEYS.COLLECTION.REPORT,
    waitForCollectionCallback: true,
    callback: (value) => (allReports = value),
});

const METERS_TO_KM = 0.001; // 1 kilometer is 1000 meters
const METERS_TO_MILES = 0.000621371; // There are approximately 0.000621371 miles in a meter

function getMileageRates(policy: OnyxInputOrEntry<Policy>, includeDisabledRates = false): Record<string, MileageRate> {
    const mileageRates: Record<string, MileageRate> = {};

    if (!policy || !policy?.customUnits) {
        return mileageRates;
    }

    const distanceUnit = PolicyUtils.getCustomUnit(policy);
    if (!distanceUnit?.rates) {
        return mileageRates;
    }

    Object.entries(distanceUnit.rates).forEach(([rateID, rate]) => {
        if (!includeDisabledRates && rate.enabled === false) {
            return;
        }

        mileageRates[rateID] = {
            rate: rate.rate,
            currency: rate.currency,
            unit: distanceUnit.attributes.unit,
            name: rate.name,
            customUnitRateID: rate.customUnitRateID,
        };
    });

    return mileageRates;
}

/**
 * Retrieves the default mileage rate based on a given policy.
 *
 * @param policy - The policy from which to extract the default mileage rate.
 *
 * @returns An object containing the rate and unit for the default mileage or null if not found.
 * @returns [rate] - The default rate for the mileage.
 * @returns [currency] - The currency associated with the rate.
 * @returns [unit] - The unit of measurement for the distance.
 */
<<<<<<< HEAD
function getDefaultMileageRate(policy: OnyxEntry<Policy>): MileageRate | null {
=======
function getDefaultMileageRate(policy: OnyxInputOrEntry<Policy> | EmptyObject): MileageRate | undefined {
>>>>>>> 1883f99e
    if (isEmptyObject(policy) || !policy?.customUnits) {
        return undefined;
    }

    const distanceUnit = PolicyUtils.getCustomUnit(policy);
    if (!distanceUnit?.rates) {
        return;
    }
    const mileageRates = getMileageRates(policy);

    const distanceRate = Object.values(mileageRates).find((rate) => rate.name === CONST.CUSTOM_UNITS.DEFAULT_RATE) ?? Object.values(mileageRates)[0] ?? {};

    return {
        customUnitRateID: distanceRate.customUnitRateID,
        rate: distanceRate.rate,
        currency: distanceRate.currency,
        unit: distanceUnit.attributes.unit,
        name: distanceRate.name,
    };
}

/**
 * Converts a given distance in meters to the specified unit (kilometers or miles).
 *
 * @param distanceInMeters - The distance in meters to be converted.
 * @param unit - The desired unit of conversion, either 'km' for kilometers or 'mi' for miles.
 *
 * @returns The converted distance in the specified unit.
 */
function convertDistanceUnit(distanceInMeters: number, unit: Unit): number {
    switch (unit) {
        case CONST.CUSTOM_UNITS.DISTANCE_UNIT_KILOMETERS:
            return distanceInMeters * METERS_TO_KM;
        case CONST.CUSTOM_UNITS.DISTANCE_UNIT_MILES:
            return distanceInMeters * METERS_TO_MILES;
        default:
            throw new Error('Unsupported unit. Supported units are "mi" or "km".');
    }
}

/**
 * @param distanceInMeters Distance traveled
 * @param unit Unit that should be used to display the distance
 * @returns The distance in requested units, rounded to 2 decimals
 */
function getRoundedDistanceInUnits(distanceInMeters: number, unit: Unit): string {
    const convertedDistance = convertDistanceUnit(distanceInMeters, unit);
    return convertedDistance.toFixed(2);
}

/**
 * @param unit Unit that should be used to display the distance
 * @param rate Expensable amount allowed per unit
 * @param currency The currency associated with the rate
 * @param translate Translate function
 * @param toLocaleDigit Function to convert to localized digit
 * @returns A string that displays the rate used for expense calculation
 */
function getRateForDisplay(
    unit: Unit | undefined,
    rate: number | undefined,
    currency: string | undefined,
    translate: LocaleContextProps['translate'],
    toLocaleDigit: LocaleContextProps['toLocaleDigit'],
    isOffline?: boolean,
): string {
    if (isOffline && !rate) {
        return translate('iou.defaultRate');
    }
    if (!rate || !currency || !unit) {
        return translate('iou.fieldPending');
    }

    const singularDistanceUnit = unit === CONST.CUSTOM_UNITS.DISTANCE_UNIT_MILES ? translate('common.mile') : translate('common.kilometer');
    const formattedRate = PolicyUtils.getUnitRateValue(toLocaleDigit, {rate});
    // eslint-disable-next-line @typescript-eslint/prefer-nullish-coalescing
    const currencySymbol = CurrencyUtils.getCurrencySymbol(currency) || `${currency} `;

    return `${currencySymbol}${formattedRate} / ${singularDistanceUnit}`;
}

/**
 * @param hasRoute Whether the route exists for the distance expense
 * @param distanceInMeters Distance traveled
 * @param unit Unit that should be used to display the distance
 * @param rate Expensable amount allowed per unit
 * @param translate Translate function
 * @returns A string that describes the distance traveled
 */
function getDistanceForDisplay(hasRoute: boolean, distanceInMeters: number, unit: Unit | undefined, rate: number | undefined, translate: LocaleContextProps['translate']): string {
    if (!hasRoute || !rate || !unit || !distanceInMeters) {
        return translate('iou.fieldPending');
    }

    const distanceInUnits = getRoundedDistanceInUnits(distanceInMeters, unit);
    const distanceUnit = unit === CONST.CUSTOM_UNITS.DISTANCE_UNIT_MILES ? translate('common.miles') : translate('common.kilometers');
    const singularDistanceUnit = unit === CONST.CUSTOM_UNITS.DISTANCE_UNIT_MILES ? translate('common.mile') : translate('common.kilometer');
    const unitString = distanceInUnits === '1' ? singularDistanceUnit : distanceUnit;

    return `${distanceInUnits} ${unitString}`;
}

/**
 * @param hasRoute Whether the route exists for the distance expense
 * @param distanceInMeters Distance traveled
 * @param unit Unit that should be used to display the distance
 * @param rate Expensable amount allowed per unit
 * @param currency The currency associated with the rate
 * @param translate Translate function
 * @param toLocaleDigit Function to convert to localized digit
 * @returns A string that describes the distance traveled and the rate used for expense calculation
 */
function getDistanceMerchant(
    hasRoute: boolean,
    distanceInMeters: number,
    unit: Unit | undefined,
    rate: number | undefined,
    currency: string,
    translate: LocaleContextProps['translate'],
    toLocaleDigit: LocaleContextProps['toLocaleDigit'],
): string {
    if (!hasRoute || !rate) {
        return translate('iou.fieldPending');
    }

    const distanceInUnits = getDistanceForDisplay(hasRoute, distanceInMeters, unit, rate, translate);
    const ratePerUnit = getRateForDisplay(unit, rate, currency, translate, toLocaleDigit);

    return `${distanceInUnits} @ ${ratePerUnit}`;
}

/**
 * Retrieves the rate and unit for a P2P distance expense for a given currency.
 *
 * @param currency
 * @returns The rate and unit in RateAndUnit object.
 */
function getRateForP2P(currency: string): RateAndUnit {
    return CONST.CURRENCY_TO_DEFAULT_MILEAGE_RATE[currency] ?? CONST.CURRENCY_TO_DEFAULT_MILEAGE_RATE.USD;
}

/**
 * Calculates the expense amount based on distance, unit, and rate.
 *
 * @param distance - The distance traveled in meters
 * @param unit - The unit of measurement for the distance
 * @param rate - Rate used for calculating the expense amount
 * @returns The computed expense amount (rounded) in "cents".
 */
function getDistanceRequestAmount(distance: number, unit: Unit, rate: number): number {
    const convertedDistance = convertDistanceUnit(distance, unit);
    const roundedDistance = parseFloat(convertedDistance.toFixed(2));
    return Math.round(roundedDistance * rate);
}

/**
 * Converts the distance from kilometers or miles to meters.
 *
 * @param distance - The distance to be converted.
 * @param unit - The unit of measurement for the distance.
 * @returns The distance in meters.
 */
function convertToDistanceInMeters(distance: number, unit: Unit): number {
    if (unit === CONST.CUSTOM_UNITS.DISTANCE_UNIT_KILOMETERS) {
        return distance / METERS_TO_KM;
    }
    return distance / METERS_TO_MILES;
}

/**
 * Returns custom unit rate ID for the distance transaction
 */
function getCustomUnitRateID(reportID: string) {
    const report = allReports?.[`${ONYXKEYS.COLLECTION.REPORT}${reportID}`];
    const parentReport = allReports?.[`${ONYXKEYS.COLLECTION.REPORT}${report?.parentReportID}`];
    const policy = PolicyUtils.getPolicy(report?.policyID ?? parentReport?.policyID ?? '');
    let customUnitRateID: string = CONST.CUSTOM_UNITS.FAKE_P2P_ID;

    if (ReportUtils.isPolicyExpenseChat(report) || ReportUtils.isPolicyExpenseChat(parentReport)) {
        const distanceUnit = Object.values(policy?.customUnits ?? {}).find((unit) => unit.name === CONST.CUSTOM_UNITS.NAME_DISTANCE);
        const lastSelectedDistanceRateID = lastSelectedDistanceRates?.[policy?.id ?? ''] ?? '';
        const lastSelectedDistanceRate = distanceUnit?.rates[lastSelectedDistanceRateID] ?? {};
        if (lastSelectedDistanceRate.enabled && lastSelectedDistanceRateID) {
            customUnitRateID = lastSelectedDistanceRateID;
        } else {
            customUnitRateID = getDefaultMileageRate(policy)?.customUnitRateID ?? '';
        }
    }

    return customUnitRateID;
}

/**
 * Get taxable amount from a specific distance rate, taking into consideration the tax claimable amount configured for the distance rate
 */
function getTaxableAmount(policy: OnyxEntry<Policy>, customUnitRateID: string, distance: number) {
    const distanceUnit = PolicyUtils.getCustomUnit(policy);
    const customUnitRate = PolicyUtils.getCustomUnitRate(policy, customUnitRateID);
    if (!distanceUnit || !distanceUnit?.customUnitID || !customUnitRate) {
        return 0;
    }
    const unit = distanceUnit?.attributes?.unit ?? CONST.CUSTOM_UNITS.DISTANCE_UNIT_MILES;
    const rate = customUnitRate?.rate ?? 0;
    const amount = getDistanceRequestAmount(distance, unit, rate);
    const taxClaimablePercentage = customUnitRate.attributes?.taxClaimablePercentage ?? 0;
    return amount * taxClaimablePercentage;
}

export default {
    getDefaultMileageRate,
    getDistanceMerchant,
    getDistanceRequestAmount,
    getRateForDisplay,
    getMileageRates,
    getDistanceForDisplay,
    getRateForP2P,
    getCustomUnitRateID,
    convertToDistanceInMeters,
    getTaxableAmount,
};

export type {MileageRate};<|MERGE_RESOLUTION|>--- conflicted
+++ resolved
@@ -77,11 +77,7 @@
  * @returns [currency] - The currency associated with the rate.
  * @returns [unit] - The unit of measurement for the distance.
  */
-<<<<<<< HEAD
-function getDefaultMileageRate(policy: OnyxEntry<Policy>): MileageRate | null {
-=======
-function getDefaultMileageRate(policy: OnyxInputOrEntry<Policy> | EmptyObject): MileageRate | undefined {
->>>>>>> 1883f99e
+function getDefaultMileageRate(policy: OnyxInputOrEntry<Policy>): MileageRate | undefined {
     if (isEmptyObject(policy) || !policy?.customUnits) {
         return undefined;
     }

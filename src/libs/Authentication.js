--- conflicted
+++ resolved
@@ -98,17 +98,4 @@
     });
 }
 
-<<<<<<< HEAD
-function getShortLivedAuthToken() {
-    return Network.post('OpenOldDotLink').then((response) => {
-        if (response && response.shortLivedAuthToken) {
-            return Promise.resolve(response.shortLivedAuthToken);
-        }
-        return Promise.reject();
-    });
-}
-
-export {reauthenticate, Authenticate, getShortLivedAuthToken};
-=======
-export {reauthenticate, Authenticate};
->>>>>>> 48edd314
+export {reauthenticate, Authenticate};
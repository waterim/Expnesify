--- conflicted
+++ resolved
@@ -14,20 +14,7 @@
 
     return new Promise((resolve) => {
         // Add all migrations to an array so they are executed in order
-<<<<<<< HEAD
-        const migrationPromises = [
-            MoveToIndexedDB,
-            RenameActiveClientsKey,
-            RenamePriorityModeKey,
-            AddEncryptedAuthToken,
-            RenameExpensifyNewsStatus,
-            AddLastVisibleActionCreated,
-            PersonalDetailsByAccountID,
-            RenameReceiptFilename,
-        ];
-=======
-        const migrationPromises = [MoveToIndexedDB, RenamePriorityModeKey, AddEncryptedAuthToken, RenameExpensifyNewsStatus, AddLastVisibleActionCreated, PersonalDetailsByAccountID];
->>>>>>> b05afa9f
+        const migrationPromises = [MoveToIndexedDB, RenamePriorityModeKey, AddEncryptedAuthToken, RenameExpensifyNewsStatus, AddLastVisibleActionCreated, PersonalDetailsByAccountID, RenameReceiptFilename];
 
         // Reduce all promises down to a single promise. All promises run in a linear fashion, waiting for the
         // previous promise to finish before moving onto the next one.

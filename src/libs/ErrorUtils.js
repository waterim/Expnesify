import _ from 'underscore';
import lodashGet from 'lodash/get';
import CONST from '../CONST';

/**
 * @param {Object} response
 * @param {Number} response.jsonCode
 * @param {String} response.message
 * @returns {String}
 */
function getAuthenticateErrorMessage(response) {
    switch (response.jsonCode) {
        case CONST.JSON_CODE.UNABLE_TO_RETRY:
            return 'session.offlineMessageRetry';
        case 401:
            return 'passwordForm.error.incorrectLoginOrPassword';
        case 402:
            // If too few characters are passed as the password, the WAF will pass it to the API as an empty
            // string, which results in a 402 error from Auth.
            if (response.message === '402 Missing partnerUserSecret') {
                return 'passwordForm.error.incorrectLoginOrPassword';
            }
            return 'passwordForm.error.twoFactorAuthenticationEnabled';
        case 403:
            if (response.message === 'Invalid code') {
                return 'passwordForm.error.incorrect2fa';
            }
            return 'passwordForm.error.invalidLoginOrPassword';
        case 404:
            return 'passwordForm.error.unableToResetPassword';
        case 405:
            return 'passwordForm.error.noAccess';
        case 413:
            return 'passwordForm.error.accountLocked';
        default:
            return 'passwordForm.error.fallback';
    }
}

/**
 * @param {Object} onyxData
 * @param {Object} onyxData.errors
 * @returns {String}
 */
function getLatestErrorMessage(onyxData) {
    if (_.isEmpty(onyxData.errors)) {
        return '';
    }
    return _.chain(onyxData.errors || [])
        .keys()
        .sortBy()
        .reverse()
        .map(key => onyxData.errors[key])
        .first()
        .value();
}

/**
<<<<<<< HEAD
 * @param {Object} onyxData
 * @param {Object} onyxData.errorFields
 * @param {String} fieldName
 * @returns {Object}
 */
function getLatestErrorField(onyxData, fieldName) {
    const errorsForField = lodashGet(onyxData, ['errorFields', fieldName], {});

    if (_.isEmpty(errorsForField)) {
        return {};
    }
    return _.chain(errorsForField)
        .keys()
        .sortBy()
        .reverse()
        .map(key => ({[key]: errorsForField[key]}))
        .first()
        .value();
=======
 * Method used to generate error message for given inputID
 * @param {Object} errors - An object containing current errors in the form
 * @param {String} inputID
 * @param {String} message - Message to assign to the inputID errors
 * @returns {Object} - An object containing the errors for each inputID
 */
function addErrorMessage(errors, inputID, message) {
    const errorList = errors;

    if (_.isEmpty(errorList[inputID])) {
        errorList[inputID] = message;
    } else {
        errorList[inputID] = `${errorList[inputID]}\n${message}`;
    }

    return errorList;
>>>>>>> bf10813a
}

export {
    // eslint-disable-next-line import/prefer-default-export
    getAuthenticateErrorMessage,
    getLatestErrorMessage,
<<<<<<< HEAD
    getLatestErrorField,
=======
    addErrorMessage,
>>>>>>> bf10813a
};<|MERGE_RESOLUTION|>--- conflicted
+++ resolved
@@ -56,7 +56,6 @@
 }
 
 /**
-<<<<<<< HEAD
  * @param {Object} onyxData
  * @param {Object} onyxData.errorFields
  * @param {String} fieldName
@@ -75,7 +74,9 @@
         .map(key => ({[key]: errorsForField[key]}))
         .first()
         .value();
-=======
+}
+
+/**
  * Method used to generate error message for given inputID
  * @param {Object} errors - An object containing current errors in the form
  * @param {String} inputID
@@ -92,16 +93,11 @@
     }
 
     return errorList;
->>>>>>> bf10813a
 }
 
 export {
-    // eslint-disable-next-line import/prefer-default-export
     getAuthenticateErrorMessage,
     getLatestErrorMessage,
-<<<<<<< HEAD
     getLatestErrorField,
-=======
     addErrorMessage,
->>>>>>> bf10813a
 };
--- conflicted
+++ resolved
@@ -6,13 +6,9 @@
     SETTINGS: '/settings',
     NEW_GROUP: '/new/group',
     NEW_CHAT: '/new/chat',
-<<<<<<< HEAD
     REPORT: '/r',
-=======
     IOU_REQUEST: '/iou/request',
     IOU_BILL: '/iou/split',
-    REPORT: '/r/:reportID',
->>>>>>> cca36884
     getReportRoute: reportID => `/r/${reportID}`,
     SEARCH: '/search',
     SET_PASSWORD: '/setpassword/:validateCode',

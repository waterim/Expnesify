--- conflicted
+++ resolved
@@ -114,13 +114,8 @@
     REPORT_WITH_ID_DETAILS: 'r/:reportID/details',
     getReportDetailsRoute: (reportID) => `r/${reportID}/details`,
     REPORT_SETTINGS: 'r/:reportID/settings',
-<<<<<<< HEAD
-    getReportSettingsRoute: reportID => `r/${reportID}/settings`,
+    getReportSettingsRoute: (reportID) => `r/${reportID}/settings`,
     TRANSITION_BETWEEN_APPS: 'transition',
-=======
-    getReportSettingsRoute: (reportID) => `r/${reportID}/settings`,
-    TRANSITION_FROM_OLD_DOT: 'transition',
->>>>>>> 45c32120
     VALIDATE_LOGIN: 'v/:accountID/:validateCode',
     GET_ASSISTANCE: 'get-assistance/:taskID',
     getGetAssistanceRoute: (taskID) => `get-assistance/${taskID}`,

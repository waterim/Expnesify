--- conflicted
+++ resolved
@@ -21,36 +21,6 @@
 import StartupTimer from './libs/StartupTimer';
 import {setRedirectToWorkspaceNewAfterSignIn} from './libs/actions/Session';
 
-<<<<<<< HEAD
-=======
-// Initialize the store when the app loads for the first time
-Onyx.init({
-    keys: ONYXKEYS,
-    safeEvictionKeys: [ONYXKEYS.COLLECTION.REPORT_ACTIONS],
-    initialKeyStates: {
-
-        // Clear any loading and error messages so they do not appear on app startup
-        [ONYXKEYS.SESSION]: {loading: false, shouldShowComposeInput: true},
-        [ONYXKEYS.ACCOUNT]: CONST.DEFAULT_ACCOUNT_DATA,
-        [ONYXKEYS.NETWORK]: {isOffline: false},
-        [ONYXKEYS.IOU]: {
-            loading: false, error: false, creatingIOUTransaction: false, isRetrievingCurrency: false,
-        },
-        [ONYXKEYS.IS_SIDEBAR_LOADED]: false,
-    },
-    registerStorageEventListener: (onStorageEvent) => {
-        listenToStorageEvents(onStorageEvent);
-    },
-});
-Onyx.registerLogger(({level, message}) => {
-    if (level === 'alert') {
-        Log.alert(message, 0, {}, false);
-    } else {
-        Log.client(message);
-    }
-});
-
->>>>>>> aab1fbc6
 const propTypes = {
     /* Onyx Props */
 

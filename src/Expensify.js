import _ from 'underscore';
import lodashGet from 'lodash/get';
import PropTypes from 'prop-types';
<<<<<<< HEAD
import React, {
    useCallback, useState, useEffect, useRef, useLayoutEffect, useMemo,
} from 'react';
import {
    AppState, Linking,
} from 'react-native';
=======
import React, {useCallback, useState, useEffect, useRef, useLayoutEffect, useMemo} from 'react';
import {AppState, Linking} from 'react-native';
>>>>>>> 034b35cb
import Onyx, {withOnyx} from 'react-native-onyx';
import * as Report from './libs/actions/Report';
import BootSplash from './libs/BootSplash';
import * as ActiveClientManager from './libs/ActiveClientManager';
import ONYXKEYS from './ONYXKEYS';
import NavigationRoot from './libs/Navigation/NavigationRoot';
import migrateOnyx from './libs/migrateOnyx';
import PushNotification from './libs/Notification/PushNotification';
import UpdateAppModal from './components/UpdateAppModal';
import Visibility from './libs/Visibility';
import GrowlNotification from './components/GrowlNotification';
import * as Growl from './libs/Growl';
import StartupTimer from './libs/StartupTimer';
import Log from './libs/Log';
import ConfirmModal from './components/ConfirmModal';
import compose from './libs/compose';
import withLocalize, {withLocalizePropTypes} from './components/withLocalize';
import * as User from './libs/actions/User';
import NetworkConnection from './libs/NetworkConnection';
import Navigation from './libs/Navigation/Navigation';
import DeeplinkWrapper from './components/DeeplinkWrapper';
import PopoverReportActionContextMenu from './pages/home/report/ContextMenu/PopoverReportActionContextMenu';
import * as ReportActionContextMenu from './pages/home/report/ContextMenu/ReportActionContextMenu';
import KeyboardShortcutsModal from './components/KeyboardShortcutsModal';

// This lib needs to be imported, but it has nothing to export since all it contains is an Onyx connection
// eslint-disable-next-line no-unused-vars
import UnreadIndicatorUpdater from './libs/UnreadIndicatorUpdater';

Onyx.registerLogger(({level, message}) => {
    if (level === 'alert') {
        Log.alert(message);
        console.error(message);
    } else {
        Log.info(message);
    }
});

const propTypes = {
    /* Onyx Props */

    /** Session info for the currently logged in user. */
    session: PropTypes.shape({
        /** Currently logged in user authToken */
        authToken: PropTypes.string,

        /** Currently logged in user accountID */
        accountID: PropTypes.number,
    }),

    /** Whether a new update is available and ready to install. */
    updateAvailable: PropTypes.bool,

    /** Tells us if the sidebar has rendered */
    isSidebarLoaded: PropTypes.bool,

    /** Information about a screen share call requested by a GuidesPlus agent */
    screenShareRequest: PropTypes.shape({
        /** Access token required to join a screen share room, generated by the backend */
        accessToken: PropTypes.string,

        /** Name of the screen share room to join */
        roomName: PropTypes.string,
    }),

    ...withLocalizePropTypes,
};

const defaultProps = {
    session: {
        authToken: null,
        accountID: null,
    },
    updateAvailable: false,
    isSidebarLoaded: false,
    screenShareRequest: null,
};

function Expensify(props) {
    const appStateChangeListener = useRef(null);
    const [isNavigationReady, setIsNavigationReady] = useState(false);
    const [isOnyxMigrated, setIsOnyxMigrated] = useState(false);
    const [isSplashShown, setIsSplashShown] = useState(true);

    const isAuthenticated = useMemo(() => Boolean(lodashGet(props.session, 'authToken', null)), [props.session]);

    const initializeClient = () => {
        if (!Visibility.isVisible()) {
            return;
        }

        ActiveClientManager.init();
    };

    const setNavigationReady = useCallback(() => {
        setIsNavigationReady(true);

        // Navigate to any pending routes now that the NavigationContainer is ready
        Navigation.setIsNavigationReady();
    }, []);

    useLayoutEffect(() => {
        // Initialize this client as being an active client
        ActiveClientManager.init();

        // Used for the offline indicator appearing when someone is offline
        NetworkConnection.subscribeToNetInfo();
    }, []);

    useEffect(() => {
        setTimeout(() => {
            BootSplash.getVisibilityStatus().then((status) => {
                const appState = AppState.currentState;
                Log.info('[BootSplash] splash screen status', false, {appState, status});

                if (status === 'visible') {
                    const propsToLog = _.omit(props, ['children', 'session']);
                    propsToLog.isAuthenticated = isAuthenticated;
                    Log.alert('[BootSplash] splash screen is still visible', {propsToLog}, false);
                }
            });
        }, 30 * 1000);

        // This timer is set in the native layer when launching the app and we stop it here so we can measure how long
        // it took for the main app itself to load.
        StartupTimer.stop();

        // Run any Onyx schema migrations and then continue loading the main app
        migrateOnyx().then(() => {
            // In case of a crash that led to disconnection, we want to remove all the push notifications.
            if (!isAuthenticated) {
                PushNotification.clearNotifications();
            }

            setIsOnyxMigrated(true);
        });

        appStateChangeListener.current = AppState.addEventListener('change', initializeClient);

        // If the app is opened from a deep link, get the reportID (if exists) from the deep link and navigate to the chat report
        Linking.getInitialURL().then((url) => Report.openReportFromDeepLink(url));

        // Open chat report from a deep link (only mobile native)
        Linking.addEventListener('url', (state) => Report.openReportFromDeepLink(state.url));

        return () => {
            if (!appStateChangeListener.current) {
                return;
            }
            appStateChangeListener.current.remove();
        };
        // eslint-disable-next-line react-hooks/exhaustive-deps -- we don't want this effect to run again
    }, []);

    useEffect(() => {
        if (!isNavigationReady || !isSplashShown) {
            return;
        }

        const shouldHideSplash = !isAuthenticated || props.isSidebarLoaded;

        if (shouldHideSplash) {
            BootSplash.hide();

            setIsSplashShown(false);
        }
    }, [props.isSidebarLoaded, isNavigationReady, isSplashShown, isAuthenticated]);

    // Display a blank page until the onyx migration completes
    if (!isOnyxMigrated) {
        return null;
    }

    return (
        <DeeplinkWrapper>
            {!isSplashShown && (
                <>
                    <KeyboardShortcutsModal />
                    <GrowlNotification ref={Growl.growlRef} />
                    <PopoverReportActionContextMenu ref={ReportActionContextMenu.contextMenuRef} />
                    {/* We include the modal for showing a new update at the top level so the option is always present. */}
                    {props.updateAvailable ? <UpdateAppModal /> : null}
                    {props.screenShareRequest ? (
                        <ConfirmModal
                            title={props.translate('guides.screenShare')}
                            onConfirm={() => User.joinScreenShare(props.screenShareRequest.accessToken, props.screenShareRequest.roomName)}
                            onCancel={User.clearScreenShareRequest}
                            prompt={props.translate('guides.screenShareRequest')}
                            confirmText={props.translate('common.join')}
                            cancelText={props.translate('common.decline')}
                            isVisible
                        />
                    ) : null}
                </>
            )}

            <NavigationRoot
                onReady={setNavigationReady}
                authenticated={isAuthenticated}
            />

            {/* <View style={StyleSheet.absoluteFill}>
                <Button
                    title="Change color theme"
                    onPress={() => {
                        // eslint-disable-next-line rulesdir/prefer-actions-set-data
                        Onyx.set(ONYXKEYS.COLOR_THEME, props.colorTheme === 'light' ? 'dark' : 'light');
                    }}
                />

                <Reanimated.View style={{
                    width: 200,
                    height: 200,
                    position: 'absolute',
                    left: 100,
                    top: 100,
                    alignItems: 'center',
                    backgroundColor: theme.appBG,
                }}
                >
                    <Reanimated.Text style={{textAlign: 'center', color: theme.text}}>Demonstration of dynamic theme from ThemeProvider</Reanimated.Text>
                </Reanimated.View>
            </View> */}
        </DeeplinkWrapper>
    );
}

Expensify.propTypes = propTypes;
Expensify.defaultProps = defaultProps;
export default compose(
    withLocalize,
    withOnyx({
        session: {
            key: ONYXKEYS.SESSION,
        },
        updateAvailable: {
            key: ONYXKEYS.UPDATE_AVAILABLE,
            initWithStoredValues: false,
        },
        isSidebarLoaded: {
            key: ONYXKEYS.IS_SIDEBAR_LOADED,
        },
        screenShareRequest: {
            key: ONYXKEYS.SCREEN_SHARE_REQUEST,
        },
    }),
)(Expensify);<|MERGE_RESOLUTION|>--- conflicted
+++ resolved
@@ -1,17 +1,8 @@
 import _ from 'underscore';
 import lodashGet from 'lodash/get';
 import PropTypes from 'prop-types';
-<<<<<<< HEAD
-import React, {
-    useCallback, useState, useEffect, useRef, useLayoutEffect, useMemo,
-} from 'react';
-import {
-    AppState, Linking,
-} from 'react-native';
-=======
 import React, {useCallback, useState, useEffect, useRef, useLayoutEffect, useMemo} from 'react';
 import {AppState, Linking} from 'react-native';
->>>>>>> 034b35cb
 import Onyx, {withOnyx} from 'react-native-onyx';
 import * as Report from './libs/actions/Report';
 import BootSplash from './libs/BootSplash';
@@ -212,29 +203,6 @@
                 onReady={setNavigationReady}
                 authenticated={isAuthenticated}
             />
-
-            {/* <View style={StyleSheet.absoluteFill}>
-                <Button
-                    title="Change color theme"
-                    onPress={() => {
-                        // eslint-disable-next-line rulesdir/prefer-actions-set-data
-                        Onyx.set(ONYXKEYS.COLOR_THEME, props.colorTheme === 'light' ? 'dark' : 'light');
-                    }}
-                />
-
-                <Reanimated.View style={{
-                    width: 200,
-                    height: 200,
-                    position: 'absolute',
-                    left: 100,
-                    top: 100,
-                    alignItems: 'center',
-                    backgroundColor: theme.appBG,
-                }}
-                >
-                    <Reanimated.Text style={{textAlign: 'center', color: theme.text}}>Demonstration of dynamic theme from ThemeProvider</Reanimated.Text>
-                </Reanimated.View>
-            </View> */}
         </DeeplinkWrapper>
     );
 }

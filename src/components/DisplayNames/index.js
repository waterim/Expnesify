import _ from 'underscore';
import React, {Fragment, PureComponent} from 'react';
import {View} from 'react-native';
import {propTypes, defaultProps} from './displayNamesPropTypes';
import styles from '../../styles/styles';
import Tooltip from '../Tooltip';
import Text from '../Text';

class DisplayNames extends PureComponent {
    constructor(props) {
        super(props);
        this.containerRef = null;
        this.childRefs = [];
        this.state = {
            isEllipsisActive: false,
        };
        this.setContainerLayout = this.setContainerLayout.bind(this);
        this.getTooltipShiftX = this.getTooltipShiftX.bind(this);
    }

    componentDidMount() {
        this.setState({
            isEllipsisActive: this.containerRef && this.containerRef.offsetWidth && this.containerRef.scrollWidth && this.containerRef.offsetWidth < this.containerRef.scrollWidth,
        });
    }

    /**
     * Set the container layout for post calculations
     *
     * @param {*} {nativeEvent}
     */
    setContainerLayout({nativeEvent}) {
        this.containerLayout = nativeEvent.layout;
    }

    /**
     * We may need to shift the Tooltip horizontally as some of the inline text wraps well with ellipsis,
     * but their container node overflows the parent view which causes the tooltip to be misplaced.
     *
     * So we shift it by calculating it as follows:
     * 1. We get the container layout and take the Child inline text node.
     * 2. Now we get the tooltip original position.
     * 3. If inline node's right edge is overflowing the container's right edge, we set the tooltip to the center
     * of the distance between the left edge of the inline node and right edge of the container.
     * @param {Number} index Used to get the Ref to the node at the current index
     * @returns {Number} Distance to shift the tooltip horizontally
     */
    getTooltipShiftX(index) {
        // Only shift the tooltip in case the containerLayout or Refs to the text node are available
        if (!this.containerLayout || !this.childRefs[index]) {
            return;
        }
        const {width: containerWidth, left: containerLeft} = this.containerLayout;

        // We have to return the value as Number so we can't use `measureWindow` which takes a callback
        const {width: textNodeWidth, left: textNodeLeft} = this.childRefs[index].getBoundingClientRect();
        const tooltipX = textNodeWidth / 2 + textNodeLeft;
        const containerRight = containerWidth + containerLeft;
        const textNodeRight = textNodeWidth + textNodeLeft;
        const newToolX = textNodeLeft + (containerRight - textNodeLeft) / 2;

        // When text right end is beyond the Container right end
        return textNodeRight > containerRight ? -(tooltipX - newToolX) : 0;
    }

    render() {
        if (!this.props.tooltipEnabled) {
            // No need for any complex text-splitting, just return a simple Text component
            return (
                <Text
                    style={[...this.props.textStyles, this.props.numberOfLines === 1 ? styles.pre : styles.preWrap]}
                    numberOfLines={this.props.numberOfLines}
                >
                    {this.props.fullTitle}
                </Text>
            );
        }

        return (
            // Tokenization of string only support 1 numberOfLines on Web
            <Text
                style={[...this.props.textStyles, styles.pRelative]}
                onLayout={this.setContainerLayout}
                numberOfLines={1}
                ref={(el) => (this.containerRef = el)}
            >
                {this.props.shouldUseFullTitle
                    ? this.props.fullTitle
                    : _.map(this.props.displayNamesWithTooltips, ({displayName, tooltip}, index) => (
<<<<<<< HEAD
                        <Fragment key={index}>
                            <Tooltip
                                key={index}
                                text={tooltip}
                                shiftHorizontal={() => this.getTooltipShiftX(index)}
                            >
                                {/*  // We need to get the refs to all the names which will be used to correct
=======
                          <Fragment key={index}>
                              <Tooltip
                                  key={index}
                                  text={tooltip}
                                  containerStyles={[styles.dInline]}
                                  shiftHorizontal={() => this.getTooltipShiftX(index)}
                              >
                                  {/*  // We need to get the refs to all the names which will be used to correct
>>>>>>> 1b1e562a
                                    the horizontal position of the tooltip */}
                                  <Text
                                      ref={(el) => (this.childRefs[index] = el)}
                                      style={[...this.props.textStyles, styles.pre]}
                                  >
                                      {displayName}
                                  </Text>
                              </Tooltip>
                              {index < this.props.displayNamesWithTooltips.length - 1 && <Text style={this.props.textStyles}>,&nbsp;</Text>}
                          </Fragment>
                      ))}
                {this.props.displayNamesWithTooltips.length > 1 && this.state.isEllipsisActive && (
                    <View style={styles.displayNameTooltipEllipsis}>
                        <Tooltip text={this.props.fullTitle}>
                            {/* There is some Gap for real ellipsis so we are adding 4 `.` to cover */}
                            <Text>....</Text>
                        </Tooltip>
                    </View>
                )}
            </Text>
        );
    }
}
DisplayNames.propTypes = propTypes;
DisplayNames.defaultProps = defaultProps;

export default DisplayNames;<|MERGE_RESOLUTION|>--- conflicted
+++ resolved
@@ -87,7 +87,6 @@
                 {this.props.shouldUseFullTitle
                     ? this.props.fullTitle
                     : _.map(this.props.displayNamesWithTooltips, ({displayName, tooltip}, index) => (
-<<<<<<< HEAD
                         <Fragment key={index}>
                             <Tooltip
                                 key={index}
@@ -95,16 +94,6 @@
                                 shiftHorizontal={() => this.getTooltipShiftX(index)}
                             >
                                 {/*  // We need to get the refs to all the names which will be used to correct
-=======
-                          <Fragment key={index}>
-                              <Tooltip
-                                  key={index}
-                                  text={tooltip}
-                                  containerStyles={[styles.dInline]}
-                                  shiftHorizontal={() => this.getTooltipShiftX(index)}
-                              >
-                                  {/*  // We need to get the refs to all the names which will be used to correct
->>>>>>> 1b1e562a
                                     the horizontal position of the tooltip */}
                                   <Text
                                       ref={(el) => (this.childRefs[index] = el)}

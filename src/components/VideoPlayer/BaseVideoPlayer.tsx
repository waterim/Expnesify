--- conflicted
+++ resolved
@@ -306,7 +306,6 @@
                                     </View>
                                 )}
                             </PressableWithoutFeedback>
-<<<<<<< HEAD
                             {((isLoading && !isOffline) || isBuffering) && <FullScreenLoadingIndicator style={[styles.opacity1, styles.bgTransparent]} />}
                             {isLoading && isOffline && (
                                 <View style={[styles.pAbsolute, styles.h100, styles.w100, styles.alignItemsCenter, styles.justifyContentCenter]}>
@@ -317,13 +316,7 @@
                                     />
                                 </View>
                             )}
-                            {shouldShowVideoControls && !isLoading && (isPopoverVisible || isHovered || canUseTouchScreen) && (
-=======
-
-                            {(isLoading || isBuffering) && <FullScreenLoadingIndicator style={[styles.opacity1, styles.bgTransparent]} />}
-
                             {controlsStatus !== CONST.VIDEO_PLAYER.CONTROLS_STATUS.HIDE && !isLoading && (isPopoverVisible || isHovered || canUseTouchScreen) && (
->>>>>>> 2995f2c7
                                 <VideoPlayerControls
                                     duration={duration}
                                     position={position}

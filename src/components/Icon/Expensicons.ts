--- conflicted
+++ resolved
@@ -388,9 +388,6 @@
     Filters,
     CalendarSolid,
     Filter,
-<<<<<<< HEAD
     UserEye,
-=======
     Feed,
->>>>>>> 844c6bf0
 };
--- conflicted
+++ resolved
@@ -374,9 +374,6 @@
     CheckCircle,
     CheckmarkCircle,
     NetSuiteSquare,
-<<<<<<< HEAD
     Filters,
-=======
     CalendarSolid,
->>>>>>> 750c34ec
 };
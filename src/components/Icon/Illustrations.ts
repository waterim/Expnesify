import ExpensifyCardIllustration from '@assets/images/expensifyCard/cardIllustration.svg';
import Abracadabra from '@assets/images/product-illustrations/abracadabra.svg';
import BankArrowPink from '@assets/images/product-illustrations/bank-arrow--pink.svg';
import BankMouseGreen from '@assets/images/product-illustrations/bank-mouse--green.svg';
import BankUserGreen from '@assets/images/product-illustrations/bank-user--green.svg';
import ConciergeBlue from '@assets/images/product-illustrations/concierge--blue.svg';
import ConciergeExclamation from '@assets/images/product-illustrations/concierge--exclamation.svg';
import CreditCardsBlue from '@assets/images/product-illustrations/credit-cards--blue.svg';
import EmptyStateExpenses from '@assets/images/product-illustrations/emptystate__expenses.svg';
import EmptyStateTravel from '@assets/images/product-illustrations/emptystate__travel.svg';
import FolderWithPapers from '@assets/images/product-illustrations/folder-with-papers.svg';
import GpsTrackOrange from '@assets/images/product-illustrations/gps-track--orange.svg';
import Hands from '@assets/images/product-illustrations/home-illustration-hands.svg';
import InvoiceOrange from '@assets/images/product-illustrations/invoice--orange.svg';
import JewelBoxBlue from '@assets/images/product-illustrations/jewel-box--blue.svg';
import JewelBoxGreen from '@assets/images/product-illustrations/jewel-box--green.svg';
import JewelBoxPink from '@assets/images/product-illustrations/jewel-box--pink.svg';
import JewelBoxYellow from '@assets/images/product-illustrations/jewel-box--yellow.svg';
import MagicCode from '@assets/images/product-illustrations/magic-code.svg';
import MoneyEnvelopeBlue from '@assets/images/product-illustrations/money-envelope--blue.svg';
import MoneyMousePink from '@assets/images/product-illustrations/money-mouse--pink.svg';
import MushroomTopHat from '@assets/images/product-illustrations/mushroom-top-hat.svg';
import PaymentHands from '@assets/images/product-illustrations/payment-hands.svg';
import ReceiptYellow from '@assets/images/product-illustrations/receipt--yellow.svg';
import ReceiptsSearchYellow from '@assets/images/product-illustrations/receipts-search--yellow.svg';
import RocketBlue from '@assets/images/product-illustrations/rocket--blue.svg';
import RocketOrange from '@assets/images/product-illustrations/rocket--orange.svg';
import SafeBlue from '@assets/images/product-illustrations/safe.svg';
import SmartScan from '@assets/images/product-illustrations/simple-illustration__smartscan.svg';
import TadaBlue from '@assets/images/product-illustrations/tada--blue.svg';
import TadaYellow from '@assets/images/product-illustrations/tada--yellow.svg';
import TeleScope from '@assets/images/product-illustrations/telescope.svg';
import ThreeLeggedLaptopWoman from '@assets/images/product-illustrations/three_legged_laptop_woman.svg';
import ToddBehindCloud from '@assets/images/product-illustrations/todd-behind-cloud.svg';
import Abacus from '@assets/images/simple-illustrations/simple-illustration__abacus.svg';
import Accounting from '@assets/images/simple-illustrations/simple-illustration__accounting.svg';
import Alert from '@assets/images/simple-illustrations/simple-illustration__alert.svg';
import Approval from '@assets/images/simple-illustrations/simple-illustration__approval.svg';
import BankArrow from '@assets/images/simple-illustrations/simple-illustration__bank-arrow.svg';
import BigRocket from '@assets/images/simple-illustrations/simple-illustration__bigrocket.svg';
import PinkBill from '@assets/images/simple-illustrations/simple-illustration__bill.svg';
import Binoculars from '@assets/images/simple-illustrations/simple-illustration__binoculars.svg';
import CarIce from '@assets/images/simple-illustrations/simple-illustration__car-ice.svg';
import Car from '@assets/images/simple-illustrations/simple-illustration__car.svg';
import ChatBubbles from '@assets/images/simple-illustrations/simple-illustration__chatbubbles.svg';
import CheckmarkCircle from '@assets/images/simple-illustrations/simple-illustration__checkmarkcircle.svg';
import CoffeeMug from '@assets/images/simple-illustrations/simple-illustration__coffeemug.svg';
import Coins from '@assets/images/simple-illustrations/simple-illustration__coins.svg';
import CommentBubbles from '@assets/images/simple-illustrations/simple-illustration__commentbubbles.svg';
import CompanyCard from '@assets/images/simple-illustrations/simple-illustration__company-card.svg';
import ConciergeBubble from '@assets/images/simple-illustrations/simple-illustration__concierge-bubble.svg';
import ConciergeNew from '@assets/images/simple-illustrations/simple-illustration__concierge.svg';
import CreditCardsNew from '@assets/images/simple-illustrations/simple-illustration__credit-cards.svg';
import CreditCardEyes from '@assets/images/simple-illustrations/simple-illustration__creditcardeyes.svg';
import EmailAddress from '@assets/images/simple-illustrations/simple-illustration__email-address.svg';
import EmptyState from '@assets/images/simple-illustrations/simple-illustration__empty-state.svg';
import FolderOpen from '@assets/images/simple-illustrations/simple-illustration__folder-open.svg';
import Gears from '@assets/images/simple-illustrations/simple-illustration__gears.svg';
import HandCard from '@assets/images/simple-illustrations/simple-illustration__handcard.svg';
import HandEarth from '@assets/images/simple-illustrations/simple-illustration__handearth.svg';
import HotDogStand from '@assets/images/simple-illustrations/simple-illustration__hotdogstand.svg';
import Hourglass from '@assets/images/simple-illustrations/simple-illustration__hourglass.svg';
import House from '@assets/images/simple-illustrations/simple-illustration__house.svg';
import InvoiceBlue from '@assets/images/simple-illustrations/simple-illustration__invoice.svg';
import Lightbulb from '@assets/images/simple-illustrations/simple-illustration__lightbulb.svg';
import LockClosed from '@assets/images/simple-illustrations/simple-illustration__lockclosed.svg';
import LockClosedOrange from '@assets/images/simple-illustrations/simple-illustration__lockclosed_orange.svg';
import LockOpen from '@assets/images/simple-illustrations/simple-illustration__lockopen.svg';
import Luggage from '@assets/images/simple-illustrations/simple-illustration__luggage.svg';
import Mailbox from '@assets/images/simple-illustrations/simple-illustration__mailbox.svg';
import MoneyReceipts from '@assets/images/simple-illustrations/simple-illustration__money-receipts.svg';
import MoneyBadge from '@assets/images/simple-illustrations/simple-illustration__moneybadge.svg';
import MoneyIntoWallet from '@assets/images/simple-illustrations/simple-illustration__moneyintowallet.svg';
import MoneyWings from '@assets/images/simple-illustrations/simple-illustration__moneywings.svg';
import OpenSafe from '@assets/images/simple-illustrations/simple-illustration__opensafe.svg';
import PalmTree from '@assets/images/simple-illustrations/simple-illustration__palmtree.svg';
import Pencil from '@assets/images/simple-illustrations/simple-illustration__pencil.svg';
import PiggyBank from '@assets/images/simple-illustrations/simple-illustration__piggybank.svg';
import Profile from '@assets/images/simple-illustrations/simple-illustration__profile.svg';
import QRCode from '@assets/images/simple-illustrations/simple-illustration__qr-code.svg';
import ReceiptEnvelope from '@assets/images/simple-illustrations/simple-illustration__receipt-envelope.svg';
import ReceiptWrangler from '@assets/images/simple-illustrations/simple-illustration__receipt-wrangler.svg';
import ReceiptUpload from '@assets/images/simple-illustrations/simple-illustration__receiptupload.svg';
import SanFrancisco from '@assets/images/simple-illustrations/simple-illustration__sanfrancisco.svg';
import SendMoney from '@assets/images/simple-illustrations/simple-illustration__sendmoney.svg';
import ShieldYellow from '@assets/images/simple-illustrations/simple-illustration__shield.svg';
import SmallRocket from '@assets/images/simple-illustrations/simple-illustration__smallrocket.svg';
import SplitBill from '@assets/images/simple-illustrations/simple-illustration__splitbill.svg';
import SubscriptionAnnual from '@assets/images/simple-illustrations/simple-illustration__subscription-annual.svg';
import SubscriptionPPU from '@assets/images/simple-illustrations/simple-illustration__subscription-ppu.svg';
import Tag from '@assets/images/simple-illustrations/simple-illustration__tag.svg';
import TeachersUnite from '@assets/images/simple-illustrations/simple-illustration__teachers-unite.svg';
import ThumbsUpStars from '@assets/images/simple-illustrations/simple-illustration__thumbsupstars.svg';
import TrackShoe from '@assets/images/simple-illustrations/simple-illustration__track-shoe.svg';
import TrashCan from '@assets/images/simple-illustrations/simple-illustration__trashcan.svg';
import TreasureChest from '@assets/images/simple-illustrations/simple-illustration__treasurechest.svg';
import VirtualCard from '@assets/images/simple-illustrations/simple-illustration__virtualcard.svg';
import WalletAlt from '@assets/images/simple-illustrations/simple-illustration__wallet-alt.svg';
import Workflows from '@assets/images/simple-illustrations/simple-illustration__workflows.svg';
import ExpensifyApprovedLogoLight from '@assets/images/subscription-details__approvedlogo--light.svg';
import ExpensifyApprovedLogo from '@assets/images/subscription-details__approvedlogo.svg';

export {
    Abracadabra,
    BankArrowPink,
    BankMouseGreen,
    BankUserGreen,
    BigRocket,
    ChatBubbles,
    CoffeeMug,
    ConciergeBlue,
    ConciergeExclamation,
    CreditCardsBlue,
    EmailAddress,
    EmptyStateExpenses,
    FolderOpen,
    HandCard,
    HotDogStand,
    InvoiceOrange,
    JewelBoxBlue,
    JewelBoxGreen,
    PaymentHands,
    JewelBoxPink,
    JewelBoxYellow,
    MagicCode,
    Mailbox,
    MoneyEnvelopeBlue,
    MoneyMousePink,
    MushroomTopHat,
    ReceiptsSearchYellow,
    ReceiptYellow,
    ReceiptWrangler,
    RocketBlue,
    RocketOrange,
    SanFrancisco,
    SafeBlue,
    SmallRocket,
    TadaYellow,
    TadaBlue,
    ToddBehindCloud,
    GpsTrackOrange,
    ShieldYellow,
    MoneyReceipts,
    PinkBill,
    CreditCardsNew,
    InvoiceBlue,
    LockOpen,
    Luggage,
    MoneyIntoWallet,
    MoneyWings,
    OpenSafe,
    TrackShoe,
    BankArrow,
    ConciergeBubble,
    ConciergeNew,
    MoneyBadge,
    TreasureChest,
    ThumbsUpStars,
    Hands,
    HandEarth,
    SmartScan,
    Hourglass,
    CommentBubbles,
    TrashCan,
    TeleScope,
    Profile,
    PalmTree,
    LockClosed,
    Gears,
    QRCode,
    ReceiptEnvelope,
    Approval,
    WalletAlt,
    Workflows,
    ThreeLeggedLaptopWoman,
    House,
    Alert,
    TeachersUnite,
    Abacus,
    Binoculars,
    CompanyCard,
    ReceiptUpload,
    ExpensifyCardIllustration,
    SplitBill,
    PiggyBank,
    Accounting,
    Car,
    Coins,
    Pencil,
    Tag,
    CarIce,
    Lightbulb,
    EmptyStateTravel,
    SubscriptionAnnual,
    SubscriptionPPU,
    ExpensifyApprovedLogo,
    ExpensifyApprovedLogoLight,
    SendMoney,
    CheckmarkCircle,
    CreditCardEyes,
    LockClosedOrange,
<<<<<<< HEAD
    EmptyState,
=======
    FolderWithPapers,
    VirtualCard,
>>>>>>> c973e622
};<|MERGE_RESOLUTION|>--- conflicted
+++ resolved
@@ -199,10 +199,7 @@
     CheckmarkCircle,
     CreditCardEyes,
     LockClosedOrange,
-<<<<<<< HEAD
     EmptyState,
-=======
     FolderWithPapers,
     VirtualCard,
->>>>>>> c973e622
 };
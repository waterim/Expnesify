--- conflicted
+++ resolved
@@ -198,9 +198,6 @@
     CheckmarkCircle,
     CreditCardEyes,
     LockClosedOrange,
-<<<<<<< HEAD
     FolderWithPapers,
-=======
     VirtualCard,
->>>>>>> 17c99a1f
 };
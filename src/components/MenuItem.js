--- conflicted
+++ resolved
@@ -60,23 +60,15 @@
         (props.shouldShowBasicTitle ? undefined : styles.textStrong),
         (props.interactive && props.disabled ? {...styles.disabledText, ...styles.userSelectNone} : undefined),
         styles.pre,
-<<<<<<< HEAD
     ], props.titleStyle);
-=======
-    ], props.style);
     const descriptionVerticalMargin = props.shouldShowDescriptionOnTop ? styles.mb1 : styles.mt1;
->>>>>>> 58b2bbb2
     const descriptionTextStyle = StyleUtils.combineStyles([
         styles.textLabelSupporting,
         (props.icon ? styles.ml3 : undefined),
         styles.breakWord,
         styles.lineHeightNormal,
-<<<<<<< HEAD
+        props.title ? descriptionVerticalMargin : undefined,
     ]);
-=======
-        props.title ? descriptionVerticalMargin : undefined,
-    ], props.style);
->>>>>>> 58b2bbb2
 
     return (
         <Pressable

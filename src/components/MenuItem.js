import _ from 'underscore';
import React, {useEffect} from 'react';
import {View} from 'react-native';
import ExpensiMark from 'expensify-common/lib/ExpensiMark';
import Text from './Text';
import styles from '../styles/styles';
import themeColors from '../styles/themes/default';
import * as StyleUtils from '../styles/StyleUtils';
import Icon from './Icon';
import * as Expensicons from './Icon/Expensicons';
import getButtonState from '../libs/getButtonState';
import convertToLTR from '../libs/convertToLTR';
import Avatar from './Avatar';
import Badge from './Badge';
import CONST from '../CONST';
import menuItemPropTypes from './menuItemPropTypes';
import SelectCircle from './SelectCircle';
import MultipleAvatars from './MultipleAvatars';
import * as defaultWorkspaceAvatars from './Icon/WorkspaceDefaultAvatars';
import PressableWithSecondaryInteraction from './PressableWithSecondaryInteraction';
import * as DeviceCapabilities from '../libs/DeviceCapabilities';
import ControlSelection from '../libs/ControlSelection';
import variables from '../styles/variables';
import * as Session from '../libs/actions/Session';
import Hoverable from './Hoverable';
import useWindowDimensions from '../hooks/useWindowDimensions';
import RenderHTML from './RenderHTML';

const propTypes = menuItemPropTypes;

const defaultProps = {
    badgeText: undefined,
    shouldShowRightIcon: false,
    shouldShowSelectedState: false,
    shouldShowBasicTitle: false,
    shouldShowDescriptionOnTop: false,
    shouldShowHeaderTitle: false,
    shouldParseTitle: false,
    wrapperStyle: [],
    style: styles.popoverMenuItem,
    titleStyle: {},
    shouldShowTitleIcon: false,
    titleIcon: () => {},
    descriptionTextStyle: styles.breakWord,
    success: false,
    icon: undefined,
    secondaryIcon: undefined,
    iconWidth: undefined,
    iconHeight: undefined,
    description: undefined,
    iconRight: Expensicons.ArrowRight,
    iconStyles: [],
    iconFill: undefined,
    secondaryIconFill: undefined,
    focused: false,
    disabled: false,
    isSelected: false,
    subtitle: undefined,
    subtitleTextStyle: {},
    iconType: CONST.ICON_TYPE_ICON,
    onPress: () => {},
    onSecondaryInteraction: undefined,
    interactive: true,
    fallbackIcon: Expensicons.FallbackAvatar,
    brickRoadIndicator: '',
    floatRightAvatars: [],
    shouldStackHorizontally: false,
    avatarSize: CONST.AVATAR_SIZE.DEFAULT,
    floatRightAvatarSize: undefined,
    shouldBlockSelection: false,
    hoverAndPressStyle: [],
    furtherDetails: '',
    furtherDetailsIcon: undefined,
    isAnonymousAction: false,
    isSmallAvatarSubscriptMenu: false,
    title: '',
    numberOfLinesTitle: 1,
    shouldGreyOutWhenDisabled: true,
    shouldRenderAsHTML: false,
};

const MenuItem = React.forwardRef((props, ref) => {
    const {isSmallScreenWidth} = useWindowDimensions();
    const [html, setHtml] = React.useState('');

    const isDeleted = _.contains(props.style, styles.offlineFeedback.deleted);
    const descriptionVerticalMargin = props.shouldShowDescriptionOnTop ? styles.mb1 : styles.mt1;
    const titleTextStyle = StyleUtils.combineStyles(
        [
            styles.flexShrink1,
            styles.popoverMenuText,
            props.icon && !_.isArray(props.icon) && (props.avatarSize === CONST.AVATAR_SIZE.SMALL ? styles.ml2 : styles.ml3),
            props.shouldShowBasicTitle ? undefined : styles.textStrong,
            props.shouldShowHeaderTitle ? styles.textHeadlineH1 : undefined,
            props.numberOfLinesTitle !== 1 ? styles.preWrap : styles.pre,
            props.interactive && props.disabled ? {...styles.userSelectNone} : undefined,
            styles.ltr,
            isDeleted ? styles.offlineFeedback.deleted : undefined,
        ],
        props.titleStyle,
    );
    const descriptionTextStyle = StyleUtils.combineStyles([
        styles.textLabelSupporting,
        props.icon && !_.isArray(props.icon) ? styles.ml3 : undefined,
        props.title ? descriptionVerticalMargin : StyleUtils.getFontSizeStyle(variables.fontSizeNormal),
        props.descriptionTextStyle,
        isDeleted ? styles.offlineFeedback.deleted : undefined,
    ]);

    const fallbackAvatarSize = props.viewMode === CONST.OPTION_MODE.COMPACT ? CONST.AVATAR_SIZE.SMALL : CONST.AVATAR_SIZE.DEFAULT;

    const titleRef = React.useRef('');
    useEffect(() => {
        if (!props.title || (titleRef.current.length && titleRef.current === props.title) || !props.shouldParseTitle) {
            return;
        }
        const parser = new ExpensiMark();
        setHtml(parser.replace(props.title));
        titleRef.current = props.title;
    }, [props.title, props.shouldParseTitle]);

    return (
        <Hoverable>
            {(isHovered) => (
                <PressableWithSecondaryInteraction
                    onPress={Session.checkIfActionIsAllowed((e) => {
                        if (props.disabled || !props.interactive) {
                            return;
                        }

                        if (e && e.type === 'click') {
                            e.currentTarget.blur();
                        }

                        props.onPress(e);
                    }, props.isAnonymousAction)}
                    onPressIn={() => props.shouldBlockSelection && isSmallScreenWidth && DeviceCapabilities.canUseTouchScreen() && ControlSelection.block()}
                    onPressOut={ControlSelection.unblock}
                    onSecondaryInteraction={props.onSecondaryInteraction}
                    style={({pressed}) => [
                        props.style,
                        !props.interactive && styles.cursorDefault,
                        StyleUtils.getButtonBackgroundColorStyle(getButtonState(props.focused || isHovered, pressed, props.success, props.disabled, props.interactive), true),
                        (isHovered || pressed) && props.hoverAndPressStyle,
                        ...(_.isArray(props.wrapperStyle) ? props.wrapperStyle : [props.wrapperStyle]),
                        props.shouldGreyOutWhenDisabled && props.disabled && styles.buttonOpacityDisabled,
                    ]}
                    disabled={props.disabled}
                    ref={ref}
                    accessibilityRole={CONST.ACCESSIBILITY_ROLE.MENUITEM}
                    accessibilityLabel={props.title ? props.title.toString() : ''}
                >
                    {({pressed}) => (
                        <>
                            <View style={[styles.flexColumn, styles.flex1]}>
                                {Boolean(props.label) && (
                                    <View style={props.icon ? styles.mb2 : null}>
                                        <Text style={StyleUtils.combineStyles(styles.sidebarLinkText, styles.optionAlternateText, styles.textLabelSupporting, styles.pre)}>
                                            {props.label}
                                        </Text>
                                    </View>
                                )}
                                <View style={[styles.flexRow, styles.pointerEventsAuto, props.disabled && styles.cursorDisabled]}>
                                    {Boolean(props.icon) && _.isArray(props.icon) && (
                                        <MultipleAvatars
                                            isHovered={isHovered}
                                            isPressed={pressed}
                                            icons={props.icon}
                                            size={props.avatarSize}
                                            secondAvatarStyle={[
                                                StyleUtils.getBackgroundAndBorderStyle(themeColors.sidebar),
                                                pressed && props.interactive ? StyleUtils.getBackgroundAndBorderStyle(themeColors.buttonPressedBG) : undefined,
                                                isHovered && !pressed && props.interactive ? StyleUtils.getBackgroundAndBorderStyle(themeColors.border) : undefined,
                                            ]}
                                        />
                                    )}
                                    {Boolean(props.icon) && !_.isArray(props.icon) && (
                                        <View style={[styles.popoverMenuIcon, ...props.iconStyles, StyleUtils.getAvatarWidthStyle(props.avatarSize)]}>
                                            {props.iconType === CONST.ICON_TYPE_ICON && (
                                                <Icon
                                                    hovered={isHovered}
                                                    pressed={pressed}
                                                    src={props.icon}
                                                    width={props.iconWidth}
                                                    height={props.iconHeight}
                                                    fill={
                                                        props.iconFill ||
                                                        StyleUtils.getIconFillColor(
                                                            getButtonState(props.focused || isHovered, pressed, props.success, props.disabled, props.interactive),
                                                            true,
                                                        )
                                                    }
                                                />
                                            )}
                                            {props.iconType === CONST.ICON_TYPE_WORKSPACE && (
                                                <Avatar
                                                    imageStyles={[styles.alignSelfCenter]}
                                                    size={CONST.AVATAR_SIZE.DEFAULT}
                                                    source={props.icon}
                                                    fallbackIcon={props.fallbackIcon}
                                                    name={props.title}
                                                    type={CONST.ICON_TYPE_WORKSPACE}
                                                />
                                            )}
                                            {props.iconType === CONST.ICON_TYPE_AVATAR && (
                                                <Avatar
                                                    imageStyles={[styles.alignSelfCenter]}
                                                    source={props.icon}
                                                    fallbackIcon={props.fallbackIcon}
                                                    size={props.avatarSize}
                                                />
                                            )}
                                        </View>
                                    )}
                                    {Boolean(props.secondaryIcon) && (
                                        <View style={[styles.popoverMenuIcon, ...props.iconStyles]}>
                                            <Icon
                                                src={props.secondaryIcon}
                                                width={props.iconWidth}
                                                height={props.iconHeight}
                                                fill={
                                                    props.secondaryIconFill ||
                                                    StyleUtils.getIconFillColor(getButtonState(props.focused || isHovered, pressed, props.success, props.disabled, props.interactive), true)
                                                }
                                            />
                                        </View>
                                    )}
                                    <View style={[styles.justifyContentCenter, styles.flex1, StyleUtils.getMenuItemTextContainerStyle(props.isSmallAvatarSubscriptMenu)]}>
                                        {Boolean(props.description) && props.shouldShowDescriptionOnTop && (
                                            <Text
                                                style={descriptionTextStyle}
                                                numberOfLines={2}
                                            >
                                                {props.description}
                                            </Text>
                                        )}
                                        <View style={[styles.flexRow, styles.alignItemsCenter]}>
<<<<<<< HEAD
                                            {html.length ? (
                                                <RenderHTML html={`<comment>${html}</comment>`} />
                                            ) : (
                                                Boolean(props.title) && (
                                                    <Text
                                                        style={titleTextStyle}
                                                        numberOfLines={props.numberOfLinesTitle || undefined}
                                                    >
                                                        {convertToLTR(props.title)}
                                                    </Text>
                                                )
=======
                                            {Boolean(props.title) && Boolean(props.shouldRenderAsHTML) && <RenderHTML html={convertToLTR(props.title)} />}

                                            {Boolean(props.title) && !props.shouldRenderAsHTML && (
                                                <Text
                                                    style={titleTextStyle}
                                                    numberOfLines={props.numberOfLinesTitle || undefined}
                                                >
                                                    {convertToLTR(props.title)}
                                                </Text>
>>>>>>> 1862aff7
                                            )}

                                            {Boolean(props.shouldShowTitleIcon) && (
                                                <View style={[styles.ml2]}>
                                                    <Icon
                                                        src={props.titleIcon}
                                                        fill={themeColors.iconSuccessFill}
                                                    />
                                                </View>
                                            )}
                                        </View>
                                        {Boolean(props.description) && !props.shouldShowDescriptionOnTop && (
                                            <Text
                                                style={descriptionTextStyle}
                                                numberOfLines={2}
                                            >
                                                {props.description}
                                            </Text>
                                        )}
                                        {Boolean(props.furtherDetails) && (
                                            <View style={[styles.flexRow, styles.mt1, styles.alignItemsCenter]}>
                                                <Icon
                                                    src={props.furtherDetailsIcon}
                                                    height={variables.iconSizeNormal}
                                                    width={variables.iconSizeNormal}
                                                    inline
                                                />
                                                <Text
                                                    style={[styles.furtherDetailsText, styles.ph2, styles.pt1]}
                                                    numberOfLines={2}
                                                >
                                                    {props.furtherDetails}
                                                </Text>
                                            </View>
                                        )}
                                    </View>
                                </View>
                            </View>
                            <View style={[styles.flexRow, styles.menuItemTextContainer, styles.pointerEventsNone]}>
                                {Boolean(props.badgeText) && (
                                    <Badge
                                        text={props.badgeText}
                                        badgeStyles={[
                                            styles.alignSelfCenter,
                                            props.brickRoadIndicator ? styles.mr2 : undefined,
                                            props.focused || isHovered || pressed ? styles.hoveredButton : {},
                                        ]}
                                    />
                                )}
                                {/* Since subtitle can be of type number, we should allow 0 to be shown */}
                                {(props.subtitle || props.subtitle === 0) && (
                                    <View style={[styles.justifyContentCenter, styles.mr1]}>
                                        <Text style={[props.subtitleTextStyle || styles.textLabelSupporting, props.style]}>{props.subtitle}</Text>
                                    </View>
                                )}
                                {!_.isEmpty(props.floatRightAvatars) && (
                                    <View style={[styles.justifyContentCenter, props.brickRoadIndicator ? styles.mr2 : undefined]}>
                                        <MultipleAvatars
                                            isHovered={isHovered}
                                            isPressed={pressed}
                                            icons={props.floatRightAvatars}
                                            size={props.floatRightAvatarSize || fallbackAvatarSize}
                                            fallbackIcon={defaultWorkspaceAvatars.WorkspaceBuilding}
                                            shouldStackHorizontally={props.shouldStackHorizontally}
                                        />
                                    </View>
                                )}
                                {Boolean(props.brickRoadIndicator) && (
                                    <View style={[styles.alignItemsCenter, styles.justifyContentCenter, styles.ml1]}>
                                        <Icon
                                            src={Expensicons.DotIndicator}
                                            fill={props.brickRoadIndicator === 'error' ? themeColors.danger : themeColors.success}
                                        />
                                    </View>
                                )}
                                {Boolean(props.shouldShowRightIcon) && (
                                    <View style={[styles.popoverMenuIcon, styles.pointerEventsAuto, props.disabled && styles.cursorDisabled]}>
                                        <Icon
                                            src={props.iconRight}
                                            fill={StyleUtils.getIconFillColor(getButtonState(props.focused || isHovered, pressed, props.success, props.disabled, props.interactive))}
                                        />
                                    </View>
                                )}
                                {props.shouldShowSelectedState && <SelectCircle isChecked={props.isSelected} />}
                            </View>
                        </>
                    )}
                </PressableWithSecondaryInteraction>
            )}
        </Hoverable>
    );
});

MenuItem.propTypes = propTypes;
MenuItem.defaultProps = defaultProps;
MenuItem.displayName = 'MenuItem';

export default MenuItem;<|MERGE_RESOLUTION|>--- conflicted
+++ resolved
@@ -235,30 +235,21 @@
                                             </Text>
                                         )}
                                         <View style={[styles.flexRow, styles.alignItemsCenter]}>
-<<<<<<< HEAD
-                                            {html.length ? (
-                                                <RenderHTML html={`<comment>${html}</comment>`} />
-                                            ) : (
-                                                Boolean(props.title) && (
-                                                    <Text
-                                                        style={titleTextStyle}
-                                                        numberOfLines={props.numberOfLinesTitle || undefined}
-                                                    >
-                                                        {convertToLTR(props.title)}
-                                                    </Text>
-                                                )
-=======
+                                            {!props.shouldRenderAsHTML &&
+                                                (html.length ? (
+                                                    <RenderHTML html={`<comment>${html}</comment>`} />
+                                                ) : (
+                                                    Boolean(props.title) && (
+                                                        <Text
+                                                            style={titleTextStyle}
+                                                            numberOfLines={props.numberOfLinesTitle || undefined}
+                                                        >
+                                                            {convertToLTR(props.title)}
+                                                        </Text>
+                                                    )
+                                                ))}
+
                                             {Boolean(props.title) && Boolean(props.shouldRenderAsHTML) && <RenderHTML html={convertToLTR(props.title)} />}
-
-                                            {Boolean(props.title) && !props.shouldRenderAsHTML && (
-                                                <Text
-                                                    style={titleTextStyle}
-                                                    numberOfLines={props.numberOfLinesTitle || undefined}
-                                                >
-                                                    {convertToLTR(props.title)}
-                                                </Text>
->>>>>>> 1862aff7
-                                            )}
 
                                             {Boolean(props.shouldShowTitleIcon) && (
                                                 <View style={[styles.ml2]}>

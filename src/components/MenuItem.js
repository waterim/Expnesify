--- conflicted
+++ resolved
@@ -228,22 +228,13 @@
                                                     width={props.iconWidth}
                                                     height={props.iconHeight}
                                                     fill={
-<<<<<<< HEAD
                                                         props.displayInDefaultIconColor
                                                             ? null
                                                             : props.iconFill ||
                                                               StyleUtils.getIconFillColor(
-                                                                  theme,
                                                                   getButtonState(props.focused || isHovered, pressed, props.success, props.disabled, props.interactive),
                                                                   true,
                                                               )
-=======
-                                                        props.iconFill ||
-                                                        StyleUtils.getIconFillColor(
-                                                            getButtonState(props.focused || isHovered, pressed, props.success, props.disabled, props.interactive),
-                                                            true,
-                                                        )
->>>>>>> 6129c679
                                                     }
                                                 />
                                             )}

--- conflicted
+++ resolved
@@ -55,11 +55,8 @@
     brickRoadIndicator: '',
     floatRightAvatars: [],
     shouldStackHorizontally: false,
-<<<<<<< HEAD
     avatarSize: undefined,
-=======
     shouldBlockSelection: false,
->>>>>>> 930352d6
 };
 
 const MenuItem = (props) => {

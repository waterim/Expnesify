--- conflicted
+++ resolved
@@ -9,7 +9,6 @@
 
 const AUTOSCROLL_TO_TOP_THRESHOLD = 128;
 
-<<<<<<< HEAD
 function BaseInvertedFlatList<T>(props: BaseInvertedFlatListProps<T>, ref: ForwardedRef<FlatList>) {
     const {shouldEnableAutoScrollToTopThreshold, ...rest} = props;
 
@@ -26,23 +25,11 @@
         return config;
     }, [shouldEnableAutoScrollToTopThreshold]);
 
-=======
-const maintainVisibleContentPosition = {
-    minIndexForVisible: 0,
-    autoscrollToTopThreshold: AUTOSCROLL_TO_TOP_THRESHOLD,
-};
-
-function BaseInvertedFlatList<T>(props: FlatListProps<T>, ref: ForwardedRef<FlatList>) {
->>>>>>> 34fa9871
     return (
         <FlatList
             // eslint-disable-next-line react/jsx-props-no-spreading
             {...rest}
             ref={ref}
-<<<<<<< HEAD
-=======
-            windowSize={WINDOW_SIZE}
->>>>>>> 34fa9871
             maintainVisibleContentPosition={maintainVisibleContentPosition}
             inverted
         />
@@ -52,4 +39,5 @@
 BaseInvertedFlatList.displayName = 'BaseInvertedFlatList';
 
 export default forwardRef(BaseInvertedFlatList);
+
 export {AUTOSCROLL_TO_TOP_THRESHOLD};
--- conflicted
+++ resolved
@@ -67,15 +67,9 @@
 
 export default withWindowDimensions(
     forwardRef((props, ref) => (
-<<<<<<< HEAD
-        // eslint-disable-next-line react/jsx-props-no-spreading
-        <OptionsList
-            forwardedRef={ref}
-=======
         <OptionsList
             forwardedRef={ref}
             // eslint-disable-next-line react/jsx-props-no-spreading
->>>>>>> 6d17cc80
             {...props}
         />
     )),

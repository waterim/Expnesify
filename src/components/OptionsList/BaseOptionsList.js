import _ from 'underscore';
import React, {useRef, useEffect, forwardRef, memo} from 'react';
import {View} from 'react-native';
import PropTypes from 'prop-types';
import styles from '../../styles/styles';
import variables from '../../styles/variables';
import OptionRow from '../OptionRow';
import SectionList from '../SectionList';
import Text from '../Text';
import {propTypes as optionsListPropTypes, defaultProps as optionsListDefaultProps} from './optionsListPropTypes';
import OptionsListSkeletonView from '../OptionsListSkeletonView';
import usePrevious from '../../hooks/usePrevious';

const propTypes = {
    /** Determines whether the keyboard gets dismissed in response to a drag */
    keyboardDismissMode: PropTypes.string,

    /** Called when the user begins to drag the scroll view. Only used for the native component */
    onScrollBeginDrag: PropTypes.func,

    /** Callback executed on scroll. Only used for web/desktop component */
    onScroll: PropTypes.func,

    ...optionsListPropTypes,
};

const defaultProps = {
    keyboardDismissMode: 'none',
    onScrollBeginDrag: () => {},
    onScroll: () => {},
    ...optionsListDefaultProps,
};

function BaseOptionsList({
    keyboardDismissMode,
    onScrollBeginDrag,
    onScroll,
    focusedIndex,
    selectedOptions,
    headerMessage,
    isLoading,
    sections,
    onLayout,
    hideSectionHeaders,
    shouldHaveOptionSeparator,
    showTitleTooltip,
    optionHoveredStyle,
    contentContainerStyles,
    showScrollIndicator,
    listContainerStyles,
    shouldDisableRowInnerPadding,
    disableFocusOptions,
    canSelectMultipleOptions,
    onSelectRow,
    boldStyle,
    isDisabled,
    innerRef,
}) {
    const flattenedData = useRef();
    const previousSections = usePrevious(sections);
    const didLayout = useRef(false);

    /**
     * This helper function is used to memoize the computation needed for getItemLayout. It is run whenever section data changes.
     *
     * @returns {Array<Object>}
     */
    const buildFlatSectionArray = () => {
        let offset = 0;

        // Start with just an empty list header
        const flatArray = [{length: 0, offset}];

        // Build the flat array
        for (let sectionIndex = 0; sectionIndex < sections.length; sectionIndex++) {
            const section = sections[sectionIndex];

            // Add the section header
            const sectionHeaderHeight = section.title && !hideSectionHeaders ? variables.optionsListSectionHeaderHeight : 0;
            flatArray.push({length: sectionHeaderHeight, offset});
            offset += sectionHeaderHeight;

            // Add section items
            for (let i = 0; i < section.data.length; i++) {
                let fullOptionHeight = variables.optionRowHeight;
                if (i > 0 && shouldHaveOptionSeparator) {
                    fullOptionHeight += variables.borderTopWidth;
                }
                flatArray.push({length: fullOptionHeight, offset});
                offset += fullOptionHeight;
            }

            // Add the section footer
            flatArray.push({length: 0, offset});
        }

        // Then add the list footer
        flatArray.push({length: 0, offset});
        return flatArray;
    };

    useEffect(() => {
        if (_.isEqual(sections, previousSections)) {
            return;
        }
        flattenedData.current = buildFlatSectionArray();
    });

    const onViewableItemsChanged = () => {
        if (didLayout.current || !onLayout) {
            return;
        }

        didLayout.current = true;
        onLayout();
    };

    /**
     * This function is used to compute the layout of any given item in our list.
     * We need to implement it so that we can programmatically scroll to items outside the virtual render window of the SectionList.
     *
     * @param {Array} data - This is the same as the data we pass into the component
     * @param {Number} flatDataArrayIndex - This index is provided by React Native, and refers to a flat array with data from all the sections. This flat array has some quirks:
     *
     *     1. It ALWAYS includes a list header and a list footer, even if we don't provide/render those.
     *     2. Each section includes a header, even if we don't provide/render one.
     *
     *     For example, given a list with two sections, two items in each section, no header, no footer, and no section headers, the flat array might look something like this:
     *
     *     [{header}, {sectionHeader}, {item}, {item}, {sectionHeader}, {item}, {item}, {footer}]
     *
     * @returns {Object}
     */
    const getItemLayout = (data, flatDataArrayIndex) => {
        if (!_.has(flattenedData.current, flatDataArrayIndex)) {
            flattenedData.current = buildFlatSectionArray();
        }

        const targetItem = flattenedData.current[flatDataArrayIndex];
        return {
            length: targetItem.length,
            offset: targetItem.offset,
            index: flatDataArrayIndex,
        };
    };

    /**
     * Returns the key used by the list
     * @param {Object} option
     * @return {String}
     */
    const extractKey = (option) => option.keyForList;

    /**
     * Function which renders a row in the list
     *
     * @param {Object} params
     * @param {Object} params.item
     * @param {Number} params.index
     * @param {Object} params.section
     *
     * @return {Component}
     */
    const renderItem = ({item, index, section}) => {
        const isItemDisabled = isDisabled || section.isDisabled || !!item.isDisabled;
        return (
            <OptionRow
                option={item}
<<<<<<< HEAD
                showTitleTooltip={this.props.showTitleTooltip}
                hoverStyle={this.props.optionHoveredStyle}
                optionIsFocused={!this.props.disableFocusOptions && !isDisabled && this.props.focusedIndex === index + section.indexOffset}
                onSelectRow={this.props.onSelectRow}
                shouldDebounceRowSelect={this.props.shouldDebounceRowSelect}
                isSelected={Boolean(_.find(this.props.selectedOptions, (option) => option.accountID === item.accountID))}
                showSelectedState={this.props.canSelectMultipleOptions}
                boldStyle={this.props.boldStyle}
                isDisabled={isDisabled}
                shouldHaveOptionSeparator={index > 0 && this.props.shouldHaveOptionSeparator}
                shouldDisableRowInnerPadding={this.props.shouldDisableRowInnerPadding}
=======
                showTitleTooltip={showTitleTooltip}
                hoverStyle={optionHoveredStyle}
                optionIsFocused={!disableFocusOptions && !isItemDisabled && focusedIndex === index + section.indexOffset}
                onSelectRow={onSelectRow}
                isSelected={Boolean(_.find(selectedOptions, (option) => option.accountID === item.accountID))}
                showSelectedState={canSelectMultipleOptions}
                boldStyle={boldStyle}
                isDisabled={isItemDisabled}
                shouldHaveOptionSeparator={index > 0 && shouldHaveOptionSeparator}
                shouldDisableRowInnerPadding={shouldDisableRowInnerPadding}
>>>>>>> 39486002
            />
        );
    };

    /**
     * Function which renders a section header component
     *
     * @param {Object} params
     * @param {Object} params.section
     * @param {String} params.section.title
     * @param {Boolean} params.section.shouldShow
     *
     * @return {Component}
     */
    const renderSectionHeader = ({section: {title, shouldShow}}) => {
        if (title && shouldShow && !hideSectionHeaders) {
            return (
                // Note: The `optionsListSectionHeader` style provides an explicit height to section headers.
                // We do this so that we can reference the height in `getItemLayout` –
                // we need to know the heights of all list items up-front in order to synchronously compute the layout of any given list item.
                // So be aware that if you adjust the content of the section header (for example, change the font size), you may need to adjust this explicit height as well.
                <View style={[styles.optionsListSectionHeader, styles.justifyContentCenter]}>
                    <Text style={[styles.ph5, styles.textLabelSupporting]}>{title}</Text>
                </View>
            );
        }

        return <View />;
    };

    return (
        <View style={listContainerStyles}>
            {isLoading ? (
                <OptionsListSkeletonView />
            ) : (
                <>
                    {headerMessage ? (
                        <View style={[styles.ph5, styles.pb5]}>
                            <Text style={[styles.textLabel, styles.colorMuted]}>{headerMessage}</Text>
                        </View>
                    ) : null}
                    <SectionList
                        ref={innerRef}
                        indicatorStyle="white"
                        keyboardShouldPersistTaps="always"
                        keyboardDismissMode={keyboardDismissMode}
                        onScrollBeginDrag={onScrollBeginDrag}
                        onScroll={onScroll}
                        contentContainerStyle={contentContainerStyles}
                        showsVerticalScrollIndicator={showScrollIndicator}
                        sections={sections}
                        keyExtractor={extractKey}
                        stickySectionHeadersEnabled={false}
                        renderItem={renderItem}
                        getItemLayout={getItemLayout}
                        renderSectionHeader={renderSectionHeader}
                        extraData={focusedIndex}
                        initialNumToRender={12}
                        maxToRenderPerBatch={5}
                        windowSize={5}
                        viewabilityConfig={{viewAreaCoveragePercentThreshold: 95}}
                        onViewableItemsChanged={onViewableItemsChanged}
                    />
                </>
            )}
        </View>
    );
}

BaseOptionsList.propTypes = propTypes;
BaseOptionsList.defaultProps = defaultProps;
BaseOptionsList.displayName = 'BaseOptionsList';

// using memo to avoid unnecessary rerenders when parents component rerenders (thus causing this component to rerender because shallow comparison is used for some props).
export default memo(
    forwardRef((props, ref) => (
        <BaseOptionsList
            // eslint-disable-next-line react/jsx-props-no-spreading
            {...props}
            innerRef={ref}
        />
    )),
    (prevProps, nextProps) =>
        nextProps.focusedIndex === prevProps.focusedIndex &&
        nextProps.selectedOptions.length === prevProps.selectedOptions.length &&
        nextProps.headerMessage === prevProps.headerMessage &&
        nextProps.isLoading === prevProps.isLoading &&
        _.isEqual(nextProps.sections, prevProps.sections),
);<|MERGE_RESOLUTION|>--- conflicted
+++ resolved
@@ -52,6 +52,7 @@
     disableFocusOptions,
     canSelectMultipleOptions,
     onSelectRow,
+    shouldDebounceRowSelect,
     boldStyle,
     isDisabled,
     innerRef,
@@ -166,30 +167,17 @@
         return (
             <OptionRow
                 option={item}
-<<<<<<< HEAD
-                showTitleTooltip={this.props.showTitleTooltip}
-                hoverStyle={this.props.optionHoveredStyle}
-                optionIsFocused={!this.props.disableFocusOptions && !isDisabled && this.props.focusedIndex === index + section.indexOffset}
-                onSelectRow={this.props.onSelectRow}
-                shouldDebounceRowSelect={this.props.shouldDebounceRowSelect}
-                isSelected={Boolean(_.find(this.props.selectedOptions, (option) => option.accountID === item.accountID))}
-                showSelectedState={this.props.canSelectMultipleOptions}
-                boldStyle={this.props.boldStyle}
-                isDisabled={isDisabled}
-                shouldHaveOptionSeparator={index > 0 && this.props.shouldHaveOptionSeparator}
-                shouldDisableRowInnerPadding={this.props.shouldDisableRowInnerPadding}
-=======
                 showTitleTooltip={showTitleTooltip}
                 hoverStyle={optionHoveredStyle}
                 optionIsFocused={!disableFocusOptions && !isItemDisabled && focusedIndex === index + section.indexOffset}
                 onSelectRow={onSelectRow}
+                shouldDebounceRowSelect={shouldDebounceRowSelect}
                 isSelected={Boolean(_.find(selectedOptions, (option) => option.accountID === item.accountID))}
                 showSelectedState={canSelectMultipleOptions}
                 boldStyle={boldStyle}
                 isDisabled={isItemDisabled}
                 shouldHaveOptionSeparator={index > 0 && shouldHaveOptionSeparator}
                 shouldDisableRowInnerPadding={shouldDisableRowInnerPadding}
->>>>>>> 39486002
             />
         );
     };

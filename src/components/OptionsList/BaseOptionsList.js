--- conflicted
+++ resolved
@@ -56,13 +56,10 @@
     shouldDisableRowInnerPadding,
     disableFocusOptions,
     canSelectMultipleOptions,
-<<<<<<< HEAD
     shouldShowMultipleOptionSelectorAsButton,
     multipleOptionSelectorButtonText,
     onAddToSelection,
-=======
     highlightSelectedOptions,
->>>>>>> 1baf33af
     onSelectRow,
     boldStyle,
     isDisabled,
@@ -185,13 +182,10 @@
                 onSelectRow={onSelectRow}
                 isSelected={Boolean(_.find(selectedOptions, (option) => option.accountID === item.accountID || option.name === item.searchText))}
                 showSelectedState={canSelectMultipleOptions}
-<<<<<<< HEAD
                 shouldShowSelectedStateAsButton={shouldShowMultipleOptionSelectorAsButton}
                 selectedStateButtonText={multipleOptionSelectorButtonText}
                 onSelectedStatePressed={onAddToSelection}
-=======
                 highlightSelected={highlightSelectedOptions}
->>>>>>> 1baf33af
                 boldStyle={boldStyle}
                 isDisabled={isItemDisabled}
                 shouldHaveOptionSeparator={index > 0 && shouldHaveOptionSeparator}

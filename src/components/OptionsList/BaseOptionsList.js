--- conflicted
+++ resolved
@@ -204,12 +204,8 @@
 
         return (
             <OptionRow
-<<<<<<< HEAD
+                keyForList={item.keyForList}
                 option={{...item, brickRoadIndicator: isSelected ? undefined : item.brickRoadIndicator}}
-=======
-                keyForList={item.keyForList}
-                option={item}
->>>>>>> 54100dc7
                 showTitleTooltip={showTitleTooltip}
                 hoverStyle={optionHoveredStyle}
                 optionIsFocused={!disableFocusOptions && !isItemDisabled && focusedIndex === index + section.indexOffset}

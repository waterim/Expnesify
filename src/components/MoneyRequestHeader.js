--- conflicted
+++ resolved
@@ -93,8 +93,7 @@
         Policy.isAdminOfFreePolicy([policy]) || (ReportUtils.isMoneyRequestReport(moneyRequestReport) && lodashGet(props.session, 'accountID', null) === moneyRequestReport.managerID);
     const shouldShowSettlementButton = !isSettled && !props.isSingleTransactionView && isPayer;
     const bankAccountRoute = ReportUtils.getBankAccountRoute(props.chatReport);
-<<<<<<< HEAD
-    const shouldShowPaypal = Boolean(lodashGet(props.personalDetails, [moneyRequestReport.managerEmail, 'payPalMeAddress']));
+    const shouldShowPaypal = Boolean(lodashGet(props.personalDetails, [moneyRequestReport.managerID, 'payPalMeAddress']));
 
     const deleteTransaction = useCallback(() => {
         IOU.deleteMoneyRequest(parentReportAction.originalMessage.IOUTransactionID, parentReportAction, true);
@@ -110,9 +109,6 @@
         );
     }
 
-=======
-    const shouldShowPaypal = Boolean(lodashGet(props.personalDetails, [moneyRequestReport.managerID, 'payPalMeAddress']));
->>>>>>> e6c4b4e2
     return (
         <View style={[{backgroundColor: themeColors.highlightBG}, styles.pl0]}>
             <HeaderWithBackButton

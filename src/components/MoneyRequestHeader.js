--- conflicted
+++ resolved
@@ -83,23 +83,12 @@
     const moneyRequestReport = props.isSingleTransactionView ? props.parentReport : props.report;
     const isSettled = ReportUtils.isSettled(moneyRequestReport.reportID);
     const isExpenseReport = ReportUtils.isExpenseReport(moneyRequestReport);
-<<<<<<< HEAD
     const payeeName = isExpenseReport ? ReportUtils.getPolicyName(moneyRequestReport) : ReportUtils.getDisplayNameForParticipant(moneyRequestReport.managerEmail);
     const payeeAvatar = isExpenseReport
         ? ReportUtils.getWorkspaceAvatar(moneyRequestReport)
-        : UserUtils.getAvatar(lodashGet(props.personalDetails, [moneyRequestReport.managerEmail, 'avatar']), moneyRequestReport.managerEmail);
-    
+        : UserUtils.getAvatar(lodashGet(props.personalDetails, [moneyRequestReport.managerID, 'avatar']), moneyRequestReport.managerID);
     const isPayer =
         Policy.isAdminOfFreePolicy([props.policy]) || (ReportUtils.isMoneyRequestReport(moneyRequestReport) && lodashGet(props.session, 'email', null) === moneyRequestReport.managerEmail);
-=======
-    const payeeName = isExpenseReport ? ReportUtils.getPolicyName(moneyRequestReport, props.policies) : ReportUtils.getDisplayNameForParticipant(moneyRequestReport.managerID);
-    const payeeAvatar = isExpenseReport
-        ? ReportUtils.getWorkspaceAvatar(moneyRequestReport)
-        : UserUtils.getAvatar(lodashGet(props.personalDetails, [moneyRequestReport.managerID, 'avatar']), moneyRequestReport.managerID);
-    const policy = props.policies[`${ONYXKEYS.COLLECTION.POLICY}${props.report.policyID}`];
-    const isPayer =
-        Policy.isAdminOfFreePolicy([policy]) || (ReportUtils.isMoneyRequestReport(moneyRequestReport) && lodashGet(props.session, 'accountID', null) === moneyRequestReport.managerID);
->>>>>>> e6c2704e
     const shouldShowSettlementButton = !isSettled && !props.isSingleTransactionView && isPayer;
     const bankAccountRoute = ReportUtils.getBankAccountRoute(props.chatReport);
     const shouldShowPaypal = Boolean(lodashGet(props.personalDetails, [moneyRequestReport.managerID, 'payPalMeAddress']));

--- conflicted
+++ resolved
@@ -282,15 +282,11 @@
                             onFixTheErrorsLinkPressed={() => {
                                 const errors = !_.isEmpty(this.state.errors) ? this.state.errors : this.props.formState.errorFields;
                                 const focusKey = _.find(_.keys(this.inputRefs), key => _.keys(errors).includes(key));
-<<<<<<< HEAD
+                                const focusInput = this.inputRefs[focusKey];
                                 this.form.scrollTo({y: this.childPosition[focusKey], animated: false});
-                                this.inputRefs[focusKey].focus();
-=======
-                                const focusInput = this.inputRefs[focusKey];
                                 if (focusInput.focus && typeof focusInput.focus === 'function') {
                                     focusInput.focus();
                                 }
->>>>>>> 3e47bce7
                             }}
                             containerStyles={[styles.mh0, styles.mt5]}
                             enabledWhenOffline={this.props.enabledWhenOffline}

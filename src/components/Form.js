import lodashGet from 'lodash/get';
import PropTypes from 'prop-types';
import React, {forwardRef, useCallback, useEffect, useImperativeHandle, useMemo, useRef, useState} from 'react';
import {Keyboard, ScrollView, StyleSheet} from 'react-native';
import {withOnyx} from 'react-native-onyx';
import _ from 'underscore';
import compose from '@libs/compose';
import * as ErrorUtils from '@libs/ErrorUtils';
import FormUtils from '@libs/FormUtils';
import * as ValidationUtils from '@libs/ValidationUtils';
import Visibility from '@libs/Visibility';
import stylePropTypes from '@styles/stylePropTypes';
import useThemeStyles from '@styles/useThemeStyles';
import * as FormActions from '@userActions/FormActions';
import CONST from '@src/CONST';
import FormAlertWithSubmitButton from './FormAlertWithSubmitButton';
import FormSubmit from './FormSubmit';
import networkPropTypes from './networkPropTypes';
import {withNetwork} from './OnyxProvider';
import SafeAreaConsumer from './SafeAreaConsumer';
import ScrollViewWithContext from './ScrollViewWithContext';
import withLocalize, {withLocalizePropTypes} from './withLocalize';

const propTypes = {
    /** A unique Onyx key identifying the form */
    formID: PropTypes.string.isRequired,

    /** Text to be displayed in the submit button */
    submitButtonText: PropTypes.string,

    /** Controls the submit button's visibility */
    isSubmitButtonVisible: PropTypes.bool,

    /** Callback to validate the form */
    validate: PropTypes.func,

    /** Callback to submit the form */
    onSubmit: PropTypes.func.isRequired,

    /** Children to render. */
    children: PropTypes.oneOfType([PropTypes.func, PropTypes.node]).isRequired,

    /* Onyx Props */

    /** Contains the form state that must be accessed outside of the component */
    formState: PropTypes.shape({
        /** Controls the loading state of the form */
        isLoading: PropTypes.bool,

        /** Server side errors keyed by microtime */
        errors: PropTypes.objectOf(PropTypes.string),

        /** Field-specific server side errors keyed by microtime */
        errorFields: PropTypes.objectOf(PropTypes.objectOf(PropTypes.string)),
    }),

    /** Contains draft values for each input in the form */
    // eslint-disable-next-line react/forbid-prop-types
    draftValues: PropTypes.object,

    /** Should the button be enabled when offline */
    enabledWhenOffline: PropTypes.bool,

    /** Whether the form submit action is dangerous */
    isSubmitActionDangerous: PropTypes.bool,

    /** Whether the validate() method should run on input changes */
    shouldValidateOnChange: PropTypes.bool,

    /** Whether the validate() method should run on blur */
    shouldValidateOnBlur: PropTypes.bool,

    /** Whether ScrollWithContext should be used instead of regular ScrollView.
     *  Set to true when there's a nested Picker component in Form.
     */
    scrollContextEnabled: PropTypes.bool,

    /** Container styles */
    style: stylePropTypes,

    /** Submit button container styles */
    // eslint-disable-next-line react/forbid-prop-types
    submitButtonStyles: PropTypes.arrayOf(PropTypes.object),

    /** Custom content to display in the footer after submit button */
    footerContent: PropTypes.oneOfType([PropTypes.func, PropTypes.node]),

    /** Information about the network */
    network: networkPropTypes.isRequired,

<<<<<<< HEAD
    /** Scroll view styles */
    scrollViewStyle: stylePropTypes,
=======
    /** Style for the error message for submit button */
    errorMessageStyle: PropTypes.oneOfType([PropTypes.arrayOf(PropTypes.object), PropTypes.object]),
>>>>>>> 00da7e8c

    ...withLocalizePropTypes,
};

const defaultProps = {
    isSubmitButtonVisible: true,
    formState: {
        isLoading: false,
    },
    draftValues: {},
    enabledWhenOffline: false,
    isSubmitActionDangerous: false,
    scrollContextEnabled: false,
    shouldValidateOnChange: true,
    shouldValidateOnBlur: true,
    footerContent: null,
    style: [],
<<<<<<< HEAD
    scrollViewStyle: [],
=======
    errorMessageStyle: [],
>>>>>>> 00da7e8c
    submitButtonStyles: [],
    validate: () => ({}),
    submitButtonText: '',
};

const Form = forwardRef((props, forwardedRef) => {
    const styles = useThemeStyles();
    const [errors, setErrors] = useState({});
    const [inputValues, setInputValues] = useState(() => ({...props.draftValues}));
    const formRef = useRef(null);
    const formContentRef = useRef(null);
    const inputRefs = useRef({});
    const touchedInputs = useRef({});
    const focusedInput = useRef(null);
    const isFirstRender = useRef(true);

    const {validate, onSubmit, children} = props;

    const hasServerError = useMemo(() => Boolean(props.formState) && !_.isEmpty(props.formState.errors), [props.formState]);

    /**
     * @param {Object} values - An object containing the value of each inputID, e.g. {inputID1: value1, inputID2: value2}
     * @returns {Object} - An object containing the errors for each inputID, e.g. {inputID1: error1, inputID2: error2}
     */
    const onValidate = useCallback(
        (values, shouldClearServerError = true) => {
            // Trim all string values
            const trimmedStringValues = ValidationUtils.prepareValues(values);

            if (shouldClearServerError) {
                FormActions.setErrors(props.formID, null);
            }
            FormActions.setErrorFields(props.formID, null);

            // Run any validations passed as a prop
            const validationErrors = validate(trimmedStringValues);

            // Validate the input for html tags. It should supercede any other error
            _.each(trimmedStringValues, (inputValue, inputID) => {
                // If the input value is empty OR is non-string, we don't need to validate it for HTML tags
                if (!inputValue || !_.isString(inputValue)) {
                    return;
                }
                const foundHtmlTagIndex = inputValue.search(CONST.VALIDATE_FOR_HTML_TAG_REGEX);
                const leadingSpaceIndex = inputValue.search(CONST.VALIDATE_FOR_LEADINGSPACES_HTML_TAG_REGEX);

                // Return early if there are no HTML characters
                if (leadingSpaceIndex === -1 && foundHtmlTagIndex === -1) {
                    return;
                }

                const matchedHtmlTags = inputValue.match(CONST.VALIDATE_FOR_HTML_TAG_REGEX);
                let isMatch = _.some(CONST.WHITELISTED_TAGS, (r) => r.test(inputValue));
                // Check for any matches that the original regex (foundHtmlTagIndex) matched
                if (matchedHtmlTags) {
                    // Check if any matched inputs does not match in WHITELISTED_TAGS list and return early if needed.
                    for (let i = 0; i < matchedHtmlTags.length; i++) {
                        const htmlTag = matchedHtmlTags[i];
                        isMatch = _.some(CONST.WHITELISTED_TAGS, (r) => r.test(htmlTag));
                        if (!isMatch) {
                            break;
                        }
                    }
                }

                if (isMatch && leadingSpaceIndex === -1) {
                    return;
                }

                // Add a validation error here because it is a string value that contains HTML characters
                validationErrors[inputID] = 'common.error.invalidCharacter';
            });

            if (!_.isObject(validationErrors)) {
                throw new Error('Validate callback must return an empty object or an object with shape {inputID: error}');
            }

            const touchedInputErrors = _.pick(validationErrors, (inputValue, inputID) => Boolean(touchedInputs.current[inputID]));

            if (!_.isEqual(errors, touchedInputErrors)) {
                setErrors(touchedInputErrors);
            }

            return touchedInputErrors;
        },
        [props.formID, validate, errors],
    );

    useEffect(() => {
        // We want to skip Form validation on initial render.
        // This also avoids a bug where we immediately clear server errors when the loading indicator unmounts and Form remounts with server errors.
        if (isFirstRender.current) {
            isFirstRender.current = false;
            return;
        }

        onValidate(inputValues);

        // eslint-disable-next-line react-hooks/exhaustive-deps -- we just want to revalidate the form on update if the preferred locale changed on another device so that errors get translated
    }, [props.preferredLocale]);

    const errorMessage = useMemo(() => {
        const latestErrorMessage = ErrorUtils.getLatestErrorMessage(props.formState);
        return typeof latestErrorMessage === 'string' ? latestErrorMessage : '';
    }, [props.formState]);

    /**
     * @param {String} inputID - The inputID of the input being touched
     */
    const setTouchedInput = useCallback(
        (inputID) => {
            touchedInputs.current[inputID] = true;
        },
        [touchedInputs],
    );

    const submit = useCallback(() => {
        // Return early if the form is already submitting to avoid duplicate submission
        if (props.formState.isLoading) {
            return;
        }

        // Trim all string values
        const trimmedStringValues = ValidationUtils.prepareValues(inputValues);

        // Touches all form inputs so we can validate the entire form
        _.each(inputRefs.current, (inputRef, inputID) => (touchedInputs.current[inputID] = true));

        // Validate form and return early if any errors are found
        if (!_.isEmpty(onValidate(trimmedStringValues))) {
            return;
        }

        // Do not submit form if network is offline and the form is not enabled when offline
        if (props.network.isOffline && !props.enabledWhenOffline) {
            return;
        }

        // Call submit handler
        onSubmit(trimmedStringValues);
    }, [props.formState.isLoading, props.network.isOffline, props.enabledWhenOffline, inputValues, onValidate, onSubmit]);

    /**
     * Resets the form
     */
    const resetForm = useCallback(
        (optionalValue) => {
            _.each(inputValues, (inputRef, inputID) => {
                setInputValues((prevState) => {
                    const copyPrevState = _.clone(prevState);

                    touchedInputs.current[inputID] = false;
                    copyPrevState[inputID] = optionalValue[inputID] || '';

                    return copyPrevState;
                });
            });
            setErrors({});
        },
        [inputValues],
    );

    useImperativeHandle(forwardedRef, () => ({
        resetForm,
    }));

    /**
     * Loops over Form's children and automatically supplies Form props to them
     *
     * @param {Array | Function | Node} children - An array containing all Form children
     * @returns {React.Component}
     */
    const childrenWrapperWithProps = useCallback(
        (childNodes) => {
            const childrenElements = React.Children.map(childNodes, (child) => {
                // Just render the child if it is not a valid React element, e.g. text within a <Text> component
                if (!React.isValidElement(child)) {
                    return child;
                }

                // Depth first traversal of the render tree as the input element is likely to be the last node
                if (child.props.children) {
                    return React.cloneElement(child, {
                        children: childrenWrapperWithProps(child.props.children),
                    });
                }

                // Look for any inputs nested in a custom component, e.g AddressForm or IdentityForm
                if (_.isFunction(child.type)) {
                    const childNode = new child.type(child.props);

                    // If the custom component has a render method, use it to get the nested children
                    const nestedChildren = _.isFunction(childNode.render) ? childNode.render() : childNode;

                    // Render the custom component if it's a valid React element
                    // If the custom component has nested children, Loop over them and supply From props
                    if (React.isValidElement(nestedChildren) || lodashGet(nestedChildren, 'props.children')) {
                        return childrenWrapperWithProps(nestedChildren);
                    }

                    // Just render the child if it's custom component not a valid React element, or if it hasn't children
                    return child;
                }

                // We check if the child has the inputID prop.
                // We don't want to pass form props to non form components, e.g. View, Text, etc
                if (!child.props.inputID) {
                    return child;
                }

                // We clone the child passing down all form props
                const inputID = child.props.inputID;
                let defaultValue;

                // We need to make sure that checkboxes have correct
                // value assigned from the list of draft values
                // https://github.com/Expensify/App/issues/16885#issuecomment-1520846065
                if (_.isBoolean(props.draftValues[inputID])) {
                    defaultValue = props.draftValues[inputID];
                } else {
                    defaultValue = props.draftValues[inputID] || child.props.defaultValue;
                }

                // We want to initialize the input value if it's undefined
                if (_.isUndefined(inputValues[inputID])) {
                    // eslint-disable-next-line es/no-nullish-coalescing-operators
                    inputValues[inputID] = defaultValue ?? '';
                }

                // We force the form to set the input value from the defaultValue props if there is a saved valid value
                if (child.props.shouldUseDefaultValue) {
                    inputValues[inputID] = child.props.defaultValue;
                }

                if (!_.isUndefined(child.props.value)) {
                    inputValues[inputID] = child.props.value;
                }

                const errorFields = lodashGet(props.formState, 'errorFields', {});
                const fieldErrorMessage =
                    _.chain(errorFields[inputID])
                        .keys()
                        .sortBy()
                        .reverse()
                        .map((key) => errorFields[inputID][key])
                        .first()
                        .value() || '';

                return React.cloneElement(child, {
                    ref: (node) => {
                        inputRefs.current[inputID] = node;

                        const {ref} = child;
                        if (_.isFunction(ref)) {
                            ref(node);
                        }
                    },
                    value: inputValues[inputID],
                    // As the text input is controlled, we never set the defaultValue prop
                    // as this is already happening by the value prop.
                    defaultValue: undefined,
                    errorText: errors[inputID] || fieldErrorMessage,
                    onFocus: (event) => {
                        focusedInput.current = inputID;
                        if (_.isFunction(child.props.onFocus)) {
                            child.props.onFocus(event);
                        }
                    },
                    onBlur: (event) => {
                        // Only run validation when user proactively blurs the input.
                        if (Visibility.isVisible() && Visibility.hasFocus()) {
                            const relatedTargetId = lodashGet(event, 'nativeEvent.relatedTarget.id');
                            // We delay the validation in order to prevent Checkbox loss of focus when
                            // the user are focusing a TextInput and proceeds to toggle a CheckBox in
                            // web and mobile web platforms.

                            setTimeout(() => {
                                if (
                                    relatedTargetId &&
                                    _.includes([CONST.OVERLAY.BOTTOM_BUTTON_NATIVE_ID, CONST.OVERLAY.TOP_BUTTON_NATIVE_ID, CONST.BACK_BUTTON_NATIVE_ID], relatedTargetId)
                                ) {
                                    return;
                                }
                                setTouchedInput(inputID);
                                if (props.shouldValidateOnBlur) {
                                    onValidate(inputValues, !hasServerError);
                                }
                            }, 200);
                        }

                        if (_.isFunction(child.props.onBlur)) {
                            child.props.onBlur(event);
                        }
                    },
                    onTouched: () => {
                        setTouchedInput(inputID);
                    },
                    onInputChange: (value, key) => {
                        const inputKey = key || inputID;

                        if (focusedInput.current && focusedInput.current !== inputKey) {
                            setTouchedInput(focusedInput.current);
                        }

                        setInputValues((prevState) => {
                            const newState = {
                                ...prevState,
                                [inputKey]: value,
                            };

                            if (props.shouldValidateOnChange) {
                                onValidate(newState);
                            }
                            return newState;
                        });

                        if (child.props.shouldSaveDraft) {
                            FormActions.setDraftValues(props.formID, {[inputKey]: value});
                        }

                        if (child.props.onValueChange) {
                            child.props.onValueChange(value, inputKey);
                        }
                    },
                });
            });

            return childrenElements;
        },
        [
            errors,
            inputRefs,
            inputValues,
            onValidate,
            props.draftValues,
            props.formID,
            props.formState,
            setTouchedInput,
            props.shouldValidateOnBlur,
            props.shouldValidateOnChange,
            hasServerError,
        ],
    );

    const scrollViewContent = useCallback(
        (safeAreaPaddingBottomStyle) => (
            <FormSubmit
                ref={formContentRef}
                style={StyleSheet.flatten([props.style, safeAreaPaddingBottomStyle])}
                onSubmit={submit}
            >
                {childrenWrapperWithProps(_.isFunction(children) ? children({inputValues}) : children)}
                {props.isSubmitButtonVisible && (
                    <FormAlertWithSubmitButton
                        buttonText={props.submitButtonText}
                        isAlertVisible={_.size(errors) > 0 || Boolean(errorMessage) || !_.isEmpty(props.formState.errorFields)}
                        isLoading={props.formState.isLoading}
                        message={_.isEmpty(props.formState.errorFields) ? errorMessage : null}
                        onSubmit={submit}
                        footerContent={props.footerContent}
                        onFixTheErrorsLinkPressed={() => {
                            const errorFields = !_.isEmpty(errors) ? errors : props.formState.errorFields;
                            const focusKey = _.find(_.keys(inputRefs.current), (key) => _.keys(errorFields).includes(key));
                            const focusInput = inputRefs.current[focusKey];

                            // Dismiss the keyboard for non-text fields by checking if the component has the isFocused method, as only TextInput has this method.
                            if (typeof focusInput.isFocused !== 'function') {
                                Keyboard.dismiss();
                            }

                            // We subtract 10 to scroll slightly above the input
                            if (focusInput.measureLayout && typeof focusInput.measureLayout === 'function') {
                                // We measure relative to the content root, not the scroll view, as that gives
                                // consistent results across mobile and web
                                focusInput.measureLayout(formContentRef.current, (x, y) => formRef.current.scrollTo({y: y - 10, animated: false}));
                            }

                            // Focus the input after scrolling, as on the Web it gives a slightly better visual result
                            if (focusInput.focus && typeof focusInput.focus === 'function') {
                                focusInput.focus();
                            }
                        }}
                        containerStyles={[styles.mh0, styles.mt5, styles.flex1, ...props.submitButtonStyles]}
                        enabledWhenOffline={props.enabledWhenOffline}
                        isSubmitActionDangerous={props.isSubmitActionDangerous}
                        useSmallerSubmitButtonSize={props.useSmallerSubmitButtonSize}
                        disablePressOnEnter
                        errorMessageStyle={props.errorMessageStyle}
                    />
                )}
            </FormSubmit>
        ),

        [
            props.style,
            props.isSubmitButtonVisible,
            props.submitButtonText,
            props.useSmallerSubmitButtonSize,
            props.errorMessageStyle,
            props.formState.errorFields,
            props.formState.isLoading,
            props.footerContent,
            props.submitButtonStyles,
            props.enabledWhenOffline,
            props.isSubmitActionDangerous,
            submit,
            childrenWrapperWithProps,
            children,
            inputValues,
            errors,
            errorMessage,
            styles.mh0,
            styles.mt5,
            styles.flex1,
        ],
    );

    useEffect(() => {
        _.each(inputRefs.current, (inputRef, inputID) => {
            if (inputRef) {
                return;
            }

            delete inputRefs.current[inputID];
            delete touchedInputs.current[inputID];

            setInputValues((prevState) => {
                const copyPrevState = _.clone(prevState);

                delete copyPrevState[inputID];

                return copyPrevState;
            });
        });
        // We need to verify that all references and values are still actual.
        // We should not store it when e.g. some input has been unmounted.
        // eslint-disable-next-line react-hooks/exhaustive-deps
    }, [children]);

    return (
        <SafeAreaConsumer>
            {({safeAreaPaddingBottomStyle}) =>
                props.scrollContextEnabled ? (
                    <ScrollViewWithContext
                        style={[styles.w100, styles.flex1, ...props.scrollViewStyle]}
                        contentContainerStyle={styles.flexGrow1}
                        keyboardShouldPersistTaps="handled"
                        ref={formRef}
                    >
                        {scrollViewContent(safeAreaPaddingBottomStyle)}
                    </ScrollViewWithContext>
                ) : (
                    <ScrollView
                        style={[styles.w100, styles.flex1, ...props.scrollViewStyle]}
                        contentContainerStyle={styles.flexGrow1}
                        keyboardShouldPersistTaps="handled"
                        ref={formRef}
                    >
                        {scrollViewContent(safeAreaPaddingBottomStyle)}
                    </ScrollView>
                )
            }
        </SafeAreaConsumer>
    );
});

Form.displayName = 'Form';
Form.propTypes = propTypes;
Form.defaultProps = defaultProps;

export default compose(
    withLocalize,
    withNetwork(),
    withOnyx({
        formState: {
            key: (props) => props.formID,
        },
        draftValues: {
            key: (props) => FormUtils.getDraftKey(props.formID),
        },
    }),
)(Form);<|MERGE_RESOLUTION|>--- conflicted
+++ resolved
@@ -88,13 +88,11 @@
     /** Information about the network */
     network: networkPropTypes.isRequired,
 
-<<<<<<< HEAD
     /** Scroll view styles */
     scrollViewStyle: stylePropTypes,
-=======
+
     /** Style for the error message for submit button */
     errorMessageStyle: PropTypes.oneOfType([PropTypes.arrayOf(PropTypes.object), PropTypes.object]),
->>>>>>> 00da7e8c
 
     ...withLocalizePropTypes,
 };
@@ -112,11 +110,8 @@
     shouldValidateOnBlur: true,
     footerContent: null,
     style: [],
-<<<<<<< HEAD
     scrollViewStyle: [],
-=======
     errorMessageStyle: [],
->>>>>>> 00da7e8c
     submitButtonStyles: [],
     validate: () => ({}),
     submitButtonText: '',

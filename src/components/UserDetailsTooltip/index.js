--- conflicted
+++ resolved
@@ -1,4 +1,3 @@
-<<<<<<< HEAD
 import PropTypes from 'prop-types';
 
 const propTypes = {
@@ -11,92 +10,8 @@
  * @returns {ReactNodeLike}
  */
 const UserDetailsTooltip = (props) => props.children;
-=======
-import React, {useCallback} from 'react';
-import {View, Text} from 'react-native';
-import {withOnyx} from 'react-native-onyx';
-import Str from 'expensify-common/lib/str';
-import lodashGet from 'lodash/get';
-import _ from 'underscore';
-import Avatar from '../Avatar';
-import Tooltip from '../Tooltip';
-import {propTypes, defaultProps} from './userDetailsTooltipPropTypes';
-import styles from '../../styles/styles';
-import ONYXKEYS from '../../ONYXKEYS';
-import withLocalize from '../withLocalize';
-import compose from '../../libs/compose';
-import * as UserUtils from '../../libs/UserUtils';
-import CONST from '../../CONST';
-import * as LocalePhoneNumber from '../../libs/LocalePhoneNumber';
-
-function UserDetailsTooltip(props) {
-    const userDetails = lodashGet(props.personalDetailsList, props.accountID, props.fallbackUserDetails);
-    let userDisplayName = userDetails.displayName ? userDetails.displayName.trim() : '';
-    let userLogin = (userDetails.login || '').trim() && !_.isEqual(userDetails.login, userDetails.displayName) ? Str.removeSMSDomain(userDetails.login) : '';
-    let userAvatar = userDetails.avatar;
-    let userAccountID = props.accountID;
-
-    // We replace the actor's email, name, and avatar with the Copilot manually for now. This will be improved upon when
-    // the Copilot feature is implemented.
-    if (props.delegateAccountID) {
-        const delegateUserDetails = lodashGet(props.personalDetailsList, props.delegateAccountID, {});
-        const delegateUserDisplayName = delegateUserDetails.displayName ? delegateUserDetails.displayName.trim() : '';
-        userDisplayName = `${delegateUserDisplayName} (${props.translate('reportAction.asCopilot')} ${userDisplayName})`;
-        userLogin = delegateUserDetails.login;
-        userAvatar = delegateUserDetails.avatar;
-        userAccountID = props.delegateAccountID;
-    }
-
-    let title = String(userDisplayName).trim() ? userDisplayName : '';
-    const subtitle = (userLogin || '').trim() && !_.isEqual(LocalePhoneNumber.formatPhoneNumber(userLogin || ''), userDisplayName) ? Str.removeSMSDomain(userLogin) : '';
-    if (props.icon && props.icon.type === CONST.ICON_TYPE_WORKSPACE) {
-        title = props.icon.name;
-    }
-    const renderTooltipContent = useCallback(
-        () => (
-            <View style={[styles.alignItemsCenter, styles.ph2, styles.pv2]}>
-                <View style={styles.emptyAvatar}>
-                    <Avatar
-                        containerStyles={[styles.actionAvatar]}
-                        source={props.icon ? props.icon.source : UserUtils.getAvatar(userAvatar, userAccountID)}
-                        type={props.icon ? props.icon.type : CONST.ICON_TYPE_AVATAR}
-                        name={props.icon ? props.icon.name : userLogin}
-                    />
-                </View>
-                <Text style={[styles.mt2, styles.textMicroBold, styles.textReactionSenders, styles.textAlignCenter]}>{title}</Text>
-                <Text style={[styles.textMicro, styles.fontColorReactionLabel]}>{subtitle}</Text>
-            </View>
-        ),
-        [props.icon, userAvatar, userAccountID, userLogin, title, subtitle],
-    );
-
-    if (!props.icon && !userDisplayName && !userLogin) {
-        return props.children;
-    }
-
-    return (
-        <Tooltip
-            renderTooltipContent={renderTooltipContent}
-            renderTooltipContentKey={[userDisplayName, userLogin]}
-        >
-            {props.children}
-        </Tooltip>
-    );
-}
->>>>>>> 395f4a7d
 
 UserDetailsTooltip.propTypes = propTypes;
-UserDetailsTooltip.displayName = 'Tooltip';
+UserDetailsTooltip.displayName = 'UserDetailsTooltip';
 
-<<<<<<< HEAD
-export default UserDetailsTooltip;
-=======
-export default compose(
-    withLocalize,
-    withOnyx({
-        personalDetailsList: {
-            key: ONYXKEYS.PERSONAL_DETAILS_LIST,
-        },
-    }),
-)(UserDetailsTooltip);
->>>>>>> 395f4a7d
+export default UserDetailsTooltip;
import PropTypes from 'prop-types';
<<<<<<< HEAD
import {Rect, Circle} from 'react-native-svg';
import CONST from '../../CONST';
import themeColors from '../../styles/themes/default';
import styles from '../../styles/styles';
import SkeletonViewContentLoader from '../SkeletonViewContentLoader';
=======
import React from 'react';
import SkeletonViewContentLoader from 'react-content-loader/native';
import {Circle, Rect} from 'react-native-svg';
import styles from '@styles/styles';
import themeColors from '@styles/themes/default';
import CONST from '@src/CONST';
>>>>>>> e99c2973

const propTypes = {
    /** Number of rows to show in Skeleton UI block */
    numberOfRows: PropTypes.number.isRequired,
    shouldAnimate: PropTypes.bool,
};

const defaultTypes = {
    shouldAnimate: true,
};

function SkeletonViewLines(props) {
    return (
        <SkeletonViewContentLoader
            animate={props.shouldAnimate}
            height={CONST.CHAT_SKELETON_VIEW.HEIGHT_FOR_ROW_COUNT[props.numberOfRows]}
            backgroundColor={themeColors.skeletonLHNIn}
            foregroundColor={themeColors.skeletonLHNOut}
            style={styles.mr5}
        >
            <Circle
                cx="40"
                cy="26"
                r="20"
            />
            <Rect
                x="72"
                y="11"
                width="20%"
                height="8"
            />
            <Rect
                x="72"
                y="31"
                width="100%"
                height="8"
            />
            {props.numberOfRows > 1 && (
                <Rect
                    x="72"
                    y="51"
                    width="50%"
                    height="8"
                />
            )}
            {props.numberOfRows > 2 && (
                <Rect
                    x="72"
                    y="71"
                    width="50%"
                    height="8"
                />
            )}
        </SkeletonViewContentLoader>
    );
}

SkeletonViewLines.displayName = 'SkeletonViewLines';
SkeletonViewLines.propTypes = propTypes;
SkeletonViewLines.defaultProps = defaultTypes;
export default SkeletonViewLines;<|MERGE_RESOLUTION|>--- conflicted
+++ resolved
@@ -1,18 +1,11 @@
 import PropTypes from 'prop-types';
-<<<<<<< HEAD
-import {Rect, Circle} from 'react-native-svg';
-import CONST from '../../CONST';
-import themeColors from '../../styles/themes/default';
-import styles from '../../styles/styles';
-import SkeletonViewContentLoader from '../SkeletonViewContentLoader';
-=======
 import React from 'react';
-import SkeletonViewContentLoader from 'react-content-loader/native';
-import {Circle, Rect} from 'react-native-svg';
+import { Circle, Rect } from 'react-native-svg';
+import SkeletonViewContentLoader from '@components/SkeletonViewContentLoader';
 import styles from '@styles/styles';
 import themeColors from '@styles/themes/default';
 import CONST from '@src/CONST';
->>>>>>> e99c2973
+
 
 const propTypes = {
     /** Number of rows to show in Skeleton UI block */

--- conflicted
+++ resolved
@@ -329,22 +329,14 @@
                     {this.props.shouldTextInputAppearBelowOptions ? (
                         <>
                             <View style={[styles.flexGrow0, styles.flexShrink1, styles.flexBasisAuto, styles.w100, styles.flexRow]}>{optionsList}</View>
-<<<<<<< HEAD
-                            <View style={[styles.ph5, styles.pv5, styles.flexGrow1, styles.flexShrink0]}>
-=======
                             <View style={this.props.shouldUseStyleForChildren ? [styles.ph5, styles.pv5, styles.flexGrow1, styles.flexShrink0] : []}>
->>>>>>> 6d17cc80
                                 {this.props.children}
                                 {this.props.shouldShowTextInput && textInput}
                             </View>
                         </>
                     ) : (
                         <>
-<<<<<<< HEAD
-                            <View style={[styles.ph5, styles.pb3]}>
-=======
                             <View style={this.props.shouldUseStyleForChildren ? [styles.ph5, styles.pb3] : []}>
->>>>>>> 6d17cc80
                                 {this.props.children}
                                 {this.props.shouldShowTextInput && textInput}
                             </View>

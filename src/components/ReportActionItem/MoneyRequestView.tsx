import React, {useCallback, useMemo} from 'react';
import {View} from 'react-native';
import {withOnyx} from 'react-native-onyx';
import type {OnyxEntry} from 'react-native-onyx';
import ConfirmedRoute from '@components/ConfirmedRoute';
import * as Expensicons from '@components/Icon/Expensicons';
import MenuItemWithTopDescription from '@components/MenuItemWithTopDescription';
import OfflineWithFeedback from '@components/OfflineWithFeedback';
import ReceiptEmptyState from '@components/ReceiptEmptyState';
import SpacerView from '@components/SpacerView';
import Switch from '@components/Switch';
import Text from '@components/Text';
import ViolationMessages from '@components/ViolationMessages';
import useLocalize from '@hooks/useLocalize';
import usePermissions from '@hooks/usePermissions';
import useStyleUtils from '@hooks/useStyleUtils';
import useTheme from '@hooks/useTheme';
import useThemeStyles from '@hooks/useThemeStyles';
import useViolations from '@hooks/useViolations';
import type {ViolationField} from '@hooks/useViolations';
import useWindowDimensions from '@hooks/useWindowDimensions';
import * as CardUtils from '@libs/CardUtils';
import * as CurrencyUtils from '@libs/CurrencyUtils';
import * as OptionsListUtils from '@libs/OptionsListUtils';
import * as PolicyUtils from '@libs/PolicyUtils';
import * as ReceiptUtils from '@libs/ReceiptUtils';
import * as ReportActionsUtils from '@libs/ReportActionsUtils';
import * as ReportUtils from '@libs/ReportUtils';
import * as TransactionUtils from '@libs/TransactionUtils';
import ViolationsUtils from '@libs/Violations/ViolationsUtils';
import Navigation from '@navigation/Navigation';
import AnimatedEmptyStateBackground from '@pages/home/report/AnimatedEmptyStateBackground';
import * as IOU from '@userActions/IOU';
import * as Transaction from '@userActions/Transaction';
import CONST from '@src/CONST';
import type {TranslationPaths} from '@src/languages/types';
import ONYXKEYS from '@src/ONYXKEYS';
import ROUTES from '@src/ROUTES';
import type * as OnyxTypes from '@src/types/onyx';
import type {TransactionPendingFieldsKey} from '@src/types/onyx/Transaction';
import ReportActionItemImage from './ReportActionItemImage';

type MoneyRequestViewTransactionOnyxProps = {
    /** The transaction associated with the transactionThread */
    transaction: OnyxEntry<OnyxTypes.Transaction>;

    /** Violations detected in this transaction */
    transactionViolations: OnyxEntry<OnyxTypes.TransactionViolations>;
};

type MoneyRequestViewOnyxPropsWithoutTransaction = {
    /** The policy object for the current route */
    policy: OnyxEntry<OnyxTypes.Policy>;

    /** Collection of categories attached to a policy */
    policyCategories: OnyxEntry<OnyxTypes.PolicyCategories>;

    /** Collection of tags attached to a policy */
    policyTagList: OnyxEntry<OnyxTypes.PolicyTagList>;

    /** The expense report or iou report (only will have a value if this is a transaction thread) */
    parentReport: OnyxEntry<OnyxTypes.Report>;

    /** The actions from the parent report */
    parentReportActions: OnyxEntry<OnyxTypes.ReportActions>;
};

type MoneyRequestViewPropsWithoutTransaction = MoneyRequestViewOnyxPropsWithoutTransaction & {
    /** The report currently being looked at */
    report: OnyxTypes.Report;

    /** Whether we should display the horizontal rule below the component */
    shouldShowHorizontalRule: boolean;
};

type MoneyRequestViewProps = MoneyRequestViewTransactionOnyxProps & MoneyRequestViewPropsWithoutTransaction;

function MoneyRequestView({
    report,
    parentReport,
    parentReportActions,
    policyCategories,
    shouldShowHorizontalRule,
    transaction,
    policyTagList,
    policy,
    transactionViolations,
}: MoneyRequestViewProps) {
    const theme = useTheme();
    const styles = useThemeStyles();
    const StyleUtils = useStyleUtils();
    const {isSmallScreenWidth} = useWindowDimensions();
    const {translate} = useLocalize();
    const {canUseViolations} = usePermissions();
    const parentReportAction = parentReportActions?.[report.parentReportActionID ?? ''] ?? null;
    const moneyRequestReport = parentReport;
    const {
        created: transactionDate,
        amount: transactionAmount,
        currency: transactionCurrency,
        comment: transactionDescription,
        merchant: transactionMerchant,
        billable: transactionBillable,
        category: transactionCategory,
        tag: transactionTag,
        originalAmount: transactionOriginalAmount,
        originalCurrency: transactionOriginalCurrency,
        cardID: transactionCardID,
    } = ReportUtils.getTransactionDetails(transaction) ?? {};
    const isEmptyMerchant = transactionMerchant === '' || transactionMerchant === CONST.TRANSACTION.PARTIAL_TRANSACTION_MERCHANT;
    const isDistanceRequest = TransactionUtils.isDistanceRequest(transaction);
    const formattedTransactionAmount = transactionAmount ? CurrencyUtils.convertToDisplayString(transactionAmount, transactionCurrency) : '';
    const hasPendingWaypoints = transaction?.pendingFields?.waypoints;
    const showMapAsImage = isDistanceRequest && hasPendingWaypoints;
    const formattedOriginalAmount = transactionOriginalAmount && transactionOriginalCurrency && CurrencyUtils.convertToDisplayString(transactionOriginalAmount, transactionOriginalCurrency);
    const isCardTransaction = TransactionUtils.isCardTransaction(transaction);
    const cardProgramName = isCardTransaction && transactionCardID !== undefined ? CardUtils.getCardDescription(transactionCardID) : '';
    const isApproved = ReportUtils.isReportApproved(moneyRequestReport);

    // Flags for allowing or disallowing editing a money request
    const isSettled = ReportUtils.isSettled(moneyRequestReport?.reportID);
    const isCancelled = moneyRequestReport && moneyRequestReport.isCancelledIOU;

    // Used for non-restricted fields such as: description, category, tag, billable, etc.
    const canEdit = ReportUtils.canEditMoneyRequest(parentReportAction);
    const canEditAmount = ReportUtils.canEditFieldOfMoneyRequest(parentReportAction, CONST.EDIT_REQUEST_FIELD.AMOUNT);
    const canEditMerchant = ReportUtils.canEditFieldOfMoneyRequest(parentReportAction, CONST.EDIT_REQUEST_FIELD.MERCHANT);
    const canEditDate = ReportUtils.canEditFieldOfMoneyRequest(parentReportAction, CONST.EDIT_REQUEST_FIELD.DATE);
    const canEditReceipt = ReportUtils.canEditFieldOfMoneyRequest(parentReportAction, CONST.EDIT_REQUEST_FIELD.RECEIPT);
    const canEditDistance = ReportUtils.canEditFieldOfMoneyRequest(parentReportAction, CONST.EDIT_REQUEST_FIELD.DISTANCE);

    // A flag for verifying that the current report is a sub-report of a workspace chat
    // if the policy of the report is either Collect or Control, then this report must be tied to workspace chat
    const isPolicyExpenseChat = ReportUtils.isGroupPolicy(report);

    const policyTagLists = useMemo(() => PolicyUtils.getTagLists(policyTagList), [policyTagList]);

    // Flags for showing categories and tags
    // transactionCategory can be an empty string
    // eslint-disable-next-line @typescript-eslint/prefer-nullish-coalescing
    const shouldShowCategory = isPolicyExpenseChat && (transactionCategory || OptionsListUtils.hasEnabledOptions(policyCategories ?? {}));
    // transactionTag can be an empty string
    // eslint-disable-next-line @typescript-eslint/prefer-nullish-coalescing
    const shouldShowTag = isPolicyExpenseChat && (transactionTag || OptionsListUtils.hasEnabledTags(policyTagLists));
    const shouldShowBillable = isPolicyExpenseChat && (!!transactionBillable || !(policy?.disabledFields?.defaultBillable ?? true));

    const {getViolationsForField} = useViolations(transactionViolations ?? []);
    const hasViolations = useCallback((field: ViolationField): boolean => !!canUseViolations && getViolationsForField(field).length > 0, [canUseViolations, getViolationsForField]);

    let amountDescription = `${translate('iou.amount')}`;

    const saveBillable = useCallback(
        (newBillable: boolean) => {
            // If the value hasn't changed, don't request to save changes on the server and just close the modal
            if (newBillable === TransactionUtils.getBillable(transaction)) {
                Navigation.dismissModal();
                return;
            }
            IOU.updateMoneyRequestBillable(transaction?.transactionID ?? '', report?.reportID, newBillable, policy, policyTagList, policyCategories);
            Navigation.dismissModal();
        },
        [transaction, report, policy, policyTagList, policyCategories],
    );

    if (isCardTransaction) {
        if (formattedOriginalAmount) {
            amountDescription += ` • ${translate('iou.original')} ${formattedOriginalAmount}`;
        }
        if (TransactionUtils.isPending(transaction)) {
            amountDescription += ` • ${translate('iou.pending')}`;
        }
        if (isCancelled) {
            amountDescription += ` • ${translate('iou.canceled')}`;
        }
    } else {
        if (!isDistanceRequest) {
            amountDescription += ` • ${translate('iou.cash')}`;
        }
        if (isApproved) {
            amountDescription += ` • ${translate('iou.approved')}`;
        } else if (isCancelled) {
            amountDescription += ` • ${translate('iou.canceled')}`;
        } else if (isSettled) {
            amountDescription += ` • ${translate('iou.settledExpensify')}`;
        } else if (report.isWaitingOnBankAccount) {
            amountDescription += ` • ${translate('iou.pending')}`;
        }
    }

    const hasReceipt = TransactionUtils.hasReceipt(transaction);
    let receiptURIs;
    let hasErrors = false;
    if (hasReceipt) {
        receiptURIs = ReceiptUtils.getThumbnailAndImageURIs(transaction);
        hasErrors = canEdit && TransactionUtils.hasMissingSmartscanFields(transaction);
    }

    const pendingAction = transaction?.pendingAction;
    const getPendingFieldAction = (fieldPath: TransactionPendingFieldsKey) => transaction?.pendingFields?.[fieldPath] ?? pendingAction;

    const getErrorForField = useCallback(
        (field: ViolationField, data?: OnyxTypes.TransactionViolation['data'], shouldShowViolations = true) => {
            // Checks applied when creating a new money request
            // NOTE: receipt field can return multiple violations, so we need to handle it separately
            const fieldChecks: Partial<Record<ViolationField, {isError: boolean; translationPath: TranslationPaths}>> = {
                amount: {
                    isError: transactionAmount === 0,
                    translationPath: 'common.error.enterAmount',
                },
                merchant: {
                    isError: !isSettled && !isCancelled && isPolicyExpenseChat && isEmptyMerchant,
                    translationPath: 'common.error.enterMerchant',
                },
                date: {
                    isError: transactionDate === '',
                    translationPath: 'common.error.enterDate',
                },
            };

            const {isError, translationPath} = fieldChecks[field] ?? {};

            // Return form errors if there are any
            if (hasErrors && isError && translationPath) {
                return translate(translationPath);
            }

            // Return violations if there are any
            // At the moment, we only return violations for tags for workspaces with single-level tags
            if (canUseViolations && shouldShowViolations && hasViolations(field)) {
                const violations = getViolationsForField(field);
                return ViolationsUtils.getViolationTranslation(violations[0], translate);
            }

            return '';
        },
        [transactionAmount, isSettled, isCancelled, isPolicyExpenseChat, isEmptyMerchant, transactionDate, hasErrors, canUseViolations, hasViolations, translate, getViolationsForField],
    );

    return (
        <View style={[StyleUtils.getReportWelcomeContainerStyle(isSmallScreenWidth)]}>
            <AnimatedEmptyStateBackground />
            <View style={[StyleUtils.getReportWelcomeTopMarginStyle(isSmallScreenWidth)]}>
                {/* eslint-disable-next-line @typescript-eslint/prefer-nullish-coalescing */}
                {(showMapAsImage || hasReceipt) && (
                    <OfflineWithFeedback
                        pendingAction={pendingAction}
                        errors={transaction?.errors}
                        errorRowStyles={[styles.ml4]}
                        onClose={() => {
                            if (!transaction?.transactionID) {
                                return;
                            }
                            Transaction.clearError(transaction.transactionID);
                        }}
                    >
                        <View style={styles.moneyRequestViewImage}>
<<<<<<< HEAD
                            <ReportActionItemImage
                                thumbnail={receiptURIs?.thumbnail}
                                image={receiptURIs?.image}
                                isLocalFile={receiptURIs?.isLocalFile}
                                transaction={transaction}
                                enablePreviewModal
                            />
=======
                            {showMapAsImage ? (
                                <ConfirmedRoute transaction={transaction} />
                            ) : (
                                <ReportActionItemImage
                                    thumbnail={receiptURIs?.thumbnail}
                                    image={receiptURIs?.image}
                                    isLocalFile={receiptURIs?.isLocalFile}
                                    filename={receiptURIs?.filename}
                                    transaction={transaction}
                                    enablePreviewModal
                                    canEditReceipt={canEditReceipt}
                                />
                            )}
>>>>>>> 89d56899
                        </View>
                    </OfflineWithFeedback>
                )}
                {!hasReceipt && canEditReceipt && canUseViolations && (
                    <ReceiptEmptyState
                        hasError={hasErrors}
                        onPress={() =>
                            Navigation.navigate(
                                ROUTES.MONEY_REQUEST_STEP_SCAN.getRoute(
                                    CONST.IOU.ACTION.EDIT,
                                    CONST.IOU.TYPE.REQUEST,
                                    transaction?.transactionID ?? '',
                                    report.reportID,
                                    Navigation.getActiveRouteWithoutParams(),
                                ),
                            )
                        }
                    />
                )}
                {canUseViolations && <ViolationMessages violations={getViolationsForField('receipt')} />}
                <OfflineWithFeedback pendingAction={getPendingFieldAction('amount')}>
                    <MenuItemWithTopDescription
                        title={formattedTransactionAmount ? formattedTransactionAmount.toString() : ''}
                        shouldShowTitleIcon={isSettled}
                        titleIcon={Expensicons.Checkmark}
                        description={amountDescription}
                        titleStyle={styles.newKansasLarge}
                        interactive={canEditAmount}
                        shouldShowRightIcon={canEditAmount}
                        onPress={() => Navigation.navigate(ROUTES.EDIT_REQUEST.getRoute(report.reportID, CONST.EDIT_REQUEST_FIELD.AMOUNT))}
                        brickRoadIndicator={getErrorForField('amount') ? CONST.BRICK_ROAD_INDICATOR_STATUS.ERROR : undefined}
                        error={getErrorForField('amount')}
                    />
                </OfflineWithFeedback>
                <OfflineWithFeedback pendingAction={getPendingFieldAction('comment')}>
                    <MenuItemWithTopDescription
                        description={translate('common.description')}
                        shouldParseTitle
                        title={transactionDescription}
                        interactive={canEdit}
                        shouldShowRightIcon={canEdit}
                        titleStyle={styles.flex1}
                        onPress={() =>
                            Navigation.navigate(
                                ROUTES.MONEY_REQUEST_STEP_DESCRIPTION.getRoute(CONST.IOU.ACTION.EDIT, CONST.IOU.TYPE.REQUEST, transaction?.transactionID ?? '', report.reportID),
                            )
                        }
                        wrapperStyle={[styles.pv2, styles.taskDescriptionMenuItem]}
                        brickRoadIndicator={getErrorForField('comment') ? CONST.BRICK_ROAD_INDICATOR_STATUS.ERROR : undefined}
                        error={getErrorForField('comment')}
                        numberOfLinesTitle={0}
                    />
                </OfflineWithFeedback>
                {isDistanceRequest ? (
                    <OfflineWithFeedback pendingAction={getPendingFieldAction('waypoints')}>
                        <MenuItemWithTopDescription
                            description={translate('common.distance')}
                            title={transactionMerchant}
                            interactive={canEditDistance}
                            shouldShowRightIcon={canEditDistance}
                            titleStyle={styles.flex1}
                            onPress={() => Navigation.navigate(ROUTES.EDIT_REQUEST.getRoute(report.reportID, CONST.EDIT_REQUEST_FIELD.DISTANCE))}
                        />
                    </OfflineWithFeedback>
                ) : (
                    <OfflineWithFeedback pendingAction={getPendingFieldAction('merchant')}>
                        <MenuItemWithTopDescription
                            description={translate('common.merchant')}
                            title={isEmptyMerchant ? '' : transactionMerchant}
                            interactive={canEditMerchant}
                            shouldShowRightIcon={canEditMerchant}
                            titleStyle={styles.flex1}
                            onPress={() =>
                                Navigation.navigate(
                                    ROUTES.MONEY_REQUEST_STEP_MERCHANT.getRoute(CONST.IOU.ACTION.EDIT, CONST.IOU.TYPE.REQUEST, transaction?.transactionID ?? '', report.reportID),
                                )
                            }
                            brickRoadIndicator={getErrorForField('merchant') ? CONST.BRICK_ROAD_INDICATOR_STATUS.ERROR : undefined}
                            error={getErrorForField('merchant')}
                        />
                    </OfflineWithFeedback>
                )}
                <OfflineWithFeedback pendingAction={getPendingFieldAction('created')}>
                    <MenuItemWithTopDescription
                        description={translate('common.date')}
                        title={transactionDate}
                        interactive={canEditDate}
                        shouldShowRightIcon={canEditDate}
                        titleStyle={styles.flex1}
                        onPress={() =>
                            Navigation.navigate(ROUTES.MONEY_REQUEST_STEP_DATE.getRoute(CONST.IOU.ACTION.EDIT, CONST.IOU.TYPE.REQUEST, transaction?.transactionID ?? '', report.reportID))
                        }
                        brickRoadIndicator={getErrorForField('date') ? CONST.BRICK_ROAD_INDICATOR_STATUS.ERROR : undefined}
                        error={getErrorForField('date')}
                    />
                </OfflineWithFeedback>
                {shouldShowCategory && (
                    <OfflineWithFeedback pendingAction={getPendingFieldAction('category')}>
                        <MenuItemWithTopDescription
                            description={translate('common.category')}
                            title={transactionCategory}
                            interactive={canEdit}
                            shouldShowRightIcon={canEdit}
                            titleStyle={styles.flex1}
                            onPress={() =>
                                Navigation.navigate(
                                    ROUTES.MONEY_REQUEST_STEP_CATEGORY.getRoute(CONST.IOU.ACTION.EDIT, CONST.IOU.TYPE.REQUEST, transaction?.transactionID ?? '', report.reportID),
                                )
                            }
                            brickRoadIndicator={getErrorForField('category') ? CONST.BRICK_ROAD_INDICATOR_STATUS.ERROR : undefined}
                            error={getErrorForField('category')}
                        />
                    </OfflineWithFeedback>
                )}
                {shouldShowTag &&
                    policyTagLists.map(({name}, index) => (
                        <OfflineWithFeedback
                            key={name}
                            pendingAction={getPendingFieldAction('tag')}
                        >
                            <MenuItemWithTopDescription
                                description={name ?? translate('common.tag')}
                                title={TransactionUtils.getTagForDisplay(transaction, index)}
                                interactive={canEdit}
                                shouldShowRightIcon={canEdit}
                                titleStyle={styles.flex1}
                                onPress={() =>
                                    Navigation.navigate(
                                        ROUTES.MONEY_REQUEST_STEP_TAG.getRoute(CONST.IOU.ACTION.EDIT, CONST.IOU.TYPE.REQUEST, index, transaction?.transactionID ?? '', report.reportID),
                                    )
                                }
                                brickRoadIndicator={getErrorForField('tag', {}, policyTagLists.length === 1) ? CONST.BRICK_ROAD_INDICATOR_STATUS.ERROR : undefined}
                                error={getErrorForField('tag', {}, policyTagLists.length === 1)}
                            />
                        </OfflineWithFeedback>
                    ))}
                {isCardTransaction && (
                    <OfflineWithFeedback pendingAction={getPendingFieldAction('cardID')}>
                        <MenuItemWithTopDescription
                            description={translate('iou.card')}
                            title={cardProgramName}
                            titleStyle={styles.flex1}
                        />
                    </OfflineWithFeedback>
                )}
                {shouldShowBillable && (
                    <View style={[styles.flexRow, styles.optionRow, styles.justifyContentBetween, styles.alignItemsCenter, styles.ml5, styles.mr8]}>
                        <View>
                            <Text color={!transactionBillable ? theme.textSupporting : undefined}>{translate('common.billable')}</Text>
                            {!!getErrorForField('billable') && (
                                <ViolationMessages
                                    violations={getViolationsForField('billable')}
                                    containerStyle={[styles.mt1]}
                                    textStyle={[styles.ph0]}
                                    isLast
                                />
                            )}
                        </View>
                        <Switch
                            accessibilityLabel={translate('common.billable')}
                            isOn={!!transactionBillable}
                            onToggle={saveBillable}
                        />
                    </View>
                )}
            </View>
            <SpacerView
                shouldShow={shouldShowHorizontalRule}
                style={[shouldShowHorizontalRule ? styles.reportHorizontalRule : {}]}
            />
        </View>
    );
}

MoneyRequestView.displayName = 'MoneyRequestView';

export default withOnyx<MoneyRequestViewPropsWithoutTransaction, MoneyRequestViewOnyxPropsWithoutTransaction>({
    policy: {
        key: ({report}) => `${ONYXKEYS.COLLECTION.POLICY}${report.policyID}`,
    },
    policyCategories: {
        key: ({report}) => `${ONYXKEYS.COLLECTION.POLICY_CATEGORIES}${report.policyID}`,
    },
    policyTagList: {
        key: ({report}) => `${ONYXKEYS.COLLECTION.POLICY_TAGS}${report.policyID}`,
    },
    parentReport: {
        key: ({report}) => `${ONYXKEYS.COLLECTION.REPORT}${report.parentReportID}`,
    },
    parentReportActions: {
        key: ({report}) => `${ONYXKEYS.COLLECTION.REPORT_ACTIONS}${report ? report.parentReportID : '0'}`,
        canEvict: false,
    },
})(
    withOnyx<MoneyRequestViewProps, MoneyRequestViewTransactionOnyxProps>({
        transaction: {
            key: ({report, parentReportActions}) => {
                const parentReportAction = parentReportActions?.[report.parentReportActionID ?? ''];
                const originalMessage = parentReportAction?.actionName === CONST.REPORT.ACTIONS.TYPE.IOU ? parentReportAction.originalMessage : undefined;
                const transactionID = originalMessage?.IOUTransactionID ?? 0;
                return `${ONYXKEYS.COLLECTION.TRANSACTION}${transactionID}`;
            },
        },
        transactionViolations: {
            key: ({report}) => {
                const parentReportAction = ReportActionsUtils.getParentReportAction(report);
                const originalMessage = parentReportAction?.actionName === CONST.REPORT.ACTIONS.TYPE.IOU ? parentReportAction.originalMessage : undefined;
                const transactionID = originalMessage?.IOUTransactionID ?? 0;
                return `${ONYXKEYS.COLLECTION.TRANSACTION_VIOLATIONS}${transactionID}`;
            },
        },
    })(MoneyRequestView),
);<|MERGE_RESOLUTION|>--- conflicted
+++ resolved
@@ -254,15 +254,6 @@
                         }}
                     >
                         <View style={styles.moneyRequestViewImage}>
-<<<<<<< HEAD
-                            <ReportActionItemImage
-                                thumbnail={receiptURIs?.thumbnail}
-                                image={receiptURIs?.image}
-                                isLocalFile={receiptURIs?.isLocalFile}
-                                transaction={transaction}
-                                enablePreviewModal
-                            />
-=======
                             {showMapAsImage ? (
                                 <ConfirmedRoute transaction={transaction} />
                             ) : (
@@ -270,13 +261,10 @@
                                     thumbnail={receiptURIs?.thumbnail}
                                     image={receiptURIs?.image}
                                     isLocalFile={receiptURIs?.isLocalFile}
-                                    filename={receiptURIs?.filename}
                                     transaction={transaction}
                                     enablePreviewModal
-                                    canEditReceipt={canEditReceipt}
                                 />
                             )}
->>>>>>> 89d56899
                         </View>
                     </OfflineWithFeedback>
                 )}

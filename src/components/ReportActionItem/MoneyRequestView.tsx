import React, {useCallback, useMemo} from 'react';
import {View} from 'react-native';
import {useOnyx, withOnyx} from 'react-native-onyx';
import type {OnyxEntry} from 'react-native-onyx';
import * as Expensicons from '@components/Icon/Expensicons';
import MenuItem from '@components/MenuItem';
import MenuItemWithTopDescription from '@components/MenuItemWithTopDescription';
import OfflineWithFeedback from '@components/OfflineWithFeedback';
import {useSession} from '@components/OnyxProvider';
import ReceiptAudit, {ReceiptAuditMessages} from '@components/ReceiptAudit';
import ReceiptEmptyState from '@components/ReceiptEmptyState';
import Switch from '@components/Switch';
import Text from '@components/Text';
import ViolationMessages from '@components/ViolationMessages';
import useLocalize from '@hooks/useLocalize';
import useNetwork from '@hooks/useNetwork';
import usePermissions from '@hooks/usePermissions';
import useTheme from '@hooks/useTheme';
import useThemeStyles from '@hooks/useThemeStyles';
import useViolations from '@hooks/useViolations';
import type {ViolationField} from '@hooks/useViolations';
import * as CardUtils from '@libs/CardUtils';
import * as CurrencyUtils from '@libs/CurrencyUtils';
import type {MileageRate} from '@libs/DistanceRequestUtils';
import DistanceRequestUtils from '@libs/DistanceRequestUtils';
import * as ErrorUtils from '@libs/ErrorUtils';
import * as OptionsListUtils from '@libs/OptionsListUtils';
import * as PolicyUtils from '@libs/PolicyUtils';
import {isTaxTrackingEnabled} from '@libs/PolicyUtils';
import * as ReceiptUtils from '@libs/ReceiptUtils';
import * as ReportActionsUtils from '@libs/ReportActionsUtils';
import * as ReportUtils from '@libs/ReportUtils';
import type {TransactionDetails} from '@libs/ReportUtils';
import * as TransactionUtils from '@libs/TransactionUtils';
import ViolationsUtils from '@libs/Violations/ViolationsUtils';
import Navigation from '@navigation/Navigation';
import AnimatedEmptyStateBackground from '@pages/home/report/AnimatedEmptyStateBackground';
import * as IOU from '@userActions/IOU';
import * as Link from '@userActions/Link';
import * as Transaction from '@userActions/Transaction';
import CONST from '@src/CONST';
import type {TranslationPaths} from '@src/languages/types';
import * as Report from '@src/libs/actions/Report';
import * as ReportActions from '@src/libs/actions/ReportActions';
import ONYXKEYS from '@src/ONYXKEYS';
import ROUTES from '@src/ROUTES';
import type * as OnyxTypes from '@src/types/onyx';
import type {TransactionPendingFieldsKey} from '@src/types/onyx/Transaction';
import ReportActionItemImage from './ReportActionItemImage';

type MoneyRequestViewTransactionOnyxProps = {
    /** The transaction associated with the transactionThread */
    transaction: OnyxEntry<OnyxTypes.Transaction>;

    /** Violations detected in this transaction */
    transactionViolations: OnyxEntry<OnyxTypes.TransactionViolations>;
};

type MoneyRequestViewOnyxPropsWithoutTransaction = {
    /** The policy object for the current route */
    policy: OnyxEntry<OnyxTypes.Policy>;

    /** Collection of categories attached to a policy */
    policyCategories: OnyxEntry<OnyxTypes.PolicyCategories>;

    /** Collection of tags attached to a policy */
    policyTagList: OnyxEntry<OnyxTypes.PolicyTagList>;

    /** The expense report or iou report (only will have a value if this is a transaction thread) */
    parentReport: OnyxEntry<OnyxTypes.Report>;

    /** The actions from the parent report */
    parentReportActions: OnyxEntry<OnyxTypes.ReportActions>;

    /** The distance rates from the policy */
    distanceRates: Record<string, MileageRate>;
};

type MoneyRequestViewPropsWithoutTransaction = MoneyRequestViewOnyxPropsWithoutTransaction & {
    /** The report currently being looked at */
    report: OnyxEntry<OnyxTypes.Report>;

    /** Whether we should display the animated banner above the component */
    shouldShowAnimatedBackground: boolean;

    /** Whether we should show Money Request with disabled all fields */
    readonly?: boolean;

    /** Updated transaction to show in duplicate transaction flow  */
    updatedTransaction?: OnyxEntry<OnyxTypes.Transaction>;
};

type MoneyRequestViewProps = MoneyRequestViewTransactionOnyxProps & MoneyRequestViewPropsWithoutTransaction;

const deleteTransaction = (parentReport: OnyxEntry<OnyxTypes.Report>, parentReportAction: OnyxEntry<OnyxTypes.ReportAction>) => {
    if (!parentReportAction) {
        return;
    }
    const iouTransactionID = ReportActionsUtils.isMoneyRequestAction(parentReportAction) ? ReportActionsUtils.getOriginalMessage(parentReportAction)?.IOUTransactionID ?? '-1' : '-1';
    if (ReportActionsUtils.isTrackExpenseAction(parentReportAction)) {
        IOU.deleteTrackExpense(parentReport?.reportID ?? '-1', iouTransactionID, parentReportAction, true);
        return;
    }
    IOU.deleteMoneyRequest(iouTransactionID, parentReportAction, true);
};

function MoneyRequestView({
    report,
    parentReport,
    parentReportActions,
    policyCategories,
    transaction,
    policyTagList,
    policy,
    transactionViolations,
    shouldShowAnimatedBackground,
    distanceRates,
    readonly = false,
    updatedTransaction,
}: MoneyRequestViewProps) {
    const theme = useTheme();
    const styles = useThemeStyles();
    const session = useSession();
    const {isOffline} = useNetwork();
    const {translate, toLocaleDigit} = useLocalize();
    const [activePolicyID] = useOnyx(ONYXKEYS.NVP_ACTIVE_POLICY_ID);
    const [chatReport] = useOnyx(`${ONYXKEYS.COLLECTION.REPORT}${parentReport?.parentReportID}`, {
        selector: (chatReportValue) => chatReportValue && {reportID: chatReportValue.reportID, errorFields: chatReportValue.errorFields},
    });

    const parentReportAction = parentReportActions?.[report?.parentReportActionID ?? '-1'];
    const isTrackExpense = ReportUtils.isTrackExpenseReport(report);
    const {canUseViolations, canUseP2PDistanceRequests} = usePermissions(isTrackExpense ? CONST.IOU.TYPE.TRACK : undefined);
    const moneyRequestReport = parentReport;
    const {
        created: transactionDate,
        amount: transactionAmount,
        taxAmount: transactionTaxAmount,
        currency: transactionCurrency,
        comment: transactionDescription,
        merchant: transactionMerchant,
        billable: transactionBillable,
        category: transactionCategory,
        tag: transactionTag,
        originalAmount: transactionOriginalAmount,
        originalCurrency: transactionOriginalCurrency,
        cardID: transactionCardID,
    } = useMemo<Partial<TransactionDetails>>(() => ReportUtils.getTransactionDetails(transaction) ?? {}, [transaction]);
    const isEmptyMerchant = transactionMerchant === '' || transactionMerchant === CONST.TRANSACTION.PARTIAL_TRANSACTION_MERCHANT;
    const isDistanceRequest = TransactionUtils.isDistanceRequest(transaction);
    const formattedTransactionAmount = transactionAmount ? CurrencyUtils.convertToDisplayString(transactionAmount, transactionCurrency) : '';
    const formattedOriginalAmount = transactionOriginalAmount && transactionOriginalCurrency && CurrencyUtils.convertToDisplayString(transactionOriginalAmount, transactionOriginalCurrency);
    const isCardTransaction = TransactionUtils.isCardTransaction(transaction);
    const cardProgramName = isCardTransaction && transactionCardID !== undefined ? CardUtils.getCardDescription(transactionCardID) : '';
    const isApproved = ReportUtils.isReportApproved(moneyRequestReport);
    const isInvoice = ReportUtils.isInvoiceReport(moneyRequestReport);
    const isPaidReport = ReportActionsUtils.isPayAction(parentReportAction);
    const taxRates = policy?.taxRates;
<<<<<<< HEAD
    const formattedTaxAmount = CurrencyUtils.convertToDisplayString(Math.abs(transactionTaxAmount ?? 0), transactionCurrency);
=======

    const formattedTaxAmount = updatedTransaction?.taxAmount
        ? CurrencyUtils.convertToDisplayString(updatedTransaction?.taxAmount, transactionCurrency)
        : CurrencyUtils.convertToDisplayString(transactionTaxAmount, transactionCurrency);
>>>>>>> a78d1242

    const taxRatesDescription = taxRates?.name;
    const taxRateTitle = updatedTransaction ? TransactionUtils.getTaxName(policy, updatedTransaction) : TransactionUtils.getTaxName(policy, transaction);

    // Flags for allowing or disallowing editing an expense
    const isSettled = ReportUtils.isSettled(moneyRequestReport?.reportID);
    const isCancelled = moneyRequestReport && moneyRequestReport?.isCancelledIOU;

    // Used for non-restricted fields such as: description, category, tag, billable, etc.
    const canEdit = ReportActionsUtils.isMoneyRequestAction(parentReportAction) && ReportUtils.canEditMoneyRequest(parentReportAction);
    const canEditTaxFields = canEdit && !isDistanceRequest;

    const canEditAmount = ReportUtils.canEditFieldOfMoneyRequest(parentReportAction, CONST.EDIT_REQUEST_FIELD.AMOUNT);
    const canEditMerchant = ReportUtils.canEditFieldOfMoneyRequest(parentReportAction, CONST.EDIT_REQUEST_FIELD.MERCHANT);
    const canEditDate = ReportUtils.canEditFieldOfMoneyRequest(parentReportAction, CONST.EDIT_REQUEST_FIELD.DATE);
    const canEditReceipt = ReportUtils.canEditFieldOfMoneyRequest(parentReportAction, CONST.EDIT_REQUEST_FIELD.RECEIPT);
    const hasReceipt = TransactionUtils.hasReceipt(transaction);
    const isReceiptBeingScanned = hasReceipt && TransactionUtils.isReceiptBeingScanned(transaction);
    const didReceiptScanSucceed = hasReceipt && TransactionUtils.didReceiptScanSucceed(transaction);
    const canEditDistance = ReportUtils.canEditFieldOfMoneyRequest(parentReportAction, CONST.EDIT_REQUEST_FIELD.DISTANCE);

    const isAdmin = policy?.role === 'admin';
    const isApprover = ReportUtils.isMoneyRequestReport(moneyRequestReport) && moneyRequestReport?.managerID !== null && session?.accountID === moneyRequestReport?.managerID;
    // A flag for verifying that the current report is a sub-report of a workspace chat
    // if the policy of the report is either Collect or Control, then this report must be tied to workspace chat
    const isPolicyExpenseChat = ReportUtils.isReportInGroupPolicy(report);

    const policyTagLists = useMemo(() => PolicyUtils.getTagLists(policyTagList), [policyTagList]);

    const iouType = isTrackExpense ? CONST.IOU.TYPE.TRACK : CONST.IOU.TYPE.SUBMIT;

    // Flags for showing categories and tags
    // transactionCategory can be an empty string
    // eslint-disable-next-line @typescript-eslint/prefer-nullish-coalescing
    const shouldShowCategory = isPolicyExpenseChat && (transactionCategory || OptionsListUtils.hasEnabledOptions(policyCategories ?? {}));
    // transactionTag can be an empty string
    // eslint-disable-next-line @typescript-eslint/prefer-nullish-coalescing
    const shouldShowTag = isPolicyExpenseChat && (transactionTag || OptionsListUtils.hasEnabledTags(policyTagLists));
    const shouldShowBillable = isPolicyExpenseChat && (!!transactionBillable || !(policy?.disabledFields?.defaultBillable ?? true));

    const shouldShowTax = isTaxTrackingEnabled(isPolicyExpenseChat, policy, isDistanceRequest);
    const tripID = ReportUtils.getTripIDFromTransactionParentReport(parentReport);
    const shouldShowViewTripDetails = TransactionUtils.hasReservationList(transaction) && !!tripID;

    const {getViolationsForField} = useViolations(transactionViolations ?? [], isReceiptBeingScanned || !ReportUtils.isPaidGroupPolicy(report));
    const hasViolations = useCallback(
        (field: ViolationField, data?: OnyxTypes.TransactionViolation['data'], policyHasDependentTags = false, tagValue?: string): boolean =>
            !!canUseViolations && getViolationsForField(field, data, policyHasDependentTags, tagValue).length > 0,
        [canUseViolations, getViolationsForField],
    );

    let amountDescription = `${translate('iou.amount')}`;

    const hasRoute = TransactionUtils.hasRoute(transaction, isDistanceRequest);
    const rateID = transaction?.comment.customUnit?.customUnitRateID ?? '-1';

    const currency = policy ? policy.outputCurrency : PolicyUtils.getPersonalPolicy()?.outputCurrency ?? CONST.CURRENCY.USD;

    const mileageRate = TransactionUtils.isCustomUnitRateIDForP2P(transaction) ? DistanceRequestUtils.getRateForP2P(currency) : distanceRates[rateID] ?? {};
    const {unit} = mileageRate;
    const rate = transaction?.comment?.customUnit?.defaultP2PRate ?? mileageRate.rate;

    const distance = DistanceRequestUtils.convertToDistanceInMeters(TransactionUtils.getDistance(transaction), unit);
    const rateToDisplay = DistanceRequestUtils.getRateForDisplay(unit, rate, currency, translate, toLocaleDigit, isOffline);
    const distanceToDisplay = DistanceRequestUtils.getDistanceForDisplay(hasRoute, distance, unit, rate, translate);
    let merchantTitle = isEmptyMerchant ? '' : transactionMerchant;
    let amountTitle = formattedTransactionAmount ? formattedTransactionAmount.toString() : '';
    if (TransactionUtils.hasReceipt(transaction) && TransactionUtils.isReceiptBeingScanned(transaction)) {
        merchantTitle = translate('iou.receiptStatusTitle');
        amountTitle = translate('iou.receiptStatusTitle');
    }

    const updatedTransactionDescription = useMemo(() => {
        if (!updatedTransaction) {
            return undefined;
        }
        return TransactionUtils.getDescription(updatedTransaction ?? null);
    }, [updatedTransaction]);

    const saveBillable = useCallback(
        (newBillable: boolean) => {
            // If the value hasn't changed, don't request to save changes on the server and just close the modal
            if (newBillable === TransactionUtils.getBillable(transaction)) {
                return;
            }
            IOU.updateMoneyRequestBillable(transaction?.transactionID ?? '-1', report?.reportID ?? '-1', newBillable, policy, policyTagList, policyCategories);
        },
        [transaction, report, policy, policyTagList, policyCategories],
    );

    if (isCardTransaction) {
        if (formattedOriginalAmount) {
            amountDescription += ` ${CONST.DOT_SEPARATOR} ${translate('iou.original')} ${formattedOriginalAmount}`;
        }
        if (isCancelled) {
            amountDescription += ` ${CONST.DOT_SEPARATOR} ${translate('iou.canceled')}`;
        }
    } else {
        if (!isDistanceRequest) {
            amountDescription += ` ${CONST.DOT_SEPARATOR} ${translate('iou.cash')}`;
        }
        if (isApproved) {
            amountDescription += ` ${CONST.DOT_SEPARATOR} ${translate('iou.approved')}`;
        } else if (isCancelled) {
            amountDescription += ` ${CONST.DOT_SEPARATOR} ${translate('iou.canceled')}`;
        } else if (isSettled) {
            amountDescription += ` • ${translate('iou.settledExpensify')}`;
        }
    }

    let receiptURIs;
    const hasErrors = TransactionUtils.hasMissingSmartscanFields(transaction);
    if (hasReceipt) {
        receiptURIs = ReceiptUtils.getThumbnailAndImageURIs(transaction);
    }
    const pendingAction = transaction?.pendingAction;
    const getPendingFieldAction = (fieldPath: TransactionPendingFieldsKey) => transaction?.pendingFields?.[fieldPath] ?? pendingAction;

    const getErrorForField = useCallback(
        (field: ViolationField, data?: OnyxTypes.TransactionViolation['data'], policyHasDependentTags = false, tagValue?: string) => {
            // Checks applied when creating a new expense
            // NOTE: receipt field can return multiple violations, so we need to handle it separately
            const fieldChecks: Partial<Record<ViolationField, {isError: boolean; translationPath: TranslationPaths}>> = {
                amount: {
                    isError: transactionAmount === 0,
                    translationPath: 'common.error.enterAmount',
                },
                merchant: {
                    isError: !isSettled && !isCancelled && isPolicyExpenseChat && isEmptyMerchant,
                    translationPath: 'common.error.enterMerchant',
                },
                date: {
                    isError: transactionDate === '',
                    translationPath: 'common.error.enterDate',
                },
            };

            const {isError, translationPath} = fieldChecks[field] ?? {};

            if (readonly) {
                return '';
            }

            // Return form errors if there are any
            if (hasErrors && isError && translationPath) {
                return translate(translationPath);
            }

            // Return violations if there are any
            if (hasViolations(field, data, policyHasDependentTags, tagValue)) {
                const violations = getViolationsForField(field, data, policyHasDependentTags, tagValue);
                return ViolationsUtils.getViolationTranslation(violations[0], translate);
            }

            return '';
        },
        [transactionAmount, isSettled, isCancelled, isPolicyExpenseChat, isEmptyMerchant, transactionDate, readonly, hasErrors, hasViolations, translate, getViolationsForField],
    );

    const distanceRequestFields = canUseP2PDistanceRequests ? (
        <>
            <OfflineWithFeedback pendingAction={getPendingFieldAction('waypoints')}>
                <MenuItemWithTopDescription
                    description={translate('common.distance')}
                    title={getPendingFieldAction('waypoints') ? translate('iou.fieldPending') : distanceToDisplay}
                    interactive={canEditDistance}
                    shouldShowRightIcon={canEditDistance}
                    titleStyle={styles.flex1}
                    onPress={() =>
                        Navigation.navigate(ROUTES.MONEY_REQUEST_STEP_DISTANCE.getRoute(CONST.IOU.ACTION.EDIT, iouType, transaction?.transactionID ?? '-1', report?.reportID ?? '-1'))
                    }
                />
            </OfflineWithFeedback>
            {/* TODO: correct the pending field action https://github.com/Expensify/App/issues/36987 */}
            <OfflineWithFeedback pendingAction={getPendingFieldAction('waypoints')}>
                <MenuItemWithTopDescription
                    description={translate('common.rate')}
                    title={rateToDisplay}
                    // TODO: https://github.com/Expensify/App/issues/36987 make it interactive and show right icon when EditRatePage is ready
                    interactive={false}
                    shouldShowRightIcon={false}
                    titleStyle={styles.flex1}
                    // TODO: https://github.com/Expensify/App/issues/36987 Add route for editing rate
                    onPress={() => {}}
                />
            </OfflineWithFeedback>
        </>
    ) : (
        <OfflineWithFeedback pendingAction={getPendingFieldAction('waypoints')}>
            <MenuItemWithTopDescription
                description={translate('common.distance')}
                title={transactionMerchant}
                interactive={canEditDistance}
                shouldShowRightIcon={canEditDistance}
                titleStyle={styles.flex1}
                onPress={() => Navigation.navigate(ROUTES.MONEY_REQUEST_STEP_DISTANCE.getRoute(CONST.IOU.ACTION.EDIT, iouType, transaction?.transactionID ?? '-1', report?.reportID ?? '-1'))}
            />
        </OfflineWithFeedback>
    );

    const isReceiptAllowed = !isPaidReport && !isInvoice;
    const shouldShowReceiptEmptyState =
        isReceiptAllowed && !hasReceipt && !isApproved && !isSettled && (canEditReceipt || isAdmin || isApprover) && (canEditReceipt || ReportUtils.isPaidGroupPolicy(report));
    const receiptViolationNames: OnyxTypes.ViolationName[] = [
        CONST.VIOLATIONS.RECEIPT_REQUIRED,
        CONST.VIOLATIONS.RECEIPT_NOT_SMART_SCANNED,
        CONST.VIOLATIONS.CASH_EXPENSE_WITH_NO_RECEIPT,
        CONST.VIOLATIONS.SMARTSCAN_FAILED,
    ];
    const receiptViolations =
        transactionViolations?.filter((violation) => receiptViolationNames.includes(violation.name)).map((violation) => ViolationsUtils.getViolationTranslation(violation, translate)) ?? [];

    // Whether to show receipt audit result (e.g.`Verified`, `Issue Found`) and messages (e.g. `Receipt not verified. Please confirm accuracy.`)
    // `!!(receiptViolations.length || didReceiptScanSucceed)` is for not showing `Verified` when `receiptViolations` is empty and `didReceiptScanSucceed` is false.
    const shouldShowAuditMessage =
        !isReceiptBeingScanned && hasReceipt && !!(receiptViolations.length || didReceiptScanSucceed) && !!canUseViolations && ReportUtils.isPaidGroupPolicy(report);
    const shouldShowReceiptAudit = isReceiptAllowed && (shouldShowReceiptEmptyState || hasReceipt);

    const errors = {
        ...(transaction?.errorFields?.route ?? transaction?.errors),
        ...parentReportAction?.errors,
    };

    const tagList = policyTagLists.map(({name, orderWeight}, index) => {
        const tagError = getErrorForField(
            'tag',
            {
                tagListIndex: index,
                tagListName: name,
            },
            PolicyUtils.hasDependentTags(policy, policyTagList),
            TransactionUtils.getTagForDisplay(updatedTransaction ?? transaction, index),
        );
        return (
            <OfflineWithFeedback
                key={name}
                pendingAction={getPendingFieldAction('tag')}
            >
                <MenuItemWithTopDescription
                    description={name ?? translate('common.tag')}
                    title={TransactionUtils.getTagForDisplay(updatedTransaction ?? transaction, index)}
                    interactive={canEdit && !readonly}
                    shouldShowRightIcon={canEdit}
                    titleStyle={styles.flex1}
                    onPress={() =>
                        Navigation.navigate(ROUTES.MONEY_REQUEST_STEP_TAG.getRoute(CONST.IOU.ACTION.EDIT, iouType, orderWeight, transaction?.transactionID ?? '', report?.reportID ?? '-1'))
                    }
                    brickRoadIndicator={tagError ? CONST.BRICK_ROAD_INDICATOR_STATUS.ERROR : undefined}
                    errorText={tagError}
                />
            </OfflineWithFeedback>
        );
    });

    return (
        <View style={styles.pRelative}>
            {shouldShowAnimatedBackground && <AnimatedEmptyStateBackground />}
            <>
                {shouldShowReceiptAudit && (
                    <ReceiptAudit
                        notes={receiptViolations}
                        shouldShowAuditResult={shouldShowAuditMessage}
                    />
                )}
                {(hasReceipt || errors) && (
                    <OfflineWithFeedback
                        pendingAction={pendingAction}
                        errors={errors}
                        errorRowStyles={[styles.mh4]}
                        onClose={() => {
                            if (!transaction?.transactionID) {
                                return;
                            }

                            const isCreateChatErrored = !!report?.errorFields?.createChat;
                            if ((isCreateChatErrored || !!report?.isOptimisticReport) && parentReportAction) {
                                const urlToNavigateBack = IOU.cleanUpMoneyRequest(transaction.transactionID, parentReportAction, true);
                                Navigation.goBack(urlToNavigateBack);
                                return;
                            }

                            if (transaction.pendingAction === CONST.RED_BRICK_ROAD_PENDING_ACTION.ADD) {
                                if (chatReport?.reportID && ReportUtils.getAddWorkspaceRoomOrChatReportErrors(chatReport)) {
                                    Report.navigateToConciergeChatAndDeleteReport(chatReport.reportID, true, true);
                                    return;
                                }
                                if (Object.values(transaction?.errors ?? {})?.find((error) => ErrorUtils.isReceiptError(error))) {
                                    deleteTransaction(parentReport, parentReportAction);
                                }
                            }
                            Transaction.clearError(transaction.transactionID);
                            ReportActions.clearAllRelatedReportActionErrors(report?.reportID ?? '-1', parentReportAction);
                        }}
                    >
                        {hasReceipt && (
                            <View style={styles.moneyRequestViewImage}>
                                <ReportActionItemImage
                                    thumbnail={receiptURIs?.thumbnail}
                                    fileExtension={receiptURIs?.fileExtension}
                                    isThumbnail={receiptURIs?.isThumbnail}
                                    image={receiptURIs?.image}
                                    isLocalFile={receiptURIs?.isLocalFile}
                                    filename={receiptURIs?.filename}
                                    transaction={transaction}
                                    enablePreviewModal
                                />
                            </View>
                        )}
                    </OfflineWithFeedback>
                )}
                {shouldShowReceiptEmptyState && (
                    <ReceiptEmptyState
                        hasError={hasErrors}
                        disabled={!canEditReceipt}
                        onPress={() =>
                            Navigation.navigate(
                                ROUTES.MONEY_REQUEST_STEP_SCAN.getRoute(
                                    CONST.IOU.ACTION.EDIT,
                                    iouType,
                                    transaction?.transactionID ?? '-1',
                                    report?.reportID ?? '-1',
                                    Navigation.getActiveRouteWithoutParams(),
                                ),
                            )
                        }
                    />
                )}
                {!shouldShowReceiptEmptyState && !hasReceipt && <View style={{marginVertical: 6}} />}
                {shouldShowAuditMessage && <ReceiptAuditMessages notes={receiptViolations} />}
                <OfflineWithFeedback pendingAction={getPendingFieldAction('amount')}>
                    <MenuItemWithTopDescription
                        title={amountTitle}
                        shouldShowTitleIcon={isSettled}
                        titleIcon={Expensicons.Checkmark}
                        description={amountDescription}
                        titleStyle={styles.textHeadlineH2}
                        interactive={canEditAmount && !readonly}
                        shouldShowRightIcon={canEditAmount}
                        onPress={() =>
                            Navigation.navigate(ROUTES.MONEY_REQUEST_STEP_AMOUNT.getRoute(CONST.IOU.ACTION.EDIT, iouType, transaction?.transactionID ?? '-1', report?.reportID ?? '-1'))
                        }
                        brickRoadIndicator={getErrorForField('amount') ? CONST.BRICK_ROAD_INDICATOR_STATUS.ERROR : undefined}
                        errorText={getErrorForField('amount')}
                    />
                </OfflineWithFeedback>
                <OfflineWithFeedback pendingAction={getPendingFieldAction('comment')}>
                    <MenuItemWithTopDescription
                        description={translate('common.description')}
                        shouldParseTitle
                        title={updatedTransactionDescription ?? transactionDescription}
                        interactive={canEdit && !readonly}
                        shouldShowRightIcon={canEdit}
                        titleStyle={styles.flex1}
                        onPress={() =>
                            Navigation.navigate(ROUTES.MONEY_REQUEST_STEP_DESCRIPTION.getRoute(CONST.IOU.ACTION.EDIT, iouType, transaction?.transactionID ?? '-1', report?.reportID ?? '-1'))
                        }
                        wrapperStyle={[styles.pv2, styles.taskDescriptionMenuItem]}
                        brickRoadIndicator={getErrorForField('comment') ? CONST.BRICK_ROAD_INDICATOR_STATUS.ERROR : undefined}
                        errorText={getErrorForField('comment')}
                        numberOfLinesTitle={0}
                    />
                </OfflineWithFeedback>
                {isDistanceRequest ? (
                    distanceRequestFields
                ) : (
                    <OfflineWithFeedback pendingAction={getPendingFieldAction('merchant')}>
                        <MenuItemWithTopDescription
                            description={translate('common.merchant')}
                            title={updatedTransaction?.modifiedMerchant ?? merchantTitle}
                            interactive={canEditMerchant && !readonly}
                            shouldShowRightIcon={canEditMerchant}
                            titleStyle={styles.flex1}
                            onPress={() =>
                                Navigation.navigate(ROUTES.MONEY_REQUEST_STEP_MERCHANT.getRoute(CONST.IOU.ACTION.EDIT, iouType, transaction?.transactionID ?? '-1', report?.reportID ?? '-1'))
                            }
                            wrapperStyle={[styles.taskDescriptionMenuItem]}
                            brickRoadIndicator={getErrorForField('merchant') ? CONST.BRICK_ROAD_INDICATOR_STATUS.ERROR : undefined}
                            errorText={getErrorForField('merchant')}
                            numberOfLinesTitle={0}
                        />
                    </OfflineWithFeedback>
                )}
                <OfflineWithFeedback pendingAction={getPendingFieldAction('created')}>
                    <MenuItemWithTopDescription
                        description={translate('common.date')}
                        title={transactionDate}
                        interactive={canEditDate && !readonly}
                        shouldShowRightIcon={canEditDate}
                        titleStyle={styles.flex1}
                        onPress={() =>
                            Navigation.navigate(ROUTES.MONEY_REQUEST_STEP_DATE.getRoute(CONST.IOU.ACTION.EDIT, iouType, transaction?.transactionID ?? '-1', report?.reportID ?? '-1' ?? '-1'))
                        }
                        brickRoadIndicator={getErrorForField('date') ? CONST.BRICK_ROAD_INDICATOR_STATUS.ERROR : undefined}
                        errorText={getErrorForField('date')}
                    />
                </OfflineWithFeedback>
                {shouldShowCategory && (
                    <OfflineWithFeedback pendingAction={getPendingFieldAction('category')}>
                        <MenuItemWithTopDescription
                            description={translate('common.category')}
                            title={updatedTransaction?.category ?? transactionCategory}
                            interactive={canEdit && !readonly}
                            shouldShowRightIcon={canEdit}
                            titleStyle={styles.flex1}
                            onPress={() =>
                                Navigation.navigate(ROUTES.MONEY_REQUEST_STEP_CATEGORY.getRoute(CONST.IOU.ACTION.EDIT, iouType, transaction?.transactionID ?? '-1', report?.reportID ?? '-1'))
                            }
                            brickRoadIndicator={getErrorForField('category') ? CONST.BRICK_ROAD_INDICATOR_STATUS.ERROR : undefined}
                            errorText={getErrorForField('category')}
                        />
                    </OfflineWithFeedback>
                )}
                {shouldShowTag && tagList}
                {isCardTransaction && (
                    <OfflineWithFeedback pendingAction={getPendingFieldAction('cardID')}>
                        <MenuItemWithTopDescription
                            description={translate('iou.card')}
                            title={cardProgramName}
                            titleStyle={styles.flex1}
                            interactive={false}
                        />
                    </OfflineWithFeedback>
                )}
                {shouldShowTax && (
                    <OfflineWithFeedback pendingAction={getPendingFieldAction('taxCode')}>
                        <MenuItemWithTopDescription
                            title={taxRateTitle ?? ''}
                            description={taxRatesDescription}
                            interactive={canEditTaxFields && !readonly}
                            shouldShowRightIcon={canEditTaxFields}
                            titleStyle={styles.flex1}
                            onPress={() =>
                                Navigation.navigate(ROUTES.MONEY_REQUEST_STEP_TAX_RATE.getRoute(CONST.IOU.ACTION.EDIT, iouType, transaction?.transactionID ?? '-1', report?.reportID ?? '-1'))
                            }
                            brickRoadIndicator={getErrorForField('tax') ? CONST.BRICK_ROAD_INDICATOR_STATUS.ERROR : undefined}
                            errorText={getErrorForField('tax')}
                        />
                    </OfflineWithFeedback>
                )}
                {shouldShowTax && (
                    <OfflineWithFeedback pendingAction={getPendingFieldAction('taxAmount')}>
                        <MenuItemWithTopDescription
                            title={formattedTaxAmount ? formattedTaxAmount.toString() : ''}
                            description={translate('iou.taxAmount')}
                            interactive={canEditTaxFields && !readonly}
                            shouldShowRightIcon={canEditTaxFields}
                            titleStyle={styles.flex1}
                            onPress={() =>
                                Navigation.navigate(
                                    ROUTES.MONEY_REQUEST_STEP_TAX_AMOUNT.getRoute(CONST.IOU.ACTION.EDIT, iouType, transaction?.transactionID ?? '-1', report?.reportID ?? '-1'),
                                )
                            }
                        />
                    </OfflineWithFeedback>
                )}
                {shouldShowViewTripDetails && (
                    <MenuItem
                        title={translate('travel.viewTripDetails')}
                        icon={Expensicons.Suitcase}
                        iconRight={Expensicons.NewWindow}
                        shouldShowRightIcon
                        onPress={() => Link.openTravelDotLink(activePolicyID, CONST.TRIP_ID_PATH(tripID))}
                    />
                )}
                {shouldShowBillable && (
                    <View style={[styles.flexRow, styles.optionRow, styles.justifyContentBetween, styles.alignItemsCenter, styles.ml5, styles.mr8]}>
                        <View>
                            <Text color={!transactionBillable ? theme.textSupporting : undefined}>{translate('common.billable')}</Text>
                            {!!getErrorForField('billable') && (
                                <ViolationMessages
                                    violations={getViolationsForField('billable')}
                                    containerStyle={[styles.mt1]}
                                    textStyle={[styles.ph0]}
                                    isLast
                                />
                            )}
                        </View>
                        <Switch
                            accessibilityLabel={translate('common.billable')}
                            isOn={!!transactionBillable}
                            onToggle={saveBillable}
                            disabled={!canEdit || readonly}
                        />
                    </View>
                )}
            </>
        </View>
    );
}

MoneyRequestView.displayName = 'MoneyRequestView';

export default withOnyx<MoneyRequestViewPropsWithoutTransaction, MoneyRequestViewOnyxPropsWithoutTransaction>({
    policy: {
        key: ({report}) => `${ONYXKEYS.COLLECTION.POLICY}${report?.policyID ?? ''}`,
    },
    policyCategories: {
        key: ({report}) => `${ONYXKEYS.COLLECTION.POLICY_CATEGORIES}${report?.policyID ?? ''}`,
    },
    policyTagList: {
        key: ({report}) => `${ONYXKEYS.COLLECTION.POLICY_TAGS}${report?.policyID ?? ''}`,
    },
    parentReport: {
        key: ({report}) => `${ONYXKEYS.COLLECTION.REPORT}${report?.parentReportID ?? ''}`,
    },
    parentReportActions: {
        key: ({report}) => `${ONYXKEYS.COLLECTION.REPORT_ACTIONS}${report ? report?.parentReportID : '-1'}`,
        canEvict: false,
    },
    distanceRates: {
        key: ({report}) => `${ONYXKEYS.COLLECTION.POLICY}${report?.policyID}`,
        selector: (policy: OnyxEntry<OnyxTypes.Policy>) => DistanceRequestUtils.getMileageRates(policy, true),
    },
})(
    withOnyx<MoneyRequestViewProps, MoneyRequestViewTransactionOnyxProps>({
        transaction: {
            key: ({report, parentReportActions}) => {
                const parentReportAction = parentReportActions?.[report?.parentReportActionID ?? '-1'];
                const originalMessage =
                    parentReportAction && ReportActionsUtils.isMoneyRequestAction(parentReportAction) ? ReportActionsUtils.getOriginalMessage(parentReportAction) : undefined;
                const transactionID = originalMessage?.IOUTransactionID ?? -1;
                return `${ONYXKEYS.COLLECTION.TRANSACTION}${transactionID}`;
            },
        },
        transactionViolations: {
            key: ({report, parentReportActions}) => {
                const parentReportAction = parentReportActions?.[report?.parentReportActionID ?? '-1'];
                const originalMessage =
                    parentReportAction && ReportActionsUtils.isMoneyRequestAction(parentReportAction) ? ReportActionsUtils.getOriginalMessage(parentReportAction) : undefined;
                const transactionID = originalMessage?.IOUTransactionID ?? -1;
                return `${ONYXKEYS.COLLECTION.TRANSACTION_VIOLATIONS}${transactionID}`;
            },
        },
    })(MoneyRequestView),
);<|MERGE_RESOLUTION|>--- conflicted
+++ resolved
@@ -156,14 +156,9 @@
     const isInvoice = ReportUtils.isInvoiceReport(moneyRequestReport);
     const isPaidReport = ReportActionsUtils.isPayAction(parentReportAction);
     const taxRates = policy?.taxRates;
-<<<<<<< HEAD
-    const formattedTaxAmount = CurrencyUtils.convertToDisplayString(Math.abs(transactionTaxAmount ?? 0), transactionCurrency);
-=======
-
     const formattedTaxAmount = updatedTransaction?.taxAmount
-        ? CurrencyUtils.convertToDisplayString(updatedTransaction?.taxAmount, transactionCurrency)
-        : CurrencyUtils.convertToDisplayString(transactionTaxAmount, transactionCurrency);
->>>>>>> a78d1242
+        ? CurrencyUtils.convertToDisplayString(Math.abs(updatedTransaction?.taxAmount), transactionCurrency)
+        : CurrencyUtils.convertToDisplayString(Math.abs(transactionTaxAmount ?? 0), transactionCurrency);
 
     const taxRatesDescription = taxRates?.name;
     const taxRateTitle = updatedTransaction ? TransactionUtils.getTaxName(policy, updatedTransaction) : TransactionUtils.getTaxName(policy, transaction);

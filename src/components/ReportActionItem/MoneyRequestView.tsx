import React, {useCallback, useMemo} from 'react';
import {View} from 'react-native';
import {withOnyx} from 'react-native-onyx';
import type {OnyxEntry} from 'react-native-onyx';
import * as Expensicons from '@components/Icon/Expensicons';
import MenuItemWithTopDescription from '@components/MenuItemWithTopDescription';
import OfflineWithFeedback from '@components/OfflineWithFeedback';
import {useSession} from '@components/OnyxProvider';
import {ReceiptAuditHeader, ReceiptAuditMessages} from '@components/ReceiptAudit';
import ReceiptEmptyState from '@components/ReceiptEmptyState';
import Switch from '@components/Switch';
import Text from '@components/Text';
import ViolationMessages from '@components/ViolationMessages';
import useLocalize from '@hooks/useLocalize';
import useNetwork from '@hooks/useNetwork';
import usePermissions from '@hooks/usePermissions';
import useTheme from '@hooks/useTheme';
import useThemeStyles from '@hooks/useThemeStyles';
import useViolations from '@hooks/useViolations';
import type {ViolationField} from '@hooks/useViolations';
import * as CardUtils from '@libs/CardUtils';
import * as CurrencyUtils from '@libs/CurrencyUtils';
import type {MileageRate} from '@libs/DistanceRequestUtils';
import DistanceRequestUtils from '@libs/DistanceRequestUtils';
import * as OptionsListUtils from '@libs/OptionsListUtils';
import * as PolicyUtils from '@libs/PolicyUtils';
import {isTaxTrackingEnabled} from '@libs/PolicyUtils';
import * as ReceiptUtils from '@libs/ReceiptUtils';
import * as ReportActionsUtils from '@libs/ReportActionsUtils';
import * as ReportUtils from '@libs/ReportUtils';
import * as TransactionUtils from '@libs/TransactionUtils';
import ViolationsUtils from '@libs/Violations/ViolationsUtils';
import Navigation from '@navigation/Navigation';
import AnimatedEmptyStateBackground from '@pages/home/report/AnimatedEmptyStateBackground';
import * as IOU from '@userActions/IOU';
import * as Transaction from '@userActions/Transaction';
import CONST from '@src/CONST';
import type {TranslationPaths} from '@src/languages/types';
import * as ReportActions from '@src/libs/actions/ReportActions';
import ONYXKEYS from '@src/ONYXKEYS';
import ROUTES from '@src/ROUTES';
import type * as OnyxTypes from '@src/types/onyx';
import type {TransactionPendingFieldsKey} from '@src/types/onyx/Transaction';
import ReportActionItemImage from './ReportActionItemImage';

type MoneyRequestViewTransactionOnyxProps = {
    /** The transaction associated with the transactionThread */
    transaction: OnyxEntry<OnyxTypes.Transaction>;

    /** Violations detected in this transaction */
    transactionViolations: OnyxEntry<OnyxTypes.TransactionViolations>;
};

type MoneyRequestViewOnyxPropsWithoutTransaction = {
    /** The policy object for the current route */
    policy: OnyxEntry<OnyxTypes.Policy>;

    /** Collection of categories attached to a policy */
    policyCategories: OnyxEntry<OnyxTypes.PolicyCategories>;

    /** Collection of tags attached to a policy */
    policyTagList: OnyxEntry<OnyxTypes.PolicyTagList>;

    /** The expense report or iou report (only will have a value if this is a transaction thread) */
    parentReport: OnyxEntry<OnyxTypes.Report>;

    /** The actions from the parent report */
    parentReportActions: OnyxEntry<OnyxTypes.ReportActions>;

    /** The distance rates from the policy */
    distanceRates: Record<string, MileageRate>;
};

type MoneyRequestViewPropsWithoutTransaction = MoneyRequestViewOnyxPropsWithoutTransaction & {
    /** The report currently being looked at */
    report: OnyxTypes.Report;

    /** Whether we should display the animated banner above the component */
    shouldShowAnimatedBackground: boolean;
};

type MoneyRequestViewProps = MoneyRequestViewTransactionOnyxProps & MoneyRequestViewPropsWithoutTransaction;

function MoneyRequestView({
    report,
    parentReport,
    parentReportActions,
    policyCategories,
    transaction,
    policyTagList,
    policy,
    transactionViolations,
    shouldShowAnimatedBackground,
    distanceRates,
}: MoneyRequestViewProps) {
    const theme = useTheme();
    const styles = useThemeStyles();
    const session = useSession();
    const {isOffline} = useNetwork();
    const {translate, toLocaleDigit} = useLocalize();
    const parentReportAction = parentReportActions?.[report.parentReportActionID ?? ''] ?? null;
    const isTrackExpense = ReportUtils.isTrackExpenseReport(report);
    const {canUseViolations, canUseP2PDistanceRequests} = usePermissions(isTrackExpense ? CONST.IOU.TYPE.TRACK : undefined);
    const moneyRequestReport = parentReport;
    const {
        created: transactionDate,
        amount: transactionAmount,
        taxAmount: transactionTaxAmount,
        currency: transactionCurrency,
        comment: transactionDescription,
        merchant: transactionMerchant,
        billable: transactionBillable,
        category: transactionCategory,
        tag: transactionTag,
        originalAmount: transactionOriginalAmount,
        originalCurrency: transactionOriginalCurrency,
        cardID: transactionCardID,
    } = ReportUtils.getTransactionDetails(transaction) ?? {};
    const isEmptyMerchant = transactionMerchant === '' || transactionMerchant === CONST.TRANSACTION.PARTIAL_TRANSACTION_MERCHANT;
    const isDistanceRequest = TransactionUtils.isDistanceRequest(transaction);
    const formattedTransactionAmount = transactionAmount ? CurrencyUtils.convertToDisplayString(transactionAmount, transactionCurrency) : '';
<<<<<<< HEAD
    const hasPendingWaypoints = !!transaction?.pendingFields?.waypoints;
    const showMapAsImage = isDistanceRequest && hasPendingWaypoints;
=======
>>>>>>> 21e1901f
    const formattedOriginalAmount = transactionOriginalAmount && transactionOriginalCurrency && CurrencyUtils.convertToDisplayString(transactionOriginalAmount, transactionOriginalCurrency);
    const isCardTransaction = TransactionUtils.isCardTransaction(transaction);
    const cardProgramName = isCardTransaction && transactionCardID !== undefined ? CardUtils.getCardDescription(transactionCardID) : '';
    const isApproved = ReportUtils.isReportApproved(moneyRequestReport);
    const isInvoice = ReportUtils.isInvoiceReport(moneyRequestReport);
    const isPaidReport = ReportActionsUtils.isPayAction(parentReportAction);
    const taxRates = policy?.taxRates;
    const formattedTaxAmount = CurrencyUtils.convertToDisplayString(transactionTaxAmount, transactionCurrency);

    const taxRatesDescription = taxRates?.name;
    const taxRateTitle = TransactionUtils.getTaxName(policy, transaction);

    // Flags for allowing or disallowing editing an expense
    const isSettled = ReportUtils.isSettled(moneyRequestReport?.reportID);
    const isCancelled = moneyRequestReport && moneyRequestReport.isCancelledIOU;

    // Used for non-restricted fields such as: description, category, tag, billable, etc.
    const canEdit = ReportUtils.canEditMoneyRequest(parentReportAction);
    const canEditTaxFields = canEdit && !isDistanceRequest;

    const canEditAmount = ReportUtils.canEditFieldOfMoneyRequest(parentReportAction, CONST.EDIT_REQUEST_FIELD.AMOUNT);
    const canEditMerchant = ReportUtils.canEditFieldOfMoneyRequest(parentReportAction, CONST.EDIT_REQUEST_FIELD.MERCHANT);
    const canEditDate = ReportUtils.canEditFieldOfMoneyRequest(parentReportAction, CONST.EDIT_REQUEST_FIELD.DATE);
    const canEditReceipt = ReportUtils.canEditFieldOfMoneyRequest(parentReportAction, CONST.EDIT_REQUEST_FIELD.RECEIPT);
    const hasReceipt = TransactionUtils.hasReceipt(transaction);
    const isReceiptBeingScanned = hasReceipt && TransactionUtils.isReceiptBeingScanned(transaction);
    const didRceiptScanSucceed = hasReceipt && TransactionUtils.didRceiptScanSucceed(transaction);
    const canEditDistance = ReportUtils.canEditFieldOfMoneyRequest(parentReportAction, CONST.EDIT_REQUEST_FIELD.DISTANCE);

    const isAdmin = policy?.role === 'admin';
    const isApprover = ReportUtils.isMoneyRequestReport(moneyRequestReport) && moneyRequestReport?.managerID !== null && session?.accountID === moneyRequestReport?.managerID;
    // A flag for verifying that the current report is a sub-report of a workspace chat
    // if the policy of the report is either Collect or Control, then this report must be tied to workspace chat
    const isPolicyExpenseChat = ReportUtils.isReportInGroupPolicy(report);

    const policyTagLists = useMemo(() => PolicyUtils.getTagLists(policyTagList), [policyTagList]);

    const iouType = isTrackExpense ? CONST.IOU.TYPE.TRACK : CONST.IOU.TYPE.SUBMIT;

    // Flags for showing categories and tags
    // transactionCategory can be an empty string
    // eslint-disable-next-line @typescript-eslint/prefer-nullish-coalescing
    const shouldShowCategory = isPolicyExpenseChat && (transactionCategory || OptionsListUtils.hasEnabledOptions(policyCategories ?? {}));
    // transactionTag can be an empty string
    // eslint-disable-next-line @typescript-eslint/prefer-nullish-coalescing
    const shouldShowTag = isPolicyExpenseChat && (transactionTag || OptionsListUtils.hasEnabledTags(policyTagLists));
    const shouldShowBillable = isPolicyExpenseChat && (!!transactionBillable || !(policy?.disabledFields?.defaultBillable ?? true));

    const shouldShowTax = isTaxTrackingEnabled(isPolicyExpenseChat, policy, isDistanceRequest);

    const {getViolationsForField} = useViolations(transactionViolations ?? []);
    const hasViolations = useCallback(
        (field: ViolationField, data?: OnyxTypes.TransactionViolation['data']): boolean => !!canUseViolations && getViolationsForField(field, data).length > 0,
        [canUseViolations, getViolationsForField],
    );

    let amountDescription = `${translate('iou.amount')}`;

    const hasRoute = TransactionUtils.hasRoute(transaction, isDistanceRequest);
    const rateID = transaction?.comment.customUnit?.customUnitRateID ?? '0';

    const currency = policy ? policy.outputCurrency : PolicyUtils.getPersonalPolicy()?.outputCurrency ?? CONST.CURRENCY.USD;

    const mileageRate = TransactionUtils.isCustomUnitRateIDForP2P(transaction) ? DistanceRequestUtils.getRateForP2P(currency) : distanceRates[rateID] ?? {};
    const {unit} = mileageRate;
    const rate = transaction?.comment?.customUnit?.defaultP2PRate ?? mileageRate.rate;

    const distance = DistanceRequestUtils.convertToDistanceInMeters(TransactionUtils.getDistance(transaction), unit);
    const rateToDisplay = DistanceRequestUtils.getRateForDisplay(unit, rate, currency, translate, toLocaleDigit, isOffline);
    const distanceToDisplay = DistanceRequestUtils.getDistanceForDisplay(hasRoute, distance, unit, rate, translate);
    let merchantTitle = isEmptyMerchant ? '' : transactionMerchant;
    let amountTitle = formattedTransactionAmount ? formattedTransactionAmount.toString() : '';
    if (TransactionUtils.hasReceipt(transaction) && TransactionUtils.isReceiptBeingScanned(transaction)) {
        merchantTitle = translate('iou.receiptStatusTitle');
        amountTitle = translate('iou.receiptStatusTitle');
    }
    const saveBillable = useCallback(
        (newBillable: boolean) => {
            // If the value hasn't changed, don't request to save changes on the server and just close the modal
            if (newBillable === TransactionUtils.getBillable(transaction)) {
                Navigation.dismissModal();
                return;
            }
            IOU.updateMoneyRequestBillable(transaction?.transactionID ?? '', report?.reportID, newBillable, policy, policyTagList, policyCategories);
            Navigation.dismissModal();
        },
        [transaction, report, policy, policyTagList, policyCategories],
    );

    if (isCardTransaction) {
        if (formattedOriginalAmount) {
            amountDescription += ` ${CONST.DOT_SEPARATOR} ${translate('iou.original')} ${formattedOriginalAmount}`;
        }
        if (isCancelled) {
            amountDescription += ` ${CONST.DOT_SEPARATOR} ${translate('iou.canceled')}`;
        }
    } else {
        if (!isDistanceRequest) {
            amountDescription += ` ${CONST.DOT_SEPARATOR} ${translate('iou.cash')}`;
        }
        if (isApproved) {
            amountDescription += ` ${CONST.DOT_SEPARATOR} ${translate('iou.approved')}`;
        } else if (isCancelled) {
            amountDescription += ` ${CONST.DOT_SEPARATOR} ${translate('iou.canceled')}`;
        } else if (isSettled) {
            amountDescription += ` • ${translate('iou.settledExpensify')}`;
        }
    }

    let receiptURIs;
    const hasErrors = TransactionUtils.hasMissingSmartscanFields(transaction);
    if (hasReceipt) {
        receiptURIs = ReceiptUtils.getThumbnailAndImageURIs(transaction);
    }

    const pendingAction = transaction?.pendingAction;
    const getPendingFieldAction = (fieldPath: TransactionPendingFieldsKey) => transaction?.pendingFields?.[fieldPath] ?? pendingAction;

    const getErrorForField = useCallback(
        (field: ViolationField, data?: OnyxTypes.TransactionViolation['data']) => {
            // Checks applied when creating a new expense
            // NOTE: receipt field can return multiple violations, so we need to handle it separately
            const fieldChecks: Partial<Record<ViolationField, {isError: boolean; translationPath: TranslationPaths}>> = {
                amount: {
                    isError: transactionAmount === 0,
                    translationPath: 'common.error.enterAmount',
                },
                merchant: {
                    isError: !isSettled && !isCancelled && isPolicyExpenseChat && isEmptyMerchant,
                    translationPath: 'common.error.enterMerchant',
                },
                date: {
                    isError: transactionDate === '',
                    translationPath: 'common.error.enterDate',
                },
            };

            const {isError, translationPath} = fieldChecks[field] ?? {};

            // Return form errors if there are any
            if (hasErrors && isError && translationPath) {
                return translate(translationPath);
            }

            // Return violations if there are any
            if (canUseViolations && hasViolations(field, data)) {
                const violations = getViolationsForField(field, data);
                return ViolationsUtils.getViolationTranslation(violations[0], translate);
            }

            return '';
        },
        [transactionAmount, isSettled, isCancelled, isPolicyExpenseChat, isEmptyMerchant, transactionDate, hasErrors, canUseViolations, hasViolations, translate, getViolationsForField],
    );

    const distanceRequestFields = canUseP2PDistanceRequests ? (
        <>
            <OfflineWithFeedback pendingAction={getPendingFieldAction('waypoints')}>
                <MenuItemWithTopDescription
                    description={translate('common.distance')}
                    title={getPendingFieldAction('waypoints') ? translate('iou.fieldPending') : distanceToDisplay}
                    interactive={canEditDistance}
                    shouldShowRightIcon={canEditDistance}
                    titleStyle={styles.flex1}
                    onPress={() => Navigation.navigate(ROUTES.MONEY_REQUEST_STEP_DISTANCE.getRoute(CONST.IOU.ACTION.EDIT, iouType, transaction?.transactionID ?? '', report.reportID))}
                />
            </OfflineWithFeedback>
            {/* TODO: correct the pending field action https://github.com/Expensify/App/issues/36987 */}
            <OfflineWithFeedback pendingAction={getPendingFieldAction('waypoints')}>
                <MenuItemWithTopDescription
                    description={translate('common.rate')}
                    title={rateToDisplay}
                    // TODO: https://github.com/Expensify/App/issues/36987 make it interactive and show right icon when EditRatePage is ready
                    interactive={false}
                    shouldShowRightIcon={false}
                    titleStyle={styles.flex1}
                    // TODO: https://github.com/Expensify/App/issues/36987 Add route for editing rate
                    onPress={() => {}}
                />
            </OfflineWithFeedback>
        </>
    ) : (
        <OfflineWithFeedback pendingAction={getPendingFieldAction('waypoints')}>
            <MenuItemWithTopDescription
                description={translate('common.distance')}
                title={transactionMerchant}
                interactive={canEditDistance}
                shouldShowRightIcon={canEditDistance}
                titleStyle={styles.flex1}
                onPress={() => Navigation.navigate(ROUTES.MONEY_REQUEST_STEP_DISTANCE.getRoute(CONST.IOU.ACTION.EDIT, iouType, transaction?.transactionID ?? '', report.reportID))}
            />
        </OfflineWithFeedback>
    );

    const isReceiptAllowed = !isPaidReport && !isInvoice;
    const shouldShowReceiptEmptyState =
        isReceiptAllowed && !hasReceipt && !isApproved && !isSettled && (canEditReceipt || isAdmin || isApprover) && (canEditReceipt || ReportUtils.isPaidGroupPolicy(report));
    const receiptViolationNames: OnyxTypes.ViolationName[] = [
        CONST.VIOLATIONS.RECEIPT_REQUIRED,
        CONST.VIOLATIONS.RECEIPT_NOT_SMART_SCANNED,
        CONST.VIOLATIONS.MODIFIED_DATE,
        CONST.VIOLATIONS.CASH_EXPENSE_WITH_NO_RECEIPT,
        CONST.VIOLATIONS.SMARTSCAN_FAILED,
    ];
    const receiptViolations =
        transactionViolations?.filter((violation) => receiptViolationNames.includes(violation.name)).map((violation) => ViolationsUtils.getViolationTranslation(violation, translate)) ?? [];
    const shouldShowNotesViolations = !isReceiptBeingScanned && canUseViolations && ReportUtils.isPaidGroupPolicy(report);
    const shouldShowReceiptHeader = isReceiptAllowed && (shouldShowReceiptEmptyState || hasReceipt) && canUseViolations && ReportUtils.isPaidGroupPolicy(report);

    const errors = {
        ...(transaction?.errorFields?.route ?? transaction?.errors),
        ...parentReportAction?.errors,
    };

    return (
        <View style={styles.pRelative}>
            {shouldShowAnimatedBackground && <AnimatedEmptyStateBackground />}
            <>
                {shouldShowReceiptHeader && (
                    <ReceiptAuditHeader
                        notes={receiptViolations}
                        shouldShowAuditMessage={!!(shouldShowNotesViolations && didRceiptScanSucceed)}
                    />
                )}
                {(hasReceipt || errors) && (
                    <OfflineWithFeedback
                        pendingAction={pendingAction}
                        errors={errors}
                        errorRowStyles={[styles.mh4]}
                        onClose={() => {
                            if (!transaction?.transactionID) {
                                return;
                            }
                            Transaction.clearError(transaction.transactionID);
                            ReportActions.clearAllRelatedReportActionErrors(report.reportID, parentReportAction);
                        }}
                    >
                        {hasReceipt && (
                            <View style={styles.moneyRequestViewImage}>
                                <ReportActionItemImage
                                    thumbnail={receiptURIs?.thumbnail}
                                    fileExtension={receiptURIs?.fileExtension}
                                    isThumbnail={receiptURIs?.isThumbnail}
                                    image={receiptURIs?.image}
                                    isLocalFile={receiptURIs?.isLocalFile}
                                    filename={receiptURIs?.filename}
                                    transaction={transaction}
                                    enablePreviewModal
                                />
                            </View>
                        )}
                    </OfflineWithFeedback>
                )}
                {shouldShowReceiptEmptyState && (
                    <ReceiptEmptyState
                        hasError={hasErrors}
                        disabled={!canEditReceipt}
                        onPress={() =>
                            Navigation.navigate(
                                ROUTES.MONEY_REQUEST_STEP_SCAN.getRoute(
                                    CONST.IOU.ACTION.EDIT,
                                    iouType,
                                    transaction?.transactionID ?? '',
                                    report.reportID,
                                    Navigation.getActiveRouteWithoutParams(),
                                ),
                            )
                        }
                    />
                )}
                {!shouldShowReceiptEmptyState && !hasReceipt && <View style={{marginVertical: 6}} />}
                {shouldShowNotesViolations && <ReceiptAuditMessages notes={receiptViolations} />}
                <OfflineWithFeedback pendingAction={getPendingFieldAction('amount')}>
                    <MenuItemWithTopDescription
                        title={amountTitle}
                        shouldShowTitleIcon={isSettled}
                        titleIcon={Expensicons.Checkmark}
                        description={amountDescription}
                        titleStyle={styles.textHeadlineH2}
                        interactive={canEditAmount}
                        shouldShowRightIcon={canEditAmount}
                        onPress={() => Navigation.navigate(ROUTES.MONEY_REQUEST_STEP_AMOUNT.getRoute(CONST.IOU.ACTION.EDIT, iouType, transaction?.transactionID ?? '', report.reportID))}
                        brickRoadIndicator={getErrorForField('amount') ? CONST.BRICK_ROAD_INDICATOR_STATUS.ERROR : undefined}
                        errorText={getErrorForField('amount')}
                    />
                </OfflineWithFeedback>
                <OfflineWithFeedback pendingAction={getPendingFieldAction('comment')}>
                    <MenuItemWithTopDescription
                        description={translate('common.description')}
                        shouldParseTitle
                        title={transactionDescription}
                        interactive={canEdit}
                        shouldShowRightIcon={canEdit}
                        titleStyle={styles.flex1}
                        onPress={() => Navigation.navigate(ROUTES.MONEY_REQUEST_STEP_DESCRIPTION.getRoute(CONST.IOU.ACTION.EDIT, iouType, transaction?.transactionID ?? '', report.reportID))}
                        wrapperStyle={[styles.pv2, styles.taskDescriptionMenuItem]}
                        brickRoadIndicator={getErrorForField('comment') ? CONST.BRICK_ROAD_INDICATOR_STATUS.ERROR : undefined}
                        errorText={getErrorForField('comment')}
                        numberOfLinesTitle={0}
                    />
                </OfflineWithFeedback>
                {isDistanceRequest ? (
                    distanceRequestFields
                ) : (
                    <OfflineWithFeedback pendingAction={getPendingFieldAction('merchant')}>
                        <MenuItemWithTopDescription
                            description={translate('common.merchant')}
                            title={merchantTitle}
                            interactive={canEditMerchant}
                            shouldShowRightIcon={canEditMerchant}
                            titleStyle={styles.flex1}
                            onPress={() =>
                                Navigation.navigate(ROUTES.MONEY_REQUEST_STEP_MERCHANT.getRoute(CONST.IOU.ACTION.EDIT, iouType, transaction?.transactionID ?? '', report.reportID))
                            }
                            wrapperStyle={[styles.taskDescriptionMenuItem]}
                            brickRoadIndicator={getErrorForField('merchant') ? CONST.BRICK_ROAD_INDICATOR_STATUS.ERROR : undefined}
                            errorText={getErrorForField('merchant')}
                            numberOfLinesTitle={0}
                        />
                    </OfflineWithFeedback>
                )}
                <OfflineWithFeedback pendingAction={getPendingFieldAction('created')}>
                    <MenuItemWithTopDescription
                        description={translate('common.date')}
                        title={transactionDate}
                        interactive={canEditDate}
                        shouldShowRightIcon={canEditDate}
                        titleStyle={styles.flex1}
                        onPress={() => Navigation.navigate(ROUTES.MONEY_REQUEST_STEP_DATE.getRoute(CONST.IOU.ACTION.EDIT, iouType, transaction?.transactionID ?? '', report.reportID))}
                        brickRoadIndicator={getErrorForField('date') ? CONST.BRICK_ROAD_INDICATOR_STATUS.ERROR : undefined}
                        errorText={getErrorForField('date')}
                    />
                </OfflineWithFeedback>
                {shouldShowCategory && (
                    <OfflineWithFeedback pendingAction={getPendingFieldAction('category')}>
                        <MenuItemWithTopDescription
                            description={translate('common.category')}
                            title={transactionCategory}
                            interactive={canEdit}
                            shouldShowRightIcon={canEdit}
                            titleStyle={styles.flex1}
                            onPress={() =>
                                Navigation.navigate(ROUTES.MONEY_REQUEST_STEP_CATEGORY.getRoute(CONST.IOU.ACTION.EDIT, iouType, transaction?.transactionID ?? '', report.reportID))
                            }
                            brickRoadIndicator={getErrorForField('category') ? CONST.BRICK_ROAD_INDICATOR_STATUS.ERROR : undefined}
                            errorText={getErrorForField('category')}
                        />
                    </OfflineWithFeedback>
                )}
                {shouldShowTag &&
                    policyTagLists.map(({name, orderWeight}, index) => (
                        <OfflineWithFeedback
                            key={name}
                            pendingAction={getPendingFieldAction('tag')}
                        >
                            <MenuItemWithTopDescription
                                description={name ?? translate('common.tag')}
                                title={TransactionUtils.getTagForDisplay(transaction, index)}
                                interactive={canEdit}
                                shouldShowRightIcon={canEdit}
                                titleStyle={styles.flex1}
                                onPress={() =>
                                    Navigation.navigate(
                                        ROUTES.MONEY_REQUEST_STEP_TAG.getRoute(CONST.IOU.ACTION.EDIT, iouType, orderWeight, transaction?.transactionID ?? '', report.reportID),
                                    )
                                }
                                brickRoadIndicator={
                                    getErrorForField('tag', {
                                        tagListIndex: index,
                                        tagListName: name,
                                    })
                                        ? CONST.BRICK_ROAD_INDICATOR_STATUS.ERROR
                                        : undefined
                                }
                                errorText={getErrorForField('tag', {tagListIndex: index, tagListName: name})}
                            />
                        </OfflineWithFeedback>
                    ))}
                {isCardTransaction && (
                    <OfflineWithFeedback pendingAction={getPendingFieldAction('cardID')}>
                        <MenuItemWithTopDescription
                            description={translate('iou.card')}
                            title={cardProgramName}
                            titleStyle={styles.flex1}
                            interactive={false}
                        />
                    </OfflineWithFeedback>
                )}
                {shouldShowTax && (
                    <OfflineWithFeedback pendingAction={getPendingFieldAction('taxCode')}>
                        <MenuItemWithTopDescription
                            title={taxRateTitle ?? ''}
                            description={taxRatesDescription}
                            interactive={canEditTaxFields}
                            shouldShowRightIcon={canEditTaxFields}
                            titleStyle={styles.flex1}
                            onPress={() =>
                                Navigation.navigate(ROUTES.MONEY_REQUEST_STEP_TAX_RATE.getRoute(CONST.IOU.ACTION.EDIT, iouType, transaction?.transactionID ?? '', report.reportID))
                            }
                            brickRoadIndicator={getErrorForField('tax') ? CONST.BRICK_ROAD_INDICATOR_STATUS.ERROR : undefined}
                            errorText={getErrorForField('tax')}
                        />
                    </OfflineWithFeedback>
                )}

                {shouldShowTax && (
                    <OfflineWithFeedback pendingAction={getPendingFieldAction('taxAmount')}>
                        <MenuItemWithTopDescription
                            title={formattedTaxAmount ? formattedTaxAmount.toString() : ''}
                            description={translate('iou.taxAmount')}
                            interactive={canEditTaxFields}
                            shouldShowRightIcon={canEditTaxFields}
                            titleStyle={styles.flex1}
                            onPress={() =>
                                Navigation.navigate(ROUTES.MONEY_REQUEST_STEP_TAX_AMOUNT.getRoute(CONST.IOU.ACTION.EDIT, iouType, transaction?.transactionID ?? '', report.reportID))
                            }
                        />
                    </OfflineWithFeedback>
                )}
                {shouldShowBillable && (
                    <View style={[styles.flexRow, styles.optionRow, styles.justifyContentBetween, styles.alignItemsCenter, styles.ml5, styles.mr8]}>
                        <View>
                            <Text color={!transactionBillable ? theme.textSupporting : undefined}>{translate('common.billable')}</Text>
                            {!!getErrorForField('billable') && (
                                <ViolationMessages
                                    violations={getViolationsForField('billable')}
                                    containerStyle={[styles.mt1]}
                                    textStyle={[styles.ph0]}
                                    isLast
                                />
                            )}
                        </View>
                        <Switch
                            accessibilityLabel={translate('common.billable')}
                            isOn={!!transactionBillable}
                            onToggle={saveBillable}
                            disabled={!canEdit}
                        />
                    </View>
                )}
            </>
        </View>
    );
}

MoneyRequestView.displayName = 'MoneyRequestView';

export default withOnyx<MoneyRequestViewPropsWithoutTransaction, MoneyRequestViewOnyxPropsWithoutTransaction>({
    policy: {
        key: ({report}) => `${ONYXKEYS.COLLECTION.POLICY}${report.policyID}`,
    },
    policyCategories: {
        key: ({report}) => `${ONYXKEYS.COLLECTION.POLICY_CATEGORIES}${report.policyID}`,
    },
    policyTagList: {
        key: ({report}) => `${ONYXKEYS.COLLECTION.POLICY_TAGS}${report.policyID}`,
    },
    parentReport: {
        key: ({report}) => `${ONYXKEYS.COLLECTION.REPORT}${report.parentReportID}`,
    },
    parentReportActions: {
        key: ({report}) => `${ONYXKEYS.COLLECTION.REPORT_ACTIONS}${report ? report.parentReportID : '0'}`,
        canEvict: false,
    },
    distanceRates: {
        key: ({report}) => `${ONYXKEYS.COLLECTION.POLICY}${report.policyID}`,
        selector: (policy: OnyxEntry<OnyxTypes.Policy>) => DistanceRequestUtils.getMileageRates(policy, true),
    },
})(
    withOnyx<MoneyRequestViewProps, MoneyRequestViewTransactionOnyxProps>({
        transaction: {
            key: ({report, parentReportActions}) => {
                const parentReportAction = parentReportActions?.[report.parentReportActionID ?? ''];
                const originalMessage = parentReportAction?.actionName === CONST.REPORT.ACTIONS.TYPE.IOU ? parentReportAction.originalMessage : undefined;
                const transactionID = originalMessage?.IOUTransactionID ?? 0;
                return `${ONYXKEYS.COLLECTION.TRANSACTION}${transactionID}`;
            },
        },
        transactionViolations: {
            key: ({report, parentReportActions}) => {
                const parentReportAction = parentReportActions?.[report.parentReportActionID ?? ''];
                const originalMessage = parentReportAction?.actionName === CONST.REPORT.ACTIONS.TYPE.IOU ? parentReportAction.originalMessage : undefined;
                const transactionID = originalMessage?.IOUTransactionID ?? 0;
                return `${ONYXKEYS.COLLECTION.TRANSACTION_VIOLATIONS}${transactionID}`;
            },
        },
    })(MoneyRequestView),
);<|MERGE_RESOLUTION|>--- conflicted
+++ resolved
@@ -119,11 +119,6 @@
     const isEmptyMerchant = transactionMerchant === '' || transactionMerchant === CONST.TRANSACTION.PARTIAL_TRANSACTION_MERCHANT;
     const isDistanceRequest = TransactionUtils.isDistanceRequest(transaction);
     const formattedTransactionAmount = transactionAmount ? CurrencyUtils.convertToDisplayString(transactionAmount, transactionCurrency) : '';
-<<<<<<< HEAD
-    const hasPendingWaypoints = !!transaction?.pendingFields?.waypoints;
-    const showMapAsImage = isDistanceRequest && hasPendingWaypoints;
-=======
->>>>>>> 21e1901f
     const formattedOriginalAmount = transactionOriginalAmount && transactionOriginalCurrency && CurrencyUtils.convertToDisplayString(transactionOriginalAmount, transactionOriginalCurrency);
     const isCardTransaction = TransactionUtils.isCardTransaction(transaction);
     const cardProgramName = isCardTransaction && transactionCardID !== undefined ? CardUtils.getCardDescription(transactionCardID) : '';

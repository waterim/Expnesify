import React, {useCallback, useMemo} from 'react';
import {View} from 'react-native';
import {withOnyx} from 'react-native-onyx';
import type {OnyxEntry} from 'react-native-onyx';
import ConfirmedRoute from '@components/ConfirmedRoute';
import * as Expensicons from '@components/Icon/Expensicons';
import MenuItemWithTopDescription from '@components/MenuItemWithTopDescription';
import OfflineWithFeedback from '@components/OfflineWithFeedback';
import {useSession} from '@components/OnyxProvider';
import {ReceiptAuditHeader, ReceiptAuditMessages} from '@components/ReceiptAudit';
import ReceiptEmptyState from '@components/ReceiptEmptyState';
import SpacerView from '@components/SpacerView';
import Switch from '@components/Switch';
import Text from '@components/Text';
import ViolationMessages from '@components/ViolationMessages';
import useLocalize from '@hooks/useLocalize';
import useNetwork from '@hooks/useNetwork';
import usePermissions from '@hooks/usePermissions';
import useResponsiveLayout from '@hooks/useResponsiveLayout';
import useStyleUtils from '@hooks/useStyleUtils';
import useTheme from '@hooks/useTheme';
import useThemeStyles from '@hooks/useThemeStyles';
import useViolations from '@hooks/useViolations';
import type {ViolationField} from '@hooks/useViolations';
import * as CardUtils from '@libs/CardUtils';
import * as CurrencyUtils from '@libs/CurrencyUtils';
import type {MileageRate} from '@libs/DistanceRequestUtils';
import DistanceRequestUtils from '@libs/DistanceRequestUtils';
import * as OptionsListUtils from '@libs/OptionsListUtils';
import * as PolicyUtils from '@libs/PolicyUtils';
import {isTaxTrackingEnabled} from '@libs/PolicyUtils';
import * as ReceiptUtils from '@libs/ReceiptUtils';
import * as ReportUtils from '@libs/ReportUtils';
import * as TransactionUtils from '@libs/TransactionUtils';
import ViolationsUtils from '@libs/Violations/ViolationsUtils';
import Navigation from '@navigation/Navigation';
import AnimatedEmptyStateBackground from '@pages/home/report/AnimatedEmptyStateBackground';
import * as IOU from '@userActions/IOU';
import * as Transaction from '@userActions/Transaction';
import CONST from '@src/CONST';
import type {TranslationPaths} from '@src/languages/types';
import ONYXKEYS from '@src/ONYXKEYS';
import ROUTES from '@src/ROUTES';
import type * as OnyxTypes from '@src/types/onyx';
import type {TransactionPendingFieldsKey} from '@src/types/onyx/Transaction';
import ReportActionItemImage from './ReportActionItemImage';

type MoneyRequestViewTransactionOnyxProps = {
    /** The transaction associated with the transactionThread */
    transaction: OnyxEntry<OnyxTypes.Transaction>;

    /** Violations detected in this transaction */
    transactionViolations: OnyxEntry<OnyxTypes.TransactionViolations>;
};

type MoneyRequestViewOnyxPropsWithoutTransaction = {
    /** The policy object for the current route */
    policy: OnyxEntry<OnyxTypes.Policy>;

    /** Collection of categories attached to a policy */
    policyCategories: OnyxEntry<OnyxTypes.PolicyCategories>;

    /** Collection of tags attached to a policy */
    policyTagList: OnyxEntry<OnyxTypes.PolicyTagList>;

    /** The expense report or iou report (only will have a value if this is a transaction thread) */
    parentReport: OnyxEntry<OnyxTypes.Report>;

    /** The actions from the parent report */
    parentReportActions: OnyxEntry<OnyxTypes.ReportActions>;

    /** The distance rates from the policy */
    distanceRates: Record<string, MileageRate>;
};

type MoneyRequestViewPropsWithoutTransaction = MoneyRequestViewOnyxPropsWithoutTransaction & {
    /** The report currently being looked at */
    report: OnyxTypes.Report;

    /** Whether we should display the horizontal rule below the component */
    shouldShowHorizontalRule: boolean;

    /** Whether we should display the animated banner above the component */
    shouldShowAnimatedBackground: boolean;
};

type MoneyRequestViewProps = MoneyRequestViewTransactionOnyxProps & MoneyRequestViewPropsWithoutTransaction;

function MoneyRequestView({
    report,
    parentReport,
    parentReportActions,
    policyCategories,
    shouldShowHorizontalRule,
    transaction,
    policyTagList,
    policy,
    transactionViolations,
    shouldShowAnimatedBackground,
    distanceRates,
}: MoneyRequestViewProps) {
    const theme = useTheme();
    const styles = useThemeStyles();
    const session = useSession();
    const StyleUtils = useStyleUtils();
    const {isOffline} = useNetwork();
    const {shouldUseNarrowLayout} = useResponsiveLayout();
    const {translate, toLocaleDigit} = useLocalize();
    const parentReportAction = parentReportActions?.[report.parentReportActionID ?? ''] ?? null;
    const isTrackExpense = ReportUtils.isTrackExpenseReport(report);
    const {canUseViolations, canUseP2PDistanceRequests} = usePermissions(isTrackExpense ? CONST.IOU.TYPE.TRACK : undefined);
    const moneyRequestReport = parentReport;
    const {
        created: transactionDate,
        amount: transactionAmount,
        taxAmount: transactionTaxAmount,
        taxCode: transactionTaxCode,
        currency: transactionCurrency,
        comment: transactionDescription,
        merchant: transactionMerchant,
        billable: transactionBillable,
        category: transactionCategory,
        tag: transactionTag,
        originalAmount: transactionOriginalAmount,
        originalCurrency: transactionOriginalCurrency,
        cardID: transactionCardID,
    } = ReportUtils.getTransactionDetails(transaction) ?? {};
    const isEmptyMerchant = transactionMerchant === '' || transactionMerchant === CONST.TRANSACTION.PARTIAL_TRANSACTION_MERCHANT;
    const isDistanceRequest = TransactionUtils.isDistanceRequest(transaction);
    const formattedTransactionAmount = transactionAmount ? CurrencyUtils.convertToDisplayString(transactionAmount, transactionCurrency) : '';
    const hasPendingWaypoints = Boolean(transaction?.pendingFields?.waypoints);
    const showMapAsImage = isDistanceRequest && hasPendingWaypoints;
    const formattedOriginalAmount = transactionOriginalAmount && transactionOriginalCurrency && CurrencyUtils.convertToDisplayString(transactionOriginalAmount, transactionOriginalCurrency);
    const isCardTransaction = TransactionUtils.isCardTransaction(transaction);
    const cardProgramName = isCardTransaction && transactionCardID !== undefined ? CardUtils.getCardDescription(transactionCardID) : '';
    const isApproved = ReportUtils.isReportApproved(moneyRequestReport);
    const taxRates = policy?.taxRates;
    const formattedTaxAmount = CurrencyUtils.convertToDisplayString(transactionTaxAmount, transactionCurrency);

    const taxRatesDescription = taxRates?.name;
    const taxRateTitle =
        taxRates &&
        (transactionTaxCode === taxRates?.defaultExternalID
            ? transaction && TransactionUtils.getDefaultTaxName(taxRates, transaction)
            : transactionTaxCode && TransactionUtils.getTaxName(taxRates?.taxes, transactionTaxCode));

    // Flags for allowing or disallowing editing an expense
    const isSettled = ReportUtils.isSettled(moneyRequestReport?.reportID);
    const isCancelled = moneyRequestReport && moneyRequestReport.isCancelledIOU;

    // Used for non-restricted fields such as: description, category, tag, billable, etc.
    const canEdit = ReportUtils.canEditMoneyRequest(parentReportAction);
    const canEditAmount = ReportUtils.canEditFieldOfMoneyRequest(parentReportAction, CONST.EDIT_REQUEST_FIELD.AMOUNT);
    const canEditMerchant = ReportUtils.canEditFieldOfMoneyRequest(parentReportAction, CONST.EDIT_REQUEST_FIELD.MERCHANT);
    const canEditDate = ReportUtils.canEditFieldOfMoneyRequest(parentReportAction, CONST.EDIT_REQUEST_FIELD.DATE);
    const canEditReceipt = ReportUtils.canEditFieldOfMoneyRequest(parentReportAction, CONST.EDIT_REQUEST_FIELD.RECEIPT);
    const hasReceipt = TransactionUtils.hasReceipt(transaction);
    const isReceiptBeingScanned = hasReceipt && TransactionUtils.isReceiptBeingScanned(transaction);
    const didRceiptScanSucceed = hasReceipt && TransactionUtils.didRceiptScanSucceed(transaction);
    // TODO: remove the !isTrackExpense from this condition after this fix: https://github.com/Expensify/Expensify/issues/382786
    const canEditDistance = ReportUtils.canEditFieldOfMoneyRequest(parentReportAction, CONST.EDIT_REQUEST_FIELD.DISTANCE) && !isTrackExpense;

    const isAdmin = policy?.role === 'admin';
    const isApprover = ReportUtils.isMoneyRequestReport(moneyRequestReport) && moneyRequestReport?.managerID !== null && session?.accountID === moneyRequestReport?.managerID;
    // A flag for verifying that the current report is a sub-report of a workspace chat
    // if the policy of the report is either Collect or Control, then this report must be tied to workspace chat
    const isPolicyExpenseChat = ReportUtils.isReportInGroupPolicy(report);

    const policyTagLists = useMemo(() => PolicyUtils.getTagLists(policyTagList), [policyTagList]);

    const iouType = isTrackExpense ? CONST.IOU.TYPE.TRACK : CONST.IOU.TYPE.SUBMIT;

    // Flags for showing categories and tags
    // transactionCategory can be an empty string
    // eslint-disable-next-line @typescript-eslint/prefer-nullish-coalescing
    const shouldShowCategory = isPolicyExpenseChat && (transactionCategory || OptionsListUtils.hasEnabledOptions(policyCategories ?? {}));
    // transactionTag can be an empty string
    // eslint-disable-next-line @typescript-eslint/prefer-nullish-coalescing
    const shouldShowTag = isPolicyExpenseChat && (transactionTag || OptionsListUtils.hasEnabledTags(policyTagLists));
    const shouldShowBillable = isPolicyExpenseChat && (!!transactionBillable || !(policy?.disabledFields?.defaultBillable ?? true));

    // A flag for showing tax rate
    const shouldShowTax = isTaxTrackingEnabled(isPolicyExpenseChat, policy);

    const {getViolationsForField} = useViolations(transactionViolations ?? []);
    const hasViolations = useCallback(
        (field: ViolationField, data?: OnyxTypes.TransactionViolation['data']): boolean => !!canUseViolations && getViolationsForField(field, data).length > 0,
        [canUseViolations, getViolationsForField],
    );

    let amountDescription = `${translate('iou.amount')}`;

    const hasRoute = TransactionUtils.hasRoute(transaction, isDistanceRequest);
    const rateID = transaction?.comment.customUnit?.customUnitRateID ?? '0';

    const currency = policy ? policy.outputCurrency : PolicyUtils.getPersonalPolicy()?.outputCurrency ?? CONST.CURRENCY.USD;

    const mileageRate = TransactionUtils.isCustomUnitRateIDForP2P(transaction) ? DistanceRequestUtils.getRateForP2P(currency) : distanceRates[rateID as string] ?? {};
    const {unit} = mileageRate;
    const rate = (transaction?.comment?.customUnit?.defaultP2PRate as number) ?? mileageRate.rate;

    const distance = DistanceRequestUtils.convertToDistanceInMeters((transaction?.comment?.customUnit?.quantity as number) ?? 0, unit);
    const rateToDisplay = DistanceRequestUtils.getRateForDisplay(unit, rate, currency, translate, toLocaleDigit, isOffline);
    const distanceToDisplay = DistanceRequestUtils.getDistanceForDisplay(hasRoute, distance, unit, rate, translate);
    let merchantTitle = isEmptyMerchant ? '' : transactionMerchant;
    let amountTitle = formattedTransactionAmount ? formattedTransactionAmount.toString() : '';
    if (TransactionUtils.hasReceipt(transaction) && TransactionUtils.isReceiptBeingScanned(transaction)) {
        merchantTitle = translate('iou.receiptStatusTitle');
        amountTitle = translate('iou.receiptStatusTitle');
    }
    const saveBillable = useCallback(
        (newBillable: boolean) => {
            // If the value hasn't changed, don't request to save changes on the server and just close the modal
            if (newBillable === TransactionUtils.getBillable(transaction)) {
                Navigation.dismissModal();
                return;
            }
            IOU.updateMoneyRequestBillable(transaction?.transactionID ?? '', report?.reportID, newBillable, policy, policyTagList, policyCategories);
            Navigation.dismissModal();
        },
        [transaction, report, policy, policyTagList, policyCategories],
    );

    if (isCardTransaction) {
        if (formattedOriginalAmount) {
            amountDescription += ` ${CONST.DOT_SEPARATOR} ${translate('iou.original')} ${formattedOriginalAmount}`;
        }
        if (TransactionUtils.isPending(transaction)) {
            amountDescription += ` ${CONST.DOT_SEPARATOR} ${translate('iou.pending')}`;
        }
        if (isCancelled) {
            amountDescription += ` ${CONST.DOT_SEPARATOR} ${translate('iou.canceled')}`;
        }
    } else {
        if (!isDistanceRequest) {
            amountDescription += ` ${CONST.DOT_SEPARATOR} ${translate('iou.cash')}`;
        }
        if (isApproved) {
            amountDescription += ` ${CONST.DOT_SEPARATOR} ${translate('iou.approved')}`;
        } else if (isCancelled) {
            amountDescription += ` ${CONST.DOT_SEPARATOR} ${translate('iou.canceled')}`;
        } else if (isSettled) {
            amountDescription += ` ${CONST.DOT_SEPARATOR} ${translate('iou.settledExpensify')}`;
        } else if (report.isWaitingOnBankAccount) {
            amountDescription += ` ${CONST.DOT_SEPARATOR} ${translate('iou.pending')}`;
        }
    }

    let receiptURIs;
    const hasErrors = canEdit && TransactionUtils.hasMissingSmartscanFields(transaction);
    if (hasReceipt) {
        receiptURIs = ReceiptUtils.getThumbnailAndImageURIs(transaction);
    }

    const pendingAction = transaction?.pendingAction;
    const getPendingFieldAction = (fieldPath: TransactionPendingFieldsKey) => transaction?.pendingFields?.[fieldPath] ?? pendingAction;

    const getErrorForField = useCallback(
        (field: ViolationField, data?: OnyxTypes.TransactionViolation['data']) => {
            // Checks applied when creating a new expense
            // NOTE: receipt field can return multiple violations, so we need to handle it separately
            const fieldChecks: Partial<Record<ViolationField, {isError: boolean; translationPath: TranslationPaths}>> = {
                amount: {
                    isError: transactionAmount === 0,
                    translationPath: 'common.error.enterAmount',
                },
                merchant: {
                    isError: !isSettled && !isCancelled && isPolicyExpenseChat && isEmptyMerchant,
                    translationPath: 'common.error.enterMerchant',
                },
                date: {
                    isError: transactionDate === '',
                    translationPath: 'common.error.enterDate',
                },
            };

            const {isError, translationPath} = fieldChecks[field] ?? {};

            // Return form errors if there are any
            if (hasErrors && isError && translationPath) {
                return translate(translationPath);
            }

            // Return violations if there are any
            if (canUseViolations && hasViolations(field, data)) {
                const violations = getViolationsForField(field, data);
                return ViolationsUtils.getViolationTranslation(violations[0], translate);
            }

            return '';
        },
        [transactionAmount, isSettled, isCancelled, isPolicyExpenseChat, isEmptyMerchant, transactionDate, hasErrors, canUseViolations, hasViolations, translate, getViolationsForField],
    );

    const distanceRequestFields = canUseP2PDistanceRequests ? (
        <>
            <OfflineWithFeedback pendingAction={getPendingFieldAction('waypoints')}>
                <MenuItemWithTopDescription
                    description={translate('common.distance')}
                    title={getPendingFieldAction('waypoints') ? translate('iou.fieldPending') : distanceToDisplay}
                    interactive={canEditDistance}
                    shouldShowRightIcon={canEditDistance}
                    titleStyle={styles.flex1}
                    onPress={() => Navigation.navigate(ROUTES.MONEY_REQUEST_STEP_DISTANCE.getRoute(CONST.IOU.ACTION.EDIT, iouType, transaction?.transactionID ?? '', report.reportID))}
                />
            </OfflineWithFeedback>
            {/* TODO: correct the pending field action https://github.com/Expensify/App/issues/36987 */}
            <OfflineWithFeedback pendingAction={getPendingFieldAction('waypoints')}>
                <MenuItemWithTopDescription
                    description={translate('common.rate')}
                    title={rateToDisplay}
                    // TODO: https://github.com/Expensify/App/issues/36987 make it interactive and show right icon when EditRatePage is ready
                    interactive={false}
                    shouldShowRightIcon={false}
                    titleStyle={styles.flex1}
                    // TODO: https://github.com/Expensify/App/issues/36987 Add route for editing rate
                    onPress={() => {}}
                />
            </OfflineWithFeedback>
        </>
    ) : (
        <OfflineWithFeedback pendingAction={getPendingFieldAction('waypoints')}>
            <MenuItemWithTopDescription
                description={translate('common.distance')}
                title={transactionMerchant}
                interactive={canEditDistance}
                shouldShowRightIcon={canEditDistance}
                titleStyle={styles.flex1}
                onPress={() => Navigation.navigate(ROUTES.MONEY_REQUEST_STEP_DISTANCE.getRoute(CONST.IOU.ACTION.EDIT, iouType, transaction?.transactionID ?? '', report.reportID))}
            />
        </OfflineWithFeedback>
    );

    const shouldShowMapOrReceipt = showMapAsImage || hasReceipt;
    const shouldShowReceiptEmptyState = !hasReceipt && (canEditReceipt || isAdmin || isApprover);
    const noticeTypeViolations = transactionViolations?.filter((violation) => violation.type === 'notice').map((v) => ViolationsUtils.getViolationTranslation(v, translate)) ?? [];
    const shouldShowNotesViolations = !isReceiptBeingScanned && canUseViolations && ReportUtils.isPaidGroupPolicy(report);

    return (
        <View style={[StyleUtils.getReportWelcomeContainerStyle(shouldUseNarrowLayout, true, shouldShowAnimatedBackground)]}>
            {shouldShowAnimatedBackground && <AnimatedEmptyStateBackground />}
<<<<<<< HEAD
            <View style={shouldShowAnimatedBackground && [StyleUtils.getReportWelcomeTopMarginStyle(shouldUseNarrowLayout, true)]}>
                {/* eslint-disable-next-line @typescript-eslint/prefer-nullish-coalescing */}
                {(showMapAsImage || hasReceipt) && (
=======
            <View style={shouldShowAnimatedBackground && [StyleUtils.getReportWelcomeTopMarginStyle(isSmallScreenWidth, true)]}>
                <ReceiptAuditHeader
                    notes={noticeTypeViolations}
                    shouldShowAuditMessage={Boolean(shouldShowNotesViolations && didRceiptScanSucceed)}
                />
                {shouldShowMapOrReceipt && (
>>>>>>> 942c851a
                    <OfflineWithFeedback
                        pendingAction={pendingAction}
                        errors={transaction?.errors}
                        errorRowStyles={[styles.ml4]}
                        onClose={() => {
                            if (!transaction?.transactionID) {
                                return;
                            }
                            Transaction.clearError(transaction.transactionID);
                        }}
                    >
                        <View style={styles.moneyRequestViewImage}>
                            {showMapAsImage ? (
                                <ConfirmedRoute transaction={transaction} />
                            ) : (
                                <ReportActionItemImage
                                    thumbnail={receiptURIs?.thumbnail}
                                    fileExtension={receiptURIs?.fileExtension}
                                    isThumbnail={receiptURIs?.isThumbnail}
                                    image={receiptURIs?.image}
                                    isLocalFile={receiptURIs?.isLocalFile}
                                    filename={receiptURIs?.filename}
                                    transaction={transaction}
                                    enablePreviewModal
                                />
                            )}
                        </View>
                    </OfflineWithFeedback>
                )}
                {shouldShowReceiptEmptyState && (
                    <ReceiptEmptyState
                        hasError={hasErrors}
                        disabled={!canEditReceipt}
                        onPress={() =>
                            Navigation.navigate(
                                ROUTES.MONEY_REQUEST_STEP_SCAN.getRoute(
                                    CONST.IOU.ACTION.EDIT,
                                    iouType,
                                    transaction?.transactionID ?? '',
                                    report.reportID,
                                    Navigation.getActiveRouteWithoutParams(),
                                ),
                            )
                        }
                    />
                )}
                {!shouldShowReceiptEmptyState && !shouldShowMapOrReceipt && <View style={{marginVertical: 6}} />}
                {shouldShowNotesViolations && <ReceiptAuditMessages notes={noticeTypeViolations} />}
                {canUseViolations && <ViolationMessages violations={getViolationsForField('receipt')} />}
                <OfflineWithFeedback pendingAction={getPendingFieldAction('amount')}>
                    <MenuItemWithTopDescription
                        title={amountTitle}
                        shouldShowTitleIcon={isSettled}
                        titleIcon={Expensicons.Checkmark}
                        description={amountDescription}
                        titleStyle={styles.textHeadlineH2}
                        interactive={canEditAmount}
                        shouldShowRightIcon={canEditAmount}
                        onPress={() => Navigation.navigate(ROUTES.MONEY_REQUEST_STEP_AMOUNT.getRoute(CONST.IOU.ACTION.EDIT, iouType, transaction?.transactionID ?? '', report.reportID))}
                        brickRoadIndicator={getErrorForField('amount') ? CONST.BRICK_ROAD_INDICATOR_STATUS.ERROR : undefined}
                        error={getErrorForField('amount')}
                    />
                </OfflineWithFeedback>
                <OfflineWithFeedback pendingAction={getPendingFieldAction('comment')}>
                    <MenuItemWithTopDescription
                        description={translate('common.description')}
                        shouldParseTitle
                        title={transactionDescription}
                        interactive={canEdit}
                        shouldShowRightIcon={canEdit}
                        titleStyle={styles.flex1}
                        onPress={() => Navigation.navigate(ROUTES.MONEY_REQUEST_STEP_DESCRIPTION.getRoute(CONST.IOU.ACTION.EDIT, iouType, transaction?.transactionID ?? '', report.reportID))}
                        wrapperStyle={[styles.pv2, styles.taskDescriptionMenuItem]}
                        brickRoadIndicator={getErrorForField('comment') ? CONST.BRICK_ROAD_INDICATOR_STATUS.ERROR : undefined}
                        error={getErrorForField('comment')}
                        numberOfLinesTitle={0}
                    />
                </OfflineWithFeedback>
                {isDistanceRequest ? (
                    distanceRequestFields
                ) : (
                    <OfflineWithFeedback pendingAction={getPendingFieldAction('merchant')}>
                        <MenuItemWithTopDescription
                            description={translate('common.merchant')}
                            title={merchantTitle}
                            interactive={canEditMerchant}
                            shouldShowRightIcon={canEditMerchant}
                            titleStyle={styles.flex1}
                            onPress={() =>
                                Navigation.navigate(ROUTES.MONEY_REQUEST_STEP_MERCHANT.getRoute(CONST.IOU.ACTION.EDIT, iouType, transaction?.transactionID ?? '', report.reportID))
                            }
                            brickRoadIndicator={getErrorForField('merchant') ? CONST.BRICK_ROAD_INDICATOR_STATUS.ERROR : undefined}
                            error={getErrorForField('merchant')}
                        />
                    </OfflineWithFeedback>
                )}
                <OfflineWithFeedback pendingAction={getPendingFieldAction('created')}>
                    <MenuItemWithTopDescription
                        description={translate('common.date')}
                        title={transactionDate}
                        interactive={canEditDate}
                        shouldShowRightIcon={canEditDate}
                        titleStyle={styles.flex1}
                        onPress={() => Navigation.navigate(ROUTES.MONEY_REQUEST_STEP_DATE.getRoute(CONST.IOU.ACTION.EDIT, iouType, transaction?.transactionID ?? '', report.reportID))}
                        brickRoadIndicator={getErrorForField('date') ? CONST.BRICK_ROAD_INDICATOR_STATUS.ERROR : undefined}
                        error={getErrorForField('date')}
                    />
                </OfflineWithFeedback>
                {shouldShowCategory && (
                    <OfflineWithFeedback pendingAction={getPendingFieldAction('category')}>
                        <MenuItemWithTopDescription
                            description={translate('common.category')}
                            title={transactionCategory}
                            interactive={canEdit}
                            shouldShowRightIcon={canEdit}
                            titleStyle={styles.flex1}
                            onPress={() =>
                                Navigation.navigate(ROUTES.MONEY_REQUEST_STEP_CATEGORY.getRoute(CONST.IOU.ACTION.EDIT, iouType, transaction?.transactionID ?? '', report.reportID))
                            }
                            brickRoadIndicator={getErrorForField('category') ? CONST.BRICK_ROAD_INDICATOR_STATUS.ERROR : undefined}
                            error={getErrorForField('category')}
                        />
                    </OfflineWithFeedback>
                )}
                {shouldShowTag &&
                    policyTagLists.map(({name, orderWeight}, index) => (
                        <OfflineWithFeedback
                            key={name}
                            pendingAction={getPendingFieldAction('tag')}
                        >
                            <MenuItemWithTopDescription
                                description={name ?? translate('common.tag')}
                                title={TransactionUtils.getTagForDisplay(transaction, index)}
                                interactive={canEdit}
                                shouldShowRightIcon={canEdit}
                                titleStyle={styles.flex1}
                                onPress={() =>
                                    Navigation.navigate(
                                        ROUTES.MONEY_REQUEST_STEP_TAG.getRoute(CONST.IOU.ACTION.EDIT, iouType, orderWeight, transaction?.transactionID ?? '', report.reportID),
                                    )
                                }
                                brickRoadIndicator={
                                    getErrorForField('tag', {
                                        tagListIndex: index,
                                        tagListName: name,
                                    })
                                        ? CONST.BRICK_ROAD_INDICATOR_STATUS.ERROR
                                        : undefined
                                }
                                error={getErrorForField('tag', {tagListIndex: index, tagListName: name})}
                            />
                        </OfflineWithFeedback>
                    ))}
                {isCardTransaction && (
                    <OfflineWithFeedback pendingAction={getPendingFieldAction('cardID')}>
                        <MenuItemWithTopDescription
                            description={translate('iou.card')}
                            title={cardProgramName}
                            titleStyle={styles.flex1}
                        />
                    </OfflineWithFeedback>
                )}
                {shouldShowTax && (
                    <OfflineWithFeedback pendingAction={getPendingFieldAction('taxCode')}>
                        <MenuItemWithTopDescription
                            title={taxRateTitle ?? ''}
                            description={taxRatesDescription}
                            interactive={canEdit}
                            shouldShowRightIcon={canEdit}
                            titleStyle={styles.flex1}
                            onPress={() =>
                                Navigation.navigate(ROUTES.MONEY_REQUEST_STEP_TAX_RATE.getRoute(CONST.IOU.ACTION.EDIT, iouType, transaction?.transactionID ?? '', report.reportID))
                            }
                            brickRoadIndicator={getErrorForField('tax') ? CONST.BRICK_ROAD_INDICATOR_STATUS.ERROR : undefined}
                            error={getErrorForField('tax')}
                        />
                    </OfflineWithFeedback>
                )}

                {shouldShowTax && (
                    <OfflineWithFeedback pendingAction={getPendingFieldAction('taxAmount')}>
                        <MenuItemWithTopDescription
                            title={formattedTaxAmount ? formattedTaxAmount.toString() : ''}
                            description={translate('iou.taxAmount')}
                            interactive={canEdit}
                            shouldShowRightIcon={canEdit}
                            titleStyle={styles.flex1}
                            onPress={() =>
                                Navigation.navigate(ROUTES.MONEY_REQUEST_STEP_TAX_AMOUNT.getRoute(CONST.IOU.ACTION.EDIT, iouType, transaction?.transactionID ?? '', report.reportID))
                            }
                        />
                    </OfflineWithFeedback>
                )}
                {shouldShowBillable && (
                    <View style={[styles.flexRow, styles.optionRow, styles.justifyContentBetween, styles.alignItemsCenter, styles.ml5, styles.mr8]}>
                        <View>
                            <Text color={!transactionBillable ? theme.textSupporting : undefined}>{translate('common.billable')}</Text>
                            {!!getErrorForField('billable') && (
                                <ViolationMessages
                                    violations={getViolationsForField('billable')}
                                    containerStyle={[styles.mt1]}
                                    textStyle={[styles.ph0]}
                                    isLast
                                />
                            )}
                        </View>
                        <Switch
                            accessibilityLabel={translate('common.billable')}
                            isOn={!!transactionBillable}
                            onToggle={saveBillable}
                            disabled={!canEdit}
                        />
                    </View>
                )}
            </View>
            <SpacerView
                shouldShow={shouldShowHorizontalRule}
                style={[shouldShowHorizontalRule ? styles.reportHorizontalRule : {}]}
            />
        </View>
    );
}

MoneyRequestView.displayName = 'MoneyRequestView';

export default withOnyx<MoneyRequestViewPropsWithoutTransaction, MoneyRequestViewOnyxPropsWithoutTransaction>({
    policy: {
        key: ({report}) => `${ONYXKEYS.COLLECTION.POLICY}${report.policyID}`,
    },
    policyCategories: {
        key: ({report}) => `${ONYXKEYS.COLLECTION.POLICY_CATEGORIES}${report.policyID}`,
    },
    policyTagList: {
        key: ({report}) => `${ONYXKEYS.COLLECTION.POLICY_TAGS}${report.policyID}`,
    },
    parentReport: {
        key: ({report}) => `${ONYXKEYS.COLLECTION.REPORT}${report.parentReportID}`,
    },
    parentReportActions: {
        key: ({report}) => `${ONYXKEYS.COLLECTION.REPORT_ACTIONS}${report ? report.parentReportID : '0'}`,
        canEvict: false,
    },
    distanceRates: {
        key: ({report}) => `${ONYXKEYS.COLLECTION.POLICY}${report.policyID}`,
        selector: DistanceRequestUtils.getMileageRates,
    },
})(
    withOnyx<MoneyRequestViewProps, MoneyRequestViewTransactionOnyxProps>({
        transaction: {
            key: ({report, parentReportActions}) => {
                const parentReportAction = parentReportActions?.[report.parentReportActionID ?? ''];
                const originalMessage = parentReportAction?.actionName === CONST.REPORT.ACTIONS.TYPE.IOU ? parentReportAction.originalMessage : undefined;
                const transactionID = originalMessage?.IOUTransactionID ?? 0;
                return `${ONYXKEYS.COLLECTION.TRANSACTION}${transactionID}`;
            },
        },
        transactionViolations: {
            key: ({report, parentReportActions}) => {
                const parentReportAction = parentReportActions?.[report.parentReportActionID ?? ''];
                const originalMessage = parentReportAction?.actionName === CONST.REPORT.ACTIONS.TYPE.IOU ? parentReportAction.originalMessage : undefined;
                const transactionID = originalMessage?.IOUTransactionID ?? 0;
                return `${ONYXKEYS.COLLECTION.TRANSACTION_VIOLATIONS}${transactionID}`;
            },
        },
    })(MoneyRequestView),
);<|MERGE_RESOLUTION|>--- conflicted
+++ resolved
@@ -339,18 +339,12 @@
     return (
         <View style={[StyleUtils.getReportWelcomeContainerStyle(shouldUseNarrowLayout, true, shouldShowAnimatedBackground)]}>
             {shouldShowAnimatedBackground && <AnimatedEmptyStateBackground />}
-<<<<<<< HEAD
             <View style={shouldShowAnimatedBackground && [StyleUtils.getReportWelcomeTopMarginStyle(shouldUseNarrowLayout, true)]}>
-                {/* eslint-disable-next-line @typescript-eslint/prefer-nullish-coalescing */}
-                {(showMapAsImage || hasReceipt) && (
-=======
-            <View style={shouldShowAnimatedBackground && [StyleUtils.getReportWelcomeTopMarginStyle(isSmallScreenWidth, true)]}>
                 <ReceiptAuditHeader
                     notes={noticeTypeViolations}
                     shouldShowAuditMessage={Boolean(shouldShowNotesViolations && didRceiptScanSucceed)}
                 />
                 {shouldShowMapOrReceipt && (
->>>>>>> 942c851a
                     <OfflineWithFeedback
                         pendingAction={pendingAction}
                         errors={transaction?.errors}

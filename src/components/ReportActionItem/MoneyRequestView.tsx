--- conflicted
+++ resolved
@@ -55,11 +55,7 @@
     policyCategories: OnyxEntry<OnyxTypes.PolicyCategories>;
 
     /** Collection of tags attached to a policy */
-<<<<<<< HEAD
-    policyTags: OnyxEntry<OnyxTypes.PolicyTagList>;
-=======
     policyTagList: OnyxEntry<OnyxTypes.PolicyTagList>;
->>>>>>> 74540f8d
 
     /** The expense report or iou report (only will have a value if this is a transaction thread) */
     parentReport: OnyxEntry<OnyxTypes.Report>;
@@ -160,11 +156,7 @@
                 Navigation.dismissModal();
                 return;
             }
-<<<<<<< HEAD
-            IOU.updateMoneyRequestBillable(transaction?.transactionID ?? '', report?.reportID, newBillable, policy, policyTags, policyCategories);
-=======
             IOU.updateMoneyRequestBillable(transaction?.transactionID ?? '', report?.reportID, newBillable, policy, policyTagList, policyCategories);
->>>>>>> 74540f8d
             Navigation.dismissModal();
         },
         [transaction, report, policy, policyTagList, policyCategories],

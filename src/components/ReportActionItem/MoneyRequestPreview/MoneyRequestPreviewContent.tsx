--- conflicted
+++ resolved
@@ -5,11 +5,8 @@
 import React, {useMemo} from 'react';
 import {View} from 'react-native';
 import type {GestureResponderEvent} from 'react-native';
-<<<<<<< HEAD
 import {useOnyx} from 'react-native-onyx';
-=======
 import type {OnyxEntry} from 'react-native-onyx';
->>>>>>> 9d8e7fee
 import Button from '@components/Button';
 import Icon from '@components/Icon';
 import * as Expensicons from '@components/Icon/Expensicons';

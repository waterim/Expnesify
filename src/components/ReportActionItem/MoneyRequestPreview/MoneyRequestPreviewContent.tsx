import ExpensiMark from 'expensify-common/lib/ExpensiMark';
import {truncate} from 'lodash';
import lodashSortBy from 'lodash/sortBy';
import React from 'react';
import {View} from 'react-native';
import type {GestureResponderEvent} from 'react-native';
import ConfirmedRoute from '@components/ConfirmedRoute';
import Icon from '@components/Icon';
import * as Expensicons from '@components/Icon/Expensicons';
import MoneyRequestSkeletonView from '@components/MoneyRequestSkeletonView';
import MultipleAvatars from '@components/MultipleAvatars';
import OfflineWithFeedback from '@components/OfflineWithFeedback';
import PressableWithoutFeedback from '@components/Pressable/PressableWithoutFeedback';
import RenderHTML from '@components/RenderHTML';
import ReportActionItemImages from '@components/ReportActionItem/ReportActionItemImages';
import {showContextMenuForReport} from '@components/ShowContextMenuContext';
import Text from '@components/Text';
import useLocalize from '@hooks/useLocalize';
import useStyleUtils from '@hooks/useStyleUtils';
import useTheme from '@hooks/useTheme';
import useThemeStyles from '@hooks/useThemeStyles';
import useWindowDimensions from '@hooks/useWindowDimensions';
import ControlSelection from '@libs/ControlSelection';
import * as CurrencyUtils from '@libs/CurrencyUtils';
import * as DeviceCapabilities from '@libs/DeviceCapabilities';
import * as IOUUtils from '@libs/IOUUtils';
import * as OptionsListUtils from '@libs/OptionsListUtils';
import * as ReceiptUtils from '@libs/ReceiptUtils';
import * as ReportActionsUtils from '@libs/ReportActionsUtils';
import * as ReportUtils from '@libs/ReportUtils';
import * as TransactionUtils from '@libs/TransactionUtils';
import ViolationsUtils from '@libs/Violations/ViolationsUtils';
import * as PaymentMethods from '@userActions/PaymentMethods';
import * as Report from '@userActions/Report';
import CONST from '@src/CONST';
import type {IOUMessage} from '@src/types/onyx/OriginalMessage';
import type {EmptyObject} from '@src/types/utils/EmptyObject';
import {isEmptyObject} from '@src/types/utils/EmptyObject';
import type {MoneyRequestPreviewProps} from './types';

function MoneyRequestPreviewContent({
    iouReport,
    isBillSplit,
    session,
    action,
    personalDetails,
    chatReport,
    transaction,
    contextMenuAnchor,
    chatReportID,
    reportID,
    onPreviewPressed,
    containerStyles,
    walletTerms,
    checkIfContextMenuActive = () => {},
    shouldShowPendingConversionMessage = false,
    isHovered = false,
    isWhisper = false,
    transactionViolations,
}: MoneyRequestPreviewProps) {
    const theme = useTheme();
    const styles = useThemeStyles();
    const StyleUtils = useStyleUtils();
    const {translate} = useLocalize();
    const {isSmallScreenWidth, windowWidth} = useWindowDimensions();
    const parser = new ExpensiMark();

    const sessionAccountID = session?.accountID;
    const managerID = iouReport?.managerID ?? -1;
    const ownerAccountID = iouReport?.ownerAccountID ?? -1;
    const isPolicyExpenseChat = ReportUtils.isPolicyExpenseChat(chatReport);

    const participantAccountIDs = action.actionName === CONST.REPORT.ACTIONS.TYPE.IOU && isBillSplit ? action.originalMessage.participantAccountIDs ?? [] : [managerID, ownerAccountID];
    const participantAvatars = OptionsListUtils.getAvatarsForAccountIDs(participantAccountIDs, personalDetails ?? {});
    const sortedParticipantAvatars = lodashSortBy(participantAvatars, (avatar) => avatar.id);
    if (isPolicyExpenseChat && isBillSplit) {
        sortedParticipantAvatars.push(ReportUtils.getWorkspaceIcon(chatReport));
    }

    // Pay button should only be visible to the manager of the report.
    const isCurrentUserManager = managerID === sessionAccountID;

    const {amount: requestAmount, currency: requestCurrency, comment: requestComment, merchant} = ReportUtils.getTransactionDetails(transaction) ?? {};
    const description = truncate(requestComment, {length: CONST.REQUEST_PREVIEW.MAX_LENGTH});
    const requestMerchant = truncate(merchant, {length: CONST.REQUEST_PREVIEW.MAX_LENGTH});
    const hasReceipt = TransactionUtils.hasReceipt(transaction);
    const isScanning = hasReceipt && TransactionUtils.isReceiptBeingScanned(transaction);
    const isOnHold = TransactionUtils.isOnHold(transaction);
    const isSettlementOrApprovalPartial = Boolean(iouReport?.pendingFields?.partial);
    const isPartialHold = isSettlementOrApprovalPartial && isOnHold;
    const hasViolations = TransactionUtils.hasViolation(transaction?.transactionID ?? '', transactionViolations);
    const hasNoteTypeViolations = TransactionUtils.hasNoteTypeViolation(transaction?.transactionID ?? '', transactionViolations);
    const hasFieldErrors = TransactionUtils.hasMissingSmartscanFields(transaction);
    const isDistanceRequest = TransactionUtils.isDistanceRequest(transaction);
    const isFetchingWaypointsFromServer = TransactionUtils.isFetchingWaypointsFromServer(transaction);
    const isCardTransaction = TransactionUtils.isCardTransaction(transaction);
    const isSettled = ReportUtils.isSettled(iouReport?.reportID);
    const isDeleted = action?.pendingAction === CONST.RED_BRICK_ROAD_PENDING_ACTION.DELETE;
    const shouldShowRBR =
        hasViolations || hasFieldErrors || (!(isSettled && !isSettlementOrApprovalPartial) && !(ReportUtils.isReportApproved(iouReport) && !isSettlementOrApprovalPartial) && isOnHold);

    /*
     Show the merchant for IOUs and expenses only if:
     - the merchant is not empty, is custom, or is not related to scanning smartscan;
     - the request is not a distance request with a pending route and amount = 0 - in this case,
       the merchant says: "Route pending...", which is already shown in the amount field;
    */
    const shouldShowMerchant =
        !!requestMerchant &&
        requestMerchant !== CONST.TRANSACTION.PARTIAL_TRANSACTION_MERCHANT &&
        requestMerchant !== CONST.TRANSACTION.DEFAULT_MERCHANT &&
        !(isFetchingWaypointsFromServer && !requestAmount);
    const shouldShowDescription = !!description && !shouldShowMerchant && !isScanning;

    let merchantOrDescription = requestMerchant;
    if (!shouldShowMerchant) {
        merchantOrDescription = description || '';
    }

    const receiptImages = hasReceipt ? [ReceiptUtils.getThumbnailAndImageURIs(transaction)] : [];

    const hasPendingWaypoints = transaction?.pendingFields?.waypoints;
    const showMapAsImage = isDistanceRequest && hasPendingWaypoints;

    const getSettledMessage = (): string => {
        if (isCardTransaction) {
            return translate('common.done');
        }
        return translate('iou.settledExpensify');
    };

    const showContextMenu = (event: GestureResponderEvent) => {
        showContextMenuForReport(event, contextMenuAnchor, reportID, action, checkIfContextMenuActive);
    };

    const getPreviewHeaderText = (): string => {
        let message = translate('iou.cash');

        if (isDistanceRequest) {
            message = translate('common.distance');
        } else if (isScanning) {
            message = translate('common.receipt');
        } else if (isBillSplit) {
            message = translate('iou.split');
        }

        if (isCardTransaction) {
            message = translate('iou.card');
            if (TransactionUtils.isPending(transaction)) {
                message += ` • ${translate('iou.pending')}`;
                return message;
            }
        }

        if (isSettled && !iouReport?.isCancelledIOU && !isPartialHold) {
            message += ` • ${getSettledMessage()}`;
            return message;
        }

        if (shouldShowRBR && transaction) {
            const violations = TransactionUtils.getTransactionViolations(transaction.transactionID, transactionViolations);
            if (violations?.[0]) {
                const violationMessage = ViolationsUtils.getViolationTranslation(violations[0], translate);
                const violationsCount = violations.filter((v) => v.type === 'violation').length;
                const isTooLong = violationsCount > 1 || violationMessage.length > 15;
                const hasViolationsAndFieldErrors = violationsCount > 0 && hasFieldErrors;

                return `${message} • ${isTooLong || hasViolationsAndFieldErrors ? translate('violations.reviewRequired') : violationMessage}`;
            }

            const isMerchantMissing = TransactionUtils.isMerchantMissing(transaction);
            const isAmountMissing = TransactionUtils.isAmountMissing(transaction);
            if (isAmountMissing && isMerchantMissing) {
                message += ` • ${translate('violations.reviewRequired')}`;
            } else if (isAmountMissing) {
                message += ` • ${translate('iou.missingAmount')}`;
            } else if (isMerchantMissing) {
                message += ` • ${translate('iou.missingMerchant')}`;
            } else if (!(isSettled && !isSettlementOrApprovalPartial) && isOnHold) {
                message += ` • ${translate('iou.hold')}`;
            }
<<<<<<< HEAD
        } else if (hasNoteTypeViolations && transaction && !ReportUtils.isReportApproved(iouReport) && !ReportUtils.isSettled(iouReport?.reportID)) {
            message += ` • ${translate('violations.reviewRequired')}`;
        } else if (ReportUtils.isPaidGroupPolicyExpenseReport(iouReport) && ReportUtils.isReportApproved(iouReport) && !ReportUtils.isSettled(iouReport?.reportID)) {
=======
        } else if (ReportUtils.isPaidGroupPolicyExpenseReport(iouReport) && ReportUtils.isReportApproved(iouReport) && !ReportUtils.isSettled(iouReport?.reportID) && !isPartialHold) {
>>>>>>> 5a8cb7fb
            message += ` • ${translate('iou.approved')}`;
        } else if (iouReport?.isWaitingOnBankAccount) {
            message += ` • ${translate('iou.pending')}`;
        } else if (iouReport?.isCancelledIOU) {
            message += ` • ${translate('iou.canceled')}`;
        } else if (!(isSettled && !isSettlementOrApprovalPartial) && isOnHold) {
            message += ` • ${translate('iou.hold')}`;
        }
        return message;
    };

    const getDisplayAmountText = (): string => {
        if (isScanning) {
            return translate('iou.receiptScanning');
        }

        if (isFetchingWaypointsFromServer && !requestAmount) {
            return translate('iou.routePending');
        }

        return CurrencyUtils.convertToDisplayString(requestAmount, requestCurrency);
    };

    const getDisplayDeleteAmountText = (): string => {
        const iouOriginalMessage: IOUMessage | EmptyObject = action?.actionName === CONST.REPORT.ACTIONS.TYPE.IOU ? action.originalMessage : {};
        const {amount = 0, currency = CONST.CURRENCY.USD} = iouOriginalMessage;

        return CurrencyUtils.convertToDisplayString(amount, currency);
    };

    const displayAmount = isDeleted ? getDisplayDeleteAmountText() : getDisplayAmountText();

    const childContainer = (
        <View>
            <OfflineWithFeedback
                errors={walletTerms?.errors}
                onClose={() => {
                    PaymentMethods.clearWalletTermsError();
                    Report.clearIOUError(chatReportID);
                }}
                errorRowStyles={[styles.mbn1]}
                needsOffscreenAlphaCompositing
            >
                <View
                    style={[
                        isScanning || isWhisper ? [styles.reportPreviewBoxHoverBorder, styles.reportContainerBorderRadius] : undefined,
                        !onPreviewPressed ? [styles.moneyRequestPreviewBox, containerStyles] : {},
                    ]}
                >
                    {showMapAsImage && (
                        <View style={styles.reportActionItemImages}>
                            <ConfirmedRoute transaction={transaction} />
                        </View>
                    )}
                    {!showMapAsImage && hasReceipt && (
                        <ReportActionItemImages
                            images={receiptImages}
                            isHovered={isHovered || isScanning}
                            size={1}
                        />
                    )}
                    {isEmptyObject(transaction) && !ReportActionsUtils.isMessageDeleted(action) && action.pendingAction !== CONST.RED_BRICK_ROAD_PENDING_ACTION.DELETE ? (
                        <MoneyRequestSkeletonView />
                    ) : (
                        <View style={[styles.expenseAndReportPreviewBoxBody, hasReceipt ? styles.mtn1 : {}]}>
                            <View style={styles.expenseAndReportPreviewTextButtonContainer}>
                                <View style={styles.expenseAndReportPreviewTextContainer}>
                                    <View style={[styles.flexRow]}>
                                        <Text style={[styles.textLabelSupporting, styles.flex1, styles.lh16]}>{getPreviewHeaderText()}</Text>
                                        {!isSettled && shouldShowRBR && (
                                            <Icon
                                                src={Expensicons.DotIndicator}
                                                fill={theme.danger}
                                            />
                                        )}
                                    </View>
                                    <View style={styles.reportPreviewAmountSubtitleContainer}>
                                        <View style={[styles.flexRow]}>
                                            <View style={[styles.flex1, styles.flexRow, styles.alignItemsCenter]}>
                                                <Text
                                                    style={[
                                                        styles.textHeadlineH1,
                                                        isBillSplit &&
                                                            StyleUtils.getAmountFontSizeAndLineHeight(isSmallScreenWidth, windowWidth, displayAmount.length, sortedParticipantAvatars.length),
                                                        isDeleted && styles.lineThrough,
                                                    ]}
                                                    numberOfLines={1}
                                                >
                                                    {displayAmount}
                                                </Text>
                                                {ReportUtils.isSettled(iouReport?.reportID) && !isPartialHold && !isBillSplit && (
                                                    <View style={styles.defaultCheckmarkWrapper}>
                                                        <Icon
                                                            src={Expensicons.Checkmark}
                                                            fill={theme.iconSuccessFill}
                                                        />
                                                    </View>
                                                )}
                                            </View>
                                            {isBillSplit && (
                                                <View style={styles.moneyRequestPreviewBoxAvatar}>
                                                    <MultipleAvatars
                                                        icons={sortedParticipantAvatars}
                                                        shouldStackHorizontally
                                                        size="small"
                                                        shouldUseCardBackground
                                                    />
                                                </View>
                                            )}
                                        </View>
                                        <View style={[styles.flexRow]}>
                                            <View style={[styles.flex1]}>
                                                {!isCurrentUserManager && shouldShowPendingConversionMessage && (
                                                    <Text style={[styles.textLabel, styles.colorMuted]}>{translate('iou.pendingConversionMessage')}</Text>
                                                )}
                                                {shouldShowDescription && (
                                                    <View style={[styles.breakWord, styles.preWrap]}>
                                                        <RenderHTML html={`<muted-text>${parser.replace(merchantOrDescription)}</muted-text>`} />
                                                    </View>
                                                )}
                                                {shouldShowMerchant && <Text style={[styles.textLabelSupporting, styles.textNormal]}>{merchantOrDescription}</Text>}
                                            </View>
                                            {isBillSplit && participantAccountIDs.length > 0 && !!requestAmount && requestAmount > 0 && (
                                                <Text style={[styles.textLabel, styles.colorMuted, styles.ml1, styles.amountSplitPadding]}>
                                                    {translate('iou.amountEach', {
                                                        amount: CurrencyUtils.convertToDisplayString(
                                                            IOUUtils.calculateAmount(isPolicyExpenseChat ? 1 : participantAccountIDs.length - 1, requestAmount, requestCurrency ?? ''),
                                                            requestCurrency,
                                                        ),
                                                    })}
                                                </Text>
                                            )}
                                        </View>
                                    </View>
                                </View>
                            </View>
                        </View>
                    )}
                </View>
            </OfflineWithFeedback>
        </View>
    );

    if (!onPreviewPressed) {
        return childContainer;
    }

    const shouldDisableOnPress = isBillSplit && isEmptyObject(transaction);

    return (
        <PressableWithoutFeedback
            onPress={shouldDisableOnPress ? undefined : onPreviewPressed}
            onPressIn={() => DeviceCapabilities.canUseTouchScreen() && ControlSelection.block()}
            onPressOut={() => ControlSelection.unblock()}
            onLongPress={showContextMenu}
            shouldUseHapticsOnLongPress
            accessibilityLabel={isBillSplit ? translate('iou.split') : translate('iou.cash')}
            accessibilityHint={CurrencyUtils.convertToDisplayString(requestAmount, requestCurrency)}
            style={[
                styles.moneyRequestPreviewBox,
                containerStyles,
                shouldDisableOnPress && styles.cursorDefault,
                (isSettled || ReportUtils.isReportApproved(iouReport)) && isSettlementOrApprovalPartial && styles.offlineFeedback.pending,
            ]}
        >
            {childContainer}
        </PressableWithoutFeedback>
    );
}

MoneyRequestPreviewContent.displayName = 'MoneyRequestPreview';

export default MoneyRequestPreviewContent;<|MERGE_RESOLUTION|>--- conflicted
+++ resolved
@@ -179,13 +179,9 @@
             } else if (!(isSettled && !isSettlementOrApprovalPartial) && isOnHold) {
                 message += ` • ${translate('iou.hold')}`;
             }
-<<<<<<< HEAD
         } else if (hasNoteTypeViolations && transaction && !ReportUtils.isReportApproved(iouReport) && !ReportUtils.isSettled(iouReport?.reportID)) {
             message += ` • ${translate('violations.reviewRequired')}`;
-        } else if (ReportUtils.isPaidGroupPolicyExpenseReport(iouReport) && ReportUtils.isReportApproved(iouReport) && !ReportUtils.isSettled(iouReport?.reportID)) {
-=======
         } else if (ReportUtils.isPaidGroupPolicyExpenseReport(iouReport) && ReportUtils.isReportApproved(iouReport) && !ReportUtils.isSettled(iouReport?.reportID) && !isPartialHold) {
->>>>>>> 5a8cb7fb
             message += ` • ${translate('iou.approved')}`;
         } else if (iouReport?.isWaitingOnBankAccount) {
             message += ` • ${translate('iou.pending')}`;

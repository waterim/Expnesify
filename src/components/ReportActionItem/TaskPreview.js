--- conflicted
+++ resolved
@@ -62,12 +62,11 @@
     const htmlForTaskPreview = taskAssignee ? `<comment><mention-user>@${taskAssignee}</mention-user> ${taskTitle}</comment>` : `<comment>${taskTitle}</comment>`;
 
     return (
-<<<<<<< HEAD
         <View style={[styles.chatItemMessage]}>
             <PressableWithoutFeedback
                 onPress={() => Navigation.navigate(ROUTES.getReportRoute(props.taskReportID))}
                 style={[styles.flexRow, styles.justifyContentBetween]}
-                accessibilityRole="button"
+                accessibilityRole={CONST.ACCESSIBILITY_ROLE.BUTTON}
                 accessibilityLabel={props.translate('newTaskPage.task')}
             >
                 <View style={[styles.flex1, styles.flexRow, styles.alignItemsStart]}>
@@ -90,28 +89,6 @@
                 <Icon
                     src={Expensicons.ArrowRight}
                     fill={StyleUtils.getIconFillColor(getButtonState(props.isHovered))}
-=======
-        <PressableWithoutFeedback
-            onPress={() => Navigation.navigate(ROUTES.getReportRoute(props.taskReportID))}
-            style={[styles.flexRow, styles.justifyContentBetween, styles.chatItemMessage]}
-            accessibilityRole={CONST.ACCESSIBILITY_ROLE.BUTTON}
-            accessibilityLabel={props.translate('newTaskPage.task')}
-        >
-            <View style={[styles.flex1, styles.flexRow, styles.alignItemsStart]}>
-                <Checkbox
-                    style={[styles.mr2]}
-                    containerStyle={[styles.taskCheckbox]}
-                    isChecked={isTaskCompleted}
-                    disabled={TaskUtils.isTaskCanceled(props.taskReport)}
-                    onPress={() => {
-                        if (isTaskCompleted) {
-                            TaskUtils.reopenTask(props.taskReportID, taskTitle);
-                        } else {
-                            TaskUtils.completeTask(props.taskReportID, taskTitle);
-                        }
-                    }}
-                    accessibilityLabel={props.translate('newTaskPage.task')}
->>>>>>> 15e547e3
                 />
             </PressableWithoutFeedback>
         </View>

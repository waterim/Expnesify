import React from 'react';
import {View} from 'react-native';
import PropTypes from 'prop-types';
import {withOnyx} from 'react-native-onyx';
import lodashGet from 'lodash/get';
import _ from 'underscore';
import compose from '../../libs/compose';
import styles from '../../styles/styles';
import ONYXKEYS from '../../ONYXKEYS';
import withLocalize, {withLocalizePropTypes} from '../withLocalize';
import Icon from '../Icon';
import CONST from '../../CONST';
import * as Expensicons from '../Icon/Expensicons';
import Checkbox from '../Checkbox';
import * as StyleUtils from '../../styles/StyleUtils';
import getButtonState from '../../libs/getButtonState';
import Navigation from '../../libs/Navigation/Navigation';
import ROUTES from '../../ROUTES';
import reportActionPropTypes from '../../pages/home/report/reportActionPropTypes';
import * as Task from '../../libs/actions/Task';
import * as ReportUtils from '../../libs/ReportUtils';
import RenderHTML from '../RenderHTML';
import PressableWithoutFeedback from '../Pressable/PressableWithoutFeedback';
import personalDetailsPropType from '../../pages/personalDetailsPropType';
<<<<<<< HEAD
import * as ReportActionsUtils from '../../libs/ReportActionsUtils';
=======
import * as Session from '../../libs/actions/Session';
>>>>>>> e89ea9d7

const propTypes = {
    /** All personal details asssociated with user */
    personalDetailsList: PropTypes.objectOf(personalDetailsPropType),

    /** The ID of the associated taskReport */
    taskReportID: PropTypes.string.isRequired,

    /** Whether the task preview is hovered so we can modify its style */
    isHovered: PropTypes.bool,

    /** The linked reportAction */
    action: PropTypes.shape(reportActionPropTypes).isRequired,

    /* Onyx Props */

    taskReport: PropTypes.shape({
        /** Title of the task */
        reportName: PropTypes.string,

        /** AccountID of the manager in this iou report */
        managerID: PropTypes.number,

        /** AccountID of the creator of this iou report */
        ownerAccountID: PropTypes.number,
    }),

    ...withLocalizePropTypes,
};

const defaultProps = {
    personalDetailsList: {},
    taskReport: {},
    isHovered: false,
};

function TaskPreview(props) {
    // The reportAction might not contain details regarding the taskReport
    // Only the direct parent reportAction will contain details about the taskReport
    // Other linked reportActions will only contain the taskReportID and we will grab the details from there
    const isTaskCompleted = !_.isEmpty(props.taskReport)
        ? props.taskReport.stateNum === CONST.REPORT.STATE_NUM.SUBMITTED && props.taskReport.statusNum === CONST.REPORT.STATUS.APPROVED
        : props.action.childStateNum === CONST.REPORT.STATE_NUM.SUBMITTED && props.action.childStatusNum === CONST.REPORT.STATUS.APPROVED;
    const taskTitle = props.taskReport.reportName || props.action.childReportName;
    const taskAssigneeAccountID = Task.getTaskAssigneeAccountID(props.taskReport) || props.action.childManagerAccountID;
    const assigneeLogin = lodashGet(props.personalDetailsList, [taskAssigneeAccountID, 'login'], '');
    const assigneeDisplayName = lodashGet(props.personalDetailsList, [taskAssigneeAccountID, 'displayName'], '');
    const taskAssignee = assigneeLogin || assigneeDisplayName;
    const htmlForTaskPreview = taskAssignee ? `<comment><mention-user>@${taskAssignee}</mention-user> ${taskTitle}</comment>` : `<comment>${taskTitle}</comment>`;
    const isDeletedParentAction = ReportUtils.isCanceledTaskReport(props.taskReport, props.action);

    if (isDeletedParentAction) {
        return <RenderHTML html={`<comment>${props.translate('parentReportAction.deletedTask')}</comment>`} />;
    }

    return (
        <View style={[styles.chatItemMessage]}>
            <PressableWithoutFeedback
                onPress={() => Navigation.navigate(ROUTES.getReportRoute(props.taskReportID))}
                style={[styles.flexRow, styles.justifyContentBetween]}
                accessibilityRole={CONST.ACCESSIBILITY_ROLE.BUTTON}
                accessibilityLabel={props.translate('task.task')}
            >
                <View style={[styles.flex1, styles.flexRow, styles.alignItemsStart]}>
                    <Checkbox
                        style={[styles.mr2]}
                        containerStyle={[styles.taskCheckbox]}
                        isChecked={isTaskCompleted}
                        disabled={ReportUtils.isCanceledTaskReport(props.taskReport)}
                        onPress={Session.checkIfActionIsAllowed(() => {
                            if (isTaskCompleted) {
                                Task.reopenTask(props.taskReport, taskTitle);
                            } else {
                                Task.completeTask(props.taskReport, taskTitle);
                            }
                        })}
                        accessibilityLabel={props.translate('task.task')}
                    />
                    <RenderHTML html={htmlForTaskPreview} />
                </View>

                <Icon
                    src={Expensicons.ArrowRight}
                    fill={StyleUtils.getIconFillColor(getButtonState(props.isHovered))}
                />
            </PressableWithoutFeedback>
        </View>
    );
}

TaskPreview.propTypes = propTypes;
TaskPreview.defaultProps = defaultProps;
TaskPreview.displayName = 'TaskPreview';

export default compose(
    withLocalize,
    withOnyx({
        taskReport: {
            key: ({taskReportID}) => `${ONYXKEYS.COLLECTION.REPORT}${taskReportID}`,
        },
        personalDetailsList: {
            key: ONYXKEYS.PERSONAL_DETAILS_LIST,
        },
    }),
)(TaskPreview);<|MERGE_RESOLUTION|>--- conflicted
+++ resolved
@@ -22,11 +22,8 @@
 import RenderHTML from '../RenderHTML';
 import PressableWithoutFeedback from '../Pressable/PressableWithoutFeedback';
 import personalDetailsPropType from '../../pages/personalDetailsPropType';
-<<<<<<< HEAD
 import * as ReportActionsUtils from '../../libs/ReportActionsUtils';
-=======
 import * as Session from '../../libs/actions/Session';
->>>>>>> e89ea9d7
 
 const propTypes = {
     /** All personal details asssociated with user */

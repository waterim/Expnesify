import React from 'react';
import {View, Pressable} from 'react-native';
import PropTypes from 'prop-types';
import {withOnyx} from 'react-native-onyx';
import compose from '../../libs/compose';
import styles from '../../styles/styles';
import ONYXKEYS from '../../ONYXKEYS';
import withLocalize, {withLocalizePropTypes} from '../withLocalize';
import Icon from '../Icon';
import CONST from '../../CONST';
import * as Expensicons from '../Icon/Expensicons';
import Checkbox from '../Checkbox';
import * as StyleUtils from '../../styles/StyleUtils';
import getButtonState from '../../libs/getButtonState';
import Navigation from '../../libs/Navigation/Navigation';
import ROUTES from '../../ROUTES';
import reportActionPropTypes from '../../pages/home/report/reportActionPropTypes';
import * as TaskUtils from '../../libs/actions/Task';
import RenderHTML from '../RenderHTML';

const propTypes = {
    /** The ID of the associated taskReport */
    taskReportID: PropTypes.string.isRequired,

    /** Whether the task preview is hovered so we can modify its style */
    isHovered: PropTypes.bool,

    /** The linked reportAction */
    action: PropTypes.shape(reportActionPropTypes).isRequired,

    /* Onyx Props */

    taskReport: PropTypes.shape({
        /** Title of the task */
        reportName: PropTypes.string,

        /** Email address of the manager in this iou report */
        managerEmail: PropTypes.string,

        /** Email address of the creator of this iou report */
        ownerEmail: PropTypes.string,
    }),

    ...withLocalizePropTypes,
};

const defaultProps = {
    taskReport: {},
    isHovered: false,
};

const TaskPreview = (props) => {
    // The reportAction might not contain details regarding the taskReport
    // Only the direct parent reportAction will contain details about the taskReport
    // Other linked reportActions will only contain the taskReportID and we will grab the details from there
    const isTaskCompleted =
        (props.taskReport.stateNum === CONST.REPORT.STATE_NUM.SUBMITTED && props.taskReport.statusNum === CONST.REPORT.STATUS.APPROVED) ||
        (props.action.childStateNum === CONST.REPORT.STATE_NUM.SUBMITTED && props.action.childStatusNum === CONST.REPORT.STATUS.APPROVED);
<<<<<<< HEAD
    const taskTitle = props.action.taskTitle || props.taskReport.reportName;
=======
    const taskTitle = props.taskReport.reportName || props.action.childReportName;
    const taskAssignee = props.taskReport.managerEmail || props.action.childManagerEmail;
    const htmlForTaskPreview = taskAssignee ? `<comment><mention-user>@${taskAssignee}</mention-user> ${taskTitle}</comment>` : `<comment>${taskTitle}</comment>`;
    const parentReportID = props.taskReport.parentReportID || props.action.parentReportID;
>>>>>>> f8a0a345

    return (
        <Pressable
            onPress={() => Navigation.navigate(ROUTES.getReportRoute(props.taskReportID))}
            style={[styles.flexRow, styles.justifyContentBetween]}
        >
            <View style={[styles.flex1, styles.flexRow, styles.alignItemsCenter]}>
                <Checkbox
                    style={[styles.mr2]}
                    containerStyle={[styles.taskCheckbox]}
                    isChecked={isTaskCompleted}
                    disabled={TaskUtils.isTaskCanceled(props.taskReport)}
                    onPress={() => {
                        if (isTaskCompleted) {
                            TaskUtils.reopenTask(props.taskReportID, taskTitle);
                        } else {
                            TaskUtils.completeTask(props.taskReportID, taskTitle);
                        }
                    }}
                />
                <RenderHTML html={htmlForTaskPreview} />
            </View>
            <Icon
                src={Expensicons.ArrowRight}
                fill={StyleUtils.getIconFillColor(getButtonState(props.isHovered))}
            />
        </Pressable>
    );
};

TaskPreview.propTypes = propTypes;
TaskPreview.defaultProps = defaultProps;
TaskPreview.displayName = 'TaskPreview';

export default compose(
    withLocalize,
    withOnyx({
        taskReport: {
            key: ({taskReportID}) => `${ONYXKEYS.COLLECTION.REPORT}${taskReportID}`,
        },
    }),
)(TaskPreview);<|MERGE_RESOLUTION|>--- conflicted
+++ resolved
@@ -56,14 +56,9 @@
     const isTaskCompleted =
         (props.taskReport.stateNum === CONST.REPORT.STATE_NUM.SUBMITTED && props.taskReport.statusNum === CONST.REPORT.STATUS.APPROVED) ||
         (props.action.childStateNum === CONST.REPORT.STATE_NUM.SUBMITTED && props.action.childStatusNum === CONST.REPORT.STATUS.APPROVED);
-<<<<<<< HEAD
-    const taskTitle = props.action.taskTitle || props.taskReport.reportName;
-=======
     const taskTitle = props.taskReport.reportName || props.action.childReportName;
     const taskAssignee = props.taskReport.managerEmail || props.action.childManagerEmail;
     const htmlForTaskPreview = taskAssignee ? `<comment><mention-user>@${taskAssignee}</mention-user> ${taskTitle}</comment>` : `<comment>${taskTitle}</comment>`;
-    const parentReportID = props.taskReport.parentReportID || props.action.parentReportID;
->>>>>>> f8a0a345
 
     return (
         <Pressable

import React from 'react';
import {View} from 'react-native';
import PropTypes from 'prop-types';
import reportPropTypes from '../../pages/reportPropTypes';
import withWindowDimensions, {windowDimensionsPropTypes} from '../withWindowDimensions';
import styles from '../../styles/styles';
import themeColors from '../../styles/themes/default';
import * as ReportUtils from '../../libs/ReportUtils';
import * as StyleUtils from '../../styles/StyleUtils';
import CONST from '../../CONST';
import Text from '../Text';
import Icon from '../Icon';
import * as Expensicons from '../Icon/Expensicons';
import variables from '../../styles/variables';
import * as CurrencyUtils from '../../libs/CurrencyUtils';
import useLocalize from '../../hooks/useLocalize';
import AnimatedEmptyStateBackground from '../../pages/home/report/AnimatedEmptyStateBackground';
import SpacerView from '../SpacerView';

const propTypes = {
    /** The report currently being looked at */
    report: reportPropTypes.isRequired,

    /** Whether we should display the horizontal rule below the component */
    shouldShowHorizontalRule: PropTypes.bool.isRequired,

    ...windowDimensionsPropTypes,
};

function MoneyReportView(props) {
    const formattedAmount = CurrencyUtils.convertToDisplayString(ReportUtils.getMoneyRequestTotal(props.report), props.report.currency);
    const isSettled = ReportUtils.isSettled(props.report.reportID);
    const {translate} = useLocalize();

    return (
        <View>
            <View style={[StyleUtils.getReportWelcomeContainerStyle(props.isSmallScreenWidth), StyleUtils.getMinimumHeight(CONST.EMPTY_STATE_BACKGROUND.MONEY_REPORT.MIN_HEIGHT)]}>
<<<<<<< HEAD
                <Image
                    source={EmptyStateBackgroundImage}
                    style={[StyleUtils.getReportWelcomeBackgroundImageStyle(true), styles.pointerEventsNone]}
                />
=======
                <AnimatedEmptyStateBackground />
>>>>>>> 07727226
            </View>
            <View style={[styles.flexRow, styles.menuItemTextContainer, styles.pointerEventsNone, styles.containerWithSpaceBetween, styles.ph5, styles.pv2]}>
                <View style={[styles.flex1, styles.justifyContentCenter]}>
                    <Text
                        style={[styles.textLabelSupporting, StyleUtils.getFontSizeStyle(variables.fontSizeNormal)]}
                        numberOfLines={1}
                    >
                        {translate('common.total')}
                    </Text>
                </View>
                <View style={[styles.flexRow, styles.justifyContentCenter]}>
                    {isSettled && (
                        <View style={[styles.defaultCheckmarkWrapper, styles.mh2]}>
                            <Icon
                                src={Expensicons.Checkmark}
                                fill={themeColors.success}
                            />
                        </View>
                    )}
                    <Text
                        numberOfLines={1}
                        style={[styles.taskTitleMenuItem, styles.alignSelfCenter]}
                    >
                        {formattedAmount}
                    </Text>
                </View>
            </View>
            <SpacerView
                shouldShow={props.shouldShowHorizontalRule}
                style={[props.shouldShowHorizontalRule ? styles.reportHorizontalRule : {}]}
            />
        </View>
    );
}

MoneyReportView.propTypes = propTypes;
MoneyReportView.displayName = 'MoneyReportView';

export default withWindowDimensions(MoneyReportView);<|MERGE_RESOLUTION|>--- conflicted
+++ resolved
@@ -35,14 +35,7 @@
     return (
         <View>
             <View style={[StyleUtils.getReportWelcomeContainerStyle(props.isSmallScreenWidth), StyleUtils.getMinimumHeight(CONST.EMPTY_STATE_BACKGROUND.MONEY_REPORT.MIN_HEIGHT)]}>
-<<<<<<< HEAD
-                <Image
-                    source={EmptyStateBackgroundImage}
-                    style={[StyleUtils.getReportWelcomeBackgroundImageStyle(true), styles.pointerEventsNone]}
-                />
-=======
                 <AnimatedEmptyStateBackground />
->>>>>>> 07727226
             </View>
             <View style={[styles.flexRow, styles.menuItemTextContainer, styles.pointerEventsNone, styles.containerWithSpaceBetween, styles.ph5, styles.pv2]}>
                 <View style={[styles.flex1, styles.justifyContentCenter]}>

import _ from 'underscore';
import React from 'react';
import PropTypes from 'prop-types';
import {withOnyx} from 'react-native-onyx';
import lodashGet from 'lodash/get';
import ONYXKEYS from '../../ONYXKEYS';
import CONST from '../../CONST';
import {withNetwork} from '../OnyxProvider';
import compose from '../../libs/compose';
import reportActionPropTypes from '../../pages/home/report/reportActionPropTypes';
import networkPropTypes from '../networkPropTypes';
import iouReportPropTypes from '../../pages/iouReportPropTypes';
import IOUPreview from './IOUPreview';
import Navigation from '../../libs/Navigation/Navigation';
import ROUTES from '../../ROUTES';
import styles from '../../styles/styles';
import * as IOUUtils from '../../libs/IOUUtils';
import * as ReportUtils from '../../libs/ReportUtils';
import * as Report from '../../libs/actions/Report';
import withLocalize, {withLocalizePropTypes} from '../withLocalize';
import * as ReportActionsUtils from '../../libs/ReportActionsUtils';
import refPropTypes from '../refPropTypes';
<<<<<<< HEAD
import RenderHTML from '../RenderHTML';
=======
import * as PersonalDetailsUtils from '../../libs/PersonalDetailsUtils';
>>>>>>> e6c4b4e2

const propTypes = {
    /** All the data of the action */
    action: PropTypes.shape(reportActionPropTypes).isRequired,

    /** The ID of the associated chatReport */
    chatReportID: PropTypes.string.isRequired,

    /** The ID of the associated request report */
    requestReportID: PropTypes.string.isRequired,

    /** Is this IOUACTION the most recent? */
    isMostRecentIOUReportAction: PropTypes.bool.isRequired,

    /** Popover context menu anchor, used for showing context menu */
    contextMenuAnchor: refPropTypes,

    /** Callback for updating context menu active state, used for showing context menu */
    checkIfContextMenuActive: PropTypes.func,

    /* Onyx Props */
    /** chatReport associated with iouReport */
    chatReport: PropTypes.shape({
        /** The participants of this report */
        participants: PropTypes.arrayOf(PropTypes.string),

        /** Whether the chat report has an outstanding IOU */
        hasOutstandingIOU: PropTypes.bool.isRequired,
    }),

    /** IOU report data object */
    iouReport: iouReportPropTypes,

    /** Array of report actions for this report */
    reportActions: PropTypes.objectOf(PropTypes.shape(reportActionPropTypes)),

    /** Whether the IOU is hovered so we can modify its style */
    isHovered: PropTypes.bool,

    network: networkPropTypes.isRequired,

    /** Session info for the currently logged in user. */
    session: PropTypes.shape({
        /** Currently logged in user email */
        email: PropTypes.string,
    }),

    /** Styles to be assigned to Container */
    // eslint-disable-next-line react/forbid-prop-types
    style: PropTypes.arrayOf(PropTypes.object),

    ...withLocalizePropTypes,
};

const defaultProps = {
    contextMenuAnchor: undefined,
    checkIfContextMenuActive: () => {},
    chatReport: {
        participants: [],
    },
    iouReport: {},
    reportActions: {},
    isHovered: false,
    session: {
        email: null,
    },
    style: [],
};

function MoneyRequestAction(props) {
    const isSplitBillAction = lodashGet(props.action, 'originalMessage.type', '') === CONST.IOU.REPORT_ACTION_TYPE.SPLIT;

    const onIOUPreviewPressed = () => {
        if (isSplitBillAction) {
            const reportActionID = lodashGet(props.action, 'reportActionID', '0');
            Navigation.navigate(ROUTES.getSplitBillDetailsRoute(props.chatReportID, reportActionID));
            return;
        }

        // If the childReportID is not present, we need to create a new thread
        const childReportID = lodashGet(props.action, 'childReportID', '0');
        if (childReportID === '0') {
            const participantAccountIDs = _.uniq([props.session.accountID, Number(props.action.actorAccountID)]);
            const thread = ReportUtils.buildOptimisticChatReport(
                participantAccountIDs,
                props.translate(ReportActionsUtils.isSentMoneyReportAction(props.action) ? 'iou.threadSentMoneyReportName' : 'iou.threadRequestReportName', {
                    formattedAmount: ReportActionsUtils.getFormattedAmount(props.action),
                    comment: props.action.originalMessage.comment,
                }),
                '',
                CONST.POLICY.OWNER_EMAIL_FAKE,
                CONST.POLICY.OWNER_EMAIL_FAKE,
                CONST.POLICY.OWNER_ACCOUNT_ID_FAKE,
                false,
                '',
                undefined,
                CONST.REPORT.NOTIFICATION_PREFERENCE.ALWAYS,
                props.action.reportActionID,
                props.requestReportID,
            );

            const userLogins = PersonalDetailsUtils.getLoginsByAccountIDs(thread.participantAccountIDs);
            Report.openReport(thread.reportID, userLogins, thread, props.action.reportActionID);
            Navigation.navigate(ROUTES.getReportRoute(thread.reportID));
        } else {
            Report.openReport(childReportID);
            Navigation.navigate(ROUTES.getReportRoute(childReportID));
        }
    };

    let shouldShowPendingConversionMessage = false;
    const isDeletedParentAction = ReportActionsUtils.isDeletedParentAction(props.action);
    if (
        !_.isEmpty(props.iouReport) &&
        !_.isEmpty(props.reportActions) &&
        props.chatReport.hasOutstandingIOU &&
        props.isMostRecentIOUReportAction &&
        props.action.pendingAction === CONST.RED_BRICK_ROAD_PENDING_ACTION.ADD &&
        props.network.isOffline
    ) {
        shouldShowPendingConversionMessage = IOUUtils.isIOUReportPendingCurrencyConversion(props.reportActions, props.iouReport);
    }

    return isDeletedParentAction ? (
        <RenderHTML html={`<comment>${props.translate('parentReportAction.deletedRequest')}</comment>`} />
    ) : (
        <IOUPreview
            iouReportID={props.requestReportID}
            chatReportID={props.chatReportID}
            isBillSplit={isSplitBillAction}
            action={props.action}
            contextMenuAnchor={props.contextMenuAnchor}
            checkIfContextMenuActive={props.checkIfContextMenuActive}
            shouldShowPendingConversionMessage={shouldShowPendingConversionMessage}
            onPreviewPressed={onIOUPreviewPressed}
            containerStyles={[styles.cursorPointer, props.isHovered ? styles.iouPreviewBoxHover : undefined, ...props.style]}
            isHovered={props.isHovered}
        />
    );
}

MoneyRequestAction.propTypes = propTypes;
MoneyRequestAction.defaultProps = defaultProps;
MoneyRequestAction.displayName = 'MoneyRequestAction';

export default compose(
    withLocalize,
    withOnyx({
        chatReport: {
            key: ({chatReportID}) => `${ONYXKEYS.COLLECTION.REPORT}${chatReportID}`,
        },
        iouReport: {
            key: ({requestReportID}) => `${ONYXKEYS.COLLECTION.REPORT}${requestReportID}`,
        },
        reportActions: {
            key: ({chatReportID}) => `${ONYXKEYS.COLLECTION.REPORT_ACTIONS}${chatReportID}`,
            canEvict: false,
        },
        session: {
            key: ONYXKEYS.SESSION,
        },
    }),
    withNetwork(),
)(MoneyRequestAction);<|MERGE_RESOLUTION|>--- conflicted
+++ resolved
@@ -20,11 +20,8 @@
 import withLocalize, {withLocalizePropTypes} from '../withLocalize';
 import * as ReportActionsUtils from '../../libs/ReportActionsUtils';
 import refPropTypes from '../refPropTypes';
-<<<<<<< HEAD
 import RenderHTML from '../RenderHTML';
-=======
 import * as PersonalDetailsUtils from '../../libs/PersonalDetailsUtils';
->>>>>>> e6c4b4e2
 
 const propTypes = {
     /** All the data of the action */

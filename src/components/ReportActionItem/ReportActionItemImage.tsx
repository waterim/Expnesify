--- conflicted
+++ resolved
@@ -87,11 +87,7 @@
                 />
             </View>
         );
-<<<<<<< HEAD
-    } else if (thumbnail && !isLocalFile) {
-=======
     } else if (thumbnail && !isLocalFile && !Str.isPDF(attachmentModalSource as string)) {
->>>>>>> 4231ac90
         receiptImageComponent = (
             <ThumbnailImage
                 previewSourceURL={thumbnailSource}

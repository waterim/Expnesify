/* eslint-disable react/jsx-props-no-spreading */
import Str from 'expensify-common/lib/str';
import React from 'react';
<<<<<<< HEAD
=======
import type {ReactElement} from 'react';
import type {ImageSourcePropType, ViewStyle} from 'react-native';
import {View} from 'react-native';
>>>>>>> 9d4c634a
import AttachmentModal from '@components/AttachmentModal';
import PressableWithoutFocus from '@components/Pressable/PressableWithoutFocus';
import type {ReceiptImageProps} from '@components/ReceiptImage';
import ReceiptImage from '@components/ReceiptImage';
import {ShowContextMenuContext} from '@components/ShowContextMenuContext';
import useLocalize from '@hooks/useLocalize';
import useThemeStyles from '@hooks/useThemeStyles';
import * as TransactionUtils from '@libs/TransactionUtils';
import tryResolveUrlFromApiRoot from '@libs/tryResolveUrlFromApiRoot';
import CONST from '@src/CONST';
import type {Transaction} from '@src/types/onyx';

type ReportActionItemImageProps = {
    /** thumbnail URI for the image */
<<<<<<< HEAD
    thumbnail?: string;

    /** The file type of the receipt */
    fileExtension?: string;

    /** whether or not we are going to display a thumbnail */
    isThumbnail?: boolean;

    /** URI for the image or local numeric reference for the image  */
    image: string;
=======
    thumbnail?: string | ImageSourcePropType | null;

    /** URI for the image or local numeric reference for the image  */
    image: string | ImageSourcePropType;
>>>>>>> 9d4c634a

    /** whether or not to enable the image preview modal */
    enablePreviewModal?: boolean;

    /* The transaction associated with this image, if any. Passed for handling eReceipts. */
    transaction?: Transaction;

    /** whether thumbnail is refer the local file or not */
    isLocalFile?: boolean;

    /** whether the receipt can be replaced */
    canEditReceipt?: boolean;
};

/**
 * An image with an optional thumbnail that fills its parent container. If the thumbnail is passed,
 * we try to resolve both the image and thumbnail from the API. Similar to ImageRenderer, we show
 * and optional preview modal as well.
 */

function ReportActionItemImage({
    thumbnail,
    isThumbnail,
    image,
    enablePreviewModal = false,
    transaction,
    canEditReceipt = false,
    isLocalFile = false,
    fileExtension,
}: ReportActionItemImageProps) {
    const styles = useThemeStyles();
    const {translate} = useLocalize();
    const imageSource = tryResolveUrlFromApiRoot(image ?? '');
    const thumbnailSource = tryResolveUrlFromApiRoot(thumbnail ?? '');
    const isEReceipt = transaction && TransactionUtils.hasEReceipt(transaction);

    let propsObj: ReceiptImageProps;

    if (isEReceipt) {
        propsObj = {isEReceipt: true, transactionID: transaction.transactionID};
    } else if (thumbnail && !isLocalFile && !Str.isPDF(imageSource)) {
        propsObj = {shouldUseThumbnailImage: true, source: thumbnailSource};
    } else {
        propsObj = {isThumbnail, fileExtension, transactionID: transaction?.transactionID, source: thumbnail ?? image};
    }

    if (enablePreviewModal) {
        return (
            <ShowContextMenuContext.Consumer>
                {({report}) => (
                    <AttachmentModal
                        source={imageSource}
                        isAuthTokenRequired={!isLocalFile}
                        report={report}
                        isReceiptAttachment
                        canEditReceipt={canEditReceipt}
                        allowDownload
                        originalFileName={transaction?.filename}
                    >
<<<<<<< HEAD
                        {
                            // @ts-expect-error TODO: Remove this once AttachmentModal (https://github.com/Expensify/App/issues/25130) is migrated to TypeScript.
                            ({show}) => (
                                <PressableWithoutFocus
                                    // @ts-expect-error TODO: Remove this once AttachmentModal (https://github.com/Expensify/App/issues/25130) is migrated to TypeScript.
                                    style={[styles.noOutline, styles.w100, styles.h100]}
                                    onPress={show}
                                    accessibilityRole={CONST.ACCESSIBILITY_ROLE.IMAGEBUTTON}
                                    accessibilityLabel={translate('accessibilityHints.viewAttachment')}
                                >
                                    <ReceiptImage {...propsObj} />
                                </PressableWithoutFocus>
                            )
                        }
=======
                        {({show}) => (
                            <PressableWithoutFocus
                                style={[styles.w100, styles.h100, styles.noOutline as ViewStyle]}
                                onPress={show}
                                accessibilityRole={CONST.ROLE.BUTTON}
                                accessibilityLabel={translate('accessibilityHints.viewAttachment')}
                            >
                                {receiptImageComponent}
                            </PressableWithoutFocus>
                        )}
>>>>>>> 9d4c634a
                    </AttachmentModal>
                )}
            </ShowContextMenuContext.Consumer>
        );
    }

    return <ReceiptImage {...propsObj} />;
}

ReportActionItemImage.displayName = 'ReportActionItemImage';

export default ReportActionItemImage;<|MERGE_RESOLUTION|>--- conflicted
+++ resolved
@@ -1,12 +1,7 @@
 /* eslint-disable react/jsx-props-no-spreading */
 import Str from 'expensify-common/lib/str';
 import React from 'react';
-<<<<<<< HEAD
-=======
-import type {ReactElement} from 'react';
-import type {ImageSourcePropType, ViewStyle} from 'react-native';
-import {View} from 'react-native';
->>>>>>> 9d4c634a
+import type {ViewStyle} from 'react-native';
 import AttachmentModal from '@components/AttachmentModal';
 import PressableWithoutFocus from '@components/Pressable/PressableWithoutFocus';
 import type {ReceiptImageProps} from '@components/ReceiptImage';
@@ -21,7 +16,6 @@
 
 type ReportActionItemImageProps = {
     /** thumbnail URI for the image */
-<<<<<<< HEAD
     thumbnail?: string;
 
     /** The file type of the receipt */
@@ -32,12 +26,6 @@
 
     /** URI for the image or local numeric reference for the image  */
     image: string;
-=======
-    thumbnail?: string | ImageSourcePropType | null;
-
-    /** URI for the image or local numeric reference for the image  */
-    image: string | ImageSourcePropType;
->>>>>>> 9d4c634a
 
     /** whether or not to enable the image preview modal */
     enablePreviewModal?: boolean;
@@ -97,22 +85,6 @@
                         allowDownload
                         originalFileName={transaction?.filename}
                     >
-<<<<<<< HEAD
-                        {
-                            // @ts-expect-error TODO: Remove this once AttachmentModal (https://github.com/Expensify/App/issues/25130) is migrated to TypeScript.
-                            ({show}) => (
-                                <PressableWithoutFocus
-                                    // @ts-expect-error TODO: Remove this once AttachmentModal (https://github.com/Expensify/App/issues/25130) is migrated to TypeScript.
-                                    style={[styles.noOutline, styles.w100, styles.h100]}
-                                    onPress={show}
-                                    accessibilityRole={CONST.ACCESSIBILITY_ROLE.IMAGEBUTTON}
-                                    accessibilityLabel={translate('accessibilityHints.viewAttachment')}
-                                >
-                                    <ReceiptImage {...propsObj} />
-                                </PressableWithoutFocus>
-                            )
-                        }
-=======
                         {({show}) => (
                             <PressableWithoutFocus
                                 style={[styles.w100, styles.h100, styles.noOutline as ViewStyle]}
@@ -120,10 +92,9 @@
                                 accessibilityRole={CONST.ROLE.BUTTON}
                                 accessibilityLabel={translate('accessibilityHints.viewAttachment')}
                             >
-                                {receiptImageComponent}
+                                <ReceiptImage {...propsObj} />
                             </PressableWithoutFocus>
                         )}
->>>>>>> 9d4c634a
                     </AttachmentModal>
                 )}
             </ShowContextMenuContext.Consumer>

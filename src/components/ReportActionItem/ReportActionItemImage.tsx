--- conflicted
+++ resolved
@@ -36,19 +36,8 @@
     /** whether thumbnail is refer the local file or not */
     isLocalFile?: boolean;
 
-<<<<<<< HEAD
-    /** number of images displayed in the same parent container */
-    iconSize?: IconSize;
-=======
-    /** whether the receipt can be replaced */
-    canEditReceipt?: boolean;
-
-    /** Filename of attachment */
-    filename?: string;
-
     /** Whether there are other images displayed in the same parent container */
     isSingleImage?: boolean;
->>>>>>> 39b575c6
 };
 
 /**
@@ -57,20 +46,14 @@
  * and optional preview modal as well.
  */
 
-<<<<<<< HEAD
-function ReportActionItemImage({thumbnail, image, enablePreviewModal = false, transaction, isLocalFile = false, iconSize = 'large'}: ReportActionItemImageProps) {
-=======
 function ReportActionItemImage({
     thumbnail,
     image,
     enablePreviewModal = false,
     transaction,
-    canEditReceipt = false,
     isLocalFile = false,
-    filename,
     isSingleImage = true,
 }: ReportActionItemImageProps) {
->>>>>>> 39b575c6
     const styles = useThemeStyles();
     const {translate} = useLocalize();
     const imageSource = tryResolveUrlFromApiRoot(image ?? '');

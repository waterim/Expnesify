--- conflicted
+++ resolved
@@ -95,19 +95,13 @@
 function ReportPreview(props) {
     const managerID = props.iouReport.managerID || props.action.actorAccountID || 0;
     const isCurrentUserManager = managerID === lodashGet(props.session, 'accountID');
-<<<<<<< HEAD
     const moneyRequestCount = lodashGet(props.action, 'childMoneyRequestCount', 0);
     const moneyRequestComment = lodashGet(props.action, 'childLastMoneyRequestComment');
     const showComment = moneyRequestComment || moneyRequestCount > 1;
-    let reportAmount = ReportUtils.getMoneyRequestTotal(props.iouReport);
-    if (reportAmount) {
-        reportAmount = CurrencyUtils.convertToDisplayString(reportAmount, props.iouReport.currency);
-=======
     const reportTotal = ReportUtils.getMoneyRequestTotal(props.iouReport);
     let displayAmount;
     if (reportTotal) {
         displayAmount = CurrencyUtils.convertToDisplayString(reportTotal, props.iouReport.currency);
->>>>>>> fdcae9ff
     } else {
         // If iouReport is not available, get amount from the action message (Ex: "Domain20821's Workspace owes $33.00" or "paid ₫60" or "paid -₫60 elsewhere")
         displayAmount = '';
@@ -157,7 +151,6 @@
                             )}
                         </View>
                     </View>
-<<<<<<< HEAD
                     {showComment && (
                         <View style={[styles.flexRow]}>
                             <View style={[styles.flex1]}>
@@ -167,10 +160,7 @@
                             </View>
                         </View>
                     )}
-                    {!_.isEmpty(props.iouReport) && isCurrentUserManager && !ReportUtils.isSettled(props.iouReportID) && !props.iouReport.isWaitingOnBankAccount && (
-=======
                     {shouldShowSettlementButton && (
->>>>>>> fdcae9ff
                         <SettlementButton
                             currency={props.iouReport.currency}
                             policyID={props.iouReport.policyID}

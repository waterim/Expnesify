import React from 'react';
import _ from 'underscore';
import {View} from 'react-native';
import PropTypes from 'prop-types';
import {withOnyx} from 'react-native-onyx';
import lodashGet from 'lodash/get';
import Text from '../Text';
import Icon from '../Icon';
import * as Expensicons from '../Icon/Expensicons';
import styles from '../../styles/styles';
import reportActionPropTypes from '../../pages/home/report/reportActionPropTypes';
import withLocalize, {withLocalizePropTypes} from '../withLocalize';
import compose from '../../libs/compose';
import CONST from '../../CONST';
import ONYXKEYS from '../../ONYXKEYS';
import ControlSelection from '../../libs/ControlSelection';
import * as DeviceCapabilities from '../../libs/DeviceCapabilities';
import {showContextMenuForReport} from '../ShowContextMenuContext';
import * as CurrencyUtils from '../../libs/CurrencyUtils';
import * as ReportUtils from '../../libs/ReportUtils';
import Navigation from '../../libs/Navigation/Navigation';
import ROUTES from '../../ROUTES';
import SettlementButton from '../SettlementButton';
import * as IOU from '../../libs/actions/IOU';
import refPropTypes from '../refPropTypes';
import PressableWithoutFeedback from '../Pressable/PressableWithoutFeedback';
import themeColors from '../../styles/themes/default';
import reportPropTypes from '../../pages/reportPropTypes';
import * as ReceiptUtils from '../../libs/ReceiptUtils';
import * as ReportActionUtils from '../../libs/ReportActionsUtils';
import * as TransactionUtils from '../../libs/TransactionUtils';
import ReportActionItemImages from './ReportActionItemImages';
import colors from '../../styles/colors';

const propTypes = {
    /** All the data of the action */
    action: PropTypes.shape(reportActionPropTypes).isRequired,

    /** The associated chatReport */
    chatReportID: PropTypes.string.isRequired,

    /** The active IOUReport, used for Onyx subscription */
    // eslint-disable-next-line react/no-unused-prop-types
    iouReportID: PropTypes.string.isRequired,

    /** The report's policyID, used for Onyx subscription */
    policyID: PropTypes.string.isRequired,

    /* Onyx Props */
    /** chatReport associated with iouReport */
    chatReport: reportPropTypes,

    /** Extra styles to pass to View wrapper */
    // eslint-disable-next-line react/forbid-prop-types
    containerStyles: PropTypes.arrayOf(PropTypes.object),

    /** Active IOU Report for current report */
    iouReport: PropTypes.shape({
        /** AccountID of the manager in this iou report */
        managerID: PropTypes.number,

        /** AccountID of the creator of this iou report */
        ownerAccountID: PropTypes.number,

        /** Outstanding amount in cents of this transaction */
        total: PropTypes.number,

        /** Currency of outstanding amount of this transaction */
        currency: PropTypes.string,

        /** Does the iouReport have an outstanding IOU? */
        hasOutstandingIOU: PropTypes.bool,

        /** Is the iouReport waiting for the submitter to add a credit bank account? */
        isWaitingOnBankAccount: PropTypes.bool,
    }),

    /** Session info for the currently logged in user. */
    session: PropTypes.shape({
        /** Currently logged in user accountID */
        accountID: PropTypes.number,
    }),

    /** Popover context menu anchor, used for showing context menu */
    contextMenuAnchor: refPropTypes,

    /** Callback for updating context menu active state, used for showing context menu */
    checkIfContextMenuActive: PropTypes.func,

    // TODO: Comment
    isWhisper: PropTypes.bool,

    ...withLocalizePropTypes,
};

const defaultProps = {
    contextMenuAnchor: null,
    chatReport: {},
    containerStyles: [],
    iouReport: {},
    checkIfContextMenuActive: () => {},
    session: {
        accountID: null,
    },
    isWhisper: false,
};

function ReportPreview(props) {
    const managerID = props.iouReport.managerID || props.action.actorAccountID || 0;
    const isCurrentUserManager = managerID === lodashGet(props.session, 'accountID');
    const reportTotal = ReportUtils.getMoneyRequestTotal(props.iouReport);

    const iouSettled = ReportUtils.isSettled(props.iouReportID);
    const numberOfRequests = ReportActionUtils.getNumberOfMoneyRequests(props.action);
    const moneyRequestComment = lodashGet(props.action, 'childLastMoneyRequestComment', '');

    const transactionsWithReceipts = ReportUtils.getTransactionsWithReceipts(props.iouReportID);
    const numberOfScanningReceipts = _.filter(transactionsWithReceipts, (transaction) => TransactionUtils.isReceiptBeingScanned(transaction)).length;
    const hasReceipts = transactionsWithReceipts.length > 0;
    const isScanning = hasReceipts && ReportUtils.areAllRequestsBeingSmartScanned(props.iouReportID, props.action);
    const hasErrors = hasReceipts && ReportUtils.hasMissingSmartscanFields(props.iouReportID);
    const lastThreeTransactionsWithReceipts = ReportUtils.getReportPreviewDisplayTransactions(props.action);

    const hasOnlyOneReceiptRequest = numberOfRequests === 1 && hasReceipts;
    const previewSubtitle = hasOnlyOneReceiptRequest
        ? TransactionUtils.getMerchant(transactionsWithReceipts[0])
        : props.translate('iou.requestCount', {
              count: numberOfRequests,
              scanningReceipts: numberOfScanningReceipts,
          });

    const getDisplayAmount = () => {
        if (reportTotal) {
            return CurrencyUtils.convertToDisplayString(reportTotal, props.iouReport.currency);
        }
        if (isScanning) {
            return props.translate('iou.receiptScanning');
        }

        // If iouReport is not available, get amount from the action message (Ex: "Domain20821's Workspace owes $33.00" or "paid ₫60" or "paid -₫60 elsewhere")
        let displayAmount = '';
        const actionMessage = lodashGet(props.action, ['message', 0, 'text'], '');
        const splits = actionMessage.split(' ');
        for (let i = 0; i < splits.length; i++) {
            if (/\d/.test(splits[i])) {
                displayAmount = splits[i];
            }
        }
        return displayAmount;
    };

    const getPreviewMessage = () => {
        if (isScanning) {
            return props.translate('common.receipt');
        }
        if (ReportUtils.isControlPolicyExpenseChat(props.chatReport) && ReportUtils.isReportApproved(props.iouReport)) {
            return props.translate('iou.managerApproved', {manager: ReportUtils.getDisplayNameForParticipant(managerID, true)});
        }
        const managerName = ReportUtils.isPolicyExpenseChat(props.chatReport) ? ReportUtils.getPolicyName(props.chatReport) : ReportUtils.getDisplayNameForParticipant(managerID, true);
        return props.translate(iouSettled || props.iouReport.isWaitingOnBankAccount ? 'iou.payerPaid' : 'iou.payerOwes', {payer: managerName});
    };

    const bankAccountRoute = ReportUtils.getBankAccountRoute(props.chatReport);
    const shouldShowSettlementButton = ReportUtils.isControlPolicyExpenseChat(props.chatReport)
        ? props.policy.role === CONST.POLICY.ROLE.ADMIN && ReportUtils.isReportApproved(props.iouReport) && !iouSettled
        : !_.isEmpty(props.iouReport) && isCurrentUserManager && !iouSettled && !props.iouReport.isWaitingOnBankAccount && reportTotal !== 0;

    return (
        <View style={[styles.chatItemMessage, ...props.containerStyles]}>
            <PressableWithoutFeedback
                onPress={() => {
                    Navigation.navigate(ROUTES.getReportRoute(props.iouReportID));
                }}
                onPressIn={() => DeviceCapabilities.canUseTouchScreen() && ControlSelection.block()}
                onPressOut={() => ControlSelection.unblock()}
                onLongPress={(event) => showContextMenuForReport(event, props.contextMenuAnchor, props.chatReportID, props.action, props.checkIfContextMenuActive)}
                style={[styles.flexRow, styles.justifyContentBetween]}
                accessibilityRole="button"
                accessibilityLabel={props.translate('iou.viewDetails')}
            >
                <View style={[styles.reportPreviewBox, props.isHovered || isScanning || props.isWhisper ? styles.reportPreviewBoxHoverBorder : undefined]}>
                    {hasReceipts && (
                        <ReportActionItemImages
                            images={_.map(lastThreeTransactionsWithReceipts, ({receipt, filename}) => ReceiptUtils.getThumbnailAndImageURIs(receipt.source, filename))}
                            size={3}
                            total={transactionsWithReceipts.length}
                            isHovered={props.isHovered || isScanning}
                        />
                    )}
                    <View style={styles.reportPreviewBoxBody}>
<<<<<<< HEAD
                        <View style={[styles.flex1, styles.flexRow, styles.alignItemsCenter]}>
                            <Text style={[styles.textLabelSupporting, styles.mb1, styles.lh20]}>{getPreviewMessage()}</Text>
=======
                        <View style={styles.flexRow}>
                            <View style={[styles.flex1, styles.flexRow, styles.alignItemsCenter]}>
                                <Text style={[styles.textLabelSupporting, styles.mb1, styles.lh20]}>{getPreviewMessage()}</Text>
                            </View>
                            {hasErrors && (
                                <Icon
                                    src={Expensicons.DotIndicator}
                                    fill={colors.red}
                                />
                            )}
                            <Icon
                                fill={StyleUtils.getIconFillColor(getButtonState(props.isHovered))}
                                src={Expensicons.ArrowRight}
                            />
>>>>>>> 28a31b8a
                        </View>
                        <View style={styles.flexRow}>
                            <View style={[styles.flex1, styles.flexRow, styles.alignItemsCenter]}>
                                <Text style={styles.textHeadline}>{getDisplayAmount()}</Text>
                                {ReportUtils.isSettled(props.iouReportID) && (
                                    <View style={styles.defaultCheckmarkWrapper}>
                                        <Icon
                                            src={Expensicons.Checkmark}
                                            fill={themeColors.iconSuccessFill}
                                        />
                                    </View>
                                )}
                            </View>
                        </View>
                        {!isScanning && (numberOfRequests > 1 || hasReceipts) && (
                            <View style={styles.flexRow}>
                                <View style={[styles.flex1, styles.flexRow, styles.alignItemsCenter]}>
                                    <Text style={[styles.textLabelSupporting, styles.mb1, styles.lh20]}>{previewSubtitle || moneyRequestComment}</Text>
                                </View>
                            </View>
                        )}
                        {shouldShowSettlementButton && (
                            <SettlementButton
                                currency={props.iouReport.currency}
                                policyID={props.policyID}
                                chatReportID={props.chatReportID}
                                iouReport={props.iouReport}
                                onPress={(paymentType) => IOU.payMoneyRequest(paymentType, props.chatReport, props.iouReport)}
                                enablePaymentsRoute={ROUTES.BANK_ACCOUNT_NEW}
                                addBankAccountRoute={bankAccountRoute}
                                style={[styles.requestPreviewBox]}
                            />
                        )}
                    </View>
                </View>
            </PressableWithoutFeedback>
        </View>
    );
}

ReportPreview.propTypes = propTypes;
ReportPreview.defaultProps = defaultProps;
ReportPreview.displayName = 'ReportPreview';

export default compose(
    withLocalize,
    withOnyx({
        policy: {
            key: ({policyID}) => `${ONYXKEYS.COLLECTION.POLICY}${policyID}`,
        },
        chatReport: {
            key: ({chatReportID}) => `${ONYXKEYS.COLLECTION.REPORT}${chatReportID}`,
        },
        iouReport: {
            key: ({iouReportID}) => `${ONYXKEYS.COLLECTION.REPORT}${iouReportID}`,
        },
        session: {
            key: ONYXKEYS.SESSION,
        },
    }),
)(ReportPreview);<|MERGE_RESOLUTION|>--- conflicted
+++ resolved
@@ -188,10 +188,6 @@
                         />
                     )}
                     <View style={styles.reportPreviewBoxBody}>
-<<<<<<< HEAD
-                        <View style={[styles.flex1, styles.flexRow, styles.alignItemsCenter]}>
-                            <Text style={[styles.textLabelSupporting, styles.mb1, styles.lh20]}>{getPreviewMessage()}</Text>
-=======
                         <View style={styles.flexRow}>
                             <View style={[styles.flex1, styles.flexRow, styles.alignItemsCenter]}>
                                 <Text style={[styles.textLabelSupporting, styles.mb1, styles.lh20]}>{getPreviewMessage()}</Text>
@@ -202,11 +198,6 @@
                                     fill={colors.red}
                                 />
                             )}
-                            <Icon
-                                fill={StyleUtils.getIconFillColor(getButtonState(props.isHovered))}
-                                src={Expensicons.ArrowRight}
-                            />
->>>>>>> 28a31b8a
                         </View>
                         <View style={styles.flexRow}>
                             <View style={[styles.flex1, styles.flexRow, styles.alignItemsCenter]}>

import lodashGet from 'lodash/get';
import PropTypes from 'prop-types';
import React, {useMemo} from 'react';
import {View} from 'react-native';
import {withOnyx} from 'react-native-onyx';
import _ from 'underscore';
import Button from '@components/Button';
import Icon from '@components/Icon';
import * as Expensicons from '@components/Icon/Expensicons';
import OfflineWithFeedback from '@components/OfflineWithFeedback';
import PressableWithoutFeedback from '@components/Pressable/PressableWithoutFeedback';
import refPropTypes from '@components/refPropTypes';
import SettlementButton from '@components/SettlementButton';
import {showContextMenuForReport} from '@components/ShowContextMenuContext';
import Text from '@components/Text';
import transactionPropTypes from '@components/transactionPropTypes';
import withLocalize, {withLocalizePropTypes} from '@components/withLocalize';
import useLocalize from '@hooks/useLocalize';
import usePermissions from '@hooks/usePermissions';
import useTheme from '@hooks/useTheme';
import useThemeStyles from '@hooks/useThemeStyles';
import compose from '@libs/compose';
import ControlSelection from '@libs/ControlSelection';
import * as CurrencyUtils from '@libs/CurrencyUtils';
import * as DeviceCapabilities from '@libs/DeviceCapabilities';
import Navigation from '@libs/Navigation/Navigation';
import * as ReceiptUtils from '@libs/ReceiptUtils';
import * as ReportActionUtils from '@libs/ReportActionsUtils';
import * as ReportUtils from '@libs/ReportUtils';
import * as TransactionUtils from '@libs/TransactionUtils';
import {transactionViolationsPropType} from '@libs/Violations/propTypes';
import reportActionPropTypes from '@pages/home/report/reportActionPropTypes';
import reportPropTypes from '@pages/reportPropTypes';
import * as IOU from '@userActions/IOU';
import CONST from '@src/CONST';
import ONYXKEYS from '@src/ONYXKEYS';
import ROUTES from '@src/ROUTES';
import ReportActionItemImages from './ReportActionItemImages';

const propTypes = {
    /** All the data of the action */
    action: PropTypes.shape(reportActionPropTypes).isRequired,

    /** The associated chatReport */
    chatReportID: PropTypes.string.isRequired,

    /** The active IOUReport, used for Onyx subscription */
    // eslint-disable-next-line react/no-unused-prop-types
    iouReportID: PropTypes.string.isRequired,

    /** The report's policyID, used for Onyx subscription */
    policyID: PropTypes.string.isRequired,

    /** The policy tied to the money request report */
    policy: PropTypes.shape({
        /** Name of the policy */
        name: PropTypes.string,

        /** Type of the policy */
        type: PropTypes.string,

        /** The role of the current user in the policy */
        role: PropTypes.string,

        /** Whether Scheduled Submit is turned on for this policy */
        isHarvestingEnabled: PropTypes.bool,
    }),

    /* Onyx Props */
    /** chatReport associated with iouReport */
    chatReport: reportPropTypes,

    /** Extra styles to pass to View wrapper */
    // eslint-disable-next-line react/forbid-prop-types
    containerStyles: PropTypes.arrayOf(PropTypes.object),

    /** Active IOU Report for current report */
    iouReport: PropTypes.shape({
        /** AccountID of the manager in this iou report */
        managerID: PropTypes.number,

        /** AccountID of the creator of this iou report */
        ownerAccountID: PropTypes.number,

        /** Outstanding amount in cents of this transaction */
        total: PropTypes.number,

        /** Currency of outstanding amount of this transaction */
        currency: PropTypes.string,

        /** Is the iouReport waiting for the submitter to add a credit bank account? */
        isWaitingOnBankAccount: PropTypes.bool,
    }),

    /** Session info for the currently logged in user. */
    session: PropTypes.shape({
        /** Currently logged in user accountID */
        accountID: PropTypes.number,
    }),

    /** Popover context menu anchor, used for showing context menu */
    contextMenuAnchor: refPropTypes,

    /** Callback for updating context menu active state, used for showing context menu */
    checkIfContextMenuActive: PropTypes.func,

    /** Whether a message is a whisper */
    isWhisper: PropTypes.bool,

    /** All the transactions, used to update ReportPreview label and status */
    transactions: PropTypes.objectOf(transactionPropTypes),

    /** All of the transaction violations */
    transactionViolations: transactionViolationsPropType,

    ...withLocalizePropTypes,
};

const defaultProps = {
    contextMenuAnchor: null,
    chatReport: {},
    containerStyles: [],
    iouReport: {},
    checkIfContextMenuActive: () => {},
    session: {
        accountID: null,
    },
    isWhisper: false,
    transactionViolations: {
        violations: [],
    },
    policy: {
        isHarvestingEnabled: false,
    },
    transactions: {},
};

function ReportPreview(props) {
    const theme = useTheme();
    const styles = useThemeStyles();
    const {translate} = useLocalize();
    const {canUseViolations} = usePermissions();

    const {hasMissingSmartscanFields, areAllRequestsBeingSmartScanned, hasOnlyDistanceRequests, hasNonReimbursableTransactions} = useMemo(
        () => ({
            hasMissingSmartscanFields: ReportUtils.hasMissingSmartscanFields(props.iouReportID),
            areAllRequestsBeingSmartScanned: ReportUtils.areAllRequestsBeingSmartScanned(props.iouReportID, props.action),
            hasOnlyDistanceRequests: ReportUtils.hasOnlyDistanceRequestTransactions(props.iouReportID),
            hasNonReimbursableTransactions: ReportUtils.hasNonReimbursableTransactions(props.iouReportID),
        }),
        // When transactions get updated these status may have changed, so that is a case where we also want to run this.
        // eslint-disable-next-line react-hooks/exhaustive-deps
        [props.transactions, props.iouReportID, props.action],
    );

    const managerID = props.iouReport.managerID || 0;
    const isCurrentUserManager = managerID === lodashGet(props.session, 'accountID');
    const {totalDisplaySpend, reimbursableSpend} = ReportUtils.getMoneyRequestSpendBreakdown(props.iouReport);
    const policyType = lodashGet(props.policy, 'type');

    const iouSettled = ReportUtils.isSettled(props.iouReportID);
    const iouCanceled = ReportUtils.isArchivedRoom(props.chatReport);
    const numberOfRequests = ReportActionUtils.getNumberOfMoneyRequests(props.action);
    const moneyRequestComment = lodashGet(props.action, 'childLastMoneyRequestComment', '');
    const isPolicyExpenseChat = ReportUtils.isPolicyExpenseChat(props.chatReport);
    const isDraftExpenseReport = isPolicyExpenseChat && ReportUtils.isDraftExpenseReport(props.iouReport);

    const isApproved = ReportUtils.isReportApproved(props.iouReport);
    const isMoneyRequestReport = ReportUtils.isMoneyRequestReport(props.iouReport);
    const transactionsWithReceipts = ReportUtils.getTransactionsWithReceipts(props.iouReportID);
    const numberOfScanningReceipts = _.filter(transactionsWithReceipts, (transaction) => TransactionUtils.isReceiptBeingScanned(transaction)).length;
    const hasReceipts = transactionsWithReceipts.length > 0;
    const isScanning = hasReceipts && areAllRequestsBeingSmartScanned;
    const hasErrors = (hasReceipts && hasMissingSmartscanFields) || (canUseViolations && ReportUtils.hasViolations(props.iouReportID, props.transactionViolations));
    const lastThreeTransactionsWithReceipts = transactionsWithReceipts.slice(-3);
    const lastThreeReceipts = _.map(lastThreeTransactionsWithReceipts, (transaction) => ReceiptUtils.getThumbnailAndImageURIs(transaction));
<<<<<<< HEAD
    const formattedMerchant = numberOfRequests === 1 && hasReceipts ? TransactionUtils.getMerchant(transactionsWithReceipts[0]) : null;
    const hasOnlyLoadingDistanceRequests = hasOnlyDistanceRequests && _.every(transactionsWithReceipts, (transaction) => TransactionUtils.isDistanceBeingCalculated(transaction));
=======
    let formattedMerchant = numberOfRequests === 1 && hasReceipts ? TransactionUtils.getMerchant(transactionsWithReceipts[0]) : null;
    if (TransactionUtils.isPartialMerchant(formattedMerchant)) {
        formattedMerchant = null;
    }
    const hasPendingWaypoints = formattedMerchant && hasOnlyDistanceRequests && _.every(transactionsWithReceipts, (transaction) => lodashGet(transaction, 'pendingFields.waypoints', null));
    if (hasPendingWaypoints) {
        formattedMerchant = formattedMerchant.replace(CONST.REGEX.FIRST_SPACE, props.translate('common.tbd'));
    }
>>>>>>> 2a03320a
    const previewSubtitle =
        formattedMerchant ||
        props.translate('iou.requestCount', {
            count: numberOfRequests - numberOfScanningReceipts,
            scanningReceipts: numberOfScanningReceipts,
        });

    const shouldShowSubmitButton = isDraftExpenseReport && reimbursableSpend !== 0;

    // The submit button should be success green colour only if the user is submitter and the policy does not have Scheduled Submit turned on
    const isWaitingForSubmissionFromCurrentUser = useMemo(
        () => props.chatReport.isOwnPolicyExpenseChat && !props.policy.isHarvestingEnabled,
        [props.chatReport.isOwnPolicyExpenseChat, props.policy.isHarvestingEnabled],
    );

    const getDisplayAmount = () => {
        if (hasOnlyLoadingDistanceRequests) {
            return props.translate('common.tbd');
        }
        if (totalDisplaySpend) {
            return CurrencyUtils.convertToDisplayString(totalDisplaySpend, props.iouReport.currency);
        }
        if (isScanning) {
            return props.translate('iou.receiptScanning');
        }

        // If iouReport is not available, get amount from the action message (Ex: "Domain20821's Workspace owes $33.00" or "paid ₫60" or "paid -₫60 elsewhere")
        let displayAmount = '';
        const actionMessage = lodashGet(props.action, ['message', 0, 'text'], '');
        const splits = actionMessage.split(' ');
        for (let i = 0; i < splits.length; i++) {
            if (/\d/.test(splits[i])) {
                displayAmount = splits[i];
            }
        }
        return displayAmount;
    };

    const getPreviewMessage = () => {
        if (isScanning) {
            return props.translate('common.receipt');
        }
        const payerOrApproverName = isPolicyExpenseChat ? ReportUtils.getPolicyName(props.chatReport) : ReportUtils.getDisplayNameForParticipant(managerID, true);
        if (isApproved) {
            return props.translate('iou.managerApproved', {manager: payerOrApproverName});
        }
        const managerName = isPolicyExpenseChat ? ReportUtils.getPolicyName(props.chatReport) : ReportUtils.getDisplayNameForParticipant(managerID, true);
        let paymentVerb = hasNonReimbursableTransactions ? 'iou.payerSpent' : 'iou.payerOwes';
        if (iouSettled || props.iouReport.isWaitingOnBankAccount) {
            paymentVerb = 'iou.payerPaid';
        }
        return props.translate(paymentVerb, {payer: managerName});
    };

    const bankAccountRoute = ReportUtils.getBankAccountRoute(props.chatReport);

    const isPaidGroupPolicy = ReportUtils.isPaidGroupPolicyExpenseChat(props.chatReport);
    const isPolicyAdmin = policyType !== CONST.POLICY.TYPE.PERSONAL && lodashGet(props.policy, 'role') === CONST.POLICY.ROLE.ADMIN;
    const isPayer = isPaidGroupPolicy
        ? // In a paid group policy, the admin approver can pay the report directly by skipping the approval step
          isPolicyAdmin && (isApproved || isCurrentUserManager)
        : isPolicyAdmin || (isMoneyRequestReport && isCurrentUserManager);
    const shouldShowPayButton = useMemo(
        () => isPayer && !isDraftExpenseReport && !iouSettled && !props.iouReport.isWaitingOnBankAccount && reimbursableSpend !== 0 && !iouCanceled,
        [isPayer, isDraftExpenseReport, iouSettled, reimbursableSpend, iouCanceled, props.iouReport],
    );
    const shouldShowApproveButton = useMemo(() => {
        if (!isPaidGroupPolicy) {
            return false;
        }
        return isCurrentUserManager && !isDraftExpenseReport && !isApproved && !iouSettled;
    }, [isPaidGroupPolicy, isCurrentUserManager, isDraftExpenseReport, isApproved, iouSettled]);
    const shouldShowSettlementButton = shouldShowPayButton || shouldShowApproveButton;
    return (
        <OfflineWithFeedback pendingAction={lodashGet(props, 'iouReport.pendingFields.preview')}>
            <View style={[styles.chatItemMessage, ...props.containerStyles]}>
                <PressableWithoutFeedback
                    onPress={() => {
                        Navigation.navigate(ROUTES.REPORT_WITH_ID.getRoute(props.iouReportID));
                    }}
                    onPressIn={() => DeviceCapabilities.canUseTouchScreen() && ControlSelection.block()}
                    onPressOut={() => ControlSelection.unblock()}
                    onLongPress={(event) => showContextMenuForReport(event, props.contextMenuAnchor, props.chatReportID, props.action, props.checkIfContextMenuActive)}
                    style={[styles.flexRow, styles.justifyContentBetween, styles.reportPreviewBox]}
                    role="button"
                    accessibilityLabel={props.translate('iou.viewDetails')}
                >
                    <View style={[styles.reportPreviewBox, props.isHovered || isScanning || props.isWhisper ? styles.reportPreviewBoxHoverBorder : undefined]}>
                        {hasReceipts && (
                            <ReportActionItemImages
                                images={lastThreeReceipts}
                                total={transactionsWithReceipts.length}
                                isHovered={props.isHovered || isScanning}
                                size={CONST.RECEIPT.MAX_REPORT_PREVIEW_RECEIPTS}
                            />
                        )}
                        <View style={styles.reportPreviewBoxBody}>
                            <View style={styles.flexRow}>
                                <View style={[styles.flex1, styles.flexRow, styles.alignItemsCenter]}>
                                    <Text style={[styles.textLabelSupporting, styles.mb1, styles.lh20]}>{getPreviewMessage()}</Text>
                                </View>
                                {!iouSettled && hasErrors && (
                                    <Icon
                                        src={Expensicons.DotIndicator}
                                        fill={theme.danger}
                                    />
                                )}
                            </View>
                            <View style={styles.flexRow}>
                                <View style={[styles.flex1, styles.flexRow, styles.alignItemsCenter]}>
                                    <Text style={styles.textHeadline}>{getDisplayAmount()}</Text>
                                    {ReportUtils.isSettled(props.iouReportID) && (
                                        <View style={styles.defaultCheckmarkWrapper}>
                                            <Icon
                                                src={Expensicons.Checkmark}
                                                fill={theme.iconSuccessFill}
                                            />
                                        </View>
                                    )}
                                </View>
                            </View>
                            {!isScanning && (numberOfRequests > 1 || (hasReceipts && numberOfRequests === 1 && formattedMerchant)) && (
                                <View style={styles.flexRow}>
                                    <View style={[styles.flex1, styles.flexRow, styles.alignItemsCenter]}>
                                        <Text style={[styles.textLabelSupporting, styles.textNormal, styles.mb1, styles.lh20]}>{previewSubtitle || moneyRequestComment}</Text>
                                    </View>
                                </View>
                            )}
                            {shouldShowSettlementButton && (
                                <SettlementButton
                                    currency={props.iouReport.currency}
                                    policyID={props.policyID}
                                    chatReportID={props.chatReportID}
                                    iouReport={props.iouReport}
                                    onPress={(paymentType) => IOU.payMoneyRequest(paymentType, props.chatReport, props.iouReport)}
                                    enablePaymentsRoute={ROUTES.ENABLE_PAYMENTS}
                                    addBankAccountRoute={bankAccountRoute}
                                    shouldHidePaymentOptions={!shouldShowPayButton}
                                    shouldShowApproveButton={shouldShowApproveButton}
                                    style={[styles.mt3]}
                                    kycWallAnchorAlignment={{
                                        horizontal: CONST.MODAL.ANCHOR_ORIGIN_HORIZONTAL.LEFT,
                                        vertical: CONST.MODAL.ANCHOR_ORIGIN_VERTICAL.BOTTOM,
                                    }}
                                    paymentMethodDropdownAnchorAlignment={{
                                        horizontal: CONST.MODAL.ANCHOR_ORIGIN_HORIZONTAL.RIGHT,
                                        vertical: CONST.MODAL.ANCHOR_ORIGIN_VERTICAL.BOTTOM,
                                    }}
                                />
                            )}
                            {shouldShowSubmitButton && (
                                <Button
                                    medium
                                    success={isWaitingForSubmissionFromCurrentUser}
                                    text={translate('common.submit')}
                                    style={styles.mt3}
                                    onPress={() => IOU.submitReport(props.iouReport)}
                                />
                            )}
                        </View>
                    </View>
                </PressableWithoutFeedback>
            </View>
        </OfflineWithFeedback>
    );
}

ReportPreview.propTypes = propTypes;
ReportPreview.defaultProps = defaultProps;
ReportPreview.displayName = 'ReportPreview';

export default compose(
    withLocalize,
    withOnyx({
        policy: {
            key: ({policyID}) => `${ONYXKEYS.COLLECTION.POLICY}${policyID}`,
        },
        chatReport: {
            key: ({chatReportID}) => `${ONYXKEYS.COLLECTION.REPORT}${chatReportID}`,
        },
        iouReport: {
            key: ({iouReportID}) => `${ONYXKEYS.COLLECTION.REPORT}${iouReportID}`,
        },
        session: {
            key: ONYXKEYS.SESSION,
        },
        transactions: {
            key: ONYXKEYS.COLLECTION.TRANSACTION,
        },
        transactionViolations: {
            key: ONYXKEYS.COLLECTION.TRANSACTION_VIOLATIONS,
        },
    }),
)(ReportPreview);<|MERGE_RESOLUTION|>--- conflicted
+++ resolved
@@ -174,19 +174,11 @@
     const hasErrors = (hasReceipts && hasMissingSmartscanFields) || (canUseViolations && ReportUtils.hasViolations(props.iouReportID, props.transactionViolations));
     const lastThreeTransactionsWithReceipts = transactionsWithReceipts.slice(-3);
     const lastThreeReceipts = _.map(lastThreeTransactionsWithReceipts, (transaction) => ReceiptUtils.getThumbnailAndImageURIs(transaction));
-<<<<<<< HEAD
     const formattedMerchant = numberOfRequests === 1 && hasReceipts ? TransactionUtils.getMerchant(transactionsWithReceipts[0]) : null;
-    const hasOnlyLoadingDistanceRequests = hasOnlyDistanceRequests && _.every(transactionsWithReceipts, (transaction) => TransactionUtils.isDistanceBeingCalculated(transaction));
-=======
-    let formattedMerchant = numberOfRequests === 1 && hasReceipts ? TransactionUtils.getMerchant(transactionsWithReceipts[0]) : null;
     if (TransactionUtils.isPartialMerchant(formattedMerchant)) {
         formattedMerchant = null;
     }
-    const hasPendingWaypoints = formattedMerchant && hasOnlyDistanceRequests && _.every(transactionsWithReceipts, (transaction) => lodashGet(transaction, 'pendingFields.waypoints', null));
-    if (hasPendingWaypoints) {
-        formattedMerchant = formattedMerchant.replace(CONST.REGEX.FIRST_SPACE, props.translate('common.tbd'));
-    }
->>>>>>> 2a03320a
+    const hasOnlyLoadingDistanceRequests = hasOnlyDistanceRequests && _.every(transactionsWithReceipts, (transaction) => TransactionUtils.isDistanceBeingCalculated(transaction));
     const previewSubtitle =
         formattedMerchant ||
         props.translate('iou.requestCount', {

import React from 'react';
import {View} from 'react-native';
import PropTypes from 'prop-types';
import {withOnyx} from 'react-native-onyx';
import lodashGet from 'lodash/get';
import _ from 'underscore';
import compose from '../../libs/compose';
import styles from '../../styles/styles';
import ONYXKEYS from '../../ONYXKEYS';
import MultipleAvatars from '../MultipleAvatars';
import withLocalize, {withLocalizePropTypes} from '../withLocalize';
import * as Report from '../../libs/actions/Report';
import themeColors from '../../styles/themes/default';
import Icon from '../Icon';
import CONST from '../../CONST';
import * as Expensicons from '../Icon/Expensicons';
import Text from '../Text';
import * as PaymentMethods from '../../libs/actions/PaymentMethods';
import OfflineWithFeedback from '../OfflineWithFeedback';
import walletTermsPropTypes from '../../pages/EnablePayments/walletTermsPropTypes';
import ControlSelection from '../../libs/ControlSelection';
import * as DeviceCapabilities from '../../libs/DeviceCapabilities';
import reportActionPropTypes from '../../pages/home/report/reportActionPropTypes';
import {showContextMenuForReport} from '../ShowContextMenuContext';
import * as OptionsListUtils from '../../libs/OptionsListUtils';
import * as CurrencyUtils from '../../libs/CurrencyUtils';
import * as IOUUtils from '../../libs/IOUUtils';
import * as ReportUtils from '../../libs/ReportUtils';
import * as TransactionUtils from '../../libs/TransactionUtils';
import refPropTypes from '../refPropTypes';
import PressableWithFeedback from '../Pressable/PressableWithoutFeedback';
import * as ReceiptUtils from '../../libs/ReceiptUtils';
import ReportActionItemImages from './ReportActionItemImages';
import transactionPropTypes from '../transactionPropTypes';
import colors from '../../styles/colors';
import MoneyRequestSkeletonView from '../MoneyRequestSkeletonView';

const propTypes = {
    /** The active IOUReport, used for Onyx subscription */
    // eslint-disable-next-line react/no-unused-prop-types
    iouReportID: PropTypes.string.isRequired,

    /** The associated chatReport */
    chatReportID: PropTypes.string.isRequired,

    /** Callback for the preview pressed */
    onPreviewPressed: PropTypes.func,

    /** All the data of the action, used for showing context menu */
    action: PropTypes.shape(reportActionPropTypes),

    /** Popover context menu anchor, used for showing context menu */
    contextMenuAnchor: refPropTypes,

    /** Callback for updating context menu active state, used for showing context menu */
    checkIfContextMenuActive: PropTypes.func,

    /** Extra styles to pass to View wrapper */
    // eslint-disable-next-line react/forbid-prop-types
    containerStyles: PropTypes.arrayOf(PropTypes.object),

    /* Onyx Props */

    /** Active IOU Report for current report */
    iouReport: PropTypes.shape({
        /** Account ID of the manager in this iou report */
        managerID: PropTypes.number,

        /** Account ID of the creator of this iou report */
        ownerAccountID: PropTypes.number,

        /** Outstanding amount in cents of this transaction */
        total: PropTypes.number,

        /** Currency of outstanding amount of this transaction */
        currency: PropTypes.string,

        /** Does the iouReport have an outstanding IOU? */
        hasOutstandingIOU: PropTypes.bool,
    }),

    /** True if this is this IOU is a split instead of a 1:1 request */
    isBillSplit: PropTypes.bool.isRequired,

    /** True if the IOU Preview card is hovered */
    isHovered: PropTypes.bool,

    /** All of the personal details for everyone */
    personalDetails: PropTypes.objectOf(
        PropTypes.shape({
            /** This is either the user's full name, or their login if full name is an empty string */
            displayName: PropTypes.string,
        }),
    ),

    /** The transaction attached to the action.message.iouTransactionID */
    transaction: transactionPropTypes,

    /** Session info for the currently logged in user. */
    session: PropTypes.shape({
        /** Currently logged in user email */
        email: PropTypes.string,
    }),

    /** Information about the user accepting the terms for payments */
    walletTerms: walletTermsPropTypes,

    /** Whether or not an IOU report contains money requests in a different currency
     * that are either created or cancelled offline, and thus haven't been converted to the report's currency yet
     */
    shouldShowPendingConversionMessage: PropTypes.bool,

    /** Whether a message is a whisper */
    isWhisper: PropTypes.bool,

    ...withLocalizePropTypes,
};

const defaultProps = {
    iouReport: {},
    onPreviewPressed: null,
    action: undefined,
    contextMenuAnchor: undefined,
    checkIfContextMenuActive: () => {},
    containerStyles: [],
    walletTerms: {},
    isHovered: false,
    personalDetails: {},
    session: {
        email: null,
    },
    transaction: {},
    shouldShowPendingConversionMessage: false,
    isWhisper: false,
};

function MoneyRequestPreview(props) {
    if (_.isEmpty(props.iouReport) && !props.isBillSplit) {
        return null;
    }
    const sessionAccountID = lodashGet(props.session, 'accountID', null);
    const managerID = props.iouReport.managerID || '';
    const ownerAccountID = props.iouReport.ownerAccountID || '';
    const isPolicyExpenseChat = ReportUtils.isPolicyExpenseChat(props.chatReport);

    const participantAccountIDs = props.isBillSplit ? lodashGet(props.action, 'originalMessage.participantAccountIDs', []) : [managerID, ownerAccountID];
    const participantAvatars = OptionsListUtils.getAvatarsForAccountIDs(participantAccountIDs, props.personalDetails);
    if (isPolicyExpenseChat && props.isBillSplit) {
        participantAvatars.push(ReportUtils.getWorkspaceIcon(props.chatReport));
    }

    // Pay button should only be visible to the manager of the report.
    const isCurrentUserManager = managerID === sessionAccountID;

    const {amount: requestAmount, currency: requestCurrency, comment: requestComment, merchant: requestMerchant} = ReportUtils.getTransactionDetails(props.transaction);
    const description = requestComment;
    const hasReceipt = TransactionUtils.hasReceipt(props.transaction);
    const isScanning = hasReceipt && TransactionUtils.isReceiptBeingScanned(props.transaction);
    const hasFieldErrors = TransactionUtils.hasMissingSmartscanFields(props.transaction);
    const isDistanceRequest = TransactionUtils.isDistanceRequest(props.transaction);

    // Show the merchant for IOUs and expenses only if they are custom or not related to scanning smartscan
    const shouldShowMerchant =
        !_.isEmpty(requestMerchant) && !props.isBillSplit && requestMerchant !== CONST.TRANSACTION.PARTIAL_TRANSACTION_MERCHANT && requestMerchant !== CONST.TRANSACTION.DEFAULT_MERCHANT;
    const shouldShowDescription = !_.isEmpty(description) && !shouldShowMerchant;

    const getSettledMessage = () => {
        switch (lodashGet(props.action, 'originalMessage.paymentType', '')) {
            case CONST.IOU.PAYMENT_TYPE.PAYPAL_ME:
                return props.translate('iou.settledPaypalMe');
            case CONST.IOU.PAYMENT_TYPE.ELSEWHERE:
                return props.translate('iou.settledElsewhere');
            case CONST.IOU.PAYMENT_TYPE.EXPENSIFY:
                return props.translate('iou.settledExpensify');
            default:
                return '';
        }
    };

    const showContextMenu = (event) => {
        showContextMenuForReport(event, props.contextMenuAnchor, props.chatReportID, props.action, props.checkIfContextMenuActive);
    };

    const getPreviewHeaderText = () => {
        if (isDistanceRequest) {
            return props.translate('common.distance');
        }

        if (isScanning) {
            return props.translate('common.receipt');
        }

        if (props.isBillSplit) {
            return props.translate('iou.split');
        }

        let message = props.translate('iou.cash');
        if (ReportUtils.isControlPolicyExpenseReport(props.iouReport) && ReportUtils.isReportApproved(props.iouReport) && !ReportUtils.isSettled(props.iouReport)) {
            message += ` • ${props.translate('iou.approved')}`;
        } else if (props.iouReport.isWaitingOnBankAccount) {
            message += ` • ${props.translate('iou.pending')}`;
        } else if (ReportUtils.isSettled(props.iouReport.reportID)) {
            message += ` • ${props.translate('iou.settledExpensify')}`;
        }
        return message;
    };

    const getDisplayAmountText = () => {
        if (isDistanceRequest) {
            return CurrencyUtils.convertToDisplayString(TransactionUtils.getAmount(props.transaction), props.transaction.currency);
        }

        if (isScanning) {
            return props.translate('iou.receiptScanning');
        }

        return CurrencyUtils.convertToDisplayString(requestAmount, requestCurrency);
    };

    const childContainer = (
        <View>
            <OfflineWithFeedback
                errors={props.walletTerms.errors}
                onClose={() => {
                    PaymentMethods.clearWalletTermsError();
                    Report.clearIOUError(props.chatReportID);
                }}
                errorRowStyles={[styles.mbn1]}
                needsOffscreenAlphaCompositing
            >
                <View style={[styles.moneyRequestPreviewBox, isScanning || props.isWhisper ? styles.reportPreviewBoxHoverBorder : undefined, ...props.containerStyles]}>
                    {hasReceipt && (
                        <ReportActionItemImages
                            images={[ReceiptUtils.getThumbnailAndImageURIs(props.transaction.receipt.source, props.transaction.filename || '')]}
                            isHovered={isScanning}
                        />
                    )}
                    {_.isEmpty(props.transaction) ? (
                        <MoneyRequestSkeletonView />
                    ) : (
                        <View style={styles.moneyRequestPreviewBoxText}>
                            <View style={[styles.flexRow]}>
                                <View style={[styles.flex1, styles.flexRow, styles.alignItemsCenter]}>
                                    <Text style={[styles.textLabelSupporting, styles.mb1, styles.lh20]}>{getPreviewHeaderText()}</Text>
                                    {Boolean(getSettledMessage()) && (
                                        <>
                                            <Icon
                                                src={Expensicons.DotIndicator}
                                                width={4}
                                                height={4}
                                                additionalStyles={[styles.mr1, styles.ml1]}
                                            />
                                            <Text style={[styles.textLabelSupporting, styles.mb1, styles.lh20]}>{getSettledMessage()}</Text>
                                        </>
                                    )}
                                </View>
                                {hasFieldErrors && (
                                    <Icon
                                        src={Expensicons.DotIndicator}
                                        fill={colors.red}
                                    />
                                )}
                                <Icon
                                    fill={StyleUtils.getIconFillColor(getButtonState(props.isHovered))}
                                    src={Expensicons.ArrowRight}
                                />
<<<<<<< HEAD
                            </View>
                            <View style={[styles.flexRow]}>
                                <View style={[styles.flex1, styles.flexRow, styles.alignItemsCenter]}>
                                    <Text style={styles.textHeadline}>{getDisplayAmountText()}</Text>
                                    {ReportUtils.isSettled(props.iouReport.reportID) && !props.isBillSplit && (
                                        <View style={styles.defaultCheckmarkWrapper}>
                                            <Icon
                                                src={Expensicons.Checkmark}
                                                fill={themeColors.iconSuccessFill}
                                            />
                                        </View>
                                    )}
                                </View>
                                {props.isBillSplit && (
                                    <View style={styles.moneyRequestPreviewBoxAvatar}>
                                        <MultipleAvatars
                                            icons={participantAvatars}
                                            shouldStackHorizontally
                                            size="small"
                                            isHovered={props.isHovered}
                                            shouldUseCardBackground
=======
                            )}
                        </View>
                        <View style={[styles.flexRow]}>
                            <View style={[styles.flex1, styles.flexRow, styles.alignItemsCenter]}>
                                <Text style={styles.textHeadline}>{getDisplayAmountText()}</Text>
                                {ReportUtils.isSettled(props.iouReport.reportID) && !props.isBillSplit && (
                                    <View style={styles.defaultCheckmarkWrapper}>
                                        <Icon
                                            src={Expensicons.Checkmark}
                                            fill={themeColors.iconSuccessFill}
>>>>>>> aab0b225
                                        />
                                    </View>
                                )}
                            </View>
                            {!props.isBillSplit && !_.isEmpty(requestMerchant) && (
                                <View style={[styles.flexRow]}>
                                    <Text style={[styles.textLabelSupporting, styles.mb1, styles.lh20, styles.breakWord]}>{requestMerchant}</Text>
                                </View>
                            )}
<<<<<<< HEAD
=======
                        </View>
                        {shouldShowMerchant && (
>>>>>>> aab0b225
                            <View style={[styles.flexRow]}>
                                <View style={[styles.flex1]}>
                                    {!isCurrentUserManager && props.shouldShowPendingConversionMessage && (
                                        <Text style={[styles.textLabel, styles.colorMuted, styles.mt1]}>{props.translate('iou.pendingConversionMessage')}</Text>
                                    )}
                                    {!_.isEmpty(description) && <Text style={[styles.mt1, styles.colorMuted]}>{description}</Text>}
                                </View>
                                {props.isBillSplit && !_.isEmpty(participantAccountIDs) && (
                                    <Text style={[styles.textLabel, styles.colorMuted, styles.ml1]}>
                                        {props.translate('iou.amountEach', {
                                            amount: CurrencyUtils.convertToDisplayString(
                                                IOUUtils.calculateAmount(isPolicyExpenseChat ? 1 : participantAccountIDs.length - 1, requestAmount, requestCurrency),
                                                requestCurrency,
                                            ),
                                        })}
                                    </Text>
                                )}
<<<<<<< HEAD
=======
                                {shouldShowDescription && <Text style={[styles.mt1, styles.colorMuted]}>{description}</Text>}
>>>>>>> aab0b225
                            </View>
                        </View>
                    )}
                </View>
            </OfflineWithFeedback>
        </View>
    );

    if (!props.onPreviewPressed) {
        return childContainer;
    }

    return (
        <PressableWithFeedback
            onPress={props.onPreviewPressed}
            onPressIn={() => DeviceCapabilities.canUseTouchScreen() && ControlSelection.block()}
            onPressOut={() => ControlSelection.unblock()}
            onLongPress={showContextMenu}
            accessibilityLabel={props.isBillSplit ? props.translate('iou.split') : props.translate('iou.cash')}
            accessibilityHint={CurrencyUtils.convertToDisplayString(requestAmount, requestCurrency)}
        >
            {childContainer}
        </PressableWithFeedback>
    );
}

MoneyRequestPreview.propTypes = propTypes;
MoneyRequestPreview.defaultProps = defaultProps;
MoneyRequestPreview.displayName = 'MoneyRequestPreview';

export default compose(
    withLocalize,
    withOnyx({
        personalDetails: {
            key: ONYXKEYS.PERSONAL_DETAILS_LIST,
        },
        chatReport: {
            key: ({chatReportID}) => `${ONYXKEYS.COLLECTION.REPORT}${chatReportID}`,
        },
        iouReport: {
            key: ({iouReportID}) => `${ONYXKEYS.COLLECTION.REPORT}${iouReportID}`,
        },
        session: {
            key: ONYXKEYS.SESSION,
        },
        transaction: {
            key: ({action}) => `${ONYXKEYS.COLLECTION.TRANSACTION}${(action && action.originalMessage && action.originalMessage.IOUTransactionID) || 0}`,
        },
        walletTerms: {
            key: ONYXKEYS.WALLET_TERMS,
        },
    }),
)(MoneyRequestPreview);<|MERGE_RESOLUTION|>--- conflicted
+++ resolved
@@ -238,55 +238,27 @@
                     {_.isEmpty(props.transaction) ? (
                         <MoneyRequestSkeletonView />
                     ) : (
-                        <View style={styles.moneyRequestPreviewBoxText}>
-                            <View style={[styles.flexRow]}>
-                                <View style={[styles.flex1, styles.flexRow, styles.alignItemsCenter]}>
-                                    <Text style={[styles.textLabelSupporting, styles.mb1, styles.lh20]}>{getPreviewHeaderText()}</Text>
-                                    {Boolean(getSettledMessage()) && (
-                                        <>
-                                            <Icon
-                                                src={Expensicons.DotIndicator}
-                                                width={4}
-                                                height={4}
-                                                additionalStyles={[styles.mr1, styles.ml1]}
-                                            />
-                                            <Text style={[styles.textLabelSupporting, styles.mb1, styles.lh20]}>{getSettledMessage()}</Text>
-                                        </>
-                                    )}
-                                </View>
-                                {hasFieldErrors && (
-                                    <Icon
-                                        src={Expensicons.DotIndicator}
-                                        fill={colors.red}
-                                    />
+                    <View style={styles.moneyRequestPreviewBoxText}>
+                        <View style={[styles.flexRow]}>
+                            <View style={[styles.flex1, styles.flexRow, styles.alignItemsCenter]}>
+                                <Text style={[styles.textLabelSupporting, styles.mb1, styles.lh20]}>{getPreviewHeaderText()}</Text>
+                                {Boolean(getSettledMessage()) && (
+                                    <>
+                                        <Icon
+                                            src={Expensicons.DotIndicator}
+                                            width={4}
+                                            height={4}
+                                            additionalStyles={[styles.mr1, styles.ml1]}
+                                        />
+                                        <Text style={[styles.textLabelSupporting, styles.mb1, styles.lh20]}>{getSettledMessage()}</Text>
+                                    </>
                                 )}
+                            </View>
+                            {hasFieldErrors && (
                                 <Icon
-                                    fill={StyleUtils.getIconFillColor(getButtonState(props.isHovered))}
-                                    src={Expensicons.ArrowRight}
+                                    src={Expensicons.DotIndicator}
+                                    fill={colors.red}
                                 />
-<<<<<<< HEAD
-                            </View>
-                            <View style={[styles.flexRow]}>
-                                <View style={[styles.flex1, styles.flexRow, styles.alignItemsCenter]}>
-                                    <Text style={styles.textHeadline}>{getDisplayAmountText()}</Text>
-                                    {ReportUtils.isSettled(props.iouReport.reportID) && !props.isBillSplit && (
-                                        <View style={styles.defaultCheckmarkWrapper}>
-                                            <Icon
-                                                src={Expensicons.Checkmark}
-                                                fill={themeColors.iconSuccessFill}
-                                            />
-                                        </View>
-                                    )}
-                                </View>
-                                {props.isBillSplit && (
-                                    <View style={styles.moneyRequestPreviewBoxAvatar}>
-                                        <MultipleAvatars
-                                            icons={participantAvatars}
-                                            shouldStackHorizontally
-                                            size="small"
-                                            isHovered={props.isHovered}
-                                            shouldUseCardBackground
-=======
                             )}
                         </View>
                         <View style={[styles.flexRow]}>
@@ -297,44 +269,46 @@
                                         <Icon
                                             src={Expensicons.Checkmark}
                                             fill={themeColors.iconSuccessFill}
->>>>>>> aab0b225
                                         />
                                     </View>
                                 )}
                             </View>
-                            {!props.isBillSplit && !_.isEmpty(requestMerchant) && (
-                                <View style={[styles.flexRow]}>
-                                    <Text style={[styles.textLabelSupporting, styles.mb1, styles.lh20, styles.breakWord]}>{requestMerchant}</Text>
+                            {props.isBillSplit && (
+                                <View style={styles.moneyRequestPreviewBoxAvatar}>
+                                    <MultipleAvatars
+                                        icons={participantAvatars}
+                                        shouldStackHorizontally
+                                        size="small"
+                                        isHovered={props.isHovered}
+                                        shouldUseCardBackground
+                                    />
                                 </View>
                             )}
-<<<<<<< HEAD
-=======
                         </View>
                         {shouldShowMerchant && (
->>>>>>> aab0b225
                             <View style={[styles.flexRow]}>
-                                <View style={[styles.flex1]}>
-                                    {!isCurrentUserManager && props.shouldShowPendingConversionMessage && (
-                                        <Text style={[styles.textLabel, styles.colorMuted, styles.mt1]}>{props.translate('iou.pendingConversionMessage')}</Text>
-                                    )}
-                                    {!_.isEmpty(description) && <Text style={[styles.mt1, styles.colorMuted]}>{description}</Text>}
-                                </View>
-                                {props.isBillSplit && !_.isEmpty(participantAccountIDs) && (
-                                    <Text style={[styles.textLabel, styles.colorMuted, styles.ml1]}>
-                                        {props.translate('iou.amountEach', {
-                                            amount: CurrencyUtils.convertToDisplayString(
-                                                IOUUtils.calculateAmount(isPolicyExpenseChat ? 1 : participantAccountIDs.length - 1, requestAmount, requestCurrency),
-                                                requestCurrency,
-                                            ),
-                                        })}
-                                    </Text>
+                                <Text style={[styles.textLabelSupporting, styles.mb1, styles.lh20, styles.breakWord]}>{requestMerchant}</Text>
+                            </View>
+                        )}
+                        <View style={[styles.flexRow]}>
+                            <View style={[styles.flex1]}>
+                                {!isCurrentUserManager && props.shouldShowPendingConversionMessage && (
+                                    <Text style={[styles.textLabel, styles.colorMuted, styles.mt1]}>{props.translate('iou.pendingConversionMessage')}</Text>
                                 )}
-<<<<<<< HEAD
-=======
                                 {shouldShowDescription && <Text style={[styles.mt1, styles.colorMuted]}>{description}</Text>}
->>>>>>> aab0b225
                             </View>
+                            {props.isBillSplit && !_.isEmpty(participantAccountIDs) && (
+                                <Text style={[styles.textLabel, styles.colorMuted, styles.ml1]}>
+                                    {props.translate('iou.amountEach', {
+                                        amount: CurrencyUtils.convertToDisplayString(
+                                            IOUUtils.calculateAmount(isPolicyExpenseChat ? 1 : participantAccountIDs.length - 1, requestAmount, requestCurrency),
+                                            requestCurrency,
+                                        ),
+                                    })}
+                                </Text>
+                            )}
                         </View>
+                    </View>
                     )}
                 </View>
             </OfflineWithFeedback>

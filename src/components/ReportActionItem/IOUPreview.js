--- conflicted
+++ resolved
@@ -1,11 +1,6 @@
 import React from 'react';
 import {
     View,
-<<<<<<< HEAD
-    TouchableOpacity,
-=======
-    ActivityIndicator,
->>>>>>> 7128d275
     TouchableWithoutFeedback,
 } from 'react-native';
 import PropTypes from 'prop-types';
@@ -156,7 +151,6 @@
                                     <View style={styles.iouPreviewBoxCheckmark}>
                                         <Icon src={Expensicons.Checkmark} fill={themeColors.iconSuccessFill} />
                                     </View>
-<<<<<<< HEAD
                                 )}
                             </View>
                             <View style={styles.iouPreviewBoxAvatar}>
@@ -170,47 +164,6 @@
                                     ]}
                                     avatarTooltips={avatarTooltip}
                                 />
-=======
-                                    <View style={styles.iouPreviewBoxAvatar}>
-                                        <MultipleAvatars
-                                            icons={[managerAvatar, ownerAvatar]}
-                                            secondAvatarStyle={[
-                                                styles.secondAvatarInline,
-                                                props.isHovered
-                                                    ? styles.iouPreviewBoxAvatarHover
-                                                    : undefined,
-                                            ]}
-                                            avatarTooltips={avatarTooltip}
-                                        />
-                                    </View>
-                                </View>
-                                {isCurrentUserManager
-                                    ? (
-                                        <Text>
-                                            {props.iouReport.hasOutstandingIOU
-                                                ? props.translate('iou.youowe', {owner: ownerName})
-                                                : props.translate('iou.youpaid', {owner: ownerName})}
-                                        </Text>
-                                    )
-                                    : (
-                                        <Text>
-                                            {props.iouReport.hasOutstandingIOU
-                                                ? props.translate('iou.owesyou', {manager: managerName})
-                                                : props.translate('iou.paidyou', {manager: managerName})}
-                                        </Text>
-                                    )}
-                                {(isCurrentUserManager
-                                    && !props.shouldHidePayButton
-                                    && props.iouReport.stateNum === CONST.REPORT.STATE_NUM.PROCESSING && (
-                                        <Button
-                                            style={styles.mt4}
-                                            onPress={props.onPayButtonPressed}
-                                            text={props.translate('iou.pay')}
-                                            success
-                                            medium
-                                        />
-                                ))}
->>>>>>> 7128d275
                             </View>
                         </View>
                         {isCurrentUserManager
@@ -231,19 +184,13 @@
                         {(isCurrentUserManager
                             && !props.shouldHidePayButton
                             && props.iouReport.stateNum === CONST.REPORT.STATE_NUM.PROCESSING && (
-                            <TouchableOpacity
-                                style={[styles.buttonMedium, styles.buttonSuccess, styles.mt4]}
-                                onPress={props.onPayButtonPressed}
-                            >
-                                <Text
-                                    style={[
-                                        styles.buttonMediumText,
-                                        styles.buttonSuccessText,
-                                    ]}
-                                >
-                                    {props.translate('iou.pay')}
-                                </Text>
-                            </TouchableOpacity>
+                                <Button
+                                    style={styles.mt4}
+                                    onPress={props.onPayButtonPressed}
+                                    text={props.translate('iou.pay')}
+                                    success
+                                    medium
+                                />
                         ))}
                     </View>
                 </OfflineWithFeedback>

--- conflicted
+++ resolved
@@ -1,5 +1,8 @@
 import React from 'react';
-import {View, Pressable} from 'react-native';
+import {
+    View,
+    Pressable,
+} from 'react-native';
 import PropTypes from 'prop-types';
 import {withOnyx} from 'react-native-onyx';
 import lodashGet from 'lodash/get';
@@ -82,17 +85,6 @@
     /** True if the IOU Preview card is hovered */
     isHovered: PropTypes.bool,
 
-<<<<<<< HEAD
-    /** All of the personal details for everyone */
-    personalDetails: PropTypes.objectOf(
-        PropTypes.shape({
-            /** This is either the user's full name, or their login if full name is an empty string */
-            displayName: PropTypes.string.isRequired,
-        }),
-    ),
-
-=======
->>>>>>> cc78a083
     /** Session info for the currently logged in user. */
     session: PropTypes.shape({
         /** Currently logged in user email */
@@ -107,7 +99,7 @@
 
     /** Whether or not an IOU report contains money requests in a different currency
      * that are either created or cancelled offline, and thus haven't been converted to the report's currency yet
-     */
+    */
     shouldShowPendingConversionMessage: PropTypes.bool,
 
     ...withLocalizePropTypes,
@@ -151,27 +143,9 @@
     // Pay button should only be visible to the manager of the report.
     const isCurrentUserManager = managerEmail === sessionEmail;
 
-<<<<<<< HEAD
-    const managerName = ReportUtils.getDisplayNameForParticipant(managerEmail, true);
-    const ownerName = ReportUtils.getDisplayNameForParticipant(ownerEmail, true);
-    const managerAvatar = {
-        source: ReportUtils.getAvatar(lodashGet(props.personalDetails, [managerEmail, 'avatar']), managerEmail),
-        type: CONST.ICON_TYPE_AVATAR,
-        name: managerEmail,
-    };
-    const ownerAvatar = {
-        source: ReportUtils.getAvatar(lodashGet(props.personalDetails, [ownerEmail, 'avatar']), ownerEmail),
-        type: CONST.ICON_TYPE_AVATAR,
-        name: ownerEmail,
-    };
-    const cachedTotal =
-        props.iouReport.total && props.iouReport.currency ? props.numberFormat(Math.abs(props.iouReport.total) / 100, {style: 'currency', currency: props.iouReport.currency}) : '';
-    const avatarTooltip = [Str.removeSMSDomain(managerEmail), Str.removeSMSDomain(ownerEmail)];
-=======
     // Get request formatting options, as long as currency is provided
     const requestAmount = props.isBillSplit ? props.action.originalMessage.amount : props.iouReport.total;
     const requestCurrency = props.isBillSplit ? lodashGet(props.action, 'originalMessage.currency', CONST.CURRENCY.USD) : props.iouReport.currency;
->>>>>>> cc78a083
 
     const showContextMenu = (event) => {
         // Use action and shouldHidePayButton props to check if we are in IOUDetailsModal,
@@ -180,7 +154,13 @@
             return;
         }
 
-        showContextMenuForReport(event, props.contextMenuAnchor, props.chatReportID, props.action, props.checkIfContextMenuActive);
+        showContextMenuForReport(
+            event,
+            props.contextMenuAnchor,
+            props.chatReportID,
+            props.action,
+            props.checkIfContextMenuActive,
+        );
     };
 
     const childContainer = (
@@ -201,53 +181,17 @@
                     </Text>
                     <View style={[styles.flexRow]}>
                         <View style={[styles.flex1, styles.flexRow, styles.alignItemsCenter]}>
-<<<<<<< HEAD
-                            <Text style={styles.h1}>{cachedTotal}</Text>
-                            {!props.iouReport.hasOutstandingIOU && (
-=======
                             <Text style={styles.h1}>
                                 {CurrencyUtils.convertToDisplayString(requestAmount, requestCurrency)}
                             </Text>
                             {!props.iouReport.hasOutstandingIOU && !props.isBillSplit && (
->>>>>>> cc78a083
                                 <View style={styles.iouPreviewBoxCheckmark}>
-                                    <Icon
-                                        src={Expensicons.Checkmark}
-                                        fill={themeColors.iconSuccessFill}
-                                    />
+                                    <Icon src={Expensicons.Checkmark} fill={themeColors.iconSuccessFill} />
                                 </View>
                             )}
                         </View>
                         <View style={styles.iouPreviewBoxAvatar}>
                             <MultipleAvatars
-<<<<<<< HEAD
-                                icons={[managerAvatar, ownerAvatar]}
-                                secondAvatarStyle={[styles.secondAvatarInline, props.isHovered ? styles.iouPreviewBoxAvatarHover : undefined]}
-                                avatarTooltips={avatarTooltip}
-                            />
-                        </View>
-                    </View>
-                    {isCurrentUserManager ? (
-                        <Text>{props.iouReport.hasOutstandingIOU ? props.translate('iou.youowe', {owner: ownerName}) : props.translate('iou.youpaid', {owner: ownerName})}</Text>
-                    ) : (
-                        <>
-                            <Text>{props.iouReport.hasOutstandingIOU ? props.translate('iou.owesyou', {manager: managerName}) : props.translate('iou.paidyou', {manager: managerName})}</Text>
-                            {props.shouldShowPendingConversionMessage && <Text style={[styles.textLabel, styles.colorMuted]}>{props.translate('iou.pendingConversionMessage')}</Text>}
-                        </>
-                    )}
-                    {isCurrentUserManager && !props.shouldHidePayButton && props.iouReport.stateNum === CONST.REPORT.STATE_NUM.PROCESSING && (
-                        <Button
-                            style={styles.mt4}
-                            onPress={props.onPayButtonPressed}
-                            onPressIn={() => DeviceCapabilities.canUseTouchScreen() && ControlSelection.block()}
-                            onPressOut={() => ControlSelection.unblock()}
-                            onLongPress={showContextMenu}
-                            text={props.translate('iou.pay')}
-                            success
-                            medium
-                        />
-                    )}
-=======
                                 icons={participantAvatars}
                                 secondAvatarStyle={[
                                     styles.secondAvatarInline,
@@ -282,7 +226,6 @@
                                 medium
                             />
                     ))}
->>>>>>> cc78a083
                 </View>
             </OfflineWithFeedback>
         </View>

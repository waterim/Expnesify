--- conflicted
+++ resolved
@@ -26,12 +26,9 @@
 import * as OptionsListUtils from '../../libs/OptionsListUtils';
 import Button from '../Button';
 import * as CurrencyUtils from '../../libs/CurrencyUtils';
-<<<<<<< HEAD
 import * as IOUUtils from '../../libs/IOUUtils';
-=======
 import * as StyleUtils from '../../styles/StyleUtils';
 import getButtonState from '../../libs/getButtonState';
->>>>>>> 1ee8cf84
 
 const propTypes = {
     /** Additional logic for displaying the pay button */
@@ -240,13 +237,12 @@
                         )}
                     </View>
 
-<<<<<<< HEAD
                     <View style={[styles.flexRow]}>
                         <View style={[styles.flex1]}>
                             {!isCurrentUserManager && props.shouldShowPendingConversionMessage && (
                                 <Text style={[styles.textLabel, styles.colorMuted]}>{props.translate('iou.pendingConversionMessage')}</Text>
                             )}
-                            <Text>{Str.htmlDecode(lodashGet(props.action, 'originalMessage.comment', ''))}</Text>
+                            <Text style={[styles.colorMuted]}>{Str.htmlDecode(lodashGet(props.action, 'originalMessage.comment', ''))}</Text>
                         </View>
                         {props.isBillSplit && !_.isEmpty(participantEmails) && (
                             <Text style={[styles.textLabel, styles.colorMuted, styles.ml1]}>
@@ -256,13 +252,6 @@
                             </Text>
                         )}
                     </View>
-=======
-                    {!isCurrentUserManager && props.shouldShowPendingConversionMessage && (
-                        <Text style={[styles.textLabel, styles.colorMuted]}>{props.translate('iou.pendingConversionMessage')}</Text>
-                    )}
-
-                    <Text style={[styles.colorMuted]}>{Str.htmlDecode(lodashGet(props.action, 'originalMessage.comment', ''))}</Text>
->>>>>>> 1ee8cf84
 
                     {isCurrentUserManager && !props.shouldHidePayButton && props.iouReport.stateNum === CONST.REPORT.STATE_NUM.PROCESSING && (
                         <Button

--- conflicted
+++ resolved
@@ -239,7 +239,7 @@
                     translationPath: 'common.error.enterAmount',
                 },
                 merchant: {
-                    isError: isEmptyMerchant,
+                    isError: isPolicyExpenseChat && isEmptyMerchant,
                     translationPath: 'common.error.enterMerchant',
                 },
                 date: {
@@ -350,13 +350,8 @@
                             shouldShowRightIcon={canEditMerchant}
                             titleStyle={styles.flex1}
                             onPress={() => Navigation.navigate(ROUTES.EDIT_REQUEST.getRoute(report.reportID, CONST.EDIT_REQUEST_FIELD.MERCHANT))}
-<<<<<<< HEAD
                             brickRoadIndicator={getErrorForField('merchant') ? CONST.BRICK_ROAD_INDICATOR_STATUS.ERROR : ''}
                             error={getErrorForField('merchant')}
-=======
-                            brickRoadIndicator={hasViolations('merchant') || (hasErrors && isEmptyMerchant && isPolicyExpenseChat) ? CONST.BRICK_ROAD_INDICATOR_STATUS.ERROR : ''}
-                            error={hasErrors && isPolicyExpenseChat && isEmptyMerchant ? translate('common.error.enterMerchant') : ''}
->>>>>>> bcd783fd
                         />
                     </OfflineWithFeedback>
                 )}

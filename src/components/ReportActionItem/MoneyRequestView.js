import React, {useMemo} from 'react';
import {View} from 'react-native';
import {withOnyx} from 'react-native-onyx';
import lodashGet from 'lodash/get';
import lodashValues from 'lodash/values';
import PropTypes from 'prop-types';
import reportPropTypes from '../../pages/reportPropTypes';
import ONYXKEYS from '../../ONYXKEYS';
import ROUTES from '../../ROUTES';
import Navigation from '../../libs/Navigation/Navigation';
import withCurrentUserPersonalDetails, {withCurrentUserPersonalDetailsPropTypes} from '../withCurrentUserPersonalDetails';
import compose from '../../libs/compose';
import Permissions from '../../libs/Permissions';
import MenuItemWithTopDescription from '../MenuItemWithTopDescription';
import styles from '../../styles/styles';
import * as ReportUtils from '../../libs/ReportUtils';
import * as OptionsListUtils from '../../libs/OptionsListUtils';
import * as ReportActionsUtils from '../../libs/ReportActionsUtils';
import * as StyleUtils from '../../styles/StyleUtils';
import * as PolicyUtils from '../../libs/PolicyUtils';
import CONST from '../../CONST';
import * as Expensicons from '../Icon/Expensicons';
import iouReportPropTypes from '../../pages/iouReportPropTypes';
import * as CurrencyUtils from '../../libs/CurrencyUtils';
import EmptyStateBackgroundImage from '../../../assets/images/empty-state_background-fade.png';
import useLocalize from '../../hooks/useLocalize';
import * as ReceiptUtils from '../../libs/ReceiptUtils';
import useWindowDimensions from '../../hooks/useWindowDimensions';
import transactionPropTypes from '../transactionPropTypes';
import Image from '../Image';
import ReportActionItemImage from './ReportActionItemImage';
import * as TransactionUtils from '../../libs/TransactionUtils';
import OfflineWithFeedback from '../OfflineWithFeedback';
import categoryPropTypes from '../categoryPropTypes';
import SpacerView from '../SpacerView';
import tagPropTypes from '../tagPropTypes';

const propTypes = {
    /** The report currently being looked at */
    report: reportPropTypes.isRequired,

    /** Whether we should display the horizontal rule below the component */
    shouldShowHorizontalRule: PropTypes.bool.isRequired,

    /* Onyx Props */
    /** List of betas available to current user */
    betas: PropTypes.arrayOf(PropTypes.string),

    /** The expense report or iou report (only will have a value if this is a transaction thread) */
    parentReport: iouReportPropTypes,

    /** Collection of categories attached to a policy */
    policyCategories: PropTypes.objectOf(categoryPropTypes),

    /** The transaction associated with the transactionThread */
    transaction: transactionPropTypes,

    /** Collection of tags attached to a policy */
    policyTags: tagPropTypes,

    ...withCurrentUserPersonalDetailsPropTypes,
};

const defaultProps = {
    betas: [],
    parentReport: {},
    policyCategories: {},
    transaction: {
        amount: 0,
        currency: CONST.CURRENCY.USD,
        comment: {comment: ''},
    },
    policyTags: {},
};

function MoneyRequestView({report, betas, parentReport, policyCategories, shouldShowHorizontalRule, transaction, policyTags}) {
    const {isSmallScreenWidth} = useWindowDimensions();
    const {translate} = useLocalize();

    const parentReportAction = ReportActionsUtils.getParentReportAction(report);
    const moneyRequestReport = parentReport;
    const {
        created: transactionDate,
        amount: transactionAmount,
        currency: transactionCurrency,
        comment: transactionDescription,
        merchant: transactionMerchant,
        category: transactionCategory,
        tag: transactionTag,
    } = ReportUtils.getTransactionDetails(transaction);
    const isEmptyMerchant =
        transactionMerchant === '' || transactionMerchant === CONST.TRANSACTION.UNKNOWN_MERCHANT || transactionMerchant === CONST.TRANSACTION.PARTIAL_TRANSACTION_MERCHANT;
    const formattedTransactionAmount = transactionAmount && transactionCurrency && CurrencyUtils.convertToDisplayString(transactionAmount, transactionCurrency);

    const isSettled = ReportUtils.isSettled(moneyRequestReport.reportID);
    const canEdit = ReportUtils.canEditMoneyRequest(parentReportAction);
    // A flag for verifying that the current report is a sub-report of a workspace chat
    const isPolicyExpenseChat = useMemo(() => ReportUtils.isPolicyExpenseChat(ReportUtils.getRootParentReport(report)), [report]);

    // Fetches only the first tag, for now
    const policyTag = PolicyUtils.getTag(policyTags);
    const policyTagsList = lodashGet(policyTag, 'tags', {});

    // Flags for showing categories and tags
    const shouldShowCategory = isPolicyExpenseChat && Permissions.canUseCategories(betas) && (transactionCategory || OptionsListUtils.hasEnabledOptions(lodashValues(policyCategories)));
    const shouldShowTag = isPolicyExpenseChat && Permissions.canUseTags(betas) && (transactionTag || OptionsListUtils.hasEnabledOptions(lodashValues(policyTagsList)));

    let description = `${translate('iou.amount')} • ${translate('iou.cash')}`;
    if (isSettled) {
        description += ` • ${translate('iou.settledExpensify')}`;
    } else if (report.isWaitingOnBankAccount) {
        description += ` • ${translate('iou.pending')}`;
    }

    // A temporary solution to hide the transaction detail
    // This will be removed after we properly add the transaction as a prop
    if (ReportActionsUtils.isDeletedAction(parentReportAction)) {
        return null;
    }

    const hasReceipt = TransactionUtils.hasReceipt(transaction);
    let receiptURIs;
    let hasErrors = false;
    if (hasReceipt) {
        receiptURIs = ReceiptUtils.getThumbnailAndImageURIs(transaction.receipt.source, transaction.filename);
        hasErrors = canEdit && TransactionUtils.hasMissingSmartscanFields(transaction);
    }

    const isDistanceRequest = TransactionUtils.isDistanceRequest(transaction);
    const pendingAction = lodashGet(transaction, 'pendingAction');
    const getPendingFieldAction = (fieldPath) => lodashGet(transaction, fieldPath) || pendingAction;

    return (
        <View>
            <View style={[StyleUtils.getReportWelcomeContainerStyle(isSmallScreenWidth), StyleUtils.getMinimumHeight(CONST.EMPTY_STATE_BACKGROUND.MONEY_REPORT.MIN_HEIGHT)]}>
                <Image
                    pointerEvents="none"
                    source={EmptyStateBackgroundImage}
                    style={[StyleUtils.getReportWelcomeBackgroundImageStyle(true)]}
                />
            </View>

            {hasReceipt && (
                <OfflineWithFeedback pendingAction={pendingAction}>
                    <View style={styles.moneyRequestViewImage}>
                        <ReportActionItemImage
                            thumbnail={receiptURIs.thumbnail}
                            image={receiptURIs.image}
                            enablePreviewModal
                        />
                    </View>
                </OfflineWithFeedback>
            )}
            <OfflineWithFeedback pendingAction={getPendingFieldAction('pendingFields.amount')}>
                <MenuItemWithTopDescription
                    title={formattedTransactionAmount ? formattedTransactionAmount.toString() : ''}
                    shouldShowTitleIcon={isSettled}
                    titleIcon={Expensicons.Checkmark}
                    description={description}
                    titleStyle={styles.newKansasLarge}
                    interactive={canEdit}
                    shouldShowRightIcon={canEdit}
                    onPress={() => Navigation.navigate(ROUTES.EDIT_REQUEST.getRoute(report.reportID, CONST.EDIT_REQUEST_FIELD.AMOUNT))}
                    brickRoadIndicator={hasErrors && transactionAmount === 0 ? CONST.BRICK_ROAD_INDICATOR_STATUS.ERROR : ''}
                    subtitle={hasErrors && transactionAmount === 0 ? translate('common.error.enterAmount') : ''}
                    subtitleTextStyle={styles.textLabelError}
                />
            </OfflineWithFeedback>
            <OfflineWithFeedback pendingAction={getPendingFieldAction('pendingFields.comment')}>
                <MenuItemWithTopDescription
                    description={translate('common.description')}
                    shouldParseTitle
                    title={transactionDescription}
                    interactive={canEdit}
                    shouldShowRightIcon={canEdit}
                    titleStyle={styles.flex1}
                    onPress={() => Navigation.navigate(ROUTES.EDIT_REQUEST.getRoute(report.reportID, CONST.EDIT_REQUEST_FIELD.DESCRIPTION))}
                    wrapperStyle={[styles.pv2, styles.taskDescriptionMenuItem]}
                    numberOfLinesTitle={0}
                />
            </OfflineWithFeedback>
            <OfflineWithFeedback pendingAction={getPendingFieldAction('pendingFields.created')}>
                <MenuItemWithTopDescription
                    description={translate('common.date')}
                    title={transactionDate}
                    interactive={canEdit}
                    shouldShowRightIcon={canEdit}
                    titleStyle={styles.flex1}
                    onPress={() => Navigation.navigate(ROUTES.EDIT_REQUEST.getRoute(report.reportID, CONST.EDIT_REQUEST_FIELD.DATE))}
                    brickRoadIndicator={hasErrors && transactionDate === '' ? CONST.BRICK_ROAD_INDICATOR_STATUS.ERROR : ''}
                    subtitle={hasErrors && transactionDate === '' ? translate('common.error.enterDate') : ''}
                    subtitleTextStyle={styles.textLabelError}
                />
            </OfflineWithFeedback>
<<<<<<< HEAD
            {isDistanceRequest ? (
                <OfflineWithFeedback pendingAction={lodashGet(transaction, 'pendingFields.waypoints') || lodashGet(transaction, 'pendingAction')}>
                    <MenuItemWithTopDescription
                        description={translate('common.distance')}
                        title={transactionMerchant}
                        interactive={canEdit}
                        shouldShowRightIcon={canEdit}
                        titleStyle={styles.flex1}
                        onPress={() => Navigation.navigate(ROUTES.EDIT_REQUEST.getRoute(report.reportID, CONST.EDIT_REQUEST_FIELD.DISTANCE))}
                    />
                </OfflineWithFeedback>
            ) : (
                <OfflineWithFeedback pendingAction={lodashGet(transaction, 'pendingFields.merchant') || lodashGet(transaction, 'pendingAction')}>
                    <MenuItemWithTopDescription
                        description={translate('common.merchant')}
                        title={transactionMerchant}
                        interactive={canEdit}
                        shouldShowRightIcon={canEdit}
                        titleStyle={styles.flex1}
                        onPress={() => Navigation.navigate(ROUTES.EDIT_REQUEST.getRoute(report.reportID, CONST.EDIT_REQUEST_FIELD.MERCHANT))}
                        brickRoadIndicator={hasErrors && isEmptyMerchant ? CONST.BRICK_ROAD_INDICATOR_STATUS.ERROR : ''}
                        subtitle={hasErrors && isEmptyMerchant ? translate('common.error.enterMerchant') : ''}
                        subtitleTextStyle={styles.textLabelError}
                    />
                </OfflineWithFeedback>
            )}
=======
            <OfflineWithFeedback pendingAction={getPendingFieldAction('pendingFields.merchant')}>
                <MenuItemWithTopDescription
                    description={isDistanceRequest ? translate('common.distance') : translate('common.merchant')}
                    title={transactionMerchant}
                    interactive={canEdit}
                    shouldShowRightIcon={canEdit}
                    titleStyle={styles.flex1}
                    onPress={() => Navigation.navigate(ROUTES.EDIT_REQUEST.getRoute(report.reportID, CONST.EDIT_REQUEST_FIELD.MERCHANT))}
                    brickRoadIndicator={hasErrors && isEmptyMerchant ? CONST.BRICK_ROAD_INDICATOR_STATUS.ERROR : ''}
                    subtitle={hasErrors && isEmptyMerchant ? translate('common.error.enterMerchant') : ''}
                    subtitleTextStyle={styles.textLabelError}
                />
            </OfflineWithFeedback>
>>>>>>> e14e9ee2
            {shouldShowCategory && (
                <OfflineWithFeedback pendingAction={lodashGet(transaction, 'pendingFields.category') || lodashGet(transaction, 'pendingAction')}>
                    <MenuItemWithTopDescription
                        description={translate('common.category')}
                        title={transactionCategory}
                        interactive={canEdit}
                        shouldShowRightIcon={canEdit}
                        titleStyle={styles.flex1}
                        onPress={() => Navigation.navigate(ROUTES.EDIT_REQUEST.getRoute(report.reportID, CONST.EDIT_REQUEST_FIELD.CATEGORY))}
                    />
                </OfflineWithFeedback>
            )}
            {shouldShowTag && (
                <OfflineWithFeedback pendingAction={lodashGet(transaction, 'pendingFields.tag') || lodashGet(transaction, 'pendingAction')}>
                    <MenuItemWithTopDescription
                        description={lodashGet(policyTag, 'name', translate('common.tag'))}
                        title={transactionTag}
                        interactive={canEdit}
                        shouldShowRightIcon={canEdit}
                        titleStyle={styles.flex1}
                        onPress={() => Navigation.navigate(ROUTES.EDIT_REQUEST.getRoute(report.reportID, CONST.EDIT_REQUEST_FIELD.TAG))}
                    />
                </OfflineWithFeedback>
            )}
            <SpacerView
                shouldShow={shouldShowHorizontalRule}
                style={[shouldShowHorizontalRule ? styles.reportHorizontalRule : {}]}
            />
        </View>
    );
}

MoneyRequestView.propTypes = propTypes;
MoneyRequestView.defaultProps = defaultProps;
MoneyRequestView.displayName = 'MoneyRequestView';

export default compose(
    withCurrentUserPersonalDetails,
    withOnyx({
        betas: {
            key: ONYXKEYS.BETAS,
        },
        parentReport: {
            key: ({report}) => `${ONYXKEYS.COLLECTION.REPORT}${report.parentReportID}`,
        },
        policy: {
            key: ({report}) => `${ONYXKEYS.COLLECTION.POLICY}${report.policyID}`,
        },
        policyCategories: {
            key: ({report}) => `${ONYXKEYS.COLLECTION.POLICY_CATEGORIES}${report.policyID}`,
        },
        session: {
            key: ONYXKEYS.SESSION,
        },
        transaction: {
            key: ({report}) => {
                const parentReportAction = ReportActionsUtils.getParentReportAction(report);
                const transactionID = lodashGet(parentReportAction, ['originalMessage', 'IOUTransactionID'], 0);
                return `${ONYXKEYS.COLLECTION.TRANSACTION}${transactionID}`;
            },
        },
        policyTags: {
            key: ({report}) => `${ONYXKEYS.COLLECTION.POLICY_TAGS}${report.policyID}`,
        },
    }),
)(MoneyRequestView);<|MERGE_RESOLUTION|>--- conflicted
+++ resolved
@@ -192,7 +192,6 @@
                     subtitleTextStyle={styles.textLabelError}
                 />
             </OfflineWithFeedback>
-<<<<<<< HEAD
             {isDistanceRequest ? (
                 <OfflineWithFeedback pendingAction={lodashGet(transaction, 'pendingFields.waypoints') || lodashGet(transaction, 'pendingAction')}>
                     <MenuItemWithTopDescription
@@ -219,21 +218,6 @@
                     />
                 </OfflineWithFeedback>
             )}
-=======
-            <OfflineWithFeedback pendingAction={getPendingFieldAction('pendingFields.merchant')}>
-                <MenuItemWithTopDescription
-                    description={isDistanceRequest ? translate('common.distance') : translate('common.merchant')}
-                    title={transactionMerchant}
-                    interactive={canEdit}
-                    shouldShowRightIcon={canEdit}
-                    titleStyle={styles.flex1}
-                    onPress={() => Navigation.navigate(ROUTES.EDIT_REQUEST.getRoute(report.reportID, CONST.EDIT_REQUEST_FIELD.MERCHANT))}
-                    brickRoadIndicator={hasErrors && isEmptyMerchant ? CONST.BRICK_ROAD_INDICATOR_STATUS.ERROR : ''}
-                    subtitle={hasErrors && isEmptyMerchant ? translate('common.error.enterMerchant') : ''}
-                    subtitleTextStyle={styles.textLabelError}
-                />
-            </OfflineWithFeedback>
->>>>>>> e14e9ee2
             {shouldShowCategory && (
                 <OfflineWithFeedback pendingAction={lodashGet(transaction, 'pendingFields.category') || lodashGet(transaction, 'pendingAction')}>
                     <MenuItemWithTopDescription

import React from 'react';
import {View} from 'react-native';
import {withOnyx} from 'react-native-onyx';
import lodashGet from 'lodash/get';
import PropTypes from 'prop-types';
import reportPropTypes from '../../pages/reportPropTypes';
import ONYXKEYS from '../../ONYXKEYS';
import ROUTES from '../../ROUTES';
import * as Policy from '../../libs/actions/Policy';
import Navigation from '../../libs/Navigation/Navigation';
import withCurrentUserPersonalDetails, {withCurrentUserPersonalDetailsPropTypes} from '../withCurrentUserPersonalDetails';
import compose from '../../libs/compose';
import MenuItemWithTopDescription from '../MenuItemWithTopDescription';
import styles from '../../styles/styles';
import * as ReportUtils from '../../libs/ReportUtils';
import * as ReportActionsUtils from '../../libs/ReportActionsUtils';
import * as StyleUtils from '../../styles/StyleUtils';
import CONST from '../../CONST';
import * as Expensicons from '../Icon/Expensicons';
import iouReportPropTypes from '../../pages/iouReportPropTypes';
import DateUtils from '../../libs/DateUtils';
import * as CurrencyUtils from '../../libs/CurrencyUtils';
import EmptyStateBackgroundImage from '../../../assets/images/empty-state_background-fade.png';
import useLocalize from '../../hooks/useLocalize';
import * as TransactionUtils from '../../libs/TransactionUtils';
import * as ReceiptUtils from '../../libs/ReceiptUtils';
<<<<<<< HEAD
import withLocalize from '../withLocalize';
import useWindowDimensions from '../../hooks/useWindowDimensions';
import MoneyRequestImage from './MoneyRequestImage';
=======
import useWindowDimensions from '../../hooks/useWindowDimensions';
import Image from '../Image';
import ReportActionItemImage from './ReportActionItemImage';
>>>>>>> 02086e0b

const propTypes = {
    /** The report currently being looked at */
    report: reportPropTypes.isRequired,

    /** The expense report or iou report (only will have a value if this is a transaction thread) */
    parentReport: iouReportPropTypes,

    /** The policy object for the current route */
    policy: PropTypes.shape({
        /** The name of the policy */
        name: PropTypes.string,

        /** The URL for the policy avatar */
        avatar: PropTypes.string,
    }),

    /** Session info for the currently logged in user. */
    session: PropTypes.shape({
        /** Currently logged in user email */
        email: PropTypes.string,
    }),

    /** Whether we should display the horizontal rule below the component */
    shouldShowHorizontalRule: PropTypes.bool.isRequired,

    ...withCurrentUserPersonalDetailsPropTypes,
};

const defaultProps = {
    parentReport: {},
    policy: null,
    session: {
        email: null,
    },
};

function MoneyRequestView({report, parentReport, shouldShowHorizontalRule, policy, session}) {
    const {isSmallScreenWidth} = useWindowDimensions();
    const {translate} = useLocalize();

    const parentReportAction = ReportActionsUtils.getParentReportAction(report);
    const {amount: transactionAmount, currency: transactionCurrency, comment: transactionDescription} = ReportUtils.getMoneyRequestAction(parentReportAction);
    const formattedTransactionAmount = transactionAmount && transactionCurrency && CurrencyUtils.convertToDisplayString(transactionAmount, transactionCurrency);
    const transactionDate = lodashGet(parentReportAction, ['created']);
    const formattedTransactionDate = DateUtils.getDateStringFromISOTimestamp(transactionDate);

    const moneyRequestReport = parentReport;
    const isSettled = ReportUtils.isSettled(moneyRequestReport.reportID);
    const isAdmin = Policy.isAdminOfFreePolicy([policy]) && ReportUtils.isExpenseReport(moneyRequestReport);
    const isRequestor = ReportUtils.isMoneyRequestReport(moneyRequestReport) && lodashGet(session, 'accountID', null) === parentReportAction.actorAccountID;
    const canEdit = !isSettled && (isAdmin || isRequestor);

    let description = `${translate('iou.amount')} • ${translate('iou.cash')}`;
    if (isSettled) {
        description += ` • ${translate('iou.settledExpensify')}`;
    } else if (report.isWaitingOnBankAccount) {
        description += ` • ${translate('iou.pending')}`;
    }

<<<<<<< HEAD
    const transaction = ReportActionsUtils.getTransaction(parentReportAction);
    const hasReceipt = TransactionUtils.hasReceipt(transaction);
    let receiptUris;
    if (hasReceipt) {
        receiptUris = ReceiptUtils.getThumbnailAndImageURIs(transaction.receipt.source, transaction.filename);
=======
    // A temporary solution to hide the transaction detail
    // This will be removed after we properly add the transaction as a prop
    if (ReportActionsUtils.isDeletedAction(parentReportAction)) {
        return null;
    }
  
    const transaction = TransactionUtils.getTransaction(parentReportAction.originalMessage.IOUTransactionID);
    const hasReceipt = TransactionUtils.hasReceipt(transaction);
    let receiptURIs;
    if (hasReceipt) {
        receiptURIs = ReceiptUtils.getThumbnailAndImageURIs(transaction.receipt.source, transaction.filename);
>>>>>>> 02086e0b
    }

    return (
        <View>
            <View style={[StyleUtils.getReportWelcomeContainerStyle(isSmallScreenWidth), StyleUtils.getMinimumHeight(CONST.EMPTY_STATE_BACKGROUND.MONEY_REPORT.MIN_HEIGHT)]}>
                <Image
                    pointerEvents="none"
                    source={EmptyStateBackgroundImage}
                    style={[StyleUtils.getReportWelcomeBackgroundImageStyle(true)]}
                />
            </View>
<<<<<<< HEAD
            {hasReceipt && <MoneyRequestImage image={receiptUris} />}
=======
            {hasReceipt && (
                <View style={styles.moneyRequestViewImage}>
                    <ReportActionItemImage
                        thumbnail={receiptURIs.thumbnail}
                        image={receiptURIs.image}
                        enablePreviewModal
                    />
                </View>
            )}
>>>>>>> 02086e0b
            <MenuItemWithTopDescription
                title={formattedTransactionAmount}
                shouldShowTitleIcon={isSettled}
                titleIcon={Expensicons.Checkmark}
                description={description}
                titleStyle={styles.newKansasLarge}
                disabled={isSettled || !canEdit}
                shouldShowRightIcon={canEdit}
                onPress={() => Navigation.navigate(ROUTES.getEditRequestRoute(report.reportID, CONST.EDIT_REQUEST_FIELD.AMOUNT))}
            />
            <MenuItemWithTopDescription
                description={translate('common.description')}
                title={transactionDescription}
                disabled={isSettled || !canEdit}
                shouldShowRightIcon={canEdit}
                onPress={() => Navigation.navigate(ROUTES.getEditRequestRoute(report.reportID, CONST.EDIT_REQUEST_FIELD.DESCRIPTION))}
            />
            <MenuItemWithTopDescription
                description={translate('common.date')}
                title={formattedTransactionDate}
                disabled={isSettled || !canEdit}
                shouldShowRightIcon={canEdit}
                onPress={() => Navigation.navigate(ROUTES.getEditRequestRoute(report.reportID, CONST.EDIT_REQUEST_FIELD.DATE))}
            />
            {shouldShowHorizontalRule && <View style={styles.reportHorizontalRule} />}
        </View>
    );
}

MoneyRequestView.propTypes = propTypes;
MoneyRequestView.defaultProps = defaultProps;
MoneyRequestView.displayName = 'MoneyRequestView';

export default compose(
    withCurrentUserPersonalDetails,
    withLocalize,
    withOnyx({
        parentReport: {
            key: ({report}) => `${ONYXKEYS.COLLECTION.REPORT}${report.parentReportID}`,
        },
        policy: {
            key: ({report}) => `${ONYXKEYS.COLLECTION.POLICY}${report.policyID}`,
        },
        session: {
            key: ONYXKEYS.SESSION,
        },
    }),
)(MoneyRequestView);<|MERGE_RESOLUTION|>--- conflicted
+++ resolved
@@ -24,15 +24,9 @@
 import useLocalize from '../../hooks/useLocalize';
 import * as TransactionUtils from '../../libs/TransactionUtils';
 import * as ReceiptUtils from '../../libs/ReceiptUtils';
-<<<<<<< HEAD
-import withLocalize from '../withLocalize';
-import useWindowDimensions from '../../hooks/useWindowDimensions';
-import MoneyRequestImage from './MoneyRequestImage';
-=======
 import useWindowDimensions from '../../hooks/useWindowDimensions';
 import Image from '../Image';
 import ReportActionItemImage from './ReportActionItemImage';
->>>>>>> 02086e0b
 
 const propTypes = {
     /** The report currently being looked at */
@@ -93,13 +87,6 @@
         description += ` • ${translate('iou.pending')}`;
     }
 
-<<<<<<< HEAD
-    const transaction = ReportActionsUtils.getTransaction(parentReportAction);
-    const hasReceipt = TransactionUtils.hasReceipt(transaction);
-    let receiptUris;
-    if (hasReceipt) {
-        receiptUris = ReceiptUtils.getThumbnailAndImageURIs(transaction.receipt.source, transaction.filename);
-=======
     // A temporary solution to hide the transaction detail
     // This will be removed after we properly add the transaction as a prop
     if (ReportActionsUtils.isDeletedAction(parentReportAction)) {
@@ -111,7 +98,6 @@
     let receiptURIs;
     if (hasReceipt) {
         receiptURIs = ReceiptUtils.getThumbnailAndImageURIs(transaction.receipt.source, transaction.filename);
->>>>>>> 02086e0b
     }
 
     return (
@@ -123,9 +109,6 @@
                     style={[StyleUtils.getReportWelcomeBackgroundImageStyle(true)]}
                 />
             </View>
-<<<<<<< HEAD
-            {hasReceipt && <MoneyRequestImage image={receiptUris} />}
-=======
             {hasReceipt && (
                 <View style={styles.moneyRequestViewImage}>
                     <ReportActionItemImage
@@ -135,7 +118,6 @@
                     />
                 </View>
             )}
->>>>>>> 02086e0b
             <MenuItemWithTopDescription
                 title={formattedTransactionAmount}
                 shouldShowTitleIcon={isSettled}
@@ -171,7 +153,6 @@
 
 export default compose(
     withCurrentUserPersonalDetails,
-    withLocalize,
     withOnyx({
         parentReport: {
             key: ({report}) => `${ONYXKEYS.COLLECTION.REPORT}${report.parentReportID}`,

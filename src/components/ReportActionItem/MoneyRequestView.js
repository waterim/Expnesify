--- conflicted
+++ resolved
@@ -97,25 +97,18 @@
     } = ReportUtils.getTransactionDetails(transaction);
     const isEmptyMerchant =
         transactionMerchant === '' || transactionMerchant === CONST.TRANSACTION.UNKNOWN_MERCHANT || transactionMerchant === CONST.TRANSACTION.PARTIAL_TRANSACTION_MERCHANT;
-<<<<<<< HEAD
-    const formattedTransactionAmount = transactionAmount && transactionCurrency && CurrencyUtils.convertToDisplayString(transactionAmount, transactionCurrency);
-    const formattedOriginalAmount = transactionOriginalAmount && transactionOriginalCurrency && CurrencyUtils.convertToDisplayString(transactionOriginalAmount, transactionOriginalCurrency);
-    const isExpensifyCardTransaction = TransactionUtils.isExpensifyCardTransaction(transaction);
-    const cardProgramName = isExpensifyCardTransaction ? CardUtils.getCardDescription(transactionCardID) : '';
-
-    const isSettled = ReportUtils.isSettled(moneyRequestReport.reportID);
-    const canEdit = ReportUtils.canEditMoneyRequest(parentReportAction) && !isExpensifyCardTransaction;
-=======
     const isDistanceRequest = TransactionUtils.isDistanceRequest(transaction);
     let formattedTransactionAmount = transactionAmount ? CurrencyUtils.convertToDisplayString(transactionAmount, transactionCurrency) : '';
     if (isDistanceRequest && !formattedTransactionAmount) {
         formattedTransactionAmount = translate('common.tbd');
     }
+    const formattedOriginalAmount = transactionOriginalAmount && transactionOriginalCurrency && CurrencyUtils.convertToDisplayString(transactionOriginalAmount, transactionOriginalCurrency);
+    const isExpensifyCardTransaction = TransactionUtils.isExpensifyCardTransaction(transaction);
+    const cardProgramName = isExpensifyCardTransaction ? CardUtils.getCardDescription(transactionCardID) : '';
 
     const isSettled = ReportUtils.isSettled(moneyRequestReport.reportID);
-    const canEdit = ReportUtils.canEditMoneyRequest(parentReportAction);
-
->>>>>>> 873a250c
+    const canEdit = ReportUtils.canEditMoneyRequest(parentReportAction) && !isExpensifyCardTransaction;
+
     // A flag for verifying that the current report is a sub-report of a workspace chat
     const isPolicyExpenseChat = useMemo(() => ReportUtils.isPolicyExpenseChat(ReportUtils.getRootParentReport(report)), [report]);
 
@@ -128,7 +121,6 @@
     const shouldShowTag = isPolicyExpenseChat && Permissions.canUseTags(betas) && (transactionTag || OptionsListUtils.hasEnabledOptions(lodashValues(policyTagsList)));
     const shouldShowBillable = isPolicyExpenseChat && Permissions.canUseTags(betas) && (transactionBillable || !lodashGet(policy, 'disabledFields.defaultBillable', true));
 
-<<<<<<< HEAD
     let amountDescription = `${translate('iou.amount')}`;
 
     if (isExpensifyCardTransaction) {
@@ -139,22 +131,14 @@
             amountDescription += ` • ${translate('iou.original')} ${formattedOriginalAmount}`;
         }
     } else {
-        amountDescription += ` • ${translate('iou.cash')}`;
+        if (!isDistanceRequest) {
+            amountDescription += ` • ${translate('iou.cash')}`;
+        }
         if (isSettled) {
             amountDescription += ` • ${translate('iou.settledExpensify')}`;
         } else if (report.isWaitingOnBankAccount) {
             amountDescription += ` • ${translate('iou.pending')}`;
         }
-=======
-    let description = `${translate('iou.amount')}`;
-    if (!isDistanceRequest) {
-        description += ` • ${translate('iou.cash')}`;
-    }
-    if (isSettled) {
-        description += ` • ${translate('iou.settledExpensify')}`;
-    } else if (report.isWaitingOnBankAccount) {
-        description += ` • ${translate('iou.pending')}`;
->>>>>>> 873a250c
     }
 
     // A temporary solution to hide the transaction detail
@@ -171,11 +155,6 @@
         hasErrors = canEdit && TransactionUtils.hasMissingSmartscanFields(transaction);
     }
 
-<<<<<<< HEAD
-    const isDistanceRequest = TransactionUtils.isDistanceRequest(transaction);
-
-=======
->>>>>>> 873a250c
     const pendingAction = lodashGet(transaction, 'pendingAction');
     const getPendingFieldAction = (fieldPath) => lodashGet(transaction, fieldPath) || pendingAction;
 

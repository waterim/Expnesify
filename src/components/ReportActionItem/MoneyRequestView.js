--- conflicted
+++ resolved
@@ -329,28 +329,17 @@
                     </OfflineWithFeedback>
                 )}
                 {shouldShowBillable && (
-<<<<<<< HEAD
                     <>
                         <View style={[styles.flexRow, styles.optionRow, styles.justifyContentBetween, styles.alignItemsCenter, styles.ml5, styles.mr8]}>
                             <Text color={!transactionBillable ? theme.textSupporting : undefined}>{translate('common.billable')}</Text>
                             <Switch
                                 accessibilityLabel={translate('common.billable')}
                                 isOn={transactionBillable}
-                                onToggle={(value) => IOU.editMoneyRequest(transaction.transactionID, report.reportID, {billable: value})}
+                            onToggle={(value) => IOU.editMoneyRequest(transaction, report.reportID, {billable: value})}
                             />
                         </View>
                         <ViolationMessages field="billable" />
                     </>
-=======
-                    <View style={[styles.flexRow, styles.optionRow, styles.justifyContentBetween, styles.alignItemsCenter, styles.ml5, styles.mr8]}>
-                        <Text color={!transactionBillable ? theme.textSupporting : undefined}>{translate('common.billable')}</Text>
-                        <Switch
-                            accessibilityLabel={translate('common.billable')}
-                            isOn={transactionBillable}
-                            onToggle={(value) => IOU.editMoneyRequest(transaction, report.reportID, {billable: value})}
-                        />
-                    </View>
->>>>>>> d985a0ee
                 )}
             </View>
             <SpacerView

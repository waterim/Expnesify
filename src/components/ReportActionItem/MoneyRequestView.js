import React from 'react';
import {View} from 'react-native';
import {withOnyx} from 'react-native-onyx';
import lodashGet from 'lodash/get';
import PropTypes from 'prop-types';
import reportPropTypes from '../../pages/reportPropTypes';
import ONYXKEYS from '../../ONYXKEYS';
import ROUTES from '../../ROUTES';
import * as Policy from '../../libs/actions/Policy';
import Navigation from '../../libs/Navigation/Navigation';
import withCurrentUserPersonalDetails, {withCurrentUserPersonalDetailsPropTypes} from '../withCurrentUserPersonalDetails';
import compose from '../../libs/compose';
import MenuItemWithTopDescription from '../MenuItemWithTopDescription';
import styles from '../../styles/styles';
import * as ReportUtils from '../../libs/ReportUtils';
import * as ReportActionsUtils from '../../libs/ReportActionsUtils';
import * as StyleUtils from '../../styles/StyleUtils';
import CONST from '../../CONST';
import * as Expensicons from '../Icon/Expensicons';
import iouReportPropTypes from '../../pages/iouReportPropTypes';
import DateUtils from '../../libs/DateUtils';
import * as CurrencyUtils from '../../libs/CurrencyUtils';
import EmptyStateBackgroundImage from '../../../assets/images/empty-state_background-fade.png';
import useLocalize from '../../hooks/useLocalize';
import * as TransactionUtils from '../../libs/TransactionUtils';
import * as ReceiptUtils from '../../libs/ReceiptUtils';
import useWindowDimensions from '../../hooks/useWindowDimensions';
import Image from '../Image';
import ReportActionItemImage from './ReportActionItemImage';

const propTypes = {
    /** The report currently being looked at */
    report: reportPropTypes.isRequired,

    /** The expense report or iou report (only will have a value if this is a transaction thread) */
    parentReport: iouReportPropTypes,

    /** The policy object for the current route */
    policy: PropTypes.shape({
        /** The name of the policy */
        name: PropTypes.string,

        /** The URL for the policy avatar */
        avatar: PropTypes.string,
    }),

    /** Session info for the currently logged in user. */
    session: PropTypes.shape({
        /** Currently logged in user email */
        email: PropTypes.string,
    }),

    /** Whether we should display the horizontal rule below the component */
    shouldShowHorizontalRule: PropTypes.bool.isRequired,

    ...withCurrentUserPersonalDetailsPropTypes,
};

const defaultProps = {
    parentReport: {},
    policy: null,
    session: {
        email: null,
    },
};

function MoneyRequestView({report, parentReport, shouldShowHorizontalRule, policy, session}) {
    const {isSmallScreenWidth} = useWindowDimensions();
    const {translate} = useLocalize();

    const parentReportAction = ReportActionsUtils.getParentReportAction(report);
    const {amount: transactionAmount, currency: transactionCurrency, comment: transactionDescription} = ReportUtils.getMoneyRequestAction(parentReportAction);
    const formattedTransactionAmount = transactionAmount && transactionCurrency && CurrencyUtils.convertToDisplayString(transactionAmount, transactionCurrency);
    const transactionDate = lodashGet(parentReportAction, ['created']);
    const formattedTransactionDate = DateUtils.getDateStringFromISOTimestamp(transactionDate);

    const moneyRequestReport = parentReport;
    const isSettled = ReportUtils.isSettled(moneyRequestReport.reportID);
    const isAdmin = Policy.isAdminOfFreePolicy([policy]) && ReportUtils.isExpenseReport(moneyRequestReport);
    const isRequestor = ReportUtils.isMoneyRequestReport(moneyRequestReport) && lodashGet(session, 'accountID', null) === parentReportAction.actorAccountID;
    const canEdit = !isSettled && (isAdmin || isRequestor);

    let description = `${translate('iou.amount')} • ${translate('iou.cash')}`;
    if (isSettled) {
        description += ` • ${translate('iou.settledExpensify')}`;
    } else if (report.isWaitingOnBankAccount) {
        description += ` • ${translate('iou.pending')}`;
    }

<<<<<<< HEAD
    const transaction = TransactionUtils.getTransaction(parentReportAction.originalMessage.IOUTransactionID);
    const hasReceipt = TransactionUtils.hasReceipt(transaction);
    let receiptURIs;
    if (hasReceipt) {
        receiptURIs = ReceiptUtils.getThumbnailAndImageURIs(transaction.receipt.source, transaction.filename);
=======
    // A temporary solution to hide the transaction detail
    // This will be removed after we properly add the transaction as a prop
    if (ReportActionsUtils.isDeletedAction(parentReportAction)) {
        return null;
>>>>>>> 043b1ede
    }

    return (
        <View>
            <View style={[StyleUtils.getReportWelcomeContainerStyle(isSmallScreenWidth), StyleUtils.getMinimumHeight(CONST.EMPTY_STATE_BACKGROUND.MONEY_REPORT.MIN_HEIGHT)]}>
                <Image
                    pointerEvents="none"
                    source={EmptyStateBackgroundImage}
                    style={[StyleUtils.getReportWelcomeBackgroundImageStyle(true)]}
                />
            </View>
            {hasReceipt && (
                <View style={styles.moneyRequestViewImage}>
                    <ReportActionItemImage
                        thumbnail={receiptURIs.thumbnail}
                        image={receiptURIs.image}
                        enablePreviewModal
                    />
                </View>
            )}
            <MenuItemWithTopDescription
                title={formattedTransactionAmount}
                shouldShowTitleIcon={isSettled}
                titleIcon={Expensicons.Checkmark}
                description={description}
                titleStyle={styles.newKansasLarge}
                disabled={isSettled || !canEdit}
                shouldShowRightIcon={canEdit}
                onPress={() => Navigation.navigate(ROUTES.getEditRequestRoute(report.reportID, CONST.EDIT_REQUEST_FIELD.AMOUNT))}
            />
            <MenuItemWithTopDescription
                description={translate('common.description')}
                title={transactionDescription}
                disabled={isSettled || !canEdit}
                shouldShowRightIcon={canEdit}
                onPress={() => Navigation.navigate(ROUTES.getEditRequestRoute(report.reportID, CONST.EDIT_REQUEST_FIELD.DESCRIPTION))}
            />
            <MenuItemWithTopDescription
                description={translate('common.date')}
                title={formattedTransactionDate}
                disabled={isSettled || !canEdit}
                shouldShowRightIcon={canEdit}
                onPress={() => Navigation.navigate(ROUTES.getEditRequestRoute(report.reportID, CONST.EDIT_REQUEST_FIELD.DATE))}
            />
            {shouldShowHorizontalRule && <View style={styles.reportHorizontalRule} />}
        </View>
    );
}

MoneyRequestView.propTypes = propTypes;
MoneyRequestView.defaultProps = defaultProps;
MoneyRequestView.displayName = 'MoneyRequestView';

export default compose(
    withCurrentUserPersonalDetails,
    withOnyx({
        parentReport: {
            key: ({report}) => `${ONYXKEYS.COLLECTION.REPORT}${report.parentReportID}`,
        },
        policy: {
            key: ({report}) => `${ONYXKEYS.COLLECTION.POLICY}${report.policyID}`,
        },
        session: {
            key: ONYXKEYS.SESSION,
        },
    }),
)(MoneyRequestView);<|MERGE_RESOLUTION|>--- conflicted
+++ resolved
@@ -87,18 +87,17 @@
         description += ` • ${translate('iou.pending')}`;
     }
 
-<<<<<<< HEAD
+    // A temporary solution to hide the transaction detail
+    // This will be removed after we properly add the transaction as a prop
+    if (ReportActionsUtils.isDeletedAction(parentReportAction)) {
+        return null;
+    }
+  
     const transaction = TransactionUtils.getTransaction(parentReportAction.originalMessage.IOUTransactionID);
     const hasReceipt = TransactionUtils.hasReceipt(transaction);
     let receiptURIs;
     if (hasReceipt) {
         receiptURIs = ReceiptUtils.getThumbnailAndImageURIs(transaction.receipt.source, transaction.filename);
-=======
-    // A temporary solution to hide the transaction detail
-    // This will be removed after we properly add the transaction as a prop
-    if (ReportActionsUtils.isDeletedAction(parentReportAction)) {
-        return null;
->>>>>>> 043b1ede
     }
 
     return (

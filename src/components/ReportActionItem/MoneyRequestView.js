--- conflicted
+++ resolved
@@ -86,11 +86,7 @@
     policyTags: {},
 };
 
-<<<<<<< HEAD
-function MoneyRequestView({report, parentReport, policyCategories, shouldShowHorizontalRule, transaction, policyTags, policy, transactionViolations}) {
-=======
-function MoneyRequestView({report, parentReport, parentReportActions, policyCategories, shouldShowHorizontalRule, transaction, policyTags, policy}) {
->>>>>>> 21f5875d
+function MoneyRequestView({report, parentReport, parentReportActions, policyCategories, shouldShowHorizontalRule, transaction, policyTags, policy, transactionViolations}) {
     const theme = useTheme();
     const styles = useThemeStyles();
     const StyleUtils = useStyleUtils();
@@ -374,7 +370,6 @@
                 return `${ONYXKEYS.COLLECTION.TRANSACTION}${transactionID}`;
             },
         },
-<<<<<<< HEAD
         transactionViolation: {
             key: ({report}) => {
                 const parentReportAction = ReportActionsUtils.getParentReportAction(report);
@@ -385,7 +380,5 @@
         policyTags: {
             key: ({report}) => `${ONYXKEYS.COLLECTION.POLICY_TAGS}${report.policyID}`,
         },
-=======
->>>>>>> 21f5875d
     }),
 )(MoneyRequestView);
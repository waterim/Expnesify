--- conflicted
+++ resolved
@@ -67,70 +67,8 @@
     return (
         <View style={[StyleUtils.getReportWelcomeContainerStyle(shouldUseNarrowLayout, true)]}>
             <AnimatedEmptyStateBackground />
-<<<<<<< HEAD
             <View style={[StyleUtils.getReportWelcomeTopMarginStyle(shouldUseNarrowLayout, true)]}>
-                {ReportUtils.reportFieldsEnabled(report) &&
-                    sortedPolicyReportFields.map((reportField) => {
-                        const isTitleField = ReportUtils.isReportFieldOfTypeTitle(reportField);
-                        const fieldValue = isTitleField ? report.reportName : reportField.value ?? reportField.defaultValue;
-                        const isFieldDisabled = ReportUtils.isReportFieldDisabled(report, reportField, policy);
-
-                        return (
-                            <OfflineWithFeedback
-                                pendingAction={report.pendingFields?.[reportField.fieldID]}
-                                errors={report.errorFields?.[reportField.fieldID]}
-                                errorRowStyles={styles.ph5}
-                                key={`menuItem-${reportField.fieldID}`}
-                            >
-                                <MenuItemWithTopDescription
-                                    description={Str.UCFirst(reportField.name)}
-                                    title={fieldValue}
-                                    onPress={() => Navigation.navigate(ROUTES.EDIT_REPORT_FIELD_REQUEST.getRoute(report.reportID, report.policyID ?? '', reportField.fieldID))}
-                                    shouldShowRightIcon
-                                    disabled={isFieldDisabled}
-                                    wrapperStyle={[styles.pv2, styles.taskDescriptionMenuItem]}
-                                    shouldGreyOutWhenDisabled={false}
-                                    numberOfLinesTitle={0}
-                                    interactive
-                                    shouldStackHorizontally={false}
-                                    onSecondaryInteraction={() => {}}
-                                    hoverAndPressStyle={false}
-                                    titleWithTooltips={[]}
-                                />
-                            </OfflineWithFeedback>
-                        );
-                    })}
-                <View style={[styles.flexRow, styles.pointerEventsNone, styles.containerWithSpaceBetween, styles.ph5, styles.pv2]}>
-                    <View style={[styles.flex1, styles.justifyContentCenter]}>
-                        <Text
-                            style={[styles.textLabelSupporting]}
-                            numberOfLines={1}
-                        >
-                            {translate('common.total')}
-                        </Text>
-                    </View>
-                    <View style={[styles.flexRow, styles.justifyContentCenter]}>
-                        {isSettled && (
-                            <View style={[styles.defaultCheckmarkWrapper, styles.mh2]}>
-                                <Icon
-                                    src={Expensicons.Checkmark}
-                                    fill={theme.success}
-                                />
-                            </View>
-                        )}
-                        <Text
-                            numberOfLines={1}
-                            style={[styles.taskTitleMenuItem, styles.alignSelfCenter, !isTotalUpdated && styles.offlineFeedback.pending]}
-                        >
-                            {formattedTotalAmount}
-                        </Text>
-                    </View>
-                </View>
-                {Boolean(shouldShowBreakdown) && (
-=======
-            <View style={[StyleUtils.getReportWelcomeTopMarginStyle(isSmallScreenWidth, true)]}>
                 {!ReportUtils.isClosedExpenseReportWithNoExpenses(report) && (
->>>>>>> 4ada067c
                     <>
                         {ReportUtils.reportFieldsEnabled(report) &&
                             sortedPolicyReportFields.map((reportField) => {

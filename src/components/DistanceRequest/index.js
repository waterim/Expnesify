import lodashGet from 'lodash/get';
import PropTypes from 'prop-types';
import React, {useCallback, useEffect, useMemo, useRef, useState} from 'react';
import {View} from 'react-native';
import {withOnyx} from 'react-native-onyx';
import _ from 'underscore';
import FullPageNotFoundView from '@components/BlockingViews/FullPageNotFoundView';
import Button from '@components/Button';
import DotIndicatorMessage from '@components/DotIndicatorMessage';
import DraggableList from '@components/DraggableList';
import HeaderWithBackButton from '@components/HeaderWithBackButton';
import ScreenWrapper from '@components/ScreenWrapper';
import transactionPropTypes from '@components/transactionPropTypes';
import useLocalize from '@hooks/useLocalize';
import useNetwork from '@hooks/useNetwork';
import usePrevious from '@hooks/usePrevious';
import * as ErrorUtils from '@libs/ErrorUtils';
import * as IOUUtils from '@libs/IOUUtils';
import Navigation from '@libs/Navigation/Navigation';
import * as TransactionUtils from '@libs/TransactionUtils';
import reportPropTypes from '@pages/reportPropTypes';
import useThemeStyles from '@styles/useThemeStyles';
import variables from '@styles/variables';
import * as MapboxToken from '@userActions/MapboxToken';
import * as Transaction from '@userActions/Transaction';
import ONYXKEYS from '@src/ONYXKEYS';
import ROUTES from '@src/ROUTES';
import DistanceRequestFooter from './DistanceRequestFooter';
import DistanceRequestRenderItem from './DistanceRequestRenderItem';

const propTypes = {
    /** The transactionID of this request */
    transactionID: PropTypes.string,

    /** The report to which the distance request is associated */
    report: reportPropTypes,

    /** Are we editing an existing distance request, or creating a new one? */
    isEditingRequest: PropTypes.bool,

    /** Called on submit of this page */
    onSubmit: PropTypes.func.isRequired,

    /* Onyx Props */
    transaction: transactionPropTypes,

    /** React Navigation route */
    route: PropTypes.shape({
        /** Params from the route */
        params: PropTypes.shape({
            /** The type of IOU report, i.e. bill, request, send */
            iouType: PropTypes.string,

            /** The report ID of the IOU */
            reportID: PropTypes.string,
        }),
    }).isRequired,
};

const defaultProps = {
    transactionID: '',
    report: {},
    isEditingRequest: false,
    transaction: {},
};

function DistanceRequest({transactionID, report, transaction, route, isEditingRequest, onSubmit}) {
    const styles = useThemeStyles();
    const {isOffline} = useNetwork();
    const {translate} = useLocalize();

    const [optimisticWaypoints, setOptimisticWaypoints] = useState(null);
    const [hasError, setHasError] = useState(false);
    const isEditing = Navigation.getActiveRoute().includes('address');
    const reportID = lodashGet(report, 'reportID', '');
    const waypoints = useMemo(() => optimisticWaypoints || lodashGet(transaction, 'comment.waypoints', {waypoint0: {}, waypoint1: {}}), [optimisticWaypoints, transaction]);
    const waypointsList = _.keys(waypoints);
    const iouType = lodashGet(route, 'params.iouType', '');
    const previousWaypoints = usePrevious(waypoints);
    const numberOfWaypoints = _.size(waypoints);
    const numberOfPreviousWaypoints = _.size(previousWaypoints);
    const scrollViewRef = useRef(null);

    const isLoadingRoute = lodashGet(transaction, 'comment.isLoading', false);
    const isLoading = lodashGet(transaction, 'isLoading', false);
    const hasRouteError = !!lodashGet(transaction, 'errorFields.route');
    const hasRoute = TransactionUtils.hasRoute(transaction);
    const validatedWaypoints = TransactionUtils.getValidWaypoints(waypoints);
    const previousValidatedWaypoints = usePrevious(validatedWaypoints);
    const haveValidatedWaypointsChanged = !_.isEqual(previousValidatedWaypoints, validatedWaypoints);
    const isRouteAbsentWithoutErrors = !hasRoute && !hasRouteError;
    const shouldFetchRoute = (isRouteAbsentWithoutErrors || haveValidatedWaypointsChanged) && !isLoadingRoute && _.size(validatedWaypoints) > 1;

    useEffect(() => {
        MapboxToken.init();
        return MapboxToken.stop;
    }, []);

    useEffect(() => {
        const transactionWaypoints = lodashGet(transaction, 'comment.waypoints', {});
        if (!lodashGet(transaction, 'transactionID') || !_.isEmpty(transactionWaypoints)) {
            return;
        }

        // Create the initial start and stop waypoints
        Transaction.createInitialWaypoints(transactionID);
        return () => {
            // Whenever we reset the transaction, we need to set errors as empty/false.
            setHasError(false);
        };
    }, [transaction, transactionID]);

    useEffect(() => {
        if (isOffline || !shouldFetchRoute) {
            return;
        }

        Transaction.getRoute(transactionID, validatedWaypoints);
    }, [shouldFetchRoute, transactionID, validatedWaypoints, isOffline]);

    useEffect(() => {
        if (numberOfWaypoints <= numberOfPreviousWaypoints) {
            return;
        }
        scrollViewRef.current.scrollToEnd({animated: true});
    }, [numberOfPreviousWaypoints, numberOfWaypoints]);

    useEffect(() => {
        // Whenever we change waypoints we need to remove the error or it will keep showing the error.
        if (_.isEqual(previousWaypoints, waypoints)) {
            return;
        }
        setHasError(false);
    }, [waypoints, previousWaypoints]);

    const navigateBack = () => {
        Navigation.goBack(isEditing ? ROUTES.MONEY_REQUEST_CONFIRMATION.getRoute(iouType, reportID) : ROUTES.HOME);
    };

    /**
     * Takes the user to the page for editing a specific waypoint
     * @param {Number} index of the waypoint to edit
     */
    const navigateToWaypointEditPage = (index) => {
        Navigation.navigate(isEditingRequest ? ROUTES.MONEY_REQUEST_EDIT_WAYPOINT.getRoute(report.reportID, transactionID, index) : ROUTES.MONEY_REQUEST_WAYPOINT.getRoute('request', index));
    };

    const getError = () => {
        // Get route error if available else show the invalid number of waypoints error.
        if (hasRouteError) {
            return ErrorUtils.getLatestErrorField(transaction, 'route');
        }

<<<<<<< HEAD
        // Initially, both waypoints will be null, and if we give fallback value as empty string that will result in true condition, that's why different default values.
        if (_.keys(waypoints).length === 2 && lodashGet(waypoints, 'waypoint0.address', 'address1') === lodashGet(waypoints, 'waypoint1.address', 'address2')) {
            return {0: 'iou.error.duplicateWaypointsErrorMessage'};
        }

        if (_.size(validatedWaypoints) < 2) {
            return {0: 'iou.error.emptyWaypointsErrorMessage'};
=======
        if (_.size(validatedWaypoints) < 2) {
            return {0: translate('iou.error.atLeastTwoDifferentWaypoints')};
>>>>>>> ff4c947d
        }
    };

    const updateWaypoints = useCallback(
        ({data}) => {
            if (_.isEqual(waypointsList, data)) {
                return;
            }

            const newWaypoints = {};
            _.each(data, (waypoint, index) => {
                newWaypoints[`waypoint${index}`] = lodashGet(waypoints, waypoint, {});
            });

            setOptimisticWaypoints(newWaypoints);
            // eslint-disable-next-line rulesdir/no-thenable-actions-in-views
            Transaction.updateWaypoints(transactionID, newWaypoints).then(() => {
                setOptimisticWaypoints(null);
            });
        },
        [transactionID, waypoints, waypointsList],
    );

    const submitWaypoints = useCallback(() => {
        // If there is any error or loading state, don't let user go to next page.
        if (_.size(validatedWaypoints) < 2 || hasRouteError || isLoadingRoute || isLoading) {
            setHasError(true);
            return;
        }
        onSubmit(waypoints);
    }, [onSubmit, setHasError, hasRouteError, isLoadingRoute, isLoading, validatedWaypoints, waypoints]);

    const content = (
        <>
            <View style={styles.flex1}>
                <DraggableList
                    data={waypointsList}
                    keyExtractor={(item) => item}
                    shouldUsePortal
                    onDragEnd={updateWaypoints}
                    scrollEventThrottle={variables.distanceScrollEventThrottle}
                    ref={scrollViewRef}
                    renderItem={({item, drag, isActive, getIndex}) => (
                        <DistanceRequestRenderItem
                            waypoints={waypoints}
                            item={item}
                            onSecondaryInteraction={drag}
                            isActive={isActive}
                            getIndex={getIndex}
                            onPress={navigateToWaypointEditPage}
                            disabled={isLoadingRoute}
                        />
                    )}
                    ListFooterComponent={
                        <DistanceRequestFooter
                            waypoints={waypoints}
                            hasRouteError={hasRouteError}
                            navigateToWaypointEditPage={navigateToWaypointEditPage}
                            transactionID={transactionID}
                        />
                    }
                />
            </View>
            <View style={[styles.w100, styles.pt2]}>
                {/* Show error message if there is route error or there are less than 2 routes and user has tried submitting, */}
                {((hasError && _.size(validatedWaypoints) < 2) || hasRouteError) && (
                    <DotIndicatorMessage
                        style={[styles.mh4, styles.mv3]}
                        messages={getError()}
                        type="error"
                    />
                )}
                <Button
                    success
                    allowBubble
                    pressOnEnter
                    style={[styles.w100, styles.mb4, styles.ph4, styles.flexShrink0]}
                    onPress={submitWaypoints}
                    text={translate(isEditingRequest ? 'common.save' : 'common.next')}
                    isLoading={!isOffline && (isLoadingRoute || shouldFetchRoute || isLoading)}
                />
            </View>
        </>
    );

    if (!isEditing) {
        return content;
    }

    return (
        <ScreenWrapper
            includeSafeAreaPaddingBottom={false}
            shouldEnableKeyboardAvoidingView={false}
            testID={DistanceRequest.displayName}
        >
            {({safeAreaPaddingBottomStyle}) => (
                <FullPageNotFoundView shouldShow={!IOUUtils.isValidMoneyRequestType(iouType)}>
                    <View style={[styles.flex1, safeAreaPaddingBottomStyle]}>
                        <HeaderWithBackButton
                            title={translate('common.distance')}
                            onBackButtonPress={navigateBack}
                        />
                        {content}
                    </View>
                </FullPageNotFoundView>
            )}
        </ScreenWrapper>
    );
}

DistanceRequest.displayName = 'DistanceRequest';
DistanceRequest.propTypes = propTypes;
DistanceRequest.defaultProps = defaultProps;
export default withOnyx({
    transaction: {
        key: ({transactionID}) => `${ONYXKEYS.COLLECTION.TRANSACTION}${transactionID || 0}`,
    },
})(DistanceRequest);<|MERGE_RESOLUTION|>--- conflicted
+++ resolved
@@ -151,18 +151,8 @@
             return ErrorUtils.getLatestErrorField(transaction, 'route');
         }
 
-<<<<<<< HEAD
-        // Initially, both waypoints will be null, and if we give fallback value as empty string that will result in true condition, that's why different default values.
-        if (_.keys(waypoints).length === 2 && lodashGet(waypoints, 'waypoint0.address', 'address1') === lodashGet(waypoints, 'waypoint1.address', 'address2')) {
-            return {0: 'iou.error.duplicateWaypointsErrorMessage'};
-        }
-
         if (_.size(validatedWaypoints) < 2) {
-            return {0: 'iou.error.emptyWaypointsErrorMessage'};
-=======
-        if (_.size(validatedWaypoints) < 2) {
-            return {0: translate('iou.error.atLeastTwoDifferentWaypoints')};
->>>>>>> ff4c947d
+            return {0: 'iou.error.atLeastTwoDifferentWaypoints'};
         }
     };
 

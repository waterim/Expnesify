--- conflicted
+++ resolved
@@ -10,16 +10,11 @@
 import * as StyleUtils from '@styles/StyleUtils';
 import themeColors from '@styles/themes/default';
 import CONST from '@src/CONST';
+import './css-fix.css';
 import Direction from './Direction';
 import {MapViewHandle, MapViewProps} from './MapViewTypes';
-<<<<<<< HEAD
-
-import 'mapbox-gl/dist/mapbox-gl.css';
-import './css-fix.css';
-=======
 import responder from './responder';
 import utils from './utils';
->>>>>>> 4618b398
 
 const MapView = forwardRef<MapViewHandle, MapViewProps>(
     ({style, styleURL, waypoints, mapPadding, accessToken, directionCoordinates, initialState = {location: CONST.MAPBOX.DEFAULT_COORDINATE, zoom: CONST.MAPBOX.DEFAULT_ZOOM}}, ref) => {

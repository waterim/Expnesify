import React from 'react';
import type {StyleProp, ViewStyle} from 'react-native';
import {View} from 'react-native';
import useTheme from '@hooks/useTheme';
import useThemeStyles from '@hooks/useThemeStyles';
import * as HeaderUtils from '@libs/HeaderUtils';
import * as Localize from '@libs/Localize';
import * as ReportActions from '@userActions/Report';
import type OnyxReport from '@src/types/onyx/Report';
import Button from './Button';
import type {ThreeDotsMenuItem} from './HeaderWithBackButton/types';
import * as Expensicons from './Icon/Expensicons';

type PromotedAction = {
    key: string;
} & ThreeDotsMenuItem;

<<<<<<< HEAD
type ReportPromotedAction = (report: OnyxReport) => PromotedAction;

type PromotedActionsType = {
    pin: ReportPromotedAction;
    message: (params: {accountID?: number; login?: string}) => PromotedAction;
    // join: ReportPromotedAction;
    // share: ReportPromotedAction;
    // hold: () => PromotedAction;
=======
type PromotedActionsType = Record<'pin' | 'share', (report: OnyxReport) => PromotedAction> & {
    message: (accountID: number) => PromotedAction;
>>>>>>> cb306986
};

const PromotedActions = {
    pin: (report) => ({
        key: 'pin',
        ...HeaderUtils.getPinMenuItem(report),
    }),
<<<<<<< HEAD
    message: ({accountID, login}) => ({
=======
    share: (report) => ({
        key: 'share',
        ...HeaderUtils.getShareMenuItem(report),
    }),
    message: (accountID) => ({
>>>>>>> cb306986
        key: 'message',
        icon: Expensicons.CommentBubbles,
        text: Localize.translateLocal('common.message'),
        onSelected: () => {
            // The accountID might be optimistic, so we should use the login if we have it
            if (login) {
                ReportActions.navigateToAndOpenReport([login]);
                return;
            }
            if (accountID) {
                ReportActions.navigateToAndOpenReportWithAccountIDs([accountID]);
            }
        },
    }),
} satisfies PromotedActionsType;

type PromotedActionsBarProps = {
    /** The list of actions to show */
    promotedActions: PromotedAction[];

    /** The style of the container */
    containerStyle?: StyleProp<ViewStyle>;
};

function PromotedActionsBar({promotedActions, containerStyle}: PromotedActionsBarProps) {
    const theme = useTheme();
    const styles = useThemeStyles();

    if (promotedActions.length === 0) {
        return null;
    }

    if (promotedActions.length === 0) {
        return null;
    }

    return (
        <View style={[styles.flexRow, styles.ph5, styles.mb5, styles.gap2, styles.mw100, styles.w100, styles.justifyContentCenter, containerStyle]}>
            {promotedActions.map(({key, onSelected, ...props}) => (
                <View
                    style={[styles.flex1, styles.mw50]}
                    key={key}
                >
                    <Button
                        onPress={onSelected}
                        iconFill={theme.icon}
                        medium
                        // eslint-disable-next-line react/jsx-props-no-spreading
                        {...props}
                    />
                </View>
            ))}
        </View>
    );
}

PromotedActionsBar.displayName = 'PromotedActionsBar';

export default PromotedActionsBar;

export {PromotedActions};
export type {PromotedActionsBarProps, PromotedAction};<|MERGE_RESOLUTION|>--- conflicted
+++ resolved
@@ -15,19 +15,8 @@
     key: string;
 } & ThreeDotsMenuItem;
 
-<<<<<<< HEAD
-type ReportPromotedAction = (report: OnyxReport) => PromotedAction;
-
-type PromotedActionsType = {
-    pin: ReportPromotedAction;
+type PromotedActionsType = Record<'pin' | 'share', (report: OnyxReport) => PromotedAction> & {
     message: (params: {accountID?: number; login?: string}) => PromotedAction;
-    // join: ReportPromotedAction;
-    // share: ReportPromotedAction;
-    // hold: () => PromotedAction;
-=======
-type PromotedActionsType = Record<'pin' | 'share', (report: OnyxReport) => PromotedAction> & {
-    message: (accountID: number) => PromotedAction;
->>>>>>> cb306986
 };
 
 const PromotedActions = {
@@ -35,15 +24,11 @@
         key: 'pin',
         ...HeaderUtils.getPinMenuItem(report),
     }),
-<<<<<<< HEAD
-    message: ({accountID, login}) => ({
-=======
     share: (report) => ({
         key: 'share',
         ...HeaderUtils.getShareMenuItem(report),
     }),
-    message: (accountID) => ({
->>>>>>> cb306986
+    message: ({accountID, login}) => ({
         key: 'message',
         icon: Expensicons.CommentBubbles,
         text: Localize.translateLocal('common.message'),

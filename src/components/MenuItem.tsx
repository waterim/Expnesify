--- conflicted
+++ resolved
@@ -419,56 +419,6 @@
     };
 
     return (
-<<<<<<< HEAD
-        <Hoverable>
-            {(isHovered) => (
-                <PressableWithSecondaryInteraction
-                    onPress={shouldCheckActionAllowedOnPress ? Session.checkIfActionIsAllowed(onPressAction, isAnonymousAction) : onPressAction}
-                    onPressIn={() => shouldBlockSelection && isSmallScreenWidth && DeviceCapabilities.canUseTouchScreen() && ControlSelection.block()}
-                    onPressOut={ControlSelection.unblock}
-                    onSecondaryInteraction={onSecondaryInteraction}
-                    wrapperStyle={highlightStyle}
-                    style={({pressed}) =>
-                        [
-                            containerStyle,
-                            errorText ? styles.pb5 : {},
-                            combinedStyle,
-                            !interactive && styles.cursorDefault,
-                            StyleUtils.getButtonBackgroundColorStyle(getButtonState(focused || isHovered, pressed, success, disabled, interactive), true),
-                            !focused && (isHovered || pressed) && hoverAndPressStyle,
-                            ...(Array.isArray(wrapperStyle) ? wrapperStyle : [wrapperStyle]),
-                            shouldGreyOutWhenDisabled && disabled && styles.buttonOpacityDisabled,
-                        ] as StyleProp<ViewStyle>
-                    }
-                    disabledStyle={shouldUseDefaultCursorWhenDisabled && [styles.cursorDefault]}
-                    disabled={disabled || isExecuting}
-                    ref={ref}
-                    role={CONST.ROLE.MENUITEM}
-                    accessibilityLabel={title ? title.toString() : ''}
-                    accessible
-                >
-                    {({pressed}) => (
-                        <>
-                            <View style={[styles.flexColumn, styles.flex1]}>
-                                {!!label && (
-                                    <View style={icon ? styles.mb2 : null}>
-                                        <Text style={StyleUtils.combineStyles([styles.sidebarLinkText, styles.optionAlternateText, styles.textLabelSupporting, styles.pre])}>{label}</Text>
-                                    </View>
-                                )}
-                                <View style={[styles.flexRow, styles.pointerEventsAuto, disabled && !shouldUseDefaultCursorWhenDisabled && styles.cursorDisabled]}>
-                                    {!!icon && Array.isArray(icon) && (
-                                        <MultipleAvatars
-                                            isHovered={isHovered}
-                                            isPressed={pressed}
-                                            icons={icon as IconType[]}
-                                            size={avatarSize}
-                                            secondAvatarStyle={[
-                                                StyleUtils.getBackgroundAndBorderStyle(theme.sidebar),
-                                                pressed && interactive ? StyleUtils.getBackgroundAndBorderStyle(theme.buttonPressedBG) : undefined,
-                                                isHovered && !pressed && interactive ? StyleUtils.getBackgroundAndBorderStyle(theme.border) : undefined,
-                                            ]}
-                                        />
-=======
         <View>
             {!!label && !isLabelHoverable && (
                 <View style={[styles.ph5]}>
@@ -482,6 +432,7 @@
                         onPressIn={() => shouldBlockSelection && isSmallScreenWidth && DeviceCapabilities.canUseTouchScreen() && ControlSelection.block()}
                         onPressOut={ControlSelection.unblock}
                         onSecondaryInteraction={onSecondaryInteraction}
+                        wrapperStyle={highlightStyle}
                         style={({pressed}) =>
                             [
                                 containerStyle,
@@ -510,7 +461,6 @@
                                                 {label}
                                             </Text>
                                         </View>
->>>>>>> e542ba7c
                                     )}
                                     <View style={[styles.flexRow, styles.pointerEventsAuto, disabled && !shouldUseDefaultCursorWhenDisabled && styles.cursorDisabled]}>
                                         {!!icon && Array.isArray(icon) && (

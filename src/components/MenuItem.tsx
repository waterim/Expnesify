import ExpensiMark from 'expensify-common/lib/ExpensiMark';
import type {ImageContentFit} from 'expo-image';
import type {ReactElement, ReactNode} from 'react';
import React, {forwardRef, useContext, useMemo} from 'react';
import type {GestureResponderEvent, StyleProp, TextStyle, ViewStyle} from 'react-native';
import {View} from 'react-native';
import type {AnimatedStyle} from 'react-native-reanimated';
import type {ValueOf} from 'type-fest';
import useStyleUtils from '@hooks/useStyleUtils';
import useTheme from '@hooks/useTheme';
import useThemeStyles from '@hooks/useThemeStyles';
import useWindowDimensions from '@hooks/useWindowDimensions';
import ControlSelection from '@libs/ControlSelection';
import convertToLTR from '@libs/convertToLTR';
import * as DeviceCapabilities from '@libs/DeviceCapabilities';
import getButtonState from '@libs/getButtonState';
import type {MaybePhraseKey} from '@libs/Localize';
import type {AvatarSource} from '@libs/UserUtils';
import variables from '@styles/variables';
import * as Session from '@userActions/Session';
import CONST from '@src/CONST';
import type {Icon as IconType} from '@src/types/onyx/OnyxCommon';
import type IconAsset from '@src/types/utils/IconAsset';
import Avatar from './Avatar';
import Badge from './Badge';
import DisplayNames from './DisplayNames';
import type {DisplayNameWithTooltip} from './DisplayNames/types';
import FormHelpMessage from './FormHelpMessage';
import Hoverable from './Hoverable';
import Icon from './Icon';
import * as Expensicons from './Icon/Expensicons';
import * as defaultWorkspaceAvatars from './Icon/WorkspaceDefaultAvatars';
import {MenuItemGroupContext} from './MenuItemGroup';
import MultipleAvatars from './MultipleAvatars';
import type {PressableRef} from './Pressable/GenericPressable/types';
import PressableWithSecondaryInteraction from './PressableWithSecondaryInteraction';
import RenderHTML from './RenderHTML';
import SelectCircle from './SelectCircle';
import SubscriptAvatar from './SubscriptAvatar';
import Text from './Text';

type IconProps = {
    /** Flag to choose between avatar image or an icon */
    iconType?: typeof CONST.ICON_TYPE_ICON;

    /** Icon to display on the left side of component */
    icon: IconAsset | IconType[];
};

type AvatarProps = {
    iconType?: typeof CONST.ICON_TYPE_AVATAR | typeof CONST.ICON_TYPE_WORKSPACE;

    icon: AvatarSource | IconType[];
};

type NoIcon = {
    iconType?: undefined;

    icon?: undefined;
};

type MenuItemBaseProps = {
    /** Function to fire when component is pressed */
    onPress?: (event: GestureResponderEvent | KeyboardEvent) => void | Promise<void>;

    /** Whether the menu item should be interactive at all */
    interactive?: boolean;

    /** Text to be shown as badge near the right end. */
    badgeText?: string;

    /** Used to apply offline styles to child text components */
    style?: StyleProp<ViewStyle>;

    /** Outer wrapper styles */
    outerWrapperStyle?: StyleProp<ViewStyle>;

    /** Any additional styles to apply */
    wrapperStyle?: StyleProp<ViewStyle>;

    /** Any additional styles to apply on the outer element */
    containerStyle?: StyleProp<ViewStyle>;

    /** Used to apply styles specifically to the title */
    titleStyle?: ViewStyle;

    /** Any additional styles to apply on the badge element */
    badgeStyle?: ViewStyle;

    /** Any additional styles to apply to the label */
    labelStyle?: StyleProp<ViewStyle>;

    /** Any adjustments to style when menu item is hovered or pressed */
    hoverAndPressStyle?: StyleProp<AnimatedStyle<ViewStyle>>;

    /** Additional styles to style the description text below the title */
    descriptionTextStyle?: StyleProp<TextStyle>;

    /** The fill color to pass into the icon. */
    iconFill?: string;

    /** Secondary icon to display on the left side of component, right of the icon */
    secondaryIcon?: IconAsset;

    /** The fill color to pass into the secondary icon. */
    secondaryIconFill?: string;

    /** Icon Width */
    iconWidth?: number;

    /** Icon Height */
    iconHeight?: number;

    /** Any additional styles to pass to the icon container. */
    iconStyles?: StyleProp<ViewStyle>;

    /** A fallback avatar icon to display when there is an error on loading avatar from remote URL. */
    fallbackIcon?: IconAsset;

    /** An icon to display under the main item */
    furtherDetailsIcon?: IconAsset;

    /** Boolean whether to display the title right icon */
    shouldShowTitleIcon?: boolean;

    /** Icon to display at right side of title */
    titleIcon?: IconAsset;

    /** Boolean whether to display the right icon */
    shouldShowRightIcon?: boolean;

    /** Overrides the icon for shouldShowRightIcon */
    iconRight?: IconAsset;

    /** Should render component on the right */
    shouldShowRightComponent?: boolean;

    /** Component to be displayed on the right */
    rightComponent?: ReactNode;

    /** A description text to show under the title */
    description?: string;

    /** Text to show below menu item. This text is not interactive */
    helperText?: string;

    /** Any additional styles to pass to helper text. */
    helperTextStyle?: StyleProp<TextStyle>;

    /** Should the description be shown above the title (instead of the other way around) */
    shouldShowDescriptionOnTop?: boolean;

    /** Error to display at the bottom of the component */
    errorText?: MaybePhraseKey;

    /** Hint to display at the bottom of the component */
    hintText?: MaybePhraseKey;

    /** A boolean flag that gives the icon a green fill if true */
    success?: boolean;

    /** Whether item is focused or active */
    focused?: boolean;

    /** Should we disable this menu item? */
    disabled?: boolean;

    /** Text that appears above the title */
    label?: string;

    isLabelHoverable?: boolean;

    /** Label to be displayed on the right */
    rightLabel?: string;

    /** Text to display for the item */
    title?: string;

    /** Component to display as the title */
    titleComponent?: ReactElement;

    /** Any additional styles to apply to the container for title components */
    titleContainerStyle?: StyleProp<ViewStyle>;

    /** A right-aligned subtitle for this menu option */
    subtitle?: string | number;

    /** Should the title show with normal font weight (not bold) */
    shouldShowBasicTitle?: boolean;

    /** Should we make this selectable with a checkbox */
    shouldShowSelectedState?: boolean;

    /** Whether this item is selected */
    isSelected?: boolean;

    /** Prop to identify if we should load avatars vertically instead of diagonally */
    shouldStackHorizontally?: boolean;

    /** Prop to represent the size of the avatar images to be shown */
    avatarSize?: (typeof CONST.AVATAR_SIZE)[keyof typeof CONST.AVATAR_SIZE];

    /** Avatars to show on the right of the menu item */
    floatRightAvatars?: IconType[];

    /** Prop to represent the size of the float right avatar images to be shown */
    floatRightAvatarSize?: ValueOf<typeof CONST.AVATAR_SIZE>;

    /** Whether the secondary right avatar should show as a subscript */
    shouldShowSubscriptRightAvatar?: boolean;

    /** Affects avatar size  */
    viewMode?: ValueOf<typeof CONST.OPTION_MODE>;

    /** Used to truncate the text with an ellipsis after computing the text layout */
    numberOfLinesTitle?: number;

    /** Used to truncate the description with an ellipsis after computing the text layout */
    numberOfLinesDescription?: number;

    /**  Whether we should use small avatar subscript sizing the for menu item */
    isSmallAvatarSubscriptMenu?: boolean;

    /** The type of brick road indicator to show. */
    brickRoadIndicator?: ValueOf<typeof CONST.BRICK_ROAD_INDICATOR_STATUS>;

    /** Should render the content in HTML format */
    shouldRenderAsHTML?: boolean;

    /** Whether or not the text should be escaped */
    shouldEscapeText?: boolean;

    /** Should we grey out the menu item when it is disabled? */
    shouldGreyOutWhenDisabled?: boolean;

    /** Should we use default cursor for disabled content */
    shouldUseDefaultCursorWhenDisabled?: boolean;

    /** The action accept for anonymous user or not */
    isAnonymousAction?: boolean;

    /** Flag to indicate whether or not text selection should be disabled from long-pressing the menu item. */
    shouldBlockSelection?: boolean;

    /** Whether should render title as HTML or as Text */
    shouldParseTitle?: boolean;

    /** Should check anonymous user in onPress function */
    shouldCheckActionAllowedOnPress?: boolean;

    /** Text to display under the main item */
    furtherDetails?: string;

    /** The function that should be called when this component is LongPressed or right-clicked. */
    onSecondaryInteraction?: (event: GestureResponderEvent | MouseEvent) => void;

    /** Array of objects that map display names to their corresponding tooltip */
    titleWithTooltips?: DisplayNameWithTooltip[] | undefined;

    /** Icon should be displayed in its own color */
    displayInDefaultIconColor?: boolean;

    /** Determines how the icon should be resized to fit its container */
    contentFit?: ImageContentFit;

    /** Is this in the Pane */
    isPaneMenu?: boolean;

    /** Adds padding to the left of the text when there is no icon. */
    shouldPutLeftPaddingWhenNoIcon?: boolean;

    /** Handles what to do when the item is focused */
    onFocus?: () => void;

    /** Optional account id if it's user avatar or policy id if it's workspace avatar */
    avatarID?: number | string;
};

type MenuItemProps = (IconProps | AvatarProps | NoIcon) & MenuItemBaseProps;

function MenuItem(
    {
        interactive = true,
        onPress,
        badgeText,
        style,
        wrapperStyle,
        outerWrapperStyle,
        containerStyle,
        titleStyle,
        labelStyle,
        hoverAndPressStyle,
        descriptionTextStyle,
        badgeStyle,
        viewMode = CONST.OPTION_MODE.DEFAULT,
        numberOfLinesTitle = 1,
        numberOfLinesDescription = 2,
        icon,
        iconFill,
        secondaryIcon,
        secondaryIconFill,
        iconType = CONST.ICON_TYPE_ICON,
        iconWidth,
        iconHeight,
        iconStyles,
        fallbackIcon = Expensicons.FallbackAvatar,
        shouldShowTitleIcon = false,
        titleIcon,
        shouldShowRightIcon = false,
        iconRight = Expensicons.ArrowRight,
        furtherDetailsIcon,
        furtherDetails,
        description,
        helperText,
        helperTextStyle,
        errorText,
        hintText,
        success = false,
        focused = false,
        disabled = false,
        title,
        titleComponent,
        titleContainerStyle,
        subtitle,
        shouldShowBasicTitle,
        label,
        isLabelHoverable = true,
        rightLabel,
        shouldShowSelectedState = false,
        isSelected = false,
        shouldStackHorizontally = false,
        shouldShowDescriptionOnTop = false,
        shouldShowRightComponent = false,
        rightComponent,
        floatRightAvatars = [],
        floatRightAvatarSize,
        shouldShowSubscriptRightAvatar = false,
        avatarSize = CONST.AVATAR_SIZE.DEFAULT,
        isSmallAvatarSubscriptMenu = false,
        brickRoadIndicator,
        shouldRenderAsHTML = false,
        shouldEscapeText = undefined,
        shouldGreyOutWhenDisabled = true,
        shouldUseDefaultCursorWhenDisabled = false,
        isAnonymousAction = false,
        shouldBlockSelection = false,
        shouldParseTitle = false,
        shouldCheckActionAllowedOnPress = true,
        onSecondaryInteraction,
        titleWithTooltips,
        displayInDefaultIconColor = false,
        contentFit = 'cover',
        isPaneMenu = false,
        shouldPutLeftPaddingWhenNoIcon = false,
        onFocus,
        avatarID,
    }: MenuItemProps,
    ref: PressableRef,
) {
    const theme = useTheme();
    const styles = useThemeStyles();
    const StyleUtils = useStyleUtils();
    const combinedStyle = [style, styles.popoverMenuItem];
    const {isSmallScreenWidth} = useWindowDimensions();
    const {isExecuting, singleExecution, waitForNavigate} = useContext(MenuItemGroupContext) ?? {};

    const isDeleted = style && Array.isArray(style) ? style.includes(styles.offlineFeedback.deleted) : false;
    const descriptionVerticalMargin = shouldShowDescriptionOnTop ? styles.mb1 : styles.mt1;
    const fallbackAvatarSize = viewMode === CONST.OPTION_MODE.COMPACT ? CONST.AVATAR_SIZE.SMALL : CONST.AVATAR_SIZE.DEFAULT;
    const combinedTitleTextStyle = StyleUtils.combineStyles(
        [
            styles.flexShrink1,
            styles.popoverMenuText,
            // eslint-disable-next-line no-nested-ternary
            shouldPutLeftPaddingWhenNoIcon || (icon && !Array.isArray(icon)) ? (avatarSize === CONST.AVATAR_SIZE.SMALL ? styles.ml2 : styles.ml3) : {},
            shouldShowBasicTitle ? {} : styles.textStrong,
            numberOfLinesTitle !== 1 ? styles.preWrap : styles.pre,
            interactive && disabled ? {...styles.userSelectNone} : {},
            styles.ltr,
            isDeleted ? styles.offlineFeedback.deleted : {},
        ],
        titleStyle ?? {},
    );
    const descriptionTextStyles = StyleUtils.combineStyles<TextStyle>([
        styles.textLabelSupporting,
        icon && !Array.isArray(icon) ? styles.ml3 : {},
        title ? descriptionVerticalMargin : StyleUtils.getFontSizeStyle(variables.fontSizeNormal),
        (descriptionTextStyle as TextStyle) || styles.breakWord,
        isDeleted ? styles.offlineFeedback.deleted : {},
    ]);

    const html = useMemo(() => {
        if (!title || !shouldParseTitle) {
            return '';
        }
        const parser = new ExpensiMark();
        return parser.replace(title, {shouldEscapeText});
    }, [title, shouldParseTitle, shouldEscapeText]);

    const processedTitle = useMemo(() => {
        let titleToWrap = '';
        if (shouldRenderAsHTML) {
            titleToWrap = title ? convertToLTR(title) : '';
        }

        if (shouldParseTitle) {
            titleToWrap = html;
        }

        return titleToWrap ? `<comment>${titleToWrap}</comment>` : '';
    }, [title, shouldRenderAsHTML, shouldParseTitle, html]);

    const hasPressableRightComponent = iconRight || (shouldShowRightComponent && rightComponent);

    const renderTitleContent = () => {
        if (title && titleWithTooltips && Array.isArray(titleWithTooltips) && titleWithTooltips.length > 0) {
            return (
                <DisplayNames
                    fullTitle={title}
                    displayNamesWithTooltips={titleWithTooltips}
                    tooltipEnabled
                    numberOfLines={1}
                />
            );
        }

        return title ? convertToLTR(title) : '';
    };

    const onPressAction = (event: GestureResponderEvent | KeyboardEvent | undefined) => {
        if (disabled || !interactive) {
            return;
        }

        if (event?.type === 'click') {
            (event.currentTarget as HTMLElement).blur();
        }

        if (onPress && event) {
            if (!singleExecution || !waitForNavigate) {
                onPress(event);
                return;
            }
            singleExecution(
                waitForNavigate(() => {
                    onPress(event);
                }),
            )();
        }
    };

    return (
        <View>
            {!!label && !isLabelHoverable && (
                <View style={[styles.ph5, labelStyle]}>
                    <Text style={StyleUtils.combineStyles([styles.sidebarLinkText, styles.optionAlternateText, styles.textLabelSupporting, styles.pre])}>{label}</Text>
                </View>
            )}
            <Hoverable>
                {(isHovered) => (
                    <PressableWithSecondaryInteraction
                        onPress={shouldCheckActionAllowedOnPress ? Session.checkIfActionIsAllowed(onPressAction, isAnonymousAction) : onPressAction}
                        onPressIn={() => shouldBlockSelection && isSmallScreenWidth && DeviceCapabilities.canUseTouchScreen() && ControlSelection.block()}
                        onPressOut={ControlSelection.unblock}
                        onSecondaryInteraction={onSecondaryInteraction}
                        wrapperStyle={outerWrapperStyle}
                        style={({pressed}) =>
                            [
                                containerStyle,
                                combinedStyle,
                                !interactive && styles.cursorDefault,
                                StyleUtils.getButtonBackgroundColorStyle(getButtonState(focused || isHovered, pressed, success, disabled, interactive), true),
                                ...(Array.isArray(wrapperStyle) ? wrapperStyle : [wrapperStyle]),
                                !focused && (isHovered || pressed) && hoverAndPressStyle,
                                shouldGreyOutWhenDisabled && disabled && styles.buttonOpacityDisabled,
                            ] as StyleProp<ViewStyle>
                        }
                        disabledStyle={shouldUseDefaultCursorWhenDisabled && [styles.cursorDefault]}
                        disabled={disabled || isExecuting}
                        ref={ref}
                        role={CONST.ROLE.MENUITEM}
                        accessibilityLabel={title ? title.toString() : ''}
                        accessible
                        onFocus={onFocus}
                    >
                        {({pressed}) => (
                            <View style={[styles.flex1]}>
                                <View style={[styles.flexRow]}>
                                    <View style={[styles.flexColumn, styles.flex1]}>
                                        {!!label && isLabelHoverable && (
                                            <View style={[icon ? styles.mb2 : null, labelStyle]}>
                                                <Text style={StyleUtils.combineStyles([styles.sidebarLinkText, styles.optionAlternateText, styles.textLabelSupporting, styles.pre])}>
                                                    {label}
                                                </Text>
                                            </View>
                                        )}
                                        <View style={[styles.flexRow, styles.pointerEventsAuto, disabled && !shouldUseDefaultCursorWhenDisabled && styles.cursorDisabled]}>
                                            {!!icon && Array.isArray(icon) && (
                                                <MultipleAvatars
                                                    isHovered={isHovered}
                                                    isPressed={pressed}
                                                    icons={icon as IconType[]}
                                                    size={avatarSize}
                                                    secondAvatarStyle={[
                                                        StyleUtils.getBackgroundAndBorderStyle(theme.sidebar),
                                                        pressed && interactive ? StyleUtils.getBackgroundAndBorderStyle(theme.buttonPressedBG) : undefined,
                                                        isHovered && !pressed && interactive ? StyleUtils.getBackgroundAndBorderStyle(theme.border) : undefined,
                                                    ]}
                                                />
                                            )}
                                            {!icon && shouldPutLeftPaddingWhenNoIcon && <View style={[styles.popoverMenuIcon, iconStyles, StyleUtils.getAvatarWidthStyle(avatarSize)]} />}
                                            {icon && !Array.isArray(icon) && (
                                                <View style={[styles.popoverMenuIcon, iconStyles, StyleUtils.getAvatarWidthStyle(avatarSize)]}>
                                                    {typeof icon !== 'string' && iconType === CONST.ICON_TYPE_ICON && (
                                                        <Icon
                                                            contentFit={contentFit}
                                                            hovered={isHovered}
                                                            pressed={pressed}
                                                            src={icon}
                                                            width={iconWidth}
                                                            height={iconHeight}
                                                            fill={
                                                                displayInDefaultIconColor
                                                                    ? undefined
                                                                    : iconFill ??
                                                                      StyleUtils.getIconFillColor(
                                                                          getButtonState(focused || isHovered, pressed, success, disabled, interactive),
                                                                          true,
                                                                          isPaneMenu,
                                                                      )
                                                            }
                                                        />
                                                    )}
                                                    {icon && iconType === CONST.ICON_TYPE_WORKSPACE && (
                                                        <Avatar
                                                            imageStyles={[styles.alignSelfCenter]}
                                                            size={CONST.AVATAR_SIZE.DEFAULT}
                                                            source={icon}
                                                            fallbackIcon={fallbackIcon}
                                                            name={title}
                                                            avatarID={avatarID}
                                                            type={CONST.ICON_TYPE_WORKSPACE}
                                                        />
                                                    )}
                                                    {iconType === CONST.ICON_TYPE_AVATAR && (
                                                        <Avatar
                                                            imageStyles={[styles.alignSelfCenter]}
                                                            source={icon}
                                                            avatarID={avatarID}
                                                            fallbackIcon={fallbackIcon}
                                                            size={avatarSize}
                                                        />
                                                    )}
                                                </View>
                                            )}
                                            {secondaryIcon && (
                                                <View style={[styles.popoverMenuIcon, iconStyles]}>
                                                    <Icon
                                                        contentFit={contentFit}
                                                        src={secondaryIcon}
                                                        width={iconWidth}
                                                        height={iconHeight}
                                                        fill={
                                                            secondaryIconFill ??
                                                            StyleUtils.getIconFillColor(getButtonState(focused || isHovered, pressed, success, disabled, interactive), true)
                                                        }
                                                    />
<<<<<<< HEAD
                                                )}
                                                {icon && iconType === CONST.ICON_TYPE_WORKSPACE && (
                                                    <Avatar
                                                        imageStyles={[styles.alignSelfCenter]}
                                                        size={CONST.AVATAR_SIZE.DEFAULT}
                                                        source={icon as AvatarSource}
                                                        fallbackIcon={fallbackIcon}
                                                        name={title}
                                                        type={CONST.ICON_TYPE_WORKSPACE}
                                                    />
                                                )}
                                                {iconType === CONST.ICON_TYPE_AVATAR && (
                                                    <Avatar
                                                        imageStyles={[styles.alignSelfCenter]}
                                                        source={icon as AvatarSource}
                                                        fallbackIcon={fallbackIcon}
                                                        size={avatarSize}
                                                    />
                                                )}
                                            </View>
                                        )}
                                        {secondaryIcon && (
                                            <View style={[styles.popoverMenuIcon, iconStyles]}>
                                                <Icon
                                                    contentFit={contentFit}
                                                    src={secondaryIcon}
                                                    width={iconWidth}
                                                    height={iconHeight}
                                                    fill={
                                                        secondaryIconFill ?? StyleUtils.getIconFillColor(getButtonState(focused || isHovered, pressed, success, disabled, interactive), true)
                                                    }
                                                />
                                            </View>
                                        )}
                                        <View style={[styles.justifyContentCenter, styles.flex1, StyleUtils.getMenuItemTextContainerStyle(isSmallAvatarSubscriptMenu), titleContainerStyle]}>
                                            {!!description && shouldShowDescriptionOnTop && (
                                                <Text
                                                    style={descriptionTextStyles}
                                                    numberOfLines={numberOfLinesDescription}
                                                >
                                                    {description}
                                                </Text>
=======
                                                </View>
>>>>>>> 6129b386
                                            )}
                                            <View style={[styles.justifyContentCenter, styles.flex1, StyleUtils.getMenuItemTextContainerStyle(isSmallAvatarSubscriptMenu)]}>
                                                {!!description && shouldShowDescriptionOnTop && (
                                                    <Text
                                                        style={descriptionTextStyles}
                                                        numberOfLines={numberOfLinesDescription}
                                                    >
                                                        {description}
                                                    </Text>
                                                )}
                                                <View style={[styles.flexRow, styles.alignItemsCenter]}>
                                                    {!!title && (shouldRenderAsHTML || (shouldParseTitle && !!html.length)) && (
                                                        <View style={styles.renderHTMLTitle}>
                                                            <RenderHTML html={processedTitle} />
                                                        </View>
                                                    )}
                                                    {!shouldRenderAsHTML && !shouldParseTitle && !!title && (
                                                        <Text
                                                            style={combinedTitleTextStyle}
                                                            numberOfLines={numberOfLinesTitle || undefined}
                                                            dataSet={{[CONST.SELECTION_SCRAPER_HIDDEN_ELEMENT]: interactive && disabled}}
                                                        >
                                                            {renderTitleContent()}
                                                        </Text>
                                                    )}
                                                    {shouldShowTitleIcon && titleIcon && (
                                                        <View style={[styles.ml2]}>
                                                            <Icon
                                                                src={titleIcon}
                                                                fill={theme.iconSuccessFill}
                                                            />
                                                        </View>
                                                    )}
                                                </View>
                                                {!!description && !shouldShowDescriptionOnTop && (
                                                    <Text
                                                        style={descriptionTextStyles}
                                                        numberOfLines={numberOfLinesDescription}
                                                    >
                                                        {description}
                                                    </Text>
<<<<<<< HEAD
                                                </View>
                                            )}
                                            {titleComponent}
=======
                                                )}
                                                {!!furtherDetails && (
                                                    <View style={[styles.flexRow, styles.mt1, styles.alignItemsCenter]}>
                                                        {!!furtherDetailsIcon && (
                                                            <Icon
                                                                src={furtherDetailsIcon}
                                                                height={variables.iconSizeNormal}
                                                                width={variables.iconSizeNormal}
                                                                inline
                                                            />
                                                        )}
                                                        <Text
                                                            style={furtherDetailsIcon ? [styles.furtherDetailsText, styles.ph2, styles.pt1] : styles.textLabelSupporting}
                                                            numberOfLines={2}
                                                        >
                                                            {furtherDetails}
                                                        </Text>
                                                    </View>
                                                )}
                                            </View>
>>>>>>> 6129b386
                                        </View>
                                    </View>
                                    <View style={[styles.flexRow, styles.menuItemTextContainer, !hasPressableRightComponent && styles.pointerEventsNone]}>
                                        {badgeText && (
                                            <Badge
                                                text={badgeText}
                                                badgeStyles={badgeStyle}
                                            />
                                        )}
                                        {/* Since subtitle can be of type number, we should allow 0 to be shown */}
                                        {(subtitle === 0 || subtitle) && (
                                            <View style={[styles.justifyContentCenter, styles.mr1]}>
                                                <Text style={[styles.textLabelSupporting, ...(combinedStyle as TextStyle[])]}>{subtitle}</Text>
                                            </View>
                                        )}
                                        {floatRightAvatars?.length > 0 && (
                                            <View style={[styles.alignItemsCenter, styles.justifyContentCenter, brickRoadIndicator ? styles.mr2 : styles.mrn2]}>
                                                {shouldShowSubscriptRightAvatar ? (
                                                    <SubscriptAvatar
                                                        backgroundColor={isHovered ? theme.activeComponentBG : theme.componentBG}
                                                        mainAvatar={floatRightAvatars[0]}
                                                        secondaryAvatar={floatRightAvatars[1]}
                                                        size={floatRightAvatarSize ?? fallbackAvatarSize}
                                                    />
                                                ) : (
                                                    <MultipleAvatars
                                                        isHovered={isHovered}
                                                        isPressed={pressed}
                                                        icons={floatRightAvatars}
                                                        size={floatRightAvatarSize ?? fallbackAvatarSize}
                                                        fallbackIcon={defaultWorkspaceAvatars.WorkspaceBuilding}
                                                        shouldStackHorizontally={shouldStackHorizontally}
                                                        isFocusMode
                                                    />
                                                )}
                                            </View>
                                        )}
                                        {!!brickRoadIndicator && (
                                            <View style={[styles.alignItemsCenter, styles.justifyContentCenter, styles.ml1]}>
                                                <Icon
                                                    src={Expensicons.DotIndicator}
                                                    fill={brickRoadIndicator === 'error' ? theme.danger : theme.success}
                                                />
                                            </View>
                                        )}
                                        {!title && !!rightLabel && !errorText && (
                                            <View style={styles.justifyContentCenter}>
                                                <Text style={styles.rightLabelMenuItem}>{rightLabel}</Text>
                                            </View>
                                        )}
                                        {shouldShowRightIcon && (
                                            <View style={[styles.popoverMenuIcon, styles.pointerEventsAuto, disabled && !shouldUseDefaultCursorWhenDisabled && styles.cursorDisabled]}>
                                                <Icon
                                                    src={iconRight}
                                                    fill={StyleUtils.getIconFillColor(getButtonState(focused || isHovered, pressed, success, disabled, interactive))}
                                                />
                                            </View>
                                        )}
                                        {shouldShowRightComponent && rightComponent}
                                        {shouldShowSelectedState && <SelectCircle isChecked={isSelected} />}
                                    </View>
                                </View>
                                {!!errorText && (
                                    <FormHelpMessage
                                        isError
                                        shouldShowRedDotIndicator={false}
                                        message={errorText}
                                        style={styles.menuItemError}
                                    />
                                )}
                                {!!hintText && (
                                    <FormHelpMessage
                                        isError={false}
                                        shouldShowRedDotIndicator={false}
                                        message={hintText}
                                        style={styles.menuItemError}
                                    />
                                )}
                            </View>
                        )}
                    </PressableWithSecondaryInteraction>
                )}
            </Hoverable>
            {!!helperText && <Text style={[styles.mutedNormalTextLabel, styles.ph5, styles.pb5, helperTextStyle]}>{helperText}</Text>}
        </View>
    );
}

MenuItem.displayName = 'MenuItem';

export type {AvatarProps, IconProps, MenuItemBaseProps, MenuItemProps, NoIcon};
export default forwardRef(MenuItem);<|MERGE_RESOLUTION|>--- conflicted
+++ resolved
@@ -565,52 +565,7 @@
                                                             StyleUtils.getIconFillColor(getButtonState(focused || isHovered, pressed, success, disabled, interactive), true)
                                                         }
                                                     />
-<<<<<<< HEAD
-                                                )}
-                                                {icon && iconType === CONST.ICON_TYPE_WORKSPACE && (
-                                                    <Avatar
-                                                        imageStyles={[styles.alignSelfCenter]}
-                                                        size={CONST.AVATAR_SIZE.DEFAULT}
-                                                        source={icon as AvatarSource}
-                                                        fallbackIcon={fallbackIcon}
-                                                        name={title}
-                                                        type={CONST.ICON_TYPE_WORKSPACE}
-                                                    />
-                                                )}
-                                                {iconType === CONST.ICON_TYPE_AVATAR && (
-                                                    <Avatar
-                                                        imageStyles={[styles.alignSelfCenter]}
-                                                        source={icon as AvatarSource}
-                                                        fallbackIcon={fallbackIcon}
-                                                        size={avatarSize}
-                                                    />
-                                                )}
-                                            </View>
-                                        )}
-                                        {secondaryIcon && (
-                                            <View style={[styles.popoverMenuIcon, iconStyles]}>
-                                                <Icon
-                                                    contentFit={contentFit}
-                                                    src={secondaryIcon}
-                                                    width={iconWidth}
-                                                    height={iconHeight}
-                                                    fill={
-                                                        secondaryIconFill ?? StyleUtils.getIconFillColor(getButtonState(focused || isHovered, pressed, success, disabled, interactive), true)
-                                                    }
-                                                />
-                                            </View>
-                                        )}
-                                        <View style={[styles.justifyContentCenter, styles.flex1, StyleUtils.getMenuItemTextContainerStyle(isSmallAvatarSubscriptMenu), titleContainerStyle]}>
-                                            {!!description && shouldShowDescriptionOnTop && (
-                                                <Text
-                                                    style={descriptionTextStyles}
-                                                    numberOfLines={numberOfLinesDescription}
-                                                >
-                                                    {description}
-                                                </Text>
-=======
                                                 </View>
->>>>>>> 6129b386
                                             )}
                                             <View style={[styles.justifyContentCenter, styles.flex1, StyleUtils.getMenuItemTextContainerStyle(isSmallAvatarSubscriptMenu)]}>
                                                 {!!description && shouldShowDescriptionOnTop && (
@@ -652,11 +607,6 @@
                                                     >
                                                         {description}
                                                     </Text>
-<<<<<<< HEAD
-                                                </View>
-                                            )}
-                                            {titleComponent}
-=======
                                                 )}
                                                 {!!furtherDetails && (
                                                     <View style={[styles.flexRow, styles.mt1, styles.alignItemsCenter]}>
@@ -677,7 +627,6 @@
                                                     </View>
                                                 )}
                                             </View>
->>>>>>> 6129b386
                                         </View>
                                     </View>
                                     <View style={[styles.flexRow, styles.menuItemTextContainer, !hasPressableRightComponent && styles.pointerEventsNone]}>

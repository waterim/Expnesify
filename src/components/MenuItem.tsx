--- conflicted
+++ resolved
@@ -330,12 +330,7 @@
     const StyleUtils = useStyleUtils();
     const combinedStyle = [style, styles.popoverMenuItem];
     const {isSmallScreenWidth} = useWindowDimensions();
-<<<<<<< HEAD
     const animatedHighlightStyle = useAnimatedHighlightStyle({shouldHighlight: highlighted, height: 56});
-    const [html, setHtml] = useState('');
-    const titleRef = useRef('');
-=======
->>>>>>> 879378ff
     const {isExecuting, singleExecution, waitForNavigate} = useContext(MenuItemGroupContext) ?? {};
     const isDeleted = style && Array.isArray(style) ? style.includes(styles.offlineFeedback.deleted) : false;
     const descriptionVerticalMargin = shouldShowDescriptionOnTop ? styles.mb1 : styles.mt1;

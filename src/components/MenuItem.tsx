--- conflicted
+++ resolved
@@ -722,9 +722,9 @@
                                         {!!errorText && (
                                             <FormHelpMessage
                                                 isError
-                                                shouldShowRedDotIndicator={false}
+                                                shouldShowRedDotIndicator={!!shouldShowRedDotIndicator}
                                                 message={errorText}
-                                                style={styles.menuItemError}
+                                                style={[styles.menuItemError, errorTextStyle]}
                                             />
                                         )}
                                         {!!hintText && (
@@ -736,25 +736,6 @@
                                             />
                                         )}
                                     </View>
-<<<<<<< HEAD
-=======
-                                </View>
-                                {!!errorText && (
-                                    <FormHelpMessage
-                                        isError
-                                        shouldShowRedDotIndicator={!!shouldShowRedDotIndicator}
-                                        message={errorText}
-                                        style={[styles.menuItemError, errorTextStyle]}
-                                    />
-                                )}
-                                {!!hintText && (
-                                    <FormHelpMessage
-                                        isError={false}
-                                        shouldShowRedDotIndicator={false}
-                                        message={hintText}
-                                        style={styles.menuItemError}
-                                    />
->>>>>>> 287cd6a5
                                 )}
                             </PressableWithSecondaryInteraction>
                         )}

--- conflicted
+++ resolved
@@ -33,11 +33,8 @@
         horizontal: CONST.MODAL.ANCHOR_ORIGIN_HORIZONTAL.CENTER,
         vertical: CONST.MODAL.ANCHOR_ORIGIN_VERTICAL.BOTTOM,
     },
-<<<<<<< HEAD
-=======
     shouldUseOverlay = false,
     onPressOverlay = () => {},
->>>>>>> 53eee53a
 }: BaseGenericTooltipProps) {
     // The width of tooltip's inner content. Has to be undefined in the beginning
     // as a width of 0 will cause the content to be rendered of a width of 0,

import PropTypes from 'prop-types';
import {useRef, useState, useEffect} from 'react';
import Str from 'expensify-common/lib/str';
import _ from 'underscore';
import * as Browser from '../../libs/Browser';
import ROUTES from '../../ROUTES';
import * as App from '../../libs/actions/App';
import CONST from '../../CONST';
import CONFIG from '../../CONFIG';
import shouldPreventDeeplinkPrompt from '../../libs/Navigation/shouldPreventDeeplinkPrompt';
import navigationRef from '../../libs/Navigation/navigationRef';
import Navigation from '../../libs/Navigation/Navigation';

const propTypes = {
    /** Children to render. */
    children: PropTypes.node.isRequired,
    /** User authentication status */
    isAuthenticated: PropTypes.bool.isRequired,
};

function isMacOSWeb() {
    return !Browser.isMobile() && typeof navigator === 'object' && typeof navigator.userAgent === 'string' && /Mac/i.test(navigator.userAgent) && !/Electron/i.test(navigator.userAgent);
}

function promptToOpenInDesktopApp() {
    // If the current url path is /transition..., meaning it was opened from oldDot, during this transition period:
    // 1. The user session may not exist, because sign-in has not been completed yet.
    // 2. There may be non-idempotent operations (e.g. create a new workspace), which obviously should not be executed again in the desktop app.
    // So we need to wait until after sign-in and navigation are complete before starting the deeplink redirect.
    if (Str.startsWith(window.location.pathname, Str.normalizeUrl(ROUTES.TRANSITION_BETWEEN_APPS))) {
        App.beginDeepLinkRedirectAfterTransition();
    } else {
        App.beginDeepLinkRedirect();
    }
}
function DeeplinkWrapper({children, isAuthenticated}) {
    const [currentScreen, setCurrentScreen] = useState();
    const [hasShownPrompt, setHasShownPrompt] = useState(false);
    const removeListener = useRef();

    useEffect(() => {
        // If we've shown the prompt and still have a listener registered,
        // remove the listener and reset its ref to undefined
        if (hasShownPrompt && removeListener.current !== undefined) {
            removeListener.current();
            removeListener.current = undefined;
        }

        if (isAuthenticated === false) {
            setHasShownPrompt(false);
            Navigation.isNavigationReady().then(() => {
                // Get initial route
                const initialRoute = navigationRef.current.getCurrentRoute();
                setCurrentScreen(initialRoute.name);

                removeListener.current = navigationRef.current.addListener('state', (event) => {
                    setCurrentScreen(Navigation.getRouteNameFromStateEvent(event));
                });
            });
        }
    }, [hasShownPrompt, isAuthenticated]);
    useEffect(() => {
        // According to the design, we don't support unlink in Desktop app https://github.com/Expensify/App/issues/19681#issuecomment-1610353099
        const isUnsupportedDeeplinkRoute = _.some([CONST.REGEX.ROUTES.UNLINK_LOGIN], (unsupportRouteRegex) => {
            const routeRegex = new RegExp(unsupportRouteRegex);
            return routeRegex.test(window.location.pathname);
        });
        // Making a few checks to exit early before checking authentication status
        if (!isMacOSWeb() || isUnsupportedDeeplinkRoute || CONFIG.ENVIRONMENT === CONST.ENVIRONMENT.DEV || hasShownPrompt) {
            return;
        }
        // We want to show the prompt immediately if the user is already authenticated.
        // Otherwise, we want to wait until the navigation state is set up
        // and we know the user is on a screen that supports deeplinks.
        if (isAuthenticated) {
            promptToOpenInDesktopApp();
            setHasShownPrompt(true);
        } else {
            // Navigation state is not set up yet, we're unsure if we should show the deep link prompt or not
            if (currentScreen === undefined || isAuthenticated === false) {
                return;
            }

            const preventPrompt = shouldPreventDeeplinkPrompt(currentScreen);
            if (preventPrompt === true) {
                return;
            }

<<<<<<< HEAD
        // Match any magic link (/v/<account id>/<6 digit code>)
        const isMagicLink = CONST.REGEX.ROUTES.VALIDATE_LOGIN.test(window.location.pathname);

        App.beginDeepLinkRedirect(!isMagicLink);
    }, []);
=======
            promptToOpenInDesktopApp();
            setHasShownPrompt(true);
        }
    }, [currentScreen, hasShownPrompt, isAuthenticated]);
>>>>>>> c435734d

    return children;
}

DeeplinkWrapper.propTypes = propTypes;
export default DeeplinkWrapper;<|MERGE_RESOLUTION|>--- conflicted
+++ resolved
@@ -30,7 +30,10 @@
     if (Str.startsWith(window.location.pathname, Str.normalizeUrl(ROUTES.TRANSITION_BETWEEN_APPS))) {
         App.beginDeepLinkRedirectAfterTransition();
     } else {
-        App.beginDeepLinkRedirect();
+        // Match any magic link (/v/<account id>/<6 digit code>)
+        const isMagicLink = CONST.REGEX.ROUTES.VALIDATE_LOGIN.test(window.location.pathname);
+
+        App.beginDeepLinkRedirect(!isMagicLink);
     }
 }
 function DeeplinkWrapper({children, isAuthenticated}) {
@@ -86,18 +89,10 @@
                 return;
             }
 
-<<<<<<< HEAD
-        // Match any magic link (/v/<account id>/<6 digit code>)
-        const isMagicLink = CONST.REGEX.ROUTES.VALIDATE_LOGIN.test(window.location.pathname);
-
-        App.beginDeepLinkRedirect(!isMagicLink);
-    }, []);
-=======
             promptToOpenInDesktopApp();
             setHasShownPrompt(true);
         }
     }, [currentScreen, hasShownPrompt, isAuthenticated]);
->>>>>>> c435734d
 
     return children;
 }

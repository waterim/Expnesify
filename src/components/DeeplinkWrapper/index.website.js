--- conflicted
+++ resolved
@@ -1,5 +1,5 @@
 import PropTypes from 'prop-types';
-import {useEffect} from 'react';
+import {useEffect, useMemo} from 'react';
 import Str from 'expensify-common/lib/str';
 import _ from 'underscore';
 import * as Browser from '../../libs/Browser';
@@ -18,6 +18,15 @@
 }
 
 function DeeplinkWrapper({children}) {
+    const isUnsupportedDeeplinkRoute = useMemo(() => {
+        // According to the design, we don't support unlink in Desktop app
+        // https://github.com/Expensify/App/issues/19681#issuecomment-1610353099
+        return _.some([CONST.REGEX.ROUTES.UNLINK_LOGIN], (unsupportRouteRegex) => {
+            const routeRegex = new RegExp(unsupportRouteRegex);
+            return routeRegex.test(window.location.pathname);
+        });
+    }, []);
+
     useEffect(() => {
         if (!isMacOSWeb() || CONFIG.ENVIRONMENT === CONST.ENVIRONMENT.DEV) {
             return;
@@ -39,22 +48,7 @@
         App.beginDeepLinkRedirect();
     }, []);
 
-<<<<<<< HEAD
-    isUnsupportedDeeplinkRoute() {
-        // According to the design, we don't support unlink in Desktop app
-        // https://github.com/Expensify/App/issues/19681#issuecomment-1610353099
-        return _.some([CONST.REGEX.ROUTES.UNLINK_LOGIN], (unsupportRouteRegex) => {
-            const routeRegex = new RegExp(unsupportRouteRegex);
-            return routeRegex.test(window.location.pathname);
-        });
-    }
-
-    render() {
-        return this.props.children;
-    }
-=======
     return children;
->>>>>>> ab99bf47
 }
 
 DeeplinkWrapper.propTypes = propTypes;

--- conflicted
+++ resolved
@@ -10,12 +10,9 @@
 import * as ContextMenuActions from '../../../pages/home/report/ContextMenu/ContextMenuActions';
 import AttachmentView from '../../AttachmentView';
 import fileDownload from '../../../libs/fileDownload';
-<<<<<<< HEAD
 import Tooltip from '../../Tooltip';
-=======
 import canUseTouchScreen from '../../../libs/canUseTouchscreen';
 import styles from '../../../styles/styles';
->>>>>>> d1f3643b
 
 /*
  * This is a default anchor component for regular links.
@@ -78,39 +75,22 @@
                         }
                     }
                     >
-<<<<<<< HEAD
-                        <Tooltip text={Str.isValidEmail(this.props.displayName) ? '' : this.props.href}>
-                            <Text
-                                ref={el => linkRef = el}
-                                style={StyleSheet.flatten(this.props.style)}
-                                accessibilityRole="link"
-                                href={this.props.href}
-                                hrefAttrs={{
-                                    rel: this.props.rel,
-                                    target: this.props.target,
-                                }}
-                            // eslint-disable-next-line react/jsx-props-no-spreading
-                                {...rest}
-                            >
-                                {this.props.children}
-                            </Text>
-                        </Tooltip>
-=======
-                        <Text
-                            ref={el => linkRef = el}
-                            style={StyleSheet.flatten([this.props.style, defaultTextStyle])}
-                            accessibilityRole="link"
-                            href={this.props.href}
-                            hrefAttrs={{
-                                rel: this.props.rel,
-                                target: this.props.target,
-                            }}
-                        // eslint-disable-next-line react/jsx-props-no-spreading
-                            {...rest}
-                        >
-                            {this.props.children}
-                        </Text>
->>>>>>> d1f3643b
+                      <Tooltip text={Str.isValidEmail(this.props.displayName) ? '' : this.props.href}>
+                          <Text
+                              ref={el => linkRef = el}
+                              style={StyleSheet.flatten([this.props.style, defaultTextStyle])}
+                              accessibilityRole="link"
+                              href={this.props.href}
+                              hrefAttrs={{
+                                  rel: this.props.rel,
+                                  target: this.props.target,
+                              }}
+                          // eslint-disable-next-line react/jsx-props-no-spreading
+                              {...rest}
+                          >
+                              {this.props.children}
+                          </Text>
+                      </Tooltip>
                     </PressableWithSecondaryInteraction>
                 )
         );

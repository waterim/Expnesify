import {useNavigation} from '@react-navigation/native';
import type {StackNavigationProp} from '@react-navigation/stack';
import React, {useCallback, useEffect, useRef} from 'react';
import type {OnyxEntry} from 'react-native-onyx';
import {useOnyx} from 'react-native-onyx';
import useNetwork from '@hooks/useNetwork';
import useThemeStyles from '@hooks/useThemeStyles';
import useWindowDimensions from '@hooks/useWindowDimensions';
import * as SearchActions from '@libs/actions/Search';
import * as DeviceCapabilities from '@libs/DeviceCapabilities';
import Log from '@libs/Log';
import * as ReportUtils from '@libs/ReportUtils';
import * as SearchUtils from '@libs/SearchUtils';
import type {SearchColumnType, SortOrder} from '@libs/SearchUtils';
import Navigation from '@navigation/Navigation';
import type {AuthScreensParamList} from '@navigation/types';
import EmptySearchView from '@pages/Search/EmptySearchView';
import variables from '@styles/variables';
import CONST from '@src/CONST';
import ONYXKEYS from '@src/ONYXKEYS';
import ROUTES from '@src/ROUTES';
import type {SearchQuery} from '@src/types/onyx/SearchResults';
import type SearchResults from '@src/types/onyx/SearchResults';
import {isEmptyObject} from '@src/types/utils/EmptyObject';
import isLoadingOnyxValue from '@src/types/utils/isLoadingOnyxValue';
import SelectionList from './SelectionList';
import SearchTableHeader from './SelectionList/SearchTableHeader';
import type {ReportListItemType, TransactionListItemType} from './SelectionList/types';
import TableListItemSkeleton from './Skeletons/TableListItemSkeleton';

type SearchProps = {
    query: SearchQuery;
    policyIDs?: string;
    sortBy?: SearchColumnType;
    sortOrder?: SortOrder;
};

const sortableSearchTabs: SearchQuery[] = [CONST.TAB_SEARCH.ALL];
const transactionItemMobileHeight = 100;
const reportItemTransactionHeight = 52;
const listItemPadding = 12; // this is equivalent to 'mb3' on every transaction/report list item
const searchHeaderHeight = 54;

function isTransactionListItemType(item: TransactionListItemType | ReportListItemType): item is TransactionListItemType {
    const transactionListItem = item as TransactionListItemType;
    return transactionListItem.transactionID !== undefined;
}

function Search({query, policyIDs, sortBy, sortOrder}: SearchProps) {
    const {isOffline} = useNetwork();
    const styles = useThemeStyles();
<<<<<<< HEAD
    const navigation = useNavigation<StackNavigationProp<AuthScreensParamList>>();
=======
    const {isLargeScreenWidth} = useWindowDimensions();
    const navigation = useNavigation<StackNavigationProp<CentralPaneNavigatorParamList>>();
>>>>>>> 0ea9791c
    const lastSearchResultsRef = useRef<OnyxEntry<SearchResults>>();

    const getItemHeight = useCallback(
        (item: TransactionListItemType | ReportListItemType) => {
            if (isTransactionListItemType(item)) {
                return isLargeScreenWidth ? variables.optionRowHeight + listItemPadding : transactionItemMobileHeight + listItemPadding;
            }

            if (item.transactions.length === 0) {
                return 0;
            }

            if (item.transactions.length === 1) {
                return isLargeScreenWidth ? variables.optionRowHeight + listItemPadding : transactionItemMobileHeight + listItemPadding;
            }

            const baseReportItemHeight = isLargeScreenWidth ? 72 : 108;
            return baseReportItemHeight + item.transactions.length * reportItemTransactionHeight + listItemPadding;
        },
        [isLargeScreenWidth],
    );

    const hash = SearchUtils.getQueryHash(query, policyIDs, sortBy, sortOrder);
    const [currentSearchResults, searchResultsMeta] = useOnyx(`${ONYXKEYS.COLLECTION.SNAPSHOT}${hash}`);

    // save last non-empty search results to avoid ugly flash of loading screen when hash changes and onyx returns empty data
    if (currentSearchResults?.data && currentSearchResults !== lastSearchResultsRef.current) {
        lastSearchResultsRef.current = currentSearchResults;
    }

    const searchResults = currentSearchResults?.data ? currentSearchResults : lastSearchResultsRef.current;

    useEffect(() => {
        if (isOffline) {
            return;
        }

        SearchActions.search({hash, query, policyIDs, offset: 0, sortBy, sortOrder});
        // eslint-disable-next-line react-hooks/exhaustive-deps
    }, [hash, isOffline]);

    const isLoadingItems = (!isOffline && isLoadingOnyxValue(searchResultsMeta)) || searchResults?.data === undefined;
    const isLoadingMoreItems = !isLoadingItems && searchResults?.search?.isLoading && searchResults?.search?.offset > 0;
    const shouldShowEmptyState = !isLoadingItems && isEmptyObject(searchResults?.data);

    if (isLoadingItems) {
        return <TableListItemSkeleton shouldAnimate />;
    }

    if (shouldShowEmptyState) {
        return <EmptySearchView />;
    }

    const openReport = (item: TransactionListItemType | ReportListItemType) => {
        let reportID = isTransactionListItemType(item) ? item.transactionThreadReportID : item.reportID;

        if (!reportID) {
            return;
        }

        // If we're trying to open a legacy transaction without a transaction thread, let's create the thread and navigate the user
        if (isTransactionListItemType(item) && reportID === '0' && item.moneyRequestReportActionID) {
            reportID = ReportUtils.generateReportID();
            SearchActions.createTransactionThread(hash, item.transactionID, reportID, item.moneyRequestReportActionID);
        }

        Navigation.navigate(ROUTES.SEARCH_REPORT.getRoute(query, reportID));
    };

    const fetchMoreResults = () => {
        if (!searchResults?.search?.hasMoreResults || isLoadingItems || isLoadingMoreItems) {
            return;
        }
        const currentOffset = searchResults?.search?.offset ?? 0;
        SearchActions.search({hash, query, offset: currentOffset + CONST.SEARCH_RESULTS_PAGE_SIZE, sortBy, sortOrder});
    };

    const type = SearchUtils.getSearchType(searchResults?.search);

    if (type === undefined) {
        Log.alert('[Search] Undefined search type');
        return null;
    }

    const ListItem = SearchUtils.getListItem(type);

    const data = SearchUtils.getSections(searchResults?.data ?? {}, type);
    const sortedData = SearchUtils.getSortedSections(type, data, sortBy, sortOrder);

    const onSortPress = (column: SearchColumnType, order: SortOrder) => {
        navigation.setParams({
            sortBy: column,
            sortOrder: order,
        });
    };

    const isSortingAllowed = sortableSearchTabs.includes(query);

    const shouldShowYear = SearchUtils.shouldShowYear(searchResults?.data);

    return (
        <SelectionList<ReportListItemType | TransactionListItemType>
            customListHeader={
                <SearchTableHeader
                    data={searchResults?.data}
                    onSortPress={onSortPress}
                    sortOrder={sortOrder}
                    isSortingAllowed={isSortingAllowed}
                    sortBy={sortBy}
                    shouldShowYear={shouldShowYear}
                />
            }
            customListHeaderHeight={searchHeaderHeight}
            // To enhance the smoothness of scrolling and minimize the risk of encountering blank spaces during scrolling,
            // we have configured a larger windowSize and a longer delay between batch renders.
            // The windowSize determines the number of items rendered before and after the currently visible items.
            // A larger windowSize helps pre-render more items, reducing the likelihood of blank spaces appearing.
            // The updateCellsBatchingPeriod sets the delay (in milliseconds) between rendering batches of cells.
            // A longer delay allows the UI to handle rendering in smaller increments, which can improve performance and smoothness.
            // For more information, refer to the React Native documentation:
            // https://reactnative.dev/docs/0.73/optimizing-flatlist-configuration#windowsize
            // https://reactnative.dev/docs/0.73/optimizing-flatlist-configuration#updatecellsbatchingperiod
            windowSize={111}
            updateCellsBatchingPeriod={200}
            ListItem={ListItem}
            sections={[{data: sortedData, isDisabled: false}]}
            onSelectRow={(item) => openReport(item)}
            getItemHeight={getItemHeight}
            shouldDebounceRowSelect
            shouldPreventDefaultFocusOnSelectRow={!DeviceCapabilities.canUseTouchScreen()}
            listHeaderWrapperStyle={[styles.ph9, styles.pv3, styles.pb5]}
            containerStyle={[styles.pv0]}
            showScrollIndicator={false}
            onEndReachedThreshold={0.75}
            onEndReached={fetchMoreResults}
            listFooterContent={
                isLoadingMoreItems ? (
                    <TableListItemSkeleton
                        shouldAnimate
                        fixedNumItems={5}
                    />
                ) : undefined
            }
        />
    );
}

Search.displayName = 'Search';

export type {SearchProps};
export default Search;<|MERGE_RESOLUTION|>--- conflicted
+++ resolved
@@ -49,12 +49,8 @@
 function Search({query, policyIDs, sortBy, sortOrder}: SearchProps) {
     const {isOffline} = useNetwork();
     const styles = useThemeStyles();
-<<<<<<< HEAD
+    const {isLargeScreenWidth} = useWindowDimensions();
     const navigation = useNavigation<StackNavigationProp<AuthScreensParamList>>();
-=======
-    const {isLargeScreenWidth} = useWindowDimensions();
-    const navigation = useNavigation<StackNavigationProp<CentralPaneNavigatorParamList>>();
->>>>>>> 0ea9791c
     const lastSearchResultsRef = useRef<OnyxEntry<SearchResults>>();
 
     const getItemHeight = useCallback(

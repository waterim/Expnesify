import React, {useEffect, useState} from 'react';
import {useOnyx} from 'react-native-onyx';
import useNetwork from '@hooks/useNetwork';
import useThemeStyles from '@hooks/useThemeStyles';
import useWindowDimensions from '@hooks/useWindowDimensions';
import * as SearchActions from '@libs/actions/Search';
import * as DeviceCapabilities from '@libs/DeviceCapabilities';
import Log from '@libs/Log';
import * as SearchUtils from '@libs/SearchUtils';
import Navigation from '@navigation/Navigation';
import EmptySearchView from '@pages/Search/EmptySearchView';
import CONST from '@src/CONST';
import ONYXKEYS from '@src/ONYXKEYS';
import ROUTES from '@src/ROUTES';
import type {SearchReport, SearchTransaction} from '@src/types/onyx/SearchResults';
import {isEmptyObject} from '@src/types/utils/EmptyObject';
import isLoadingOnyxValue from '@src/types/utils/isLoadingOnyxValue';
import SelectionList from './SelectionList';
import SearchTableHeader from './SelectionList/SearchTableHeader';
import type {ReportListItemType, TransactionListItemType} from './SelectionList/types';
import TableListItemSkeleton from './Skeletons/TableListItemSkeleton';

type SearchProps = {
    query: string;
    policyIDs?: string;
};

function isReportListItemType(item: TransactionListItemType | ReportListItemType): item is ReportListItemType {
    const reportListItem = item as ReportListItemType;
    return reportListItem.transactions !== undefined;
}

function Search({query, policyIDs}: SearchProps) {
    const [selectedItems, setSelectedItems] = useState<Array<SearchTransaction | SearchReport>>([]);
    const {isOffline} = useNetwork();
    const styles = useThemeStyles();
<<<<<<< HEAD
    const {isLargeScreenWidth} = useWindowDimensions();
    useCustomBackHandler();
=======
>>>>>>> 2514f298

    const hash = SearchUtils.getQueryHash(query, policyIDs);
    const [searchResults, searchResultsMeta] = useOnyx(`${ONYXKEYS.COLLECTION.SNAPSHOT}${hash}`);

    useEffect(() => {
        if (isOffline) {
            return;
        }

        SearchActions.search(hash, query, 0, policyIDs);
        // eslint-disable-next-line react-hooks/exhaustive-deps
    }, [hash, isOffline]);

    const isLoadingInitialItems = (!isOffline && isLoadingOnyxValue(searchResultsMeta)) || searchResults?.data === undefined;
    const isLoadingMoreItems = !isLoadingInitialItems && searchResults?.search?.isLoading;
    const shouldShowEmptyState = !isLoadingInitialItems && isEmptyObject(searchResults?.data);

    if (isLoadingInitialItems) {
        return <TableListItemSkeleton shouldAnimate />;
    }

    if (shouldShowEmptyState) {
        return <EmptySearchView />;
    }

    const openReport = (reportID?: string) => {
        if (!reportID) {
            return;
        }

        Navigation.navigate(ROUTES.SEARCH_REPORT.getRoute(query, reportID));
    };

    const fetchMoreResults = () => {
        if (!searchResults?.search?.hasMoreResults || isLoadingInitialItems || isLoadingMoreItems) {
            return;
        }
        const currentOffset = searchResults?.search?.offset ?? 0;
        SearchActions.search(hash, query, currentOffset + CONST.SEARCH_RESULTS_PAGE_SIZE);
    };

    const type = SearchUtils.getSearchType(searchResults?.search);

    if (type === undefined) {
        Log.alert('[Search] Undefined search type');
        return null;
    }

    const toggleListItem = (listItem: TransactionListItemType | ReportListItemType) => {
        // @TODO: Selecting checkboxes will be handled in a separate PR
        if (isReportListItemType(listItem)) {
            Log.info(listItem?.reportID?.toString() ?? '');
            return;
        }

        Log.info(listItem.transactionID);
    };

    const ListItem = SearchUtils.getListItem(type);

    const data = SearchUtils.getSections(
        {
            ...searchResults?.data,
            // @TODO: Remove this comment when report items are returned from the API, uncomment it to test whether ReportListItem is displayed properly.
            // report_0: {
            //     reportID: 0,
            //     reportName: 'Alice’s Apples owes $110.00',
            //     total: 1000,
            //     currency: 'USD',
            //     action: 'pay',
            // },
        } ?? {},
        type,
    );

    const toggleAllItems = () => {
        if (selectedItems.length === data.length) {
            setSelectedItems([]);
        } else {
            setSelectedItems([...data]);
        }
    };

    return (
        <SelectionList
            canSelectMultiple={isLargeScreenWidth}
            onSelectAll={toggleAllItems}
            onCheckboxPress={toggleListItem}
            customListHeader={<SearchTableHeader data={searchResults?.data} />}
            // To enhance the smoothness of scrolling and minimize the risk of encountering blank spaces during scrolling,
            // we have configured a larger windowSize and a longer delay between batch renders.
            // The windowSize determines the number of items rendered before and after the currently visible items.
            // A larger windowSize helps pre-render more items, reducing the likelihood of blank spaces appearing.
            // The updateCellsBatchingPeriod sets the delay (in milliseconds) between rendering batches of cells.
            // A longer delay allows the UI to handle rendering in smaller increments, which can improve performance and smoothness.
            // For more information, refer to the React Native documentation:
            // https://reactnative.dev/docs/0.73/optimizing-flatlist-configuration#windowsize
            // https://reactnative.dev/docs/0.73/optimizing-flatlist-configuration#updatecellsbatchingperiod
            windowSize={111}
            updateCellsBatchingPeriod={200}
            ListItem={ListItem}
            sections={[{data, isDisabled: false}]}
            onSelectRow={(item) => {
                const reportID = isReportListItemType(item) ? item.reportID : item.transactionThreadReportID;

                openReport(reportID);
            }}
            shouldPreventDefaultFocusOnSelectRow={!DeviceCapabilities.canUseTouchScreen()}
            listHeaderWrapperStyle={[styles.ph9, styles.pv3, styles.pb5]}
            containerStyle={[styles.pv0]}
            showScrollIndicator={false}
            onEndReachedThreshold={0.75}
            onEndReached={fetchMoreResults}
            listFooterContent={
                isLoadingMoreItems ? (
                    <TableListItemSkeleton
                        shouldAnimate
                        fixedNumItems={5}
                    />
                ) : undefined
            }
        />
    );
}

Search.displayName = 'Search';

export type {SearchProps};
export default Search;<|MERGE_RESOLUTION|>--- conflicted
+++ resolved
@@ -34,11 +34,7 @@
     const [selectedItems, setSelectedItems] = useState<Array<SearchTransaction | SearchReport>>([]);
     const {isOffline} = useNetwork();
     const styles = useThemeStyles();
-<<<<<<< HEAD
     const {isLargeScreenWidth} = useWindowDimensions();
-    useCustomBackHandler();
-=======
->>>>>>> 2514f298
 
     const hash = SearchUtils.getQueryHash(query, policyIDs);
     const [searchResults, searchResultsMeta] = useOnyx(`${ONYXKEYS.COLLECTION.SNAPSHOT}${hash}`);

import PropTypes from 'prop-types';
import React, {useMemo} from 'react';
import {defaultHTMLElementModels, RenderHTMLConfigProvider, TRenderEngineProvider} from 'react-native-render-html';
import _ from 'underscore';
import convertToLTR from '@libs/convertToLTR';
import singleFontFamily from '@styles/fontFamily/singleFontFamily';
import useThemeStyles from '@styles/useThemeStyles';
import * as HTMLEngineUtils from './htmlEngineUtils';
import htmlRenderers from './HTMLRenderers';

const propTypes = {
    /** Whether text elements should be selectable */
    textSelectable: PropTypes.bool,

    /** Handle line breaks according to the HTML standard (default on web)  */
    enableExperimentalBRCollapsing: PropTypes.bool,

    children: PropTypes.node,
};

const defaultProps = {
    textSelectable: false,
    children: null,
    enableExperimentalBRCollapsing: false,
};

<<<<<<< HEAD
// Declare nonstandard tags and their content model here
const customHTMLElementModels = {
    edited: defaultHTMLElementModels.span.extend({
        tagName: 'edited',
    }),
    'alert-text': defaultHTMLElementModels.div.extend({
        tagName: 'alert-text',
        mixedUAStyles: {...styles.formError, ...styles.mb0},
    }),
    'muted-text': defaultHTMLElementModels.div.extend({
        tagName: 'muted-text',
        mixedUAStyles: {...styles.colorMuted, ...styles.mb0},
    }),
    comment: defaultHTMLElementModels.div.extend({
        tagName: 'comment',
        mixedUAStyles: {whiteSpace: 'pre'},
    }),
    'email-comment': defaultHTMLElementModels.div.extend({
        tagName: 'email-comment',
        mixedUAStyles: {whiteSpace: 'normal'},
    }),
    strong: defaultHTMLElementModels.span.extend({
        tagName: 'strong',
        mixedUAStyles: {whiteSpace: 'pre'},
    }),
    'mention-user': defaultHTMLElementModels.span.extend({tagName: 'mention-user'}),
    'mention-here': defaultHTMLElementModels.span.extend({tagName: 'mention-here'}),
    video: defaultHTMLElementModels.span.extend({tagName: 'video'}),
};

const defaultViewProps = {style: [styles.alignItemsStart, styles.userSelectText]};

=======
>>>>>>> 1682be47
// We are using the explicit composite architecture for performance gains.
// Configuration for RenderHTML is handled in a top-level component providing
// context to RenderHTMLSource components. See https://git.io/JRcZb
// Beware that each prop should be referentialy stable between renders to avoid
// costly invalidations and commits.
function BaseHTMLEngineProvider(props) {
    const styles = useThemeStyles();

    // Declare nonstandard tags and their content model here
    const customHTMLElementModels = useMemo(
        () => ({
            edited: defaultHTMLElementModels.span.extend({
                tagName: 'edited',
            }),
            'alert-text': defaultHTMLElementModels.div.extend({
                tagName: 'alert-text',
                mixedUAStyles: {...styles.formError, ...styles.mb0},
            }),
            'muted-text': defaultHTMLElementModels.div.extend({
                tagName: 'muted-text',
                mixedUAStyles: {...styles.colorMuted, ...styles.mb0},
            }),
            comment: defaultHTMLElementModels.div.extend({
                tagName: 'comment',
                mixedUAStyles: {whiteSpace: 'pre'},
            }),
            'email-comment': defaultHTMLElementModels.div.extend({
                tagName: 'email-comment',
                mixedUAStyles: {whiteSpace: 'normal'},
            }),
            strong: defaultHTMLElementModels.span.extend({
                tagName: 'strong',
                mixedUAStyles: {whiteSpace: 'pre'},
            }),
            'mention-user': defaultHTMLElementModels.span.extend({tagName: 'mention-user'}),
            'mention-here': defaultHTMLElementModels.span.extend({tagName: 'mention-here'}),
        }),
        [styles.colorMuted, styles.formError, styles.mb0],
    );

    // We need to memoize this prop to make it referentially stable.
    const defaultTextProps = useMemo(() => ({selectable: props.textSelectable, allowFontScaling: false, textBreakStrategy: 'simple'}), [props.textSelectable]);
    const defaultViewProps = {style: [styles.alignItemsStart, styles.userSelectText]};

    return (
        <TRenderEngineProvider
            customHTMLElementModels={customHTMLElementModels}
            baseStyle={styles.webViewStyles.baseFontStyle}
            tagsStyles={styles.webViewStyles.tagStyles}
            enableCSSInlineProcessing={false}
            systemFonts={_.values(singleFontFamily)}
            domVisitors={{
                // eslint-disable-next-line no-param-reassign
                onText: (text) => (text.data = convertToLTR(text.data)),
            }}
        >
            <RenderHTMLConfigProvider
                defaultTextProps={defaultTextProps}
                defaultViewProps={defaultViewProps}
                renderers={htmlRenderers}
                computeEmbeddedMaxWidth={HTMLEngineUtils.computeEmbeddedMaxWidth}
                enableExperimentalBRCollapsing={props.enableExperimentalBRCollapsing}
            >
                {props.children}
            </RenderHTMLConfigProvider>
        </TRenderEngineProvider>
    );
}

BaseHTMLEngineProvider.displayName = 'BaseHTMLEngineProvider';
BaseHTMLEngineProvider.propTypes = propTypes;
BaseHTMLEngineProvider.defaultProps = defaultProps;

export default BaseHTMLEngineProvider;<|MERGE_RESOLUTION|>--- conflicted
+++ resolved
@@ -24,41 +24,6 @@
     enableExperimentalBRCollapsing: false,
 };
 
-<<<<<<< HEAD
-// Declare nonstandard tags and their content model here
-const customHTMLElementModels = {
-    edited: defaultHTMLElementModels.span.extend({
-        tagName: 'edited',
-    }),
-    'alert-text': defaultHTMLElementModels.div.extend({
-        tagName: 'alert-text',
-        mixedUAStyles: {...styles.formError, ...styles.mb0},
-    }),
-    'muted-text': defaultHTMLElementModels.div.extend({
-        tagName: 'muted-text',
-        mixedUAStyles: {...styles.colorMuted, ...styles.mb0},
-    }),
-    comment: defaultHTMLElementModels.div.extend({
-        tagName: 'comment',
-        mixedUAStyles: {whiteSpace: 'pre'},
-    }),
-    'email-comment': defaultHTMLElementModels.div.extend({
-        tagName: 'email-comment',
-        mixedUAStyles: {whiteSpace: 'normal'},
-    }),
-    strong: defaultHTMLElementModels.span.extend({
-        tagName: 'strong',
-        mixedUAStyles: {whiteSpace: 'pre'},
-    }),
-    'mention-user': defaultHTMLElementModels.span.extend({tagName: 'mention-user'}),
-    'mention-here': defaultHTMLElementModels.span.extend({tagName: 'mention-here'}),
-    video: defaultHTMLElementModels.span.extend({tagName: 'video'}),
-};
-
-const defaultViewProps = {style: [styles.alignItemsStart, styles.userSelectText]};
-
-=======
->>>>>>> 1682be47
 // We are using the explicit composite architecture for performance gains.
 // Configuration for RenderHTML is handled in a top-level component providing
 // context to RenderHTMLSource components. See https://git.io/JRcZb

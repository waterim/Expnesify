import React from 'react';
import htmlRendererPropTypes from './htmlRendererPropTypes';
import AttachmentModal from '../../AttachmentModal';
import styles from '../../../styles/styles';
import ThumbnailImage from '../../ThumbnailImage';
import PressableWithoutFocus from '../../Pressable/PressableWithoutFocus';
import CONST from '../../../CONST';
import {ShowContextMenuContext, showContextMenuForReport} from '../../ShowContextMenuContext';
import tryResolveUrlFromApiRoot from '../../../libs/tryResolveUrlFromApiRoot';
import * as ReportUtils from '../../../libs/ReportUtils';
import withLocalize, {withLocalizePropTypes} from '../../withLocalize';

const propTypes = {...htmlRendererPropTypes, ...withLocalizePropTypes};

function ImageRenderer(props) {
    const htmlAttribs = props.tnode.attributes;

    // There are two kinds of images that need to be displayed:
    //
    //     - Chat Attachment images
    //
    //           Images uploaded by the user via the app or email.
    //           These have a full-sized image `htmlAttribs[CONST.ATTACHMENT_SOURCE_ATTRIBUTE]`
    //           and a thumbnail `htmlAttribs.src`. Both of these URLs need to have
    //           an authToken added to them in order to control who
    //           can see the images.
    //
    //     - Non-Attachment Images
    //
    //           These could be hosted from anywhere (Expensify or another source)
    //           and are not protected by any kind of access control e.g. certain
    //           Concierge responder attachments are uploaded to S3 without any access
    //           control and thus require no authToken to verify access.
    //
    const isAttachment = Boolean(htmlAttribs[CONST.ATTACHMENT_SOURCE_ATTRIBUTE]);
    const originalFileName = htmlAttribs['data-name'];

    // Files created/uploaded/hosted by App should resolve from API ROOT. Other URLs aren't modified
    const previewSource = tryResolveUrlFromApiRoot(htmlAttribs.src);
    const source = tryResolveUrlFromApiRoot(isAttachment ? htmlAttribs[CONST.ATTACHMENT_SOURCE_ATTRIBUTE] : htmlAttribs.src);

    const imageWidth = htmlAttribs['data-expensify-width'] ? parseInt(htmlAttribs['data-expensify-width'], 10) : undefined;
    const imageHeight = htmlAttribs['data-expensify-height'] ? parseInt(htmlAttribs['data-expensify-height'], 10) : undefined;
    const imagePreviewModalDisabled = htmlAttribs['data-expensify-preview-modal-disabled'] === 'true';

    return imagePreviewModalDisabled ? (
        <ThumbnailImage
            previewSourceURL={previewSource}
            style={styles.webViewStyles.tagStyles.img}
            isAuthTokenRequired={isAttachment}
            imageWidth={imageWidth}
            imageHeight={imageHeight}
        />
    ) : (
        <ShowContextMenuContext.Consumer>
            {({anchor, report, action, checkIfContextMenuActive}) => (
                <AttachmentModal
                    allowDownload
                    report={report}
                    source={source}
                    isAuthTokenRequired={isAttachment}
                    originalFileName={originalFileName}
                >
                    {({show}) => (
                        <PressableWithoutFocus
<<<<<<< HEAD
                            style={[styles.noOutline]}
=======
                            style={styles.noOutline}
>>>>>>> 862955c2
                            onPress={show}
                            onLongPress={(event) => showContextMenuForReport(event, anchor, report.reportID, action, checkIfContextMenuActive, ReportUtils.isArchivedRoom(report))}
                            accessibilityRole="button"
                            accessibilityLabel={props.translate('common.attachment')}
                        >
                            <ThumbnailImage
                                previewSourceURL={previewSource}
                                style={styles.webViewStyles.tagStyles.img}
                                isAuthTokenRequired={isAttachment}
                                imageWidth={imageWidth}
                                imageHeight={imageHeight}
                            />
                        </PressableWithoutFocus>
                    )}
                </AttachmentModal>
            )}
        </ShowContextMenuContext.Consumer>
    );
}

ImageRenderer.propTypes = propTypes;
ImageRenderer.displayName = 'ImageRenderer';

export default withLocalize(ImageRenderer);<|MERGE_RESOLUTION|>--- conflicted
+++ resolved
@@ -63,11 +63,7 @@
                 >
                     {({show}) => (
                         <PressableWithoutFocus
-<<<<<<< HEAD
                             style={[styles.noOutline]}
-=======
-                            style={styles.noOutline}
->>>>>>> 862955c2
                             onPress={show}
                             onLongPress={(event) => showContextMenuForReport(event, anchor, report.reportID, action, checkIfContextMenuActive, ReportUtils.isArchivedRoom(report))}
                             accessibilityRole="button"

--- conflicted
+++ resolved
@@ -77,13 +77,8 @@
                         }}
                     >
                         <Text
-<<<<<<< HEAD
-                            style={[styles.link, _.omit(props.style, 'color'), StyleUtils.getMentionStyle(isOurMention), {color: StyleUtils.getMentionTextColor(isOurMention)}]}
+                            style={[styles.link, _.omit(props.style, 'color'), StyleUtils.getMentionStyle(theme, isOurMention), {color: StyleUtils.getMentionTextColor(theme, isOurMention)}]}
                             role={CONST.ROLE.LINK}
-=======
-                            style={[styles.link, _.omit(props.style, 'color'), StyleUtils.getMentionStyle(theme, isOurMention), {color: StyleUtils.getMentionTextColor(theme, isOurMention)}]}
-                            accessibilityRole={CONST.ACCESSIBILITY_ROLE.LINK}
->>>>>>> 7fef24c2
                             testID="span"
                             href={`/${navigationRoute}`}
                             // eslint-disable-next-line react/jsx-props-no-spreading

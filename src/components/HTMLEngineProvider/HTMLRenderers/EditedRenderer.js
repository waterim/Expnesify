--- conflicted
+++ resolved
@@ -20,13 +20,7 @@
             fontSize={variables.fontSizeSmall}
             color={themeColors.textSupporting}
         >
-<<<<<<< HEAD
-            {/* Native devices do not support margin between nested text */}
-            <Text style={styles.w1}> </Text>
-            {props.translate('reportActionCompose.edited')}
-=======
             {` ${props.translate('reportActionCompose.edited')}`}
->>>>>>> cc78a083
         </Text>
     );
 };

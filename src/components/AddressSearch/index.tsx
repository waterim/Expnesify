--- conflicted
+++ resolved
@@ -315,9 +315,9 @@
 
     const filteredPredefinedPlaces = useMemo(() => {
         if (!isOffline || !searchValue) {
-            return predefinedPlaces;
-        }
-        return predefinedPlaces.filter((predefinedPlace) => isPlaceMatchForSearch(searchValue, predefinedPlace));
+            return predefinedPlaces ?? [];
+        }
+        return predefinedPlaces?.filter((predefinedPlace) => isPlaceMatchForSearch(searchValue, predefinedPlace)) ?? [];
     }, [isOffline, predefinedPlaces, searchValue]);
 
     const listEmptyComponent = useCallback(
@@ -362,11 +362,7 @@
                         fetchDetails
                         suppressDefaultStyles
                         enablePoweredByContainer={false}
-<<<<<<< HEAD
                         predefinedPlaces={filteredPredefinedPlaces}
-=======
-                        predefinedPlaces={predefinedPlaces ?? undefined}
->>>>>>> 9bfe9616
                         listEmptyComponent={listEmptyComponent}
                         listLoaderComponent={listLoader}
                         renderHeaderComponent={renderHeaderComponent}

--- conflicted
+++ resolved
@@ -546,18 +546,14 @@
                         }}
                         styles={{
                             textInputContainer: [styles.flexColumn],
-<<<<<<< HEAD
                             listView: [
-                                StyleUtils.getGoogleListViewStyle(styles, displayListViewBorder),
+                                StyleUtils.getGoogleListViewStyle(displayListViewBorder),
                                 styles.overflowAuto,
                                 styles.borderLeft,
                                 styles.borderRight,
                                 {maxHeight: height - 250},
                                 !isFocused && {height: 0},
                             ],
-=======
-                            listView: [StyleUtils.getGoogleListViewStyle(displayListViewBorder), styles.overflowAuto, styles.borderLeft, styles.borderRight, !isFocused && {height: 0}],
->>>>>>> dc045244
                             row: [styles.pv4, styles.ph3, styles.overflowAuto],
                             description: [styles.googleSearchText],
                             separator: [styles.googleSearchSeparator],

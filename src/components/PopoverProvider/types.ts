--- conflicted
+++ resolved
@@ -13,15 +13,9 @@
 };
 
 type AnchorRef = {
-<<<<<<< HEAD
-    ref: React.RefObject<HTMLElement>;
-    close: (anchorRef?: React.RefObject<HTMLElement>) => void;
-    anchorRef?: React.RefObject<HTMLElement>;
-=======
     ref: RefObject<View | HTMLDivElement>;
     close: (anchorRef?: RefObject<View | HTMLDivElement>) => void;
     anchorRef: RefObject<View | HTMLDivElement>;
->>>>>>> e6b07616
     onOpenCallback?: () => void;
     onCloseCallback?: () => void;
 };

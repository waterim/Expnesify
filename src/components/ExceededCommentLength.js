--- conflicted
+++ resolved
@@ -1,12 +1,7 @@
 import PropTypes from 'prop-types';
 import React from 'react';
 import useLocalize from '@hooks/useLocalize';
-<<<<<<< HEAD
 import useThemeStyles from '@hooks/useThemeStyles';
-import * as ReportUtils from '@libs/ReportUtils';
-=======
-import useThemeStyles from '@styles/useThemeStyles';
->>>>>>> 5125df61
 import CONST from '@src/CONST';
 import Text from './Text';
 

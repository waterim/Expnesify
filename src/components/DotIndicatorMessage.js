import PropTypes from 'prop-types';
import React from 'react';
import {View} from 'react-native';
import _ from 'underscore';
import fileDownload from '@libs/fileDownload';
import * as Localize from '@libs/Localize';
import stylePropTypes from '@styles/stylePropTypes';
import styles from '@styles/styles';
import * as StyleUtils from '@styles/StyleUtils';
import themeColors from '@styles/themes/default';
import CONST from '@src/CONST';
import Icon from './Icon';
import * as Expensicons from './Icon/Expensicons';
import PressableWithoutFeedback from './Pressable/PressableWithoutFeedback';
import Text from './Text';

const propTypes = {
    /**
     * In most cases this should just be errors from onxyData
     * if you are not passing that data then this needs to be in a similar shape like
     *  {
     *      timestamp: 'message',
     *  }
     */
    messages: PropTypes.objectOf(PropTypes.oneOfType([PropTypes.string, PropTypes.arrayOf(PropTypes.oneOfType([PropTypes.string, PropTypes.object]))])),

    // The type of message, 'error' shows a red dot, 'success' shows a green dot
    type: PropTypes.oneOf(['error', 'success']).isRequired,

    // Additional styles to apply to the container */
    // eslint-disable-next-line react/forbid-prop-types
    style: PropTypes.arrayOf(PropTypes.object),

    // Additional styles to apply to the text
    textStyles: stylePropTypes,
};

const defaultProps = {
    messages: {},
    style: [],
    textStyles: [],
};

function DotIndicatorMessage(props) {
    if (_.isEmpty(props.messages)) {
        return null;
    }

    const isReceiptError = (message) => {
        if (_.isString(message)) {
            return false;
        }
        return _.get(message, 'error', '') === CONST.IOU.RECEIPT_ERROR;
    };

    /**
     * Download the failed receipt.
     *
     * @param {String} source
     * @param {String} filename
     */
    const downloadReceipt = (source, filename) => {
        fileDownload(source, filename);
    };

    // To ensure messages are presented in order we are sort of destroying the data we are given
    // and rebuilding as an array so we can render the messages in order. We don't really care about
    // the microtime timestamps anyways so isn't the end of the world that we sort of lose them here.
    // BEWARE: if you decide to refactor this and keep the microtime keys it could cause performance issues
    const sortedMessages = _.chain(props.messages)
        .keys()
        .sortBy()
        .map((key) => props.messages[key])

        // Using uniq here since some fields are wrapped by the same OfflineWithFeedback component (e.g. WorkspaceReimburseView)
        // and can potentially pass the same error.
        .uniq()
        .map((message) => Localize.translateIfPhraseKey(message))
        .value();

    const isErrorMessage = props.type === 'error';

    return (
        <View style={[styles.dotIndicatorMessage, ...props.style]}>
            <View style={styles.offlineFeedback.errorDot}>
                <Icon
                    src={Expensicons.DotIndicator}
                    fill={isErrorMessage ? themeColors.danger : themeColors.success}
                />
            </View>
            <View style={styles.offlineFeedback.textContainer}>
<<<<<<< HEAD
                {_.map(sortedMessages, (message, i) =>
                    isReceiptError(message) ? (
                        <PressableWithoutFeedback
                            accessibilityRole={CONST.ACCESSIBILITY_ROLE.LINK}
                            onPress={() => {
                                downloadReceipt(message.source, message.filename);
                            }}
                        >
                            <Text
                                key={i}
                                style={styles.offlineFeedback.text}
                            >
                                <Text style={[styles.optionAlternateText, styles.textLabelSupporting]}>{Localize.translateLocal('iou.error.receiptFailureMessage')}</Text>
                                <Text style={[styles.optionAlternateText, styles.textLabelSupporting, styles.link]}>{Localize.translateLocal('iou.error.saveFileMessage')}</Text>
                                <Text style={[styles.optionAlternateText, styles.textLabelSupporting]}>{Localize.translateLocal('iou.error.loseFileMessage')}</Text>
                            </Text>
                        </PressableWithoutFeedback>
                    ) : (
                        <Text
                            key={i}
                            style={[styles.offlineFeedback.text, ...props.textStyles]}
                        >
                            {message}
                        </Text>
                    ),
                )}
=======
                {_.map(sortedMessages, (message, i) => (
                    <Text
                        key={i}
                        style={[StyleUtils.getDotIndicatorTextStyles(isErrorMessage), ...props.textStyles]}
                    >
                        {message}
                    </Text>
                ))}
>>>>>>> 7ea89c9c
            </View>
        </View>
    );
}

DotIndicatorMessage.propTypes = propTypes;
DotIndicatorMessage.defaultProps = defaultProps;
DotIndicatorMessage.displayName = 'DotIndicatorMessage';

export default DotIndicatorMessage;<|MERGE_RESOLUTION|>--- conflicted
+++ resolved
@@ -41,27 +41,22 @@
     textStyles: [],
 };
 
+/**
+ * Check if the error includes a receipt.
+ *
+ * @param {String} message
+ */
+const isReceiptError = (message) => {
+    if (_.isString(message)) {
+        return false;
+    }
+    return _.get(message, 'error', '') === CONST.IOU.RECEIPT_ERROR;
+};
+
 function DotIndicatorMessage(props) {
     if (_.isEmpty(props.messages)) {
         return null;
     }
-
-    const isReceiptError = (message) => {
-        if (_.isString(message)) {
-            return false;
-        }
-        return _.get(message, 'error', '') === CONST.IOU.RECEIPT_ERROR;
-    };
-
-    /**
-     * Download the failed receipt.
-     *
-     * @param {String} source
-     * @param {String} filename
-     */
-    const downloadReceipt = (source, filename) => {
-        fileDownload(source, filename);
-    };
 
     // To ensure messages are presented in order we are sort of destroying the data we are given
     // and rebuilding as an array so we can render the messages in order. We don't really care about
@@ -89,13 +84,12 @@
                 />
             </View>
             <View style={styles.offlineFeedback.textContainer}>
-<<<<<<< HEAD
                 {_.map(sortedMessages, (message, i) =>
                     isReceiptError(message) ? (
                         <PressableWithoutFeedback
                             accessibilityRole={CONST.ACCESSIBILITY_ROLE.LINK}
                             onPress={() => {
-                                downloadReceipt(message.source, message.filename);
+                                fileDownload(message.source, message.filename);
                             }}
                         >
                             <Text
@@ -110,22 +104,12 @@
                     ) : (
                         <Text
                             key={i}
-                            style={[styles.offlineFeedback.text, ...props.textStyles]}
+                            style={[StyleUtils.getDotIndicatorTextStyles(isErrorMessage), ...props.textStyles]}
                         >
                             {message}
                         </Text>
                     ),
                 )}
-=======
-                {_.map(sortedMessages, (message, i) => (
-                    <Text
-                        key={i}
-                        style={[StyleUtils.getDotIndicatorTextStyles(isErrorMessage), ...props.textStyles]}
-                    >
-                        {message}
-                    </Text>
-                ))}
->>>>>>> 7ea89c9c
             </View>
         </View>
     );

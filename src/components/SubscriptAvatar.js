import React, {memo} from 'react';
import PropTypes from 'prop-types';
import {View} from 'react-native';
import _ from 'underscore';
import lodashGet from 'lodash/get';
import styles from '../styles/styles';
import themeColors from '../styles/themes/default';
import Avatar from './Avatar';
import CONST from '../CONST';
import * as StyleUtils from '../styles/StyleUtils';
import avatarPropTypes from './avatarPropTypes';
import UserDetailsTooltip from './UserDetailsTooltip';

const propTypes = {
    /** Avatar URL or icon */
    mainAvatar: avatarPropTypes,

    /** Subscript avatar URL or icon */
    secondaryAvatar: avatarPropTypes,

    /** Set the size of avatars */
    size: PropTypes.oneOf(_.values(CONST.AVATAR_SIZE)),

    /** Background color used for subscript avatar border */
    backgroundColor: PropTypes.string,

    /** Removes margin from around the avatar, used for the chat view */
    noMargin: PropTypes.bool,

    /** Whether to show the tooltip */
    showTooltip: PropTypes.bool,
};

const defaultProps = {
    size: CONST.AVATAR_SIZE.DEFAULT,
    backgroundColor: themeColors.componentBG,
    mainAvatar: {},
    secondaryAvatar: {},
    noMargin: false,
    showTooltip: true,
};

<<<<<<< HEAD
function SubscriptAvatar(props) {
    const isSmall = props.size === CONST.AVATAR_SIZE.SMALL;
    const subscriptStyle = props.size === CONST.AVATAR_SIZE.SMALL_NORMAL ? styles.secondAvatarSubscriptSmallNormal : styles.secondAvatarSubscript;
    const containerStyle = StyleUtils.getContainerStyles(props.size);
=======
function SubscriptAvatar({size, backgroundColor, mainAvatar, secondaryAvatar, noMargin, showTooltip}) {
    const isSmall = size === CONST.AVATAR_SIZE.SMALL;
    const subscriptStyle = size === CONST.AVATAR_SIZE.SMALL_NORMAL ? styles.secondAvatarSubscriptSmallNormal : styles.secondAvatarSubscript;
    const containerStyle = isSmall ? styles.emptyAvatarSmall : styles.emptyAvatar;
>>>>>>> d4746a81
    // Default the margin style to what is normal for small or normal sized avatars
    let marginStyle = isSmall ? styles.emptyAvatarMarginSmall : styles.emptyAvatarMargin;

    // Some views like the chat view require that there be no margins
    if (noMargin) {
        marginStyle = {};
    }

    return (
        <View style={[containerStyle, marginStyle]}>
            <UserDetailsTooltip
                shouldRender={showTooltip}
                accountID={lodashGet(mainAvatar, 'id', -1)}
                icon={mainAvatar}
            >
                <View>
                    <Avatar
                        containerStyles={StyleUtils.getWidthAndHeightStyle(StyleUtils.getAvatarSize(size || CONST.AVATAR_SIZE.DEFAULT))}
                        source={mainAvatar.source}
                        size={size || CONST.AVATAR_SIZE.DEFAULT}
                        name={mainAvatar.name}
                        type={mainAvatar.type}
                        fallbackIcon={mainAvatar.fallbackIcon}
                    />
                </View>
            </UserDetailsTooltip>
            <UserDetailsTooltip
                shouldRender={showTooltip}
                accountID={lodashGet(secondaryAvatar, 'id', -1)}
                icon={secondaryAvatar}
            >
                <View
                    style={[size === CONST.AVATAR_SIZE.SMALL_NORMAL ? styles.flex1 : {}, isSmall ? styles.secondAvatarSubscriptCompact : subscriptStyle]}
                    // Hover on overflowed part of icon will not work on Electron if dragArea is true
                    // https://stackoverflow.com/questions/56338939/hover-in-css-is-not-working-with-electron
                    dataSet={{dragArea: false}}
                >
                    <Avatar
                        iconAdditionalStyles={[
                            StyleUtils.getAvatarBorderWidth(isSmall ? CONST.AVATAR_SIZE.SMALL_SUBSCRIPT : CONST.AVATAR_SIZE.SUBSCRIPT),
                            StyleUtils.getBorderColorStyle(backgroundColor),
                        ]}
                        source={secondaryAvatar.source}
                        size={isSmall ? CONST.AVATAR_SIZE.SMALL_SUBSCRIPT : CONST.AVATAR_SIZE.SUBSCRIPT}
                        fill={themeColors.iconSuccessFill}
                        name={secondaryAvatar.name}
                        type={secondaryAvatar.type}
                        fallbackIcon={secondaryAvatar.fallbackIcon}
                    />
                </View>
            </UserDetailsTooltip>
        </View>
    );
}

SubscriptAvatar.displayName = 'SubscriptAvatar';
SubscriptAvatar.propTypes = propTypes;
SubscriptAvatar.defaultProps = defaultProps;
export default memo(SubscriptAvatar);<|MERGE_RESOLUTION|>--- conflicted
+++ resolved
@@ -40,17 +40,10 @@
     showTooltip: true,
 };
 
-<<<<<<< HEAD
-function SubscriptAvatar(props) {
-    const isSmall = props.size === CONST.AVATAR_SIZE.SMALL;
-    const subscriptStyle = props.size === CONST.AVATAR_SIZE.SMALL_NORMAL ? styles.secondAvatarSubscriptSmallNormal : styles.secondAvatarSubscript;
-    const containerStyle = StyleUtils.getContainerStyles(props.size);
-=======
 function SubscriptAvatar({size, backgroundColor, mainAvatar, secondaryAvatar, noMargin, showTooltip}) {
     const isSmall = size === CONST.AVATAR_SIZE.SMALL;
     const subscriptStyle = size === CONST.AVATAR_SIZE.SMALL_NORMAL ? styles.secondAvatarSubscriptSmallNormal : styles.secondAvatarSubscript;
-    const containerStyle = isSmall ? styles.emptyAvatarSmall : styles.emptyAvatar;
->>>>>>> d4746a81
+    const containerStyle = StyleUtils.getContainerStyles(size);
     // Default the margin style to what is normal for small or normal sized avatars
     let marginStyle = isSmall ? styles.emptyAvatarMarginSmall : styles.emptyAvatarMargin;
 

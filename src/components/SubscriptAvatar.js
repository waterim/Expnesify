--- conflicted
+++ resolved
@@ -59,6 +59,7 @@
             size={size || CONST.AVATAR_SIZE.DEFAULT}
             name={mainAvatar.name}
             type={mainAvatar.type}
+            fallbackIcon={mainAvatar.fallbackIcon}
         />
     );
 
@@ -79,13 +80,13 @@
                 fill={themeColors.iconSuccessFill}
                 name={secondaryAvatar.name}
                 type={secondaryAvatar.type}
+                fallbackIcon={secondaryAvatar.fallbackIcon}
             />
         </View>
     );
 
     return (
         <View style={[containerStyle, marginStyle]}>
-<<<<<<< HEAD
             {showTooltip ? (
                 <UserDetailsTooltip
                     accountID={lodashGet(mainAvatar, 'id', -1)}
@@ -106,47 +107,6 @@
             ) : (
                 secondaryAvatarElement
             )}
-=======
-            <UserDetailsTooltip
-                accountID={lodashGet(props.mainAvatar, 'id', -1)}
-                icon={props.mainAvatar}
-            >
-                <View>
-                    <Avatar
-                        containerStyles={StyleUtils.getWidthAndHeightStyle(StyleUtils.getAvatarSize(props.size || CONST.AVATAR_SIZE.DEFAULT))}
-                        source={props.mainAvatar.source}
-                        size={props.size || CONST.AVATAR_SIZE.DEFAULT}
-                        name={props.mainAvatar.name}
-                        type={props.mainAvatar.type}
-                        fallbackIcon={props.mainAvatar.fallbackIcon}
-                    />
-                </View>
-            </UserDetailsTooltip>
-            <UserDetailsTooltip
-                accountID={lodashGet(props.secondaryAvatar, 'id', -1)}
-                icon={props.secondaryAvatar}
-            >
-                <View
-                    style={[props.size === CONST.AVATAR_SIZE.SMALL_NORMAL ? styles.flex1 : {}, isSmall ? styles.secondAvatarSubscriptCompact : subscriptStyle]}
-                    // Hover on overflowed part of icon will not work on Electron if dragArea is true
-                    // https://stackoverflow.com/questions/56338939/hover-in-css-is-not-working-with-electron
-                    dataSet={{dragArea: false}}
-                >
-                    <Avatar
-                        iconAdditionalStyles={[
-                            StyleUtils.getAvatarBorderWidth(isSmall ? CONST.AVATAR_SIZE.SMALL_SUBSCRIPT : CONST.AVATAR_SIZE.SUBSCRIPT),
-                            StyleUtils.getBorderColorStyle(props.backgroundColor),
-                        ]}
-                        source={props.secondaryAvatar.source}
-                        size={isSmall ? CONST.AVATAR_SIZE.SMALL_SUBSCRIPT : CONST.AVATAR_SIZE.SUBSCRIPT}
-                        fill={themeColors.iconSuccessFill}
-                        name={props.secondaryAvatar.name}
-                        type={props.secondaryAvatar.type}
-                        fallbackIcon={props.secondaryAvatar.fallbackIcon}
-                    />
-                </View>
-            </UserDetailsTooltip>
->>>>>>> cf9ad20a
         </View>
     );
 }

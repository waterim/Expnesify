import React, {useMemo} from 'react';
import type {GestureResponderEvent, StyleProp, ViewStyle} from 'react-native';
import type {OnyxEntry} from 'react-native-onyx';
import {useOnyx, withOnyx} from 'react-native-onyx';
import useLocalize from '@hooks/useLocalize';
import useNetwork from '@hooks/useNetwork';
import Navigation from '@libs/Navigation/Navigation';
import * as PolicyUtils from '@libs/PolicyUtils';
import * as ReportUtils from '@libs/ReportUtils';
import playSound, {SOUNDS} from '@libs/Sound';
import * as SubscriptionUtils from '@libs/SubscriptionUtils';
import * as BankAccounts from '@userActions/BankAccounts';
import * as IOU from '@userActions/IOU';
import * as PolicyActions from '@userActions/Policy/Policy';
import CONST from '@src/CONST';
import ONYXKEYS from '@src/ONYXKEYS';
import type {Route} from '@src/ROUTES';
import ROUTES from '@src/ROUTES';
import type {ButtonSizeValue} from '@src/styles/utils/types';
import type {LastPaymentMethod, Policy, Report} from '@src/types/onyx';
import type {PaymentMethodType} from '@src/types/onyx/OriginalMessage';
import type AnchorAlignment from '@src/types/utils/AnchorAlignment';
import {isEmptyObject} from '@src/types/utils/EmptyObject';
import ButtonWithDropdownMenu from './ButtonWithDropdownMenu';
import type {PaymentType} from './ButtonWithDropdownMenu/types';
import * as Expensicons from './Icon/Expensicons';
import KYCWall from './KYCWall';
import {useSession} from './OnyxProvider';

type KYCFlowEvent = GestureResponderEvent | KeyboardEvent | undefined;

type TriggerKYCFlow = (event: KYCFlowEvent, iouPaymentType: PaymentMethodType) => void;

type EnablePaymentsRoute = typeof ROUTES.ENABLE_PAYMENTS | typeof ROUTES.IOU_SEND_ENABLE_PAYMENTS | typeof ROUTES.SETTINGS_ENABLE_PAYMENTS;

type SettlementButtonOnyxProps = {
    /** The last payment method used per policy */
    nvpLastPaymentMethod?: OnyxEntry<LastPaymentMethod>;

    /** The policy of the report */
    policy: OnyxEntry<Policy>;
};

type SettlementButtonProps = SettlementButtonOnyxProps & {
    /** Callback to execute when this button is pressed. Receives a single payment type argument. */
    onPress: (paymentType?: PaymentMethodType, payAsBusiness?: boolean) => void;

    /** The route to redirect if user does not have a payment method setup */
    enablePaymentsRoute: EnablePaymentsRoute;

    /** Call the onPress function on main button when Enter key is pressed */
    pressOnEnter?: boolean;

    /** Settlement currency type */
    currency?: string;

    /** When the button is opened via an IOU, ID for the chatReport that the IOU is linked to */
    chatReportID?: string;

    /** The IOU/Expense report we are paying */
    iouReport?: OnyxEntry<Report>;

    /** Should we show the payment options? */
    shouldHidePaymentOptions?: boolean;

    /** Should we show the payment options? */
    shouldShowApproveButton?: boolean;

    /** Should approve button be disabled? */
    shouldDisableApproveButton?: boolean;

    /** The policyID of the report we are paying */
    policyID?: string;

    /** Additional styles to add to the component */
    style?: StyleProp<ViewStyle>;

    /** Total money amount in form <currency><amount> */
    formattedAmount?: string;

    /** The size of button size */
    buttonSize?: ButtonSizeValue;

    /** Route for the Add Bank Account screen for a given navigation stack */
    addBankAccountRoute?: Route;

    /** Route for the Add Debit Card screen for a given navigation stack */
    addDebitCardRoute?: Route;

    /** Whether the button should be disabled */
    isDisabled?: boolean;

    /** Whether we should show a loading state for the main button */
    isLoading?: boolean;

    /** The anchor alignment of the popover menu for payment method dropdown */
    paymentMethodDropdownAnchorAlignment?: AnchorAlignment;

    /** The anchor alignment of the popover menu for KYC wall popover */
    kycWallAnchorAlignment?: AnchorAlignment;

    /** Whether the personal bank account option should be shown */
    shouldShowPersonalBankAccountOption?: boolean;

    /** The priority to assign the enter key event listener to buttons. 0 is the highest priority. */
    enterKeyEventListenerPriority?: number;

    /** Callback to open confirmation modal if any of the transactions is on HOLD */
    confirmApproval?: () => void;
};

function SettlementButton({
    addDebitCardRoute = ROUTES.IOU_SEND_ADD_DEBIT_CARD,
    addBankAccountRoute = '',
    kycWallAnchorAlignment = {
        horizontal: CONST.MODAL.ANCHOR_ORIGIN_HORIZONTAL.LEFT, // button is at left, so horizontal anchor is at LEFT
        vertical: CONST.MODAL.ANCHOR_ORIGIN_VERTICAL.TOP, // we assume that popover menu opens below the button, anchor is at TOP
    },
    paymentMethodDropdownAnchorAlignment = {
        horizontal: CONST.MODAL.ANCHOR_ORIGIN_HORIZONTAL.RIGHT, // caret for dropdown is at right, so horizontal anchor is at RIGHT
        vertical: CONST.MODAL.ANCHOR_ORIGIN_VERTICAL.TOP, // we assume that popover menu opens below the button, anchor is at TOP
    },
    buttonSize = CONST.DROPDOWN_BUTTON_SIZE.MEDIUM,
    chatReportID = '',
    currency = CONST.CURRENCY.USD,
    enablePaymentsRoute,
    iouReport,
    // The "nvpLastPaymentMethod" object needs to be stable to prevent the "useMemo"
    // hook from being recreated unnecessarily, hence the use of CONST.EMPTY_OBJECT
    nvpLastPaymentMethod = CONST.EMPTY_OBJECT,
    isDisabled = false,
    isLoading = false,
    formattedAmount = '',
    onPress,
    pressOnEnter = false,
    policyID = '',
    shouldHidePaymentOptions = false,
    shouldShowApproveButton = false,
    shouldDisableApproveButton = false,
    style,
    shouldShowPersonalBankAccountOption = false,
    enterKeyEventListenerPriority = 0,
    confirmApproval,
    policy,
}: SettlementButtonProps) {
    const {translate} = useLocalize();
    const {isOffline} = useNetwork();
    const [activePolicyID] = useOnyx(ONYXKEYS.NVP_ACTIVE_POLICY_ID);

    const primaryPolicy = useMemo(() => PolicyActions.getPrimaryPolicy(activePolicyID), [activePolicyID]);

    const session = useSession();
    // The app would crash due to subscribing to the entire report collection if chatReportID is an empty string. So we should have a fallback ID here.
    const [chatReport] = useOnyx(`${ONYXKEYS.COLLECTION.REPORT}${chatReportID || -1}`);
    const isInvoiceReport = (!isEmptyObject(iouReport) && ReportUtils.isInvoiceReport(iouReport)) || false;
    const isPaidGroupPolicy = ReportUtils.isPaidGroupPolicyExpenseChat(chatReport);
    const shouldShowPaywithExpensifyOption = !isPaidGroupPolicy || (!shouldHidePaymentOptions && ReportUtils.isPayer(session, iouReport));
    const shouldShowPayElsewhereOption = (!isPaidGroupPolicy || policy?.reimbursementChoice === CONST.POLICY.REIMBURSEMENT_CHOICES.REIMBURSEMENT_MANUAL) && !isInvoiceReport;
    const paymentButtonOptions = useMemo(() => {
        const buttonOptions = [];
        const isExpenseReport = ReportUtils.isExpenseReport(iouReport);
        const paymentMethods = {
            [CONST.IOU.PAYMENT_TYPE.EXPENSIFY]: {
                text: translate('iou.settleExpensify', {formattedAmount}),
                icon: Expensicons.Wallet,
                value: CONST.IOU.PAYMENT_TYPE.EXPENSIFY,
            },
            [CONST.IOU.PAYMENT_TYPE.VBBA]: {
                text: translate('iou.settleExpensify', {formattedAmount}),
                icon: Expensicons.Wallet,
                value: CONST.IOU.PAYMENT_TYPE.VBBA,
            },
            [CONST.IOU.PAYMENT_TYPE.ELSEWHERE]: {
                text: translate('iou.payElsewhere', {formattedAmount}),
                icon: Expensicons.Cash,
                value: CONST.IOU.PAYMENT_TYPE.ELSEWHERE,
            },
        };
        const approveButtonOption = {
            text: translate('iou.approve'),
            icon: Expensicons.ThumbsUp,
            value: CONST.IOU.REPORT_ACTION_TYPE.APPROVE,
            disabled: !!shouldDisableApproveButton,
        };
        const canUseWallet = !isExpenseReport && !isInvoiceReport && currency === CONST.CURRENCY.USD;

        // Only show the Approve button if the user cannot pay the expense
        if (shouldHidePaymentOptions && shouldShowApproveButton) {
            return [approveButtonOption];
        }

        // To achieve the one tap pay experience we need to choose the correct payment type as default.
        // If the user has previously chosen a specific payment option or paid for some expense,
        // let's use the last payment method or use default.
        const paymentMethod = nvpLastPaymentMethod?.[policyID] ?? '-1';
        if (canUseWallet) {
            buttonOptions.push(paymentMethods[CONST.IOU.PAYMENT_TYPE.EXPENSIFY]);
        }
        if (isExpenseReport && shouldShowPaywithExpensifyOption) {
            buttonOptions.push(paymentMethods[CONST.IOU.PAYMENT_TYPE.VBBA]);
        }
        if (shouldShowPayElsewhereOption) {
            buttonOptions.push(paymentMethods[CONST.IOU.PAYMENT_TYPE.ELSEWHERE]);
        }

        if (isInvoiceReport) {
            if (ReportUtils.isIndividualInvoiceRoom(chatReport)) {
                buttonOptions.push({
                    text: translate('iou.settlePersonal', {formattedAmount}),
                    icon: Expensicons.User,
                    value: CONST.IOU.PAYMENT_TYPE.ELSEWHERE,
                    backButtonText: translate('iou.individual'),
                    subMenuItems: [
                        {
                            text: translate('iou.payElsewhere', {formattedAmount: ''}),
                            icon: Expensicons.Cash,
                            value: CONST.IOU.PAYMENT_TYPE.ELSEWHERE,
                            onSelected: () => onPress(CONST.IOU.PAYMENT_TYPE.ELSEWHERE),
                        },
                    ],
                });
            }

            if (PolicyUtils.isPolicyAdmin(primaryPolicy) && PolicyUtils.isPaidGroupPolicy(primaryPolicy)) {
                buttonOptions.push({
                    text: translate('iou.settleBusiness', {formattedAmount}),
                    icon: Expensicons.Building,
                    value: CONST.IOU.PAYMENT_TYPE.ELSEWHERE,
                    backButtonText: translate('iou.business'),
                    subMenuItems: [
                        {
                            text: translate('iou.payElsewhere', {formattedAmount: ''}),
                            icon: Expensicons.Cash,
                            value: CONST.IOU.PAYMENT_TYPE.ELSEWHERE,
                            onSelected: () => onPress(CONST.IOU.PAYMENT_TYPE.ELSEWHERE, true),
                        },
                    ],
                });
            }
        }

        if (shouldShowApproveButton) {
            buttonOptions.push(approveButtonOption);
        }

        // Put the preferred payment method to the front of the array, so it's shown as default
        if (paymentMethod) {
            return buttonOptions.sort((method) => (method.value === paymentMethod ? -1 : 0));
        }
        return buttonOptions;
        // We don't want to reorder the options when the preferred payment method changes while the button is still visible
<<<<<<< HEAD
        // eslint-disable-next-line react-hooks/exhaustive-deps
    }, [currency, formattedAmount, iouReport, chatReport, policyID, translate, shouldHidePaymentOptions, shouldShowApproveButton, shouldDisableApproveButton]);
=======
        // eslint-disable-next-line react-compiler/react-compiler, react-hooks/exhaustive-deps
    }, [currency, formattedAmount, iouReport, policyID, translate, shouldHidePaymentOptions, shouldShowApproveButton, shouldDisableApproveButton]);
>>>>>>> 9c32293a

    const selectPaymentType = (event: KYCFlowEvent, iouPaymentType: PaymentMethodType, triggerKYCFlow: TriggerKYCFlow) => {
        if (policy && SubscriptionUtils.shouldRestrictUserBillableActions(policy.id)) {
            Navigation.navigate(ROUTES.RESTRICTED_ACTION.getRoute(policy.id));
            return;
        }

        if (iouPaymentType === CONST.IOU.PAYMENT_TYPE.EXPENSIFY || iouPaymentType === CONST.IOU.PAYMENT_TYPE.VBBA) {
            triggerKYCFlow(event, iouPaymentType);
            BankAccounts.setPersonalBankAccountContinueKYCOnSuccess(ROUTES.ENABLE_PAYMENTS);
            return;
        }

        if (iouPaymentType === CONST.IOU.REPORT_ACTION_TYPE.APPROVE) {
            if (confirmApproval) {
                confirmApproval();
            } else {
                IOU.approveMoneyRequest(iouReport);
            }
            return;
        }

        playSound(SOUNDS.DONE);
        onPress(iouPaymentType);
    };

    const savePreferredPaymentMethod = (id: string, value: PaymentMethodType) => {
        IOU.savePreferredPaymentMethod(id, value);
    };

    return (
        <KYCWall
            onSuccessfulKYC={(paymentType) => onPress(paymentType)}
            enablePaymentsRoute={enablePaymentsRoute}
            addBankAccountRoute={addBankAccountRoute}
            addDebitCardRoute={addDebitCardRoute}
            isDisabled={isOffline}
            source={CONST.KYC_WALL_SOURCE.REPORT}
            chatReportID={chatReportID}
            iouReport={iouReport}
            anchorAlignment={kycWallAnchorAlignment}
            shouldShowPersonalBankAccountOption={shouldShowPersonalBankAccountOption}
        >
            {(triggerKYCFlow, buttonRef) => (
                <ButtonWithDropdownMenu<PaymentType>
                    success
                    buttonRef={buttonRef}
                    shouldAlwaysShowDropdownMenu={isInvoiceReport}
                    customText={isInvoiceReport ? translate('iou.settlePayment', {formattedAmount}) : undefined}
                    menuHeaderText={isInvoiceReport ? translate('workspace.invoices.paymentMethods.chooseInvoiceMethod') : undefined}
                    isSplitButton={!isInvoiceReport}
                    isDisabled={isDisabled}
                    isLoading={isLoading}
                    onPress={(event, iouPaymentType) => selectPaymentType(event, iouPaymentType, triggerKYCFlow)}
                    pressOnEnter={pressOnEnter}
                    options={paymentButtonOptions}
                    onOptionSelected={(option) => savePreferredPaymentMethod(policyID, option.value)}
                    style={style}
                    buttonSize={buttonSize}
                    anchorAlignment={paymentMethodDropdownAnchorAlignment}
                    enterKeyEventListenerPriority={enterKeyEventListenerPriority}
                />
            )}
        </KYCWall>
    );
}

SettlementButton.displayName = 'SettlementButton';

export default withOnyx<SettlementButtonProps, SettlementButtonOnyxProps>({
    nvpLastPaymentMethod: {
        key: ONYXKEYS.NVP_LAST_PAYMENT_METHOD,
        selector: (paymentMethod) => paymentMethod ?? {},
    },
    policy: {
        key: ({policyID}) => `${ONYXKEYS.COLLECTION.POLICY}${policyID}`,
    },
})(SettlementButton);<|MERGE_RESOLUTION|>--- conflicted
+++ resolved
@@ -249,13 +249,8 @@
         }
         return buttonOptions;
         // We don't want to reorder the options when the preferred payment method changes while the button is still visible
-<<<<<<< HEAD
-        // eslint-disable-next-line react-hooks/exhaustive-deps
+        // eslint-disable-next-line react-compiler/react-compiler, react-hooks/exhaustive-deps
     }, [currency, formattedAmount, iouReport, chatReport, policyID, translate, shouldHidePaymentOptions, shouldShowApproveButton, shouldDisableApproveButton]);
-=======
-        // eslint-disable-next-line react-compiler/react-compiler, react-hooks/exhaustive-deps
-    }, [currency, formattedAmount, iouReport, policyID, translate, shouldHidePaymentOptions, shouldShowApproveButton, shouldDisableApproveButton]);
->>>>>>> 9c32293a
 
     const selectPaymentType = (event: KYCFlowEvent, iouPaymentType: PaymentMethodType, triggerKYCFlow: TriggerKYCFlow) => {
         if (policy && SubscriptionUtils.shouldRestrictUserBillableActions(policy.id)) {

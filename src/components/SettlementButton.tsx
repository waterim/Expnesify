--- conflicted
+++ resolved
@@ -153,12 +153,7 @@
     const isInvoiceReport = (!isEmptyObject(iouReport) && ReportUtils.isInvoiceReport(iouReport)) || false;
     const isPaidGroupPolicy = ReportUtils.isPaidGroupPolicyExpenseChat(chatReport);
     const shouldShowPaywithExpensifyOption = !isPaidGroupPolicy || (!shouldHidePaymentOptions && ReportUtils.isPayer(session, iouReport as OnyxEntry<Report>));
-<<<<<<< HEAD
-    const shouldShowPayElsewhereOption = !isPaidGroupPolicy || policy?.reimbursementChoice === CONST.POLICY.REIMBURSEMENT_CHOICES.REIMBURSEMENT_MANUAL;
-
-=======
     const shouldShowPayElsewhereOption = (!isPaidGroupPolicy || policy?.reimbursementChoice === CONST.POLICY.REIMBURSEMENT_CHOICES.REIMBURSEMENT_MANUAL) && !isInvoiceReport;
->>>>>>> 287cd6a5
     const paymentButtonOptions = useMemo(() => {
         const isExpenseReport = ReportUtils.isExpenseReport(iouReport);
         const paymentMethods = {
@@ -195,10 +190,7 @@
             value: CONST.IOU.REPORT_ACTION_TYPE.APPROVE,
             disabled: !!shouldDisableApproveButton,
         };
-<<<<<<< HEAD
-=======
         const canUseWallet = !isExpenseReport && !isInvoiceReport && currency === CONST.CURRENCY.USD;
->>>>>>> 287cd6a5
 
         // Only show the Approve button if the user cannot pay the expense
         if (shouldHidePaymentOptions && shouldShowApproveButton) {

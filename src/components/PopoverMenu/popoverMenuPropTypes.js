import PropTypes from 'prop-types';
<<<<<<< HEAD
import _ from 'underscore';
=======
import sourcePropTypes from '@components/Image/sourcePropTypes';
>>>>>>> 6365aebb
import CONST from '@src/CONST';

const propTypes = {
    /** Callback method fired when the user requests to close the modal */
    onClose: PropTypes.func.isRequired,

    /** State that determines whether to display the modal or not */
    isVisible: PropTypes.bool.isRequired,

    /** Callback to fire when a CreateMenu item is selected */
    onItemSelected: PropTypes.func.isRequired,

    /** Menu items to be rendered on the list */
    menuItems: PropTypes.arrayOf(
        PropTypes.shape({
            /** An icon element displayed on the left side */
            icon: sourcePropTypes,

            /** Text label */
            text: PropTypes.string.isRequired,

            /** A callback triggered when this item is selected */
            onSelected: PropTypes.func.isRequired,
        }),
    ).isRequired,

    /** The anchor position of the CreateMenu popover */
    anchorPosition: PropTypes.shape({
        top: PropTypes.number,
        right: PropTypes.number,
        bottom: PropTypes.number,
        left: PropTypes.number,
    }).isRequired,

    /** Where the popover should be positioned relative to the anchor points. */
    anchorAlignment: PropTypes.shape({
        horizontal: PropTypes.oneOf(_.values(CONST.MODAL.ANCHOR_ORIGIN_HORIZONTAL)),
        vertical: PropTypes.oneOf(_.values(CONST.MODAL.ANCHOR_ORIGIN_VERTICAL)),
    }),

    /** The anchor reference of the CreateMenu popover */
    anchorRef: PropTypes.oneOfType([PropTypes.func, PropTypes.object]).isRequired,

    /** A react-native-animatable animation definition for the modal display animation. */
    animationIn: PropTypes.oneOfType([PropTypes.string, PropTypes.object]),

    /** A react-native-animatable animation definition for the modal hide animation. */
    animationOut: PropTypes.oneOfType([PropTypes.string, PropTypes.object]),

    /** A react-native-animatable animation timing for the modal display animation. */
    animationInTiming: PropTypes.number,

    /** Optional non-interactive text to display as a header for any create menu */
    headerText: PropTypes.string,

    /** Whether disable the animations */
    disableAnimation: PropTypes.bool,
};

const defaultProps = {
    animationIn: 'fadeIn',
    animationOut: 'fadeOut',
    animationInTiming: CONST.ANIMATED_TRANSITION,
    headerText: undefined,
    disableAnimation: true,
};

export {propTypes, defaultProps};<|MERGE_RESOLUTION|>--- conflicted
+++ resolved
@@ -1,9 +1,6 @@
 import PropTypes from 'prop-types';
-<<<<<<< HEAD
 import _ from 'underscore';
-=======
 import sourcePropTypes from '@components/Image/sourcePropTypes';
->>>>>>> 6365aebb
 import CONST from '@src/CONST';
 
 const propTypes = {

--- conflicted
+++ resolved
@@ -1,9 +1,6 @@
 import PropTypes from 'prop-types';
 import _ from 'underscore';
-<<<<<<< HEAD
-=======
 import sourcePropTypes from '@components/Image/sourcePropTypes';
->>>>>>> f25b8705
 import CONST from '@src/CONST';
 
 const propTypes = {

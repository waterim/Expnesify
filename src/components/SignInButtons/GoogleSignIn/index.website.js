import React, {useCallback} from 'react';
import {View} from 'react-native';
import PropTypes from 'prop-types';
import withLocalize, {withLocalizePropTypes} from '../../withLocalize';
import * as Session from '../../../libs/actions/Session';
import CONFIG from '../../../CONFIG';
import styles from '../../../styles/styles';
import CONST from '../../../CONST';

const propTypes = {
    /** Whether we're rendering in the Desktop Flow, if so show a different button. */
    isDesktopFlow: PropTypes.bool,

    ...withLocalizePropTypes,
};

const defaultProps = {
    isDesktopFlow: false,
};

/** Div IDs for styling the two different Google Sign-In buttons. */
const mainId = 'google-sign-in-main';
const desktopId = 'google-sign-in-desktop';

const signIn = (response) => {
    Session.beginGoogleSignIn(response.credential);
};

/**
 * Google Sign In button for Web.
 * We have to load the gis script and then determine if the page is focused before rendering the button.
 * @returns {React.Component}
 */
function GoogleSignIn({translate, isDesktopFlow}) {
    const loadScript = useCallback(() => {
        const google = window.google;
        if (google) {
            google.accounts.id.initialize({
                client_id: CONFIG.GOOGLE_SIGN_IN.WEB_CLIENT_ID,
                callback: signIn,
            });
            // Apply styles for each button
            google.accounts.id.renderButton(document.getElementById(mainId), {
                theme: 'outline',
                size: 'large',
                type: 'icon',
                shape: 'circle',
            });
            google.accounts.id.renderButton(document.getElementById(desktopId), {
                theme: 'outline',
                size: 'large',
                type: 'standard',
                shape: 'pill',
                width: '300px',
            });
        }
    }, []);

    React.useEffect(() => {
        const script = document.createElement('script');
        script.src = 'https://accounts.google.com/gsi/client';
        script.addEventListener('load', loadScript);
        script.async = true;
        document.body.appendChild(script);

        return () => {
            script.removeEventListener('load', loadScript);
            document.body.removeChild(script);
        };
    }, [loadScript]);

    return isDesktopFlow ? (
        <View style={styles.googlePillButtonContainer}>
            <div
                id={desktopId}
<<<<<<< HEAD
                role={CONST.ACCESSIBILITY_ROLE.BUTTON}
                accessibilitylabel={translate('common.signInWithGoogle')}
=======
                role="button"
                aria-label={translate('common.signInWithGoogle')}
>>>>>>> c3ec03b1
            />
        </View>
    ) : (
        <View style={styles.googleButtonContainer}>
            <div
                id={mainId}
<<<<<<< HEAD
                role={CONST.ACCESSIBILITY_ROLE.BUTTON}
                accessibilitylabel={translate('common.signInWithGoogle')}
=======
                role="button"
                aria-label={translate('common.signInWithGoogle')}
>>>>>>> c3ec03b1
            />
        </View>
    );
}

GoogleSignIn.displayName = 'GoogleSignIn';
GoogleSignIn.propTypes = propTypes;
GoogleSignIn.defaultProps = defaultProps;

export default withLocalize(GoogleSignIn);<|MERGE_RESOLUTION|>--- conflicted
+++ resolved
@@ -73,26 +73,16 @@
         <View style={styles.googlePillButtonContainer}>
             <div
                 id={desktopId}
-<<<<<<< HEAD
-                role={CONST.ACCESSIBILITY_ROLE.BUTTON}
-                accessibilitylabel={translate('common.signInWithGoogle')}
-=======
                 role="button"
                 aria-label={translate('common.signInWithGoogle')}
->>>>>>> c3ec03b1
             />
         </View>
     ) : (
         <View style={styles.googleButtonContainer}>
             <div
                 id={mainId}
-<<<<<<< HEAD
-                role={CONST.ACCESSIBILITY_ROLE.BUTTON}
-                accessibilitylabel={translate('common.signInWithGoogle')}
-=======
                 role="button"
                 aria-label={translate('common.signInWithGoogle')}
->>>>>>> c3ec03b1
             />
         </View>
     );

import React, {Component} from 'react';
import PropTypes from 'prop-types';
import {withOnyx} from 'react-native-onyx';
import _ from 'underscore';
import lodashGet from 'lodash/get';
import styles from '../styles/styles';
import * as OptionsListUtils from '../libs/OptionsListUtils';
import OptionsSelector from './OptionsSelector';
import ONYXKEYS from '../ONYXKEYS';
import withLocalize, {withLocalizePropTypes} from './withLocalize';
import withWindowDimensions, {windowDimensionsPropTypes} from './withWindowDimensions';
import compose from '../libs/compose';
import CONST from '../CONST';
import ButtonWithMenu from './ButtonWithMenu';
import Log from '../libs/Log';
import SettlementButton from './SettlementButton';
import ROUTES from '../ROUTES';
<<<<<<< HEAD
import KeyboardShortcut from '../libs/KeyboardShortcut';
=======
import networkPropTypes from './networkPropTypes';
import {withNetwork} from './OnyxProvider';
>>>>>>> 8d6368e3

const propTypes = {
    /** Callback to inform parent modal of success */
    onConfirm: PropTypes.func.isRequired,

    /** Callback to parent modal to send money */
    onSendMoney: PropTypes.func.isRequired,

    /** Callback to update comment from IOUModal */
    onUpdateComment: PropTypes.func,

    /** Comment value from IOUModal */
    comment: PropTypes.string,

    /** Should we request a single or multiple participant selection from user */
    hasMultipleParticipants: PropTypes.bool.isRequired,

    /** Can the set of participants be adjusted? */
    canModifyParticipants: PropTypes.bool,

    /** IOU amount */
    iouAmount: PropTypes.string.isRequired,

    /** IOU type */
    iouType: PropTypes.string,

    /** Selected participants from IOUModal with login */
    participants: PropTypes.arrayOf(PropTypes.shape({
        login: PropTypes.string.isRequired,
        alternateText: PropTypes.string,
        hasDraftComment: PropTypes.bool,
        icons: PropTypes.arrayOf(PropTypes.string),
        searchText: PropTypes.string,
        text: PropTypes.string,
        keyForList: PropTypes.string,
        isPinned: PropTypes.bool,
        isUnread: PropTypes.bool,
        reportID: PropTypes.number,
        participantsList: PropTypes.arrayOf(PropTypes.object),
        payPalMeAddress: PropTypes.string,
        phoneNumber: PropTypes.string,
    })).isRequired,

    ...windowDimensionsPropTypes,

    ...withLocalizePropTypes,

    /* Onyx Props */

    /** The personal details of the person who is logged in */
    myPersonalDetails: PropTypes.shape({

        /** Display name of the current user from their personal details */
        displayName: PropTypes.string,

        /** Avatar URL of the current user from their personal details */
        avatar: PropTypes.string,

        /** Primary login of the user */
        login: PropTypes.string,
    }),

    /** Holds data related to IOU view state, rather than the underlying IOU data. */
    iou: PropTypes.shape({

        /** Whether or not the IOU step is loading (creating the IOU Report) */
        loading: PropTypes.bool,

        // Selected Currency Code of the current IOU
        selectedCurrencyCode: PropTypes.string,
    }),

    /** Information about the network */
    network: networkPropTypes.isRequired,

    /** Current user session */
    session: PropTypes.shape({
        email: PropTypes.string.isRequired,
    }).isRequired,
};

const defaultProps = {
    iou: {
        selectedCurrencyCode: CONST.CURRENCY.USD,
    },
    onUpdateComment: null,
    comment: '',
    myPersonalDetails: {},
    iouType: CONST.IOU.IOU_TYPE.REQUEST,
    canModifyParticipants: true,
};

class IOUConfirmationList extends Component {
    constructor(props) {
        super(props);

        const formattedParticipants = _.map(this.getParticipantsWithAmount(props.participants), participant => ({
            ...participant, selected: true,
        }));

        this.splitOrRequestOptions = [{
            text: props.translate(props.hasMultipleParticipants ? 'iou.split' : 'iou.request', {
                amount: props.numberFormat(
                    props.iouAmount,
                    {style: 'currency', currency: props.iou.selectedCurrencyCode},
                ),
            }),
            value: props.hasMultipleParticipants ? CONST.IOU.IOU_TYPE.SPLIT : CONST.IOU.IOU_TYPE.REQUEST,
        }];

        this.state = {
            sections: this.getSections(formattedParticipants),
            participants: formattedParticipants,
            selectedParticipants: formattedParticipants,
        };

        this.allOptions = OptionsListUtils.flattenSections(this.state.sections);
        this.state.focusedIndex = this.allOptions.length;

        this.toggleOption = this.toggleOption.bind(this);
        this.confirm = this.confirm.bind(this);
        this.updateFocusedIndex = this.updateFocusedIndex.bind(this);
        this.scrollToIndex = this.scrollToIndex.bind(this);
    }

    componentDidMount() {
        // We need to wait for the transition animation to end before focusing the TextInput,
        // otherwise the TextInput isn't animated correctly
        setTimeout(() => this.textInput.focus(), CONST.ANIMATED_TRANSITION);

        const enterConfig = CONST.KEYBOARD_SHORTCUTS.ENTER;
        this.unsubscribeEnter = KeyboardShortcut.subscribe(
            enterConfig.shortcutKey,
            () => {
                // This can happen when the search bar is highlighted instead of an option from the list
                if (!this.allOptions[this.state.focusedIndex]) {
                    return;
                }

                // If this is a 1:1 request, there's no participant we can toggle, so return early
                if (!this.props.hasMultipleParticipants) {
                    return;
                }

                if (!this.props.canModifyParticipants) {
                    return;
                }

                this.toggleOption(this.allOptions[this.state.focusedIndex]);
            },
            enterConfig.descriptionKey,
            enterConfig.modifiers,
            true,
            () => !this.props.hasMultipleParticipants || !this.allOptions[this.state.focusedIndex],
        );

        const CTRLEnterConfig = CONST.KEYBOARD_SHORTCUTS.CTRL_ENTER;
        this.unsubscribeCTRLEnter = KeyboardShortcut.subscribe(
            CTRLEnterConfig.shortcutKey,
            this.confirm,
            CTRLEnterConfig.descriptionKey,
            CTRLEnterConfig.modifiers,
            true,
        );
    }

    componentWillUnmount() {
        if (this.unsubscribeEnter) {
            this.unsubscribeEnter();
        }

        if (this.unsubscribeCTRLEnter) {
            this.unsubscribeCTRLEnter();
        }
    }

    /**
     * Returns the participants with amount
     * @param {Array} participants
     * @returns {Array}
     */
    getParticipantsWithAmount(participants) {
        return OptionsListUtils.getIOUConfirmationOptionsFromParticipants(
            participants,
            this.props.numberFormat(this.calculateAmount(participants) / 100, {
                style: 'currency',
                currency: this.props.iou.selectedCurrencyCode,
            }),
        );
    }

    /**
     * Returns the participants without amount
     *
     * @param {Array} participants
     * @returns {Array}
     */
    getParticipantsWithoutAmount(participants) {
        return _.map(participants, option => _.omit(option, 'descriptiveText'));
    }

    /**
     * Returns the sections needed for the OptionsSelector
     *
     * @param {Array} participants
     * @returns {Array}
     */
    getSections(participants) {
        const sections = [];
        if (this.props.hasMultipleParticipants) {
            const [selected, unselected] = _.reduce(participants, (memo, participant) => {
                if (participant.selected) {
                    memo[0].push(participant);
                } else {
                    memo[1].push(participant);
                }
                return memo;
            }, [[], []]);
            const selectedParticipants = selected || [];
            const unselectedParticipants = unselected || [];
            const formattedSelectedParticipants = this.getParticipantsWithAmount(selectedParticipants);
            const formattedUnselectedParticipants = this.getParticipantsWithoutAmount(unselectedParticipants);
            const formattedParticipants = _.union(formattedSelectedParticipants, formattedUnselectedParticipants);

            const formattedMyPersonalDetails = OptionsListUtils.getIOUConfirmationOptionsFromMyPersonalDetail(
                this.props.myPersonalDetails,
                this.props.numberFormat(this.calculateAmount(selectedParticipants, true) / 100, {
                    style: 'currency',
                    currency: this.props.iou.selectedCurrencyCode,
                }),
            );

            sections.push({
                title: this.props.translate('iOUConfirmationList.whoPaid'),
                data: [formattedMyPersonalDetails],
                shouldShow: true,
                indexOffset: 0,
            }, {
                title: this.props.translate('iOUConfirmationList.whoWasThere'),
                data: formattedParticipants,
                shouldShow: true,
                indexOffset: 1,
            });
        } else {
            const formattedParticipants = OptionsListUtils.getIOUConfirmationOptionsFromParticipants(this.props.participants,
                this.props.numberFormat(this.props.iouAmount, {
                    style: 'currency',
                    currency: this.props.iou.selectedCurrencyCode,
                }));

            sections.push({
                title: this.props.translate('common.to').toUpperCase(),
                data: formattedParticipants,
                shouldShow: true,
                indexOffset: 0,
            });
        }
        return sections;
    }

    /**
     * Gets splits for the transaction
     * @returns {Array|null}
     */
    getSplits() {
        // There can only be splits when there are multiple participants, so return early when there are not
        // multiple participants
        if (!this.props.hasMultipleParticipants) {
            return null;
        }
        const splits = _.map(this.state.selectedParticipants, participant => ({
            email: OptionsListUtils.addSMSDomainIfPhoneNumber(participant.login),

            // We should send in cents to API
            // Cents is temporary and there must be support for other currencies in the future
            amount: this.calculateAmount(this.state.selectedParticipants),
        }));

        splits.push({
            email: OptionsListUtils.addSMSDomainIfPhoneNumber(this.props.myPersonalDetails.login),

            // The user is default and we should send in cents to API
            // USD is temporary and there must be support for other currencies in the future
            amount: this.calculateAmount(this.state.selectedParticipants, true),
        });
        return splits;
    }

    /**
     * Returns selected options -- there is checkmark for every row in List for split flow
     * @returns {Array}
     */
    getSelectedOptions() {
        if (!this.props.hasMultipleParticipants) {
            return [];
        }
        return [
            ...this.state.selectedParticipants,
            OptionsListUtils.getIOUConfirmationOptionsFromMyPersonalDetail(this.props.myPersonalDetails),
        ];
    }

    /**
     * Calculates the amount per user given a list of participants
     * @param {Array} participants
     * @param {Boolean} isDefaultUser
     * @returns {Number}
     */
    calculateAmount(participants, isDefaultUser = false) {
        // Convert to cents before working with iouAmount to avoid
        // javascript subtraction with decimal problem -- when dealing with decimals,
        // because they are encoded as IEEE 754 floating point numbers, some of the decimal
        // numbers cannot be represented with perfect accuracy.
        // Cents is temporary and there must be support for other currencies in the future
        const iouAmount = Math.round(parseFloat(this.props.iouAmount * 100));
        const totalParticipants = participants.length + 1;
        const amountPerPerson = Math.round(iouAmount / totalParticipants);

        if (!isDefaultUser) { return amountPerPerson; }

        const sumAmount = amountPerPerson * totalParticipants;
        const difference = iouAmount - sumAmount;

        return iouAmount !== sumAmount ? (amountPerPerson + difference) : amountPerPerson;
    }

    /**
    * Toggle selected option's selected prop.
    * @param {Object} option
    */
    toggleOption(option) {
        // Return early if selected option is currently logged-in user.
        if (option.login === this.props.session.email) {
            return;
        }

        this.setState((prevState) => {
            const newParticipants = _.map(prevState.participants, (participant) => {
                if (participant.login === option.login) {
                    return {...option, selected: !option.selected};
                }
                return participant;
            });
            const newSelectedParticipants = _.where(newParticipants, {selected: true});
            const newSections = this.getSections(newParticipants);

            return {
                sections: newSections,
                participants: newParticipants,
                selectedParticipants: newSelectedParticipants,
            };
        }, () => this.allOptions = OptionsListUtils.flattenSections(this.state.sections));
    }

    /**
     * @param {Number} index
     */
    updateFocusedIndex(index) {
        this.setState({focusedIndex: index}, () => this.scrollToIndex(index));
    }

    /**
     * Scrolls to the focused index within the SectionList
     *
     * @param {Number} index
     */
    scrollToIndex(index) {
        if (!this.props.canModifyParticipants) {
            return;
        }

        const option = this.allOptions[index];
        if (!this.list || !option) {
            return;
        }

        const {index: itemIndex, sectionIndex} = option;

        // Note: react-native's SectionList automatically strips out any empty sections.
        // So we need to reduce the sectionIndex to remove any empty sections in front of the one we're trying to scroll to.
        // Otherwise, it will cause an index-out-of-bounds error and crash the app.
        let adjustedSectionIndex = sectionIndex;
        for (let i = 0; i < sectionIndex; i++) {
            if (_.isEmpty(lodashGet(this.props.sections, `[${i}].data`))) {
                adjustedSectionIndex--;
            }
        }

        this.list.scrollToLocation({sectionIndex: adjustedSectionIndex, itemIndex});
    }

    /**
     * @param {String} paymentMethod
     */
    confirm(paymentMethod) {
        if (_.isEmpty(this.state.selectedParticipants)) {
            return;
        }

        if (this.props.iouType === CONST.IOU.IOU_TYPE.SEND) {
            if (!paymentMethod) {
                return;
            }

            Log.info(`[IOU] Sending money via: ${paymentMethod}`);
            this.props.onSendMoney(paymentMethod);
        } else {
            this.props.onConfirm(this.getSplits());
        }
    }

    render() {
        const shouldShowSettlementButton = this.props.iouType === CONST.IOU.IOU_TYPE.SEND;
        const shouldDisableButton = this.state.selectedParticipants.length === 0 || this.props.network.isOffline;
        const recipient = this.state.participants[0];
        return (
            <OptionsSelector
                sections={this.state.sections}
                value={this.props.comment}
                onSelectRow={this.props.canModifyParticipants ? this.toggleOption : undefined}
                onChangeText={this.props.onUpdateComment}
                textInputLabel={this.props.translate('iOUConfirmationList.whatsItFor')}
                placeholderText={this.props.translate('common.optional')}
                selectedOptions={this.getSelectedOptions()}
                canSelectMultipleOptions={this.props.hasMultipleParticipants}
                hideAdditionalOptionStates
                forceTextUnreadStyle
                autoFocus
                shouldTextInputAppearBelowOptions
                shouldShowOfflineMessage
                optionHoveredStyle={this.props.canModifyParticipants ? styles.hoveredComponentBG : {}}
                footerContent={shouldShowSettlementButton
                    ? (
                        <SettlementButton
                            isDisabled={shouldDisableButton}
                            isLoading={this.props.iou.loading && !this.props.network.isOffline}
                            onPress={this.confirm}
                            shouldShowPaypal={Boolean(recipient.payPalMeAddress)}
                            recipientPhoneNumber={recipient.phoneNumber}
                            enablePaymentsRoute={ROUTES.IOU_SEND_ENABLE_PAYMENTS}
                            addBankAccountRoute={ROUTES.IOU_SEND_ADD_BANK_ACCOUNT}
                            addDebitCardRoute={ROUTES.IOU_SEND_ADD_DEBIT_CARD}
                            currency={this.props.iou.selectedCurrencyCode}
                        />
                    ) : (
                        <ButtonWithMenu
                            isDisabled={shouldDisableButton}
                            isLoading={this.props.iou.loading && !this.props.network.isOffline}
                            onPress={(_event, value) => this.confirm(value)}
                            options={this.splitOrRequestOptions}
                        />
                    )}
            />
        );
    }
}

IOUConfirmationList.propTypes = propTypes;
IOUConfirmationList.defaultProps = defaultProps;

export default compose(
    withLocalize,
    withWindowDimensions,
    withNetwork(),
    withOnyx({
        iou: {key: ONYXKEYS.IOU},
        myPersonalDetails: {
            key: ONYXKEYS.MY_PERSONAL_DETAILS,
        },
        session: {
            key: ONYXKEYS.SESSION,
        },
        betas: {
            key: ONYXKEYS.BETAS,
        },
    }),
)(IOUConfirmationList);<|MERGE_RESOLUTION|>--- conflicted
+++ resolved
@@ -15,12 +15,9 @@
 import Log from '../libs/Log';
 import SettlementButton from './SettlementButton';
 import ROUTES from '../ROUTES';
-<<<<<<< HEAD
 import KeyboardShortcut from '../libs/KeyboardShortcut';
-=======
 import networkPropTypes from './networkPropTypes';
 import {withNetwork} from './OnyxProvider';
->>>>>>> 8d6368e3
 
 const propTypes = {
     /** Callback to inform parent modal of success */

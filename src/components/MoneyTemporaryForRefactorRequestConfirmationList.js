--- conflicted
+++ resolved
@@ -482,13 +482,8 @@
         IOU.setMoneyRequestPendingFields(transaction.transactionID, {waypoints: isDistanceRequestWithPendingRoute ? CONST.RED_BRICK_ROAD_PENDING_ACTION.ADD : null});
 
         const distanceMerchant = DistanceRequestUtils.getDistanceMerchant(hasRoute, distance, unit, rate, currency, translate, toLocaleDigit);
-<<<<<<< HEAD
         IOU.setMoneyRequestMerchant(transaction.transactionID, distanceMerchant, true);
-    }, [hasRoute, distance, unit, rate, currency, translate, toLocaleDigit, isDistanceRequest, transaction]);
-=======
-        IOU.setMoneyRequestMerchant_temporaryForRefactor(transaction.transactionID, distanceMerchant);
     }, [isDistanceRequestWithPendingRoute, hasRoute, distance, unit, rate, currency, translate, toLocaleDigit, isDistanceRequest, transaction]);
->>>>>>> 02f06134
 
     /**
      * @param {Object} option

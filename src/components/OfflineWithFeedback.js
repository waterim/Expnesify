--- conflicted
+++ resolved
@@ -122,27 +122,6 @@
                 </View>
             )}
             {props.shouldShowErrorMessages && hasErrorMessages && (
-<<<<<<< HEAD
-                <View style={StyleUtils.combineStyles(styles.offlineFeedback.error, props.errorRowStyles)}>
-                    <DotIndicatorMessage
-                        style={[styles.flex1]}
-                        messages={errorMessages}
-                        type="error"
-                    />
-                    {props.canDismissError && (
-                        <Tooltip text={translate('common.close')}>
-                            <PressableWithoutFeedback
-                                onPress={props.onClose}
-                                style={[styles.touchableButtonImage]}
-                                role={CONST.ACCESSIBILITY_ROLE.BUTTON}
-                                accessibilityLabel={translate('common.close')}
-                            >
-                                <Icon src={Expensicons.Close} />
-                            </PressableWithoutFeedback>
-                        </Tooltip>
-                    )}
-                </View>
-=======
                 <MessagesRow
                     messages={errorMessages}
                     type="error"
@@ -150,7 +129,6 @@
                     containerStyles={props.errorRowStyles}
                     canDismiss={props.canDismissError}
                 />
->>>>>>> a094cbb4
             )}
         </View>
     );

--- conflicted
+++ resolved
@@ -44,17 +44,9 @@
         PropTypes.object,
     ]),
 
-<<<<<<< HEAD
-    /** Additional styles to add after local styles.  Applied to the error text portion */
-    errorStyle: PropTypes.oneOfType([
-        PropTypes.arrayOf(PropTypes.object),
-        PropTypes.object,
-    ]),
-=======
     /** Additional style object for the error row */
     errorRowStyles: PropTypes.arrayOf(PropTypes.object),
 
->>>>>>> e57e113e
     ...withLocalizePropTypes,
 };
 
@@ -62,11 +54,7 @@
     pendingAction: null,
     errors: null,
     style: [],
-<<<<<<< HEAD
-    errorStyle: [],
-=======
     errorRowStyles: [],
->>>>>>> e57e113e
 };
 
 /**
@@ -114,11 +102,7 @@
                 </View>
             )}
             {hasErrors && (
-<<<<<<< HEAD
-                <View style={[styles.offlineFeedback.error, props.errorStyle]}>
-=======
                 <View style={[styles.offlineFeedback.error, ...props.errorRowStyles]}>
->>>>>>> e57e113e
                     <View style={styles.offlineFeedback.errorDot}>
                         <Icon src={Expensicons.DotIndicator} fill={colors.red} height={variables.iconSizeSmall} width={variables.iconSizeSmall} />
                     </View>

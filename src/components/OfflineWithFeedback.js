import _ from 'underscore';
import React from 'react';
import {View} from 'react-native';
import PropTypes from 'prop-types';
import CONST from '../CONST';
import stylePropTypes from '../styles/stylePropTypes';
import styles from '../styles/styles';
import Tooltip from './Tooltip';
import Icon from './Icon';
import * as Expensicons from './Icon/Expensicons';
import * as StyleUtils from '../styles/StyleUtils';
import DotIndicatorMessage from './DotIndicatorMessage';
import shouldRenderOffscreen from '../libs/shouldRenderOffscreen';
import PressableWithoutFeedback from './Pressable/PressableWithoutFeedback';
import useLocalize from '../hooks/useLocalize';
import useNetwork from '../hooks/useNetwork';

/**
 * This component should be used when we are using the offline pattern B (offline with feedback).
 * You should enclose any element that should have feedback that the action was taken offline and it will take
 * care of adding the appropriate styles for pending actions and displaying the dismissible error.
 */

const propTypes = {
    /** The type of action that's pending  */
    pendingAction: PropTypes.oneOf(['add', 'update', 'delete']),

    /** Determine whether to hide the component's children if deletion is pending */
    shouldHideOnDelete: PropTypes.bool,

    /** The errors to display  */
    // eslint-disable-next-line react/forbid-prop-types
    errors: PropTypes.object,

    /** Whether we should show the error messages */
    shouldShowErrorMessages: PropTypes.bool,

    /** A function to run when the X button next to the error is clicked */
    onClose: PropTypes.func,

    /** The content that needs offline feedback */
    children: PropTypes.node.isRequired,

    /** Additional styles to add after local styles. Applied to the parent container */
    style: stylePropTypes,

    /** Additional styles to add after local styles. Applied to the children wrapper container */
    contentContainerStyle: stylePropTypes,

    /** Additional style object for the error row */
    errorRowStyles: stylePropTypes,

    /** Whether applying strikethrough to the children should be disabled */
    shouldDisableStrikeThrough: PropTypes.bool,

    /** Whether to apply needsOffscreenAlphaCompositing prop to the children */
    needsOffscreenAlphaCompositing: PropTypes.bool,
};

const defaultProps = {
    pendingAction: null,
    shouldHideOnDelete: true,
    errors: null,
    shouldShowErrorMessages: true,
    onClose: () => {},
    style: [],
    contentContainerStyle: [],
    errorRowStyles: [],
    shouldDisableStrikeThrough: false,
    needsOffscreenAlphaCompositing: false,
};

/**
 * This method applies the strikethrough to all the children passed recursively
 * @param {Array} children
 * @return {Array}
 */
function applyStrikeThrough(children) {
    return React.Children.map(children, (child) => {
        if (!React.isValidElement(child)) {
            return child;
        }
        const props = {style: StyleUtils.combineStyles(child.props.style, styles.offlineFeedback.deleted, styles.userSelectNone)};
        if (child.props.children) {
            props.children = applyStrikeThrough(child.props.children);
        }
        return React.cloneElement(child, props);
    });
}

function OfflineWithFeedback(props) {
    const {translate} = useLocalize();
    const {isOffline} = useNetwork();

    const hasErrors = !_.isEmpty(props.errors);

    // Some errors have a null message. This is used to apply opacity only and to avoid showing redundant messages.
    const errorMessages = _.omit(props.errors, (e) => e === null);
    const hasErrorMessages = !_.isEmpty(errorMessages);
    const isOfflinePendingAction = isOffline && props.pendingAction;
    const isUpdateOrDeleteError = hasErrors && (props.pendingAction === CONST.RED_BRICK_ROAD_PENDING_ACTION.DELETE || props.pendingAction === CONST.RED_BRICK_ROAD_PENDING_ACTION.UPDATE);
    const isAddError = hasErrors && props.pendingAction === CONST.RED_BRICK_ROAD_PENDING_ACTION.ADD;
<<<<<<< HEAD
    const needsOpacity = !props.shouldDisableOpacity && ((isOfflinePendingAction && !isUpdateOrDeleteError) || isAddError);
    const needsStrikeThrough = !props.shouldDisableStrikeThrough && isOffline && props.pendingAction === CONST.RED_BRICK_ROAD_PENDING_ACTION.DELETE;
    const hideChildren = props.shouldHideOnDelete && !isOffline && props.pendingAction === CONST.RED_BRICK_ROAD_PENDING_ACTION.DELETE && !hasErrors;
=======
    const needsOpacity = (isOfflinePendingAction && !isUpdateOrDeleteError) || isAddError;
    const needsStrikeThrough = props.network.isOffline && props.pendingAction === CONST.RED_BRICK_ROAD_PENDING_ACTION.DELETE;
    const hideChildren = props.shouldHideOnDelete && !props.network.isOffline && props.pendingAction === CONST.RED_BRICK_ROAD_PENDING_ACTION.DELETE && !hasErrors;
>>>>>>> 17025aa6
    let children = props.children;

    // Apply strikethrough to children if needed, but skip it if we are not going to render them
    if (needsStrikeThrough && !hideChildren) {
        children = applyStrikeThrough(children);
    }
    return (
        <View style={props.style}>
            {!hideChildren && (
                <View
                    style={[needsOpacity ? styles.offlineFeedback.pending : {}, props.contentContainerStyle]}
                    needsOffscreenAlphaCompositing={shouldRenderOffscreen ? needsOpacity && props.needsOffscreenAlphaCompositing : undefined}
                >
                    {children}
                </View>
            )}
            {props.shouldShowErrorMessages && hasErrorMessages && (
                <View style={StyleUtils.combineStyles(styles.offlineFeedback.error, props.errorRowStyles)}>
                    <DotIndicatorMessage
                        style={[styles.flex1]}
                        messages={errorMessages}
                        type="error"
                    />
                    <Tooltip text={translate('common.close')}>
                        <PressableWithoutFeedback
                            onPress={props.onClose}
                            style={[styles.touchableButtonImage]}
                            accessibilityRole={CONST.ACCESSIBILITY_ROLE.BUTTON}
                            accessibilityLabel={translate('common.close')}
                        >
                            <Icon src={Expensicons.Close} />
                        </PressableWithoutFeedback>
                    </Tooltip>
                </View>
            )}
        </View>
    );
}

OfflineWithFeedback.propTypes = propTypes;
OfflineWithFeedback.defaultProps = defaultProps;
OfflineWithFeedback.displayName = 'OfflineWithFeedback';

export default OfflineWithFeedback;<|MERGE_RESOLUTION|>--- conflicted
+++ resolved
@@ -100,15 +100,9 @@
     const isOfflinePendingAction = isOffline && props.pendingAction;
     const isUpdateOrDeleteError = hasErrors && (props.pendingAction === CONST.RED_BRICK_ROAD_PENDING_ACTION.DELETE || props.pendingAction === CONST.RED_BRICK_ROAD_PENDING_ACTION.UPDATE);
     const isAddError = hasErrors && props.pendingAction === CONST.RED_BRICK_ROAD_PENDING_ACTION.ADD;
-<<<<<<< HEAD
-    const needsOpacity = !props.shouldDisableOpacity && ((isOfflinePendingAction && !isUpdateOrDeleteError) || isAddError);
+    const needsOpacity = (isOfflinePendingAction && !isUpdateOrDeleteError) || isAddError;
     const needsStrikeThrough = !props.shouldDisableStrikeThrough && isOffline && props.pendingAction === CONST.RED_BRICK_ROAD_PENDING_ACTION.DELETE;
     const hideChildren = props.shouldHideOnDelete && !isOffline && props.pendingAction === CONST.RED_BRICK_ROAD_PENDING_ACTION.DELETE && !hasErrors;
-=======
-    const needsOpacity = (isOfflinePendingAction && !isUpdateOrDeleteError) || isAddError;
-    const needsStrikeThrough = props.network.isOffline && props.pendingAction === CONST.RED_BRICK_ROAD_PENDING_ACTION.DELETE;
-    const hideChildren = props.shouldHideOnDelete && !props.network.isOffline && props.pendingAction === CONST.RED_BRICK_ROAD_PENDING_ACTION.DELETE && !hasErrors;
->>>>>>> 17025aa6
     let children = props.children;
 
     // Apply strikethrough to children if needed, but skip it if we are not going to render them

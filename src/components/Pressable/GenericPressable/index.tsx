import React, {forwardRef} from 'react';
import {Role} from 'react-native';
import GenericPressable from './BaseGenericPressable';
import PressableProps, {PressableRef} from './types';

<<<<<<< HEAD
function WebGenericPressable(props: PressableProps, ref: PressableRef) {
=======
function WebGenericPressable({focusable = true, ...props}: PressableProps, ref: ForwardedRef<View>) {
    const accessible = props.accessible ?? props.accessible === undefined ? true : props.accessible;

>>>>>>> 358e4b12
    return (
        <GenericPressable
            // eslint-disable-next-line react/jsx-props-no-spreading
            {...props}
            ref={ref}
            // change native accessibility props to web accessibility props
            focusable={focusable}
            tabIndex={!accessible || !focusable ? -1 : 0}
            role={props.accessibilityRole as Role}
            id={props.nativeID}
            aria-label={props.accessibilityLabel}
            aria-labelledby={props.accessibilityLabelledBy}
            aria-valuenow={props.accessibilityValue?.now}
            aria-valuemin={props.accessibilityValue?.min}
            aria-valuemax={props.accessibilityValue?.max}
            aria-valuetext={props.accessibilityValue?.text}
            nativeID={props.nativeID}
            dataSet={{tag: 'pressable', ...(props.noDragArea && {dragArea: false}), ...props.dataSet}}
        />
    );
}

WebGenericPressable.displayName = 'WebGenericPressable';

export default forwardRef(WebGenericPressable);<|MERGE_RESOLUTION|>--- conflicted
+++ resolved
@@ -3,13 +3,9 @@
 import GenericPressable from './BaseGenericPressable';
 import PressableProps, {PressableRef} from './types';
 
-<<<<<<< HEAD
-function WebGenericPressable(props: PressableProps, ref: PressableRef) {
-=======
-function WebGenericPressable({focusable = true, ...props}: PressableProps, ref: ForwardedRef<View>) {
+function WebGenericPressable({focusable = true, ...props}: PressableProps, ref: PressableRef) {
     const accessible = props.accessible ?? props.accessible === undefined ? true : props.accessible;
 
->>>>>>> 358e4b12
     return (
         <GenericPressable
             // eslint-disable-next-line react/jsx-props-no-spreading

import React, {forwardRef, useState} from 'react';
import _ from 'underscore';
import propTypes from 'prop-types';
import GenericPressable from './GenericPressable';
import GenericPressablePropTypes from './GenericPressable/PropTypes';
import OpacityView from '../OpacityView';
import variables from '../../styles/variables';
import useSingleExecution from '../../hooks/useSingleExecution';

const omittedProps = ['wrapperStyle', 'needsOffscreenAlphaCompositing'];

const PressableWithFeedbackPropTypes = {
    ...GenericPressablePropTypes.pressablePropTypes,
    /**
     * Determines what opacity value should be applied to the underlaying view when Pressable is pressed.
     * To disable dimming, pass 1 as pressDimmingValue
     * @default variables.pressDimValue
     */
    pressDimmingValue: propTypes.number,
    /**
     * Determines what opacity value should be applied to the underlaying view when pressable is hovered.
     * To disable dimming, pass 1 as hoverDimmingValue
     * @default variables.hoverDimValue
     */
    hoverDimmingValue: propTypes.number,
    /**
     *  Used to locate this view from native classes.
     */
<<<<<<< HEAD
    id: propTypes.string,
=======
    nativeID: propTypes.string,

    /** Whether the view needs to be rendered offscreen (for Android only) */
    needsOffscreenAlphaCompositing: propTypes.bool,
>>>>>>> dfb3f9b0
};

const PressableWithFeedbackDefaultProps = {
    ...GenericPressablePropTypes.defaultProps,
    pressDimmingValue: variables.pressDimValue,
    hoverDimmingValue: variables.hoverDimValue,
    id: '',
    wrapperStyle: [],
    needsOffscreenAlphaCompositing: false,
};

const PressableWithFeedback = forwardRef((props, ref) => {
    const propsWithoutWrapperProps = _.omit(props, omittedProps);
    const {isExecuting, singleExecution} = useSingleExecution();
    const [isPressed, setIsPressed] = useState(false);
    const [isHovered, setIsHovered] = useState(false);
    const isDisabled = props.disabled || isExecuting;

    return (
        <OpacityView
            shouldDim={Boolean(!isDisabled && (isPressed || isHovered))}
            dimmingValue={isPressed ? props.pressDimmingValue : props.hoverDimmingValue}
            style={props.wrapperStyle}
            needsOffscreenAlphaCompositing={props.needsOffscreenAlphaCompositing}
        >
            <GenericPressable
                ref={ref}
                // eslint-disable-next-line react/jsx-props-no-spreading
                {...propsWithoutWrapperProps}
                disabled={isDisabled}
                isExecuting={isExecuting}
                onHoverIn={() => {
                    setIsHovered(true);
                    if (props.onHoverIn) {
                        props.onHoverIn();
                    }
                }}
                onHoverOut={() => {
                    setIsHovered(false);
                    if (props.onHoverOut) {
                        props.onHoverOut();
                    }
                }}
                onPressIn={() => {
                    setIsPressed(true);
                    if (props.onPressIn) {
                        props.onPressIn();
                    }
                }}
                onPressOut={() => {
                    setIsPressed(false);
                    if (props.onPressOut) {
                        props.onPressOut();
                    }
                }}
                onPress={(e) => {
                    singleExecution(() => props.onPress(e))();
                }}
            >
                {(state) => (_.isFunction(props.children) ? props.children(state) : props.children)}
            </GenericPressable>
        </OpacityView>
    );
});

PressableWithFeedback.displayName = 'PressableWithFeedback';
PressableWithFeedback.propTypes = PressableWithFeedbackPropTypes;
PressableWithFeedback.defaultProps = PressableWithFeedbackDefaultProps;

export default PressableWithFeedback;<|MERGE_RESOLUTION|>--- conflicted
+++ resolved
@@ -26,14 +26,10 @@
     /**
      *  Used to locate this view from native classes.
      */
-<<<<<<< HEAD
     id: propTypes.string,
-=======
-    nativeID: propTypes.string,
 
     /** Whether the view needs to be rendered offscreen (for Android only) */
     needsOffscreenAlphaCompositing: propTypes.bool,
->>>>>>> dfb3f9b0
 };
 
 const PressableWithFeedbackDefaultProps = {

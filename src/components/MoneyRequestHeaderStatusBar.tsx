--- conflicted
+++ resolved
@@ -26,19 +26,6 @@
     const styles = useThemeStyles();
     const borderBottomStyle = shouldShowBorderBottom ? styles.borderBottom : {};
     return (
-<<<<<<< HEAD
-        <View style={[styles.dFlex, styles.flexRow, styles.alignItemsCenter, styles.flexGrow1, styles.overflowHidden, styles.ph5, styles.pb3, borderBottomStyle]}>
-            <View style={additionalViewStyle || [styles.mr3]}>
-                {typeof title === 'string' ? (
-                    <Badge
-                        text={title}
-                        badgeStyles={styles.ml0}
-                        error={danger}
-                    />
-                ) : (
-                    <View>{title}</View>
-                )}
-=======
         <View
             style={[
                 styles.dFlex,
@@ -52,13 +39,16 @@
                 styles.headerStatusBarContainer,
             ]}
         >
-            <View style={[styles.mr3]}>
-                <Badge
-                    text={title}
-                    badgeStyles={styles.ml0}
-                    error={danger}
-                />
->>>>>>> 84118d84
+            <View style={additionalViewStyle || [styles.mr3]}>
+                {typeof title === 'string' ? (
+                    <Badge
+                        text={title}
+                        badgeStyles={styles.ml0}
+                        error={danger}
+                    />
+                ) : (
+                    <View>{title}</View>
+                )}
             </View>
             <View style={[styles.flexShrink1]}>
                 <Text style={[styles.textLabelSupporting]}>{description}</Text>

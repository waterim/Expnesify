--- conflicted
+++ resolved
@@ -141,7 +141,7 @@
 
         const keyboardShortcutCallback = useCallback(
             (event?: GestureResponderEvent | KeyboardEvent) => {
-                if (!validateSubmitShortcut(isFocused.current, isDisabled, isLoading, event)) {
+                if (!validateSubmitShortcut(isDisabled, isLoading, event)) {
                     return;
                 }
                 onPress();
@@ -152,7 +152,7 @@
 
         const config = useMemo(
             () => ({
-                isActive: pressOnEnter && !shouldDisableEnterShortcut,
+                isActive: pressOnEnter && !shouldDisableEnterShortcut && isFocused.current,
                 shouldBubble: allowBubble,
                 priority: enterKeyEventListenerPriority,
                 shouldPreventDefault: false,
@@ -215,30 +215,6 @@
 ) {
     const theme = useTheme();
     const styles = useThemeStyles();
-<<<<<<< HEAD
-=======
-    const isFocused = useIsFocused();
-    const activeElement = useActiveElement();
-    const accessibilityRoles: string[] = Object.values(CONST.ACCESSIBILITY_ROLE);
-    const shouldDisableEnterShortcut = accessibilityRoles.includes(activeElement?.role ?? '') && activeElement?.role !== CONST.ACCESSIBILITY_ROLE.TEXT;
-
-    const keyboardShortcutCallback = useCallback(
-        (event?: GestureResponderEvent | KeyboardEvent) => {
-            if (!validateSubmitShortcut(isDisabled, isLoading, event)) {
-                return;
-            }
-            onPress();
-        },
-        [isDisabled, isLoading, onPress],
-    );
-
-    useKeyboardShortcut(CONST.KEYBOARD_SHORTCUTS.ENTER, keyboardShortcutCallback, {
-        isActive: pressOnEnter && !shouldDisableEnterShortcut && isFocused,
-        shouldBubble: allowBubble,
-        priority: enterKeyEventListenerPriority,
-        shouldPreventDefault: false,
-    });
->>>>>>> 85fee5ae
 
     const renderContent = () => {
         if ('children' in rest) {

--- conflicted
+++ resolved
@@ -55,14 +55,9 @@
     source,
     userWallet,
     walletTerms,
-<<<<<<< HEAD
-}: BaseKYCWallProps): JSX.Element {
-    const anchorRef = useRef<HTMLDivElement | View | null>(null);
-=======
     shouldShowPersonalBankAccountOption = false,
 }: BaseKYCWallProps) {
     const anchorRef = useRef<HTMLDivElement | View>(null);
->>>>>>> 55c56bff
     const transferBalanceButtonRef = useRef<HTMLDivElement | View | null>(null);
 
     const selectPaymentMethod = useCallback(

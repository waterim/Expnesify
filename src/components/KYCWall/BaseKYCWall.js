--- conflicted
+++ resolved
@@ -115,31 +115,21 @@
     /**
      * @param {String} paymentMethod
      */
-<<<<<<< HEAD
     const selectPaymentMethod = (paymentMethod) => {
         onSelectPaymentMethod(paymentMethod);
-
-        if (paymentMethod === CONST.PAYMENT_METHODS.BANK_ACCOUNT) {
+        if (paymentMethod === CONST.PAYMENT_METHODS.PERSONAL_BANK_ACCOUNT) {
             Navigation.navigate(addBankAccountRoute);
         } else if (paymentMethod === CONST.PAYMENT_METHODS.DEBIT_CARD) {
             Navigation.navigate(addDebitCardRoute);
-=======
-    selectPaymentMethod(paymentMethod) {
-        this.props.onSelectPaymentMethod(paymentMethod);
-        if (paymentMethod === CONST.PAYMENT_METHODS.PERSONAL_BANK_ACCOUNT) {
-            Navigation.navigate(this.props.addBankAccountRoute);
-        } else if (paymentMethod === CONST.PAYMENT_METHODS.DEBIT_CARD) {
-            Navigation.navigate(this.props.addDebitCardRoute);
         } else if (paymentMethod === CONST.PAYMENT_METHODS.BUSINESS_BANK_ACCOUNT) {
-            if (ReportUtils.isIOUReport(this.props.iouReport)) {
-                const policyID = Policy.createWorkspaceFromIOUPayment(this.props.iouReport);
+            if (ReportUtils.isIOUReport(iouReport)) {
+                const policyID = Policy.createWorkspaceFromIOUPayment(iouReport);
 
                 // Navigate to the bank account set up flow for this specific policy
                 Navigation.navigate(ROUTES.BANK_ACCOUNT_WITH_STEP_TO_OPEN.getRoute('', policyID));
                 return;
             }
-            Navigation.navigate(this.props.addBankAccountRoute);
->>>>>>> d985a0ee
+            Navigation.navigate(addBankAccountRoute);
         }
     };
 
@@ -179,13 +169,8 @@
             (!isExpenseReport && !PaymentUtils.hasExpensifyPaymentMethod(paymentCardList, bankAccountList, shouldIncludeDebitCard))
         ) {
             Log.info('[KYC Wallet] User does not have valid payment method');
-<<<<<<< HEAD
             if (!shouldIncludeDebitCard) {
-                selectPaymentMethod(CONST.PAYMENT_METHODS.BANK_ACCOUNT);
-=======
-            if (!this.props.shouldIncludeDebitCard) {
-                this.selectPaymentMethod(CONST.PAYMENT_METHODS.PERSONAL_BANK_ACCOUNT);
->>>>>>> d985a0ee
+                selectPaymentMethod(CONST.PAYMENT_METHODS.PERSONAL_BANK_ACCOUNT);
                 return;
             }
 
@@ -207,9 +192,7 @@
                 return;
             }
         }
-
         Log.info('[KYC Wallet] User has valid payment method and passed KYC checks or did not need them');
-<<<<<<< HEAD
         onSuccessfulKYC(iouPaymentType, currentSource);
     };
 
@@ -217,48 +200,22 @@
         <>
             <AddPaymentMethodMenu
                 isVisible={shouldShowAddPaymentMenu}
-                onClose={() => setShouldShowAddPaymentMenu(false)}
+                iouReport={iouReport}
+                onClose={() => shouldShowAddPaymentMenu(false)}
                 anchorRef={anchorRef}
-                anchorAlignment={anchorAlignment}
                 anchorPosition={{
                     vertical: anchorPosition.anchorPositionVertical,
                     horizontal: anchorPosition.anchorPositionHorizontal,
                 }}
+                anchorAlignment={anchorAlignment}
                 onItemSelected={(item) => {
-                    setShouldShowAddPaymentMenu(false);
+                    shouldShowAddPaymentMenu(false);
                     selectPaymentMethod(item);
                 }}
             />
             {children(continueAction, anchorRef)}
         </>
     );
-=======
-        this.props.onSuccessfulKYC(iouPaymentType, currentSource);
-    }
-
-    render() {
-        return (
-            <>
-                <AddPaymentMethodMenu
-                    isVisible={this.state.shouldShowAddPaymentMenu}
-                    iouReport={this.props.iouReport}
-                    onClose={() => this.setState({shouldShowAddPaymentMenu: false})}
-                    anchorRef={this.anchorRef}
-                    anchorPosition={{
-                        vertical: this.state.anchorPositionVertical,
-                        horizontal: this.state.anchorPositionHorizontal,
-                    }}
-                    anchorAlignment={this.props.anchorAlignment}
-                    onItemSelected={(item) => {
-                        this.setState({shouldShowAddPaymentMenu: false});
-                        this.selectPaymentMethod(item);
-                    }}
-                />
-                {this.props.children(this.continue, this.anchorRef)}
-            </>
-        );
-    }
->>>>>>> d985a0ee
 }
 
 KYCWall.propTypes = propTypes;

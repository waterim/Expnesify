import _ from 'underscore';
import React from 'react';
import {
    ActivityIndicator,
    View,
} from 'react-native';
import PropTypes from 'prop-types';
import {withOnyx} from 'react-native-onyx';
import Log from '../libs/Log';
import PlaidLink from './PlaidLink';
import * as BankAccounts from '../libs/actions/BankAccounts';
import ONYXKEYS from '../ONYXKEYS';
import styles from '../styles/styles';
import themeColors from '../styles/themes/default';
import compose from '../libs/compose';
import withLocalize, {withLocalizePropTypes} from './withLocalize';
import Picker from './Picker';
import {plaidDataPropTypes} from '../pages/ReimbursementAccount/plaidDataPropTypes';
import Text from './Text';
import getBankIcon from './Icon/BankIcons';
import Icon from './Icon';
import FullPageOfflineBlockingView from './BlockingViews/FullPageOfflineBlockingView';

const propTypes = {
    /** Contains plaid data */
    plaidData: plaidDataPropTypes.isRequired,

    /** Selected account ID from the Picker associated with the end of the Plaid flow */
    selectedPlaidAccountID: PropTypes.string,

    /** Plaid SDK token to use to initialize the widget */
    plaidLinkToken: PropTypes.string,

    /** Fired when the user exits the Plaid flow */
    onExitPlaid: PropTypes.func,

    /** Fired when the user selects an account */
    onSelect: PropTypes.func,

    /** Additional text to display */
    text: PropTypes.string,

    /** The OAuth URI + stateID needed to re-initialize the PlaidLink after the user logs into their bank */
    receivedRedirectURI: PropTypes.string,

    /** During the OAuth flow we need to use the plaidLink token that we initially connected with */
    plaidLinkOAuthToken: PropTypes.string,

    /** If we're updating an existing bank account, what's its bank account ID? */
    bankAccountID: PropTypes.number,

    /** Are we adding a withdrawal account? */
    allowDebit: PropTypes.bool,

    ...withLocalizePropTypes,
};

const defaultProps = {
<<<<<<< HEAD
=======
    plaidData: {
        bankName: '',
        plaidAccessToken: '',
        bankAccounts: [],
        isLoading: false,
        error: '',
        errors: {},
    },
>>>>>>> 034a6f0f
    selectedPlaidAccountID: '',
    plaidLinkToken: '',
    onExitPlaid: () => {},
    onSelect: () => {},
    text: '',
    receivedRedirectURI: null,
    plaidLinkOAuthToken: '',
    allowDebit: false,
    bankAccountID: 0,
};

class AddPlaidBankAccount extends React.Component {
    constructor(props) {
        super(props);

        this.getPlaidLinkToken = this.getPlaidLinkToken.bind(this);
    }

    componentDidMount() {
        // If we're coming from Plaid OAuth flow then we need to reuse the existing plaidLinkToken
        if ((this.props.receivedRedirectURI && this.props.plaidLinkOAuthToken) || !_.isEmpty(this.props.plaidData.bankAccounts)) {
            return;
        }

        BankAccounts.openPlaidBankLogin(this.props.allowDebit, this.props.bankAccountID);
    }

    /**
     * @returns {String}
     */
    getPlaidLinkToken() {
        if (this.props.plaidLinkToken) {
            return this.props.plaidLinkToken;
        }

        if (this.props.receivedRedirectURI && this.props.plaidLinkOAuthToken) {
            return this.props.plaidLinkOAuthToken;
        }
    }

    render() {
        const plaidBankAccounts = this.props.plaidData.bankAccounts || [];
        const token = this.getPlaidLinkToken();
        const options = _.map(plaidBankAccounts, account => ({
            value: account.plaidAccountID,
            label: `${account.addressName} ${account.mask}`,
        }));
        const {icon, iconSize} = getBankIcon();
        const plaidDataErrorMessage = !_.isEmpty(this.props.plaidData.errors) ? _.chain(this.props.plaidData.errors).values().first().value() : this.props.plaidData.error;

        // Plaid Link view
        if (!plaidBankAccounts.length) {
            return (
                <FullPageOfflineBlockingView>
                    {this.props.plaidData.isLoading
                    && (
                        <View style={[styles.flex1, styles.alignItemsCenter, styles.justifyContentCenter]}>
                            <ActivityIndicator color={themeColors.spinner} size="large" />
                        </View>
                    )}
                    {Boolean(plaidDataErrorMessage) && (
                        <Text style={[styles.formError, styles.mh5]}>
                            {plaidDataErrorMessage}
                        </Text>
                    )}
                    {Boolean(token) && (
                        <PlaidLink
                            token={token}
                            onSuccess={({publicToken, metadata}) => {
                                Log.info('[PlaidLink] Success!');
                                BankAccounts.openPlaidBankAccountSelector(publicToken, metadata.institution.name, this.props.allowDebit);
                                BankAccounts.updatePlaidData({institution: metadata.institution});
                            }}
                            onError={(error) => {
                                Log.hmmm('[PlaidLink] Error: ', error.message);
                            }}

                            // User prematurely exited the Plaid flow
                            // eslint-disable-next-line react/jsx-props-no-multi-spaces
                            onExit={this.props.onExitPlaid}
                            receivedRedirectURI={this.props.receivedRedirectURI}
                        />
                    )}
                </FullPageOfflineBlockingView>
            );
        }

        // Plaid bank accounts view
        return (
            <View>
                {!_.isEmpty(this.props.text) && (
                    <Text style={[styles.mb5]}>{this.props.text}</Text>
                )}
                <View style={[styles.flexRow, styles.alignItemsCenter, styles.mb5]}>
                    <Icon
                        src={icon}
                        height={iconSize}
                        width={iconSize}
                    />
                    <Text style={[styles.ml3, styles.textStrong]}>{this.props.plaidData.bankName}</Text>
                </View>
                <View style={[styles.mb5]}>
                    <Picker
                        label={this.props.translate('addPersonalBankAccountPage.chooseAccountLabel')}
                        onInputChange={this.props.onSelect}
                        items={options}
                        placeholder={{
                            value: '',
                            label: this.props.translate('bankAccount.chooseAnAccount'),
                        }}
                        value={this.props.selectedPlaidAccountID}
                    />
                </View>
            </View>
        );
    }
}

AddPlaidBankAccount.propTypes = propTypes;
AddPlaidBankAccount.defaultProps = defaultProps;

export default compose(
    withLocalize,
    withOnyx({
        plaidLinkToken: {
            key: ONYXKEYS.PLAID_LINK_TOKEN,
            initWithStoredValues: false,
        },
    }),
)(AddPlaidBankAccount);<|MERGE_RESOLUTION|>--- conflicted
+++ resolved
@@ -56,17 +56,6 @@
 };
 
 const defaultProps = {
-<<<<<<< HEAD
-=======
-    plaidData: {
-        bankName: '',
-        plaidAccessToken: '',
-        bankAccounts: [],
-        isLoading: false,
-        error: '',
-        errors: {},
-    },
->>>>>>> 034a6f0f
     selectedPlaidAccountID: '',
     plaidLinkToken: '',
     onExitPlaid: () => {},

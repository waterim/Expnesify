import Str from 'expensify-common/lib/str';
import lodashExtend from 'lodash/extend';
import lodashGet from 'lodash/get';
import PropTypes from 'prop-types';
import React, {useCallback, useEffect, useMemo, useState} from 'react';
import {Animated, Keyboard, View} from 'react-native';
import {GestureHandlerRootView} from 'react-native-gesture-handler';
import {withOnyx} from 'react-native-onyx';
import _ from 'underscore';
import useLocalize from '@hooks/useLocalize';
import useNetwork from '@hooks/useNetwork';
import useStyleUtils from '@hooks/useStyleUtils';
import useTheme from '@hooks/useTheme';
import useThemeStyles from '@hooks/useThemeStyles';
import useWindowDimensions from '@hooks/useWindowDimensions';
import addEncryptedAuthTokenToURL from '@libs/addEncryptedAuthTokenToURL';
import compose from '@libs/compose';
import fileDownload from '@libs/fileDownload';
import * as FileUtils from '@libs/fileDownload/FileUtils';
import Navigation from '@libs/Navigation/Navigation';
import * as ReportActionsUtils from '@libs/ReportActionsUtils';
import * as TransactionUtils from '@libs/TransactionUtils';
import useNativeDriver from '@libs/useNativeDriver';
import reportPropTypes from '@pages/reportPropTypes';
import * as IOU from '@userActions/IOU';
import CONST from '@src/CONST';
import ONYXKEYS from '@src/ONYXKEYS';
import ROUTES from '@src/ROUTES';
import AttachmentCarousel from './Attachments/AttachmentCarousel';
import AttachmentView from './Attachments/AttachmentView';
import Button from './Button';
import ConfirmModal from './ConfirmModal';
import HeaderGap from './HeaderGap';
import HeaderWithBackButton from './HeaderWithBackButton';
import * as Expensicons from './Icon/Expensicons';
import sourcePropTypes from './Image/sourcePropTypes';
import Modal from './Modal';
import SafeAreaConsumer from './SafeAreaConsumer';
import transactionPropTypes from './transactionPropTypes';
import withLocalize, {withLocalizePropTypes} from './withLocalize';
import withWindowDimensions, {windowDimensionsPropTypes} from './withWindowDimensions';

/**
 * Modal render prop component that exposes modal launching triggers that can be used
 * to display a full size image or PDF modally with optional confirmation button.
 */

const propTypes = {
    /** Optional source (URL, SVG function) for the image shown. If not passed in via props must be specified when modal is opened. */
    source: PropTypes.oneOfType([PropTypes.string, sourcePropTypes]),

    /** Optional callback to fire when we want to preview an image and approve it for use. */
    onConfirm: PropTypes.func,

    /** Whether the modal should be open by default */
    defaultOpen: PropTypes.bool,

    /** Optional callback to fire when we want to do something after modal show. */
    onModalShow: PropTypes.func,

    /** Optional callback to fire when we want to do something after modal hide. */
    onModalHide: PropTypes.func,

    /** Optional callback to fire when we want to do something after attachment carousel changes. */
    onCarouselAttachmentChange: PropTypes.func,

    /** Optional original filename when uploading */
    originalFileName: PropTypes.string,

    /** A function as a child to pass modal launching methods to */
    children: PropTypes.func,

    /** Whether source url requires authentication */
    isAuthTokenRequired: PropTypes.bool,

    /** Determines if download Button should be shown or not */
    allowDownload: PropTypes.bool,

    /** Title shown in the header of the modal */
    headerTitle: PropTypes.string,

    /** The report that has this attachment */
    report: reportPropTypes,

    /** The transaction associated with the receipt attachment, if any */
    transaction: transactionPropTypes,

    ...withLocalizePropTypes,

    ...windowDimensionsPropTypes,

    /** Denotes whether it is a workspace avatar or not */
    isWorkspaceAvatar: PropTypes.bool,

    /** Whether it is a receipt attachment or not */
    isReceiptAttachment: PropTypes.bool,

    /** Whether the receipt can be replaced */
    canEditReceipt: PropTypes.bool,
};

const defaultProps = {
    source: '',
    onConfirm: null,
    defaultOpen: false,
    originalFileName: '',
    children: null,
    isAuthTokenRequired: false,
    allowDownload: false,
    headerTitle: null,
    report: {},
    transaction: {},
    onModalShow: () => {},
    onModalHide: () => {},
    onCarouselAttachmentChange: () => {},
    isWorkspaceAvatar: false,
    isReceiptAttachment: false,
    canEditReceipt: false,
};

function AttachmentModal(props) {
    const theme = useTheme();
    const styles = useThemeStyles();
    const StyleUtils = useStyleUtils();
    const [isModalOpen, setIsModalOpen] = useState(props.defaultOpen);
    const [shouldLoadAttachment, setShouldLoadAttachment] = useState(false);
    const [isAttachmentInvalid, setIsAttachmentInvalid] = useState(false);
    const [isDeleteReceiptConfirmModalVisible, setIsDeleteReceiptConfirmModalVisible] = useState(false);
    const [isAuthTokenRequired, setIsAuthTokenRequired] = useState(props.isAuthTokenRequired);
    const [attachmentInvalidReasonTitle, setAttachmentInvalidReasonTitle] = useState('');
    const [attachmentInvalidReason, setAttachmentInvalidReason] = useState(null);
    const [source, setSource] = useState(props.source);
    const [modalType, setModalType] = useState(CONST.MODAL.MODAL_TYPE.CENTERED_UNSWIPEABLE);
    const [isConfirmButtonDisabled, setIsConfirmButtonDisabled] = useState(false);
    const [confirmButtonFadeAnimation] = useState(() => new Animated.Value(1));
    const [isDownloadButtonReadyToBeShown, setIsDownloadButtonReadyToBeShown] = React.useState(true);
    const {windowWidth} = useWindowDimensions();

    const isOverlayModalVisible = (props.isReceiptAttachment && isDeleteReceiptConfirmModalVisible) || (!props.isReceiptAttachment && isAttachmentInvalid);

    const [file, setFile] = useState(
        props.originalFileName
            ? {
                  name: props.originalFileName,
              }
            : undefined,
    );
    const {translate} = useLocalize();
    const {isOffline} = useNetwork();

    useEffect(() => {
        setFile(props.originalFileName ? {name: props.originalFileName} : undefined);
    }, [props.originalFileName]);

    const onCarouselAttachmentChange = props.onCarouselAttachmentChange;

    /**
     * Keeps the attachment source in sync with the attachment displayed currently in the carousel.
     * @param {{ source: String, isAuthTokenRequired: Boolean, file: { name: string }, isReceipt: Boolean }} attachment
     */
    const onNavigate = useCallback(
        (attachment) => {
            setSource(attachment.source);
            setFile(attachment.file);
            setIsAuthTokenRequired(attachment.isAuthTokenRequired);
            onCarouselAttachmentChange(attachment);
        },
        [onCarouselAttachmentChange],
    );

    /**
     * If our attachment is a PDF, return the unswipeable Modal type.
     * @param {String} sourceURL
     * @param {Object} _file
     * @returns {String}
     */
    const getModalType = useCallback(
        (sourceURL, _file) =>
            sourceURL && (Str.isPDF(sourceURL) || (_file && Str.isPDF(_file.name || translate('attachmentView.unknownFilename'))))
                ? CONST.MODAL.MODAL_TYPE.CENTERED_UNSWIPEABLE
                : CONST.MODAL.MODAL_TYPE.CENTERED,
        [translate],
    );

    const setDownloadButtonVisibility = useCallback(
        (isButtonVisible) => {
            if (isDownloadButtonReadyToBeShown === isButtonVisible) {
                return;
            }
            setIsDownloadButtonReadyToBeShown(isButtonVisible);
        },
        [isDownloadButtonReadyToBeShown],
    );

    /**
     * Download the currently viewed attachment.
     */
    const downloadAttachment = useCallback(() => {
        let sourceURL = source;
        if (isAuthTokenRequired) {
            sourceURL = addEncryptedAuthTokenToURL(sourceURL);
        }

        fileDownload(sourceURL, lodashGet(file, 'name', ''));

        // At ios, if the keyboard is open while opening the attachment, then after downloading
        // the attachment keyboard will show up. So, to fix it we need to dismiss the keyboard.
        Keyboard.dismiss();
    }, [isAuthTokenRequired, source, file]);

    /**
     * Execute the onConfirm callback and close the modal.
     */
    const submitAndClose = useCallback(() => {
        // If the modal has already been closed or the confirm button is disabled
        // do not submit.
        if (!isModalOpen || isConfirmButtonDisabled) {
            return;
        }

        if (props.onConfirm) {
            props.onConfirm(lodashExtend(file, {source}));
        }

        setIsModalOpen(false);
        // eslint-disable-next-line react-hooks/exhaustive-deps
    }, [isModalOpen, isConfirmButtonDisabled, props.onConfirm, file, source]);

    /**
     * Close the confirm modals.
     */
    const closeConfirmModal = useCallback(() => {
        setIsAttachmentInvalid(false);
        setIsDeleteReceiptConfirmModalVisible(false);
    }, []);

    /**
     * Detach the receipt and close the modal.
     */
    const deleteAndCloseModal = useCallback(() => {
        IOU.detachReceipt(props.transaction.transactionID, props.report.reportID);
        setIsDeleteReceiptConfirmModalVisible(false);
        Navigation.dismissModal(props.report.reportID);
    }, [props.transaction, props.report]);

    /**
     * @param {Object} _file
     * @returns {Boolean}
     */
    const isValidFile = useCallback((_file) => {
        if (lodashGet(_file, 'size', 0) > CONST.API_ATTACHMENT_VALIDATIONS.MAX_SIZE) {
            setIsAttachmentInvalid(true);
            setAttachmentInvalidReasonTitle('attachmentPicker.attachmentTooLarge');
            setAttachmentInvalidReason('attachmentPicker.sizeExceeded');
            return false;
        }

        if (lodashGet(_file, 'size', 0) < CONST.API_ATTACHMENT_VALIDATIONS.MIN_SIZE) {
            setIsAttachmentInvalid(true);
            setAttachmentInvalidReasonTitle('attachmentPicker.attachmentTooSmall');
            setAttachmentInvalidReason('attachmentPicker.sizeNotMet');
            return false;
        }

        return true;
    }, []);
    /**
     * @param {Object} _data
     * @returns {Boolean}
     */
    const isDirectoryCheck = useCallback((_data) => {
        if (typeof _data.webkitGetAsEntry === 'function' && _data.webkitGetAsEntry().isDirectory) {
            setIsAttachmentInvalid(true);
            setAttachmentInvalidReasonTitle('attachmentPicker.attachmentError');
            setAttachmentInvalidReason('attachmentPicker.folderNotAllowedMessage');
            return false;
        }
        return true;
    }, []);

    /**
     * @param {Object} _data
     */
    const validateAndDisplayFileToUpload = useCallback(
        (_data) => {
            if (!isDirectoryCheck(_data)) {
                return;
            }
            let fileObject = _data;
            if (typeof _data.getAsFile === 'function') {
                fileObject = _data.getAsFile();
            }
            if (!fileObject) {
                return;
            }

            if (!isValidFile(fileObject)) {
                return;
            }

            if (fileObject instanceof File) {
                /**
                 * Cleaning file name, done here so that it covers all cases:
                 * upload, drag and drop, copy-paste
                 */
                let updatedFile = fileObject;
                const cleanName = FileUtils.cleanFileName(updatedFile.name);
                if (updatedFile.name !== cleanName) {
                    updatedFile = new File([updatedFile], cleanName, {type: updatedFile.type});
                }
                const inputSource = URL.createObjectURL(updatedFile);
                const inputModalType = getModalType(inputSource, updatedFile);
                setIsModalOpen(true);
                setSource(inputSource);
                setFile(updatedFile);
                setModalType(inputModalType);
            } else {
                const inputModalType = getModalType(fileObject.uri, fileObject);
                setIsModalOpen(true);
                setSource(fileObject.uri);
                setFile(fileObject);
                setModalType(inputModalType);
            }
        },
        [isValidFile, getModalType, isDirectoryCheck],
    );

    /**
     * In order to gracefully hide/show the confirm button when the keyboard
     * opens/closes, apply an animation to fade the confirm button out/in. And since
     * we're only updating the opacity of the confirm button, we must also conditionally
     * disable it.
     *
     * @param {Boolean} shouldFadeOut If true, fade out confirm button. Otherwise fade in.
     */
    const updateConfirmButtonVisibility = useCallback(
        (shouldFadeOut) => {
            setIsConfirmButtonDisabled(shouldFadeOut);
            const toValue = shouldFadeOut ? 0 : 1;

            Animated.timing(confirmButtonFadeAnimation, {
                toValue,
                duration: 100,
                useNativeDriver,
            }).start();
        },
        [confirmButtonFadeAnimation],
    );

    /**
     * close the modal
     */
    const closeModal = useCallback(() => {
        setIsModalOpen(false);
    }, []);

    /**
     *  open the modal
     */
    const openModal = useCallback(() => {
        setIsModalOpen(true);
    }, []);

    useEffect(() => {
        setSource(props.source);
    }, [props.source]);

    useEffect(() => {
        setIsAuthTokenRequired(props.isAuthTokenRequired);
    }, [props.isAuthTokenRequired]);

    const sourceForAttachmentView = props.source || source;

    const threeDotsMenuItems = useMemo(() => {
        if (!props.isReceiptAttachment || !props.parentReport || !props.parentReportActions) {
            return [];
        }
        const menuItems = [];

<<<<<<< HEAD
        if (props.canEditReceipt) {
=======
        const canEdit =
            ReportUtils.canEditFieldOfMoneyRequest(parentReportAction, props.parentReport.reportID, CONST.EDIT_REQUEST_FIELD.RECEIPT, props.transaction) &&
            !TransactionUtils.isDistanceRequest(props.transaction);
        if (canEdit) {
>>>>>>> a2fc252e
            menuItems.push({
                icon: Expensicons.Camera,
                text: props.translate('common.replace'),
                onSelected: () => {
                    closeModal();
                    Navigation.navigate(ROUTES.EDIT_REQUEST.getRoute(props.report.reportID, CONST.EDIT_REQUEST_FIELD.RECEIPT));
                },
            });
        }
        menuItems.push({
            icon: Expensicons.Download,
            text: props.translate('common.download'),
            onSelected: () => downloadAttachment(source),
        });
        if (TransactionUtils.hasReceipt(props.transaction) && !TransactionUtils.isReceiptBeingScanned(props.transaction) && props.canEditReceipt) {
            menuItems.push({
                icon: Expensicons.Trashcan,
                text: props.translate('receipt.deleteReceipt'),
                onSelected: () => {
                    setIsDeleteReceiptConfirmModalVisible(true);
                },
            });
        }
        return menuItems;
        // eslint-disable-next-line react-hooks/exhaustive-deps
    }, [props.isReceiptAttachment, props.parentReport, props.parentReportActions, props.policy, props.transaction, file, source]);

    // There are a few things that shouldn't be set until we absolutely know if the file is a receipt or an attachment.
    // props.isReceiptAttachment will be null until its certain what the file is, in which case it will then be true|false.
    let headerTitle = props.headerTitle;
    let shouldShowDownloadButton = false;
    let shouldShowThreeDotsButton = false;
    if (!_.isEmpty(props.report)) {
        headerTitle = translate(props.isReceiptAttachment ? 'common.receipt' : 'common.attachment');
        shouldShowDownloadButton = props.allowDownload && isDownloadButtonReadyToBeShown && !props.isReceiptAttachment && !isOffline;
        shouldShowThreeDotsButton = props.isReceiptAttachment && isModalOpen;
    }

    return (
        <>
            <Modal
                type={modalType}
                onSubmit={submitAndClose}
                onClose={isOverlayModalVisible ? closeConfirmModal : closeModal}
                isVisible={isModalOpen}
                backgroundColor={theme.componentBG}
                onModalShow={() => {
                    props.onModalShow();
                    setShouldLoadAttachment(true);
                }}
                onModalHide={(e) => {
                    props.onModalHide(e);
                    setShouldLoadAttachment(false);
                }}
                propagateSwipe
            >
                <GestureHandlerRootView style={styles.flex1}>
                    {props.isSmallScreenWidth && <HeaderGap />}
                    <HeaderWithBackButton
                        title={headerTitle}
                        shouldShowBorderBottom
                        shouldShowDownloadButton={shouldShowDownloadButton}
                        onDownloadButtonPress={() => downloadAttachment(source)}
                        shouldShowCloseButton={!props.isSmallScreenWidth}
                        shouldShowBackButton={props.isSmallScreenWidth}
                        onBackButtonPress={closeModal}
                        onCloseButtonPress={closeModal}
                        shouldShowThreeDotsButton={shouldShowThreeDotsButton}
                        threeDotsAnchorPosition={styles.threeDotsPopoverOffsetAttachmentModal(windowWidth)}
                        threeDotsMenuItems={threeDotsMenuItems}
                        shouldOverlay
                    />
                    <View style={styles.imageModalImageCenterContainer}>
                        {!_.isEmpty(props.report) && !props.isReceiptAttachment ? (
                            <AttachmentCarousel
                                report={props.report}
                                onNavigate={onNavigate}
                                source={props.source}
                                onClose={closeModal}
                                onToggleKeyboard={updateConfirmButtonVisibility}
                                setDownloadButtonVisibility={setDownloadButtonVisibility}
                            />
                        ) : (
                            Boolean(sourceForAttachmentView) &&
                            shouldLoadAttachment && (
                                <AttachmentView
                                    containerStyles={[styles.mh5]}
                                    source={sourceForAttachmentView}
                                    isAuthTokenRequired={isAuthTokenRequired}
                                    file={file}
                                    onToggleKeyboard={updateConfirmButtonVisibility}
                                    isWorkspaceAvatar={props.isWorkspaceAvatar}
                                    fallbackSource={props.fallbackSource}
                                    isUsedInAttachmentModal
                                    transactionID={props.transaction.transactionID}
                                />
                            )
                        )}
                    </View>
                    {/* If we have an onConfirm method show a confirmation button */}
                    {Boolean(props.onConfirm) && (
                        <SafeAreaConsumer>
                            {({safeAreaPaddingBottomStyle}) => (
                                <Animated.View style={[StyleUtils.fade(confirmButtonFadeAnimation), safeAreaPaddingBottomStyle]}>
                                    <Button
                                        success
                                        style={[styles.buttonConfirm, props.isSmallScreenWidth ? {} : styles.attachmentButtonBigScreen]}
                                        textStyles={[styles.buttonConfirmText]}
                                        text={translate('common.send')}
                                        onPress={submitAndClose}
                                        disabled={isConfirmButtonDisabled}
                                        pressOnEnter
                                    />
                                </Animated.View>
                            )}
                        </SafeAreaConsumer>
                    )}
                    {props.isReceiptAttachment && (
                        <ConfirmModal
                            title={translate('receipt.deleteReceipt')}
                            isVisible={isDeleteReceiptConfirmModalVisible}
                            onConfirm={deleteAndCloseModal}
                            onCancel={closeConfirmModal}
                            prompt={translate('receipt.deleteConfirmation')}
                            confirmText={translate('common.delete')}
                            cancelText={translate('common.cancel')}
                            danger
                        />
                    )}
                </GestureHandlerRootView>
            </Modal>
            {!props.isReceiptAttachment && (
                <ConfirmModal
                    title={attachmentInvalidReasonTitle ? translate(attachmentInvalidReasonTitle) : ''}
                    onConfirm={closeConfirmModal}
                    onCancel={closeConfirmModal}
                    isVisible={isAttachmentInvalid}
                    prompt={attachmentInvalidReason ? translate(attachmentInvalidReason) : ''}
                    confirmText={translate('common.close')}
                    shouldShowCancelButton={false}
                />
            )}

            {props.children &&
                props.children({
                    displayFileInModal: validateAndDisplayFileToUpload,
                    show: openModal,
                })}
        </>
    );
}

AttachmentModal.propTypes = propTypes;
AttachmentModal.defaultProps = defaultProps;
AttachmentModal.displayName = 'AttachmentModal';
export default compose(
    withWindowDimensions,
    withLocalize,
    withOnyx({
        transaction: {
            key: ({report}) => {
                if (!report) {
                    return undefined;
                }
                const parentReportAction = ReportActionsUtils.getReportAction(report.parentReportID, report.parentReportActionID);
                const transactionID = lodashGet(parentReportAction, ['originalMessage', 'IOUTransactionID'], 0);
                return `${ONYXKEYS.COLLECTION.TRANSACTION}${transactionID}`;
            },
        },
        parentReport: {
            key: ({report}) => `${ONYXKEYS.COLLECTION.REPORT}${report ? report.parentReportID : '0'}`,
        },
        policy: {
            key: ({report}) => `${ONYXKEYS.COLLECTION.POLICY}${report ? report.policyID : '0'}`,
        },
        parentReportActions: {
            key: ({report}) => `${ONYXKEYS.COLLECTION.REPORT_ACTIONS}${report ? report.parentReportID : '0'}`,
            canEvict: false,
        },
        session: {
            key: ONYXKEYS.SESSION,
        },
    }),
)(AttachmentModal);<|MERGE_RESOLUTION|>--- conflicted
+++ resolved
@@ -375,16 +375,9 @@
         if (!props.isReceiptAttachment || !props.parentReport || !props.parentReportActions) {
             return [];
         }
+
         const menuItems = [];
-
-<<<<<<< HEAD
         if (props.canEditReceipt) {
-=======
-        const canEdit =
-            ReportUtils.canEditFieldOfMoneyRequest(parentReportAction, props.parentReport.reportID, CONST.EDIT_REQUEST_FIELD.RECEIPT, props.transaction) &&
-            !TransactionUtils.isDistanceRequest(props.transaction);
-        if (canEdit) {
->>>>>>> a2fc252e
             menuItems.push({
                 icon: Expensicons.Camera,
                 text: props.translate('common.replace'),

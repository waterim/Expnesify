--- conflicted
+++ resolved
@@ -1,11 +1,7 @@
 import PropTypes from 'prop-types';
 import React from 'react';
-<<<<<<< HEAD
-import styles from '@styles/styles';
 import * as StyleUtils from '@styles/StyleUtils';
-=======
 import useThemeStyles from '@styles/useThemeStyles';
->>>>>>> 30cc17c6
 import CONST from '@src/CONST';
 import refPropTypes from './refPropTypes';
 import TextInput from './TextInput';

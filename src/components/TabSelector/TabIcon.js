--- conflicted
+++ resolved
@@ -2,12 +2,8 @@
 import React from 'react';
 import {Animated, StyleSheet, View} from 'react-native';
 import Icon from '@components/Icon';
-<<<<<<< HEAD
 import sourcePropTypes from '@components/Image/sourcePropTypes';
-import themeColors from '@styles/themes/default';
-=======
 import useTheme from '@styles/themes/useTheme';
->>>>>>> 69a33583
 
 const propTypes = {
     /** Icon to display on tab */

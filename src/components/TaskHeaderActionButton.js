import React from 'react';
import {View} from 'react-native';
import PropTypes from 'prop-types';
import {withOnyx} from 'react-native-onyx';
import reportPropTypes from '../pages/reportPropTypes';
import withLocalize, {withLocalizePropTypes} from './withLocalize';
import styles from '../styles/styles';
import Button from './Button';
import * as Task from '../libs/actions/Task';
import * as ReportUtils from '../libs/ReportUtils';
import compose from '../libs/compose';
import ONYXKEYS from '../ONYXKEYS';

const propTypes = {
    /** The report currently being looked at */
    report: reportPropTypes.isRequired,

    /** Current user session */
    session: PropTypes.shape({
        accountID: PropTypes.number,
    }),

    ...withLocalizePropTypes,
};

const defaultProps = {
    session: {
        accountID: 0,
    },
};

function TaskHeaderActionButton(props) {
    return (
<<<<<<< HEAD
        <PressableWithFeedback
            onPress={() => Navigation.navigate(ROUTES.getTaskReportAssigneeRoute(props.report.reportID))}
            disabled={!ReportUtils.isOpenTaskReport(props.report)}
            role={CONST.ACCESSIBILITY_ROLE.BUTTON}
            accessibilityLabel={props.translate('task.assignee')}
            hoverDimmingValue={1}
            pressDimmingValue={0.2}
        >
            <View style={[styles.flexRow, styles.alignItemsCenter, styles.justifyContentEnd]}>
                <Button
                    success
                    isDisabled={ReportUtils.isCanceledTaskReport(props.report) || !Task.canModifyTask(props.report, props.session.accountID)}
                    medium
                    text={props.translate(ReportUtils.isCompletedTaskReport(props.report) ? 'task.markAsIncomplete' : 'task.markAsDone')}
                    onPress={() =>
                        ReportUtils.isCompletedTaskReport(props.report) ? Task.reopenTask(props.report, props.report.reportName) : Task.completeTask(props.report, props.report.reportName)
                    }
                    style={[styles.flex1]}
                />
            </View>
        </PressableWithFeedback>
=======
        <View style={[styles.flexRow, styles.alignItemsCenter, styles.justifyContentEnd]}>
            <Button
                success
                isDisabled={ReportUtils.isCanceledTaskReport(props.report) || !Task.canModifyTask(props.report, props.session.accountID)}
                medium
                text={props.translate(ReportUtils.isCompletedTaskReport(props.report) ? 'task.markAsIncomplete' : 'task.markAsDone')}
                onPress={() =>
                    ReportUtils.isCompletedTaskReport(props.report) ? Task.reopenTask(props.report, props.report.reportName) : Task.completeTask(props.report, props.report.reportName)
                }
                style={[styles.flex1]}
            />
        </View>
>>>>>>> 43c6f11b
    );
}

TaskHeaderActionButton.propTypes = propTypes;
TaskHeaderActionButton.defaultProps = defaultProps;
TaskHeaderActionButton.displayName = 'TaskHeaderActionButton';

export default compose(
    withLocalize,
    withOnyx({
        session: {
            key: ONYXKEYS.SESSION,
        },
    }),
)(TaskHeaderActionButton);<|MERGE_RESOLUTION|>--- conflicted
+++ resolved
@@ -31,29 +31,6 @@
 
 function TaskHeaderActionButton(props) {
     return (
-<<<<<<< HEAD
-        <PressableWithFeedback
-            onPress={() => Navigation.navigate(ROUTES.getTaskReportAssigneeRoute(props.report.reportID))}
-            disabled={!ReportUtils.isOpenTaskReport(props.report)}
-            role={CONST.ACCESSIBILITY_ROLE.BUTTON}
-            accessibilityLabel={props.translate('task.assignee')}
-            hoverDimmingValue={1}
-            pressDimmingValue={0.2}
-        >
-            <View style={[styles.flexRow, styles.alignItemsCenter, styles.justifyContentEnd]}>
-                <Button
-                    success
-                    isDisabled={ReportUtils.isCanceledTaskReport(props.report) || !Task.canModifyTask(props.report, props.session.accountID)}
-                    medium
-                    text={props.translate(ReportUtils.isCompletedTaskReport(props.report) ? 'task.markAsIncomplete' : 'task.markAsDone')}
-                    onPress={() =>
-                        ReportUtils.isCompletedTaskReport(props.report) ? Task.reopenTask(props.report, props.report.reportName) : Task.completeTask(props.report, props.report.reportName)
-                    }
-                    style={[styles.flex1]}
-                />
-            </View>
-        </PressableWithFeedback>
-=======
         <View style={[styles.flexRow, styles.alignItemsCenter, styles.justifyContentEnd]}>
             <Button
                 success
@@ -66,7 +43,6 @@
                 style={[styles.flex1]}
             />
         </View>
->>>>>>> 43c6f11b
     );
 }
 

import React from 'react';
import PropTypes from 'prop-types';
import {View} from 'react-native';
import _ from 'underscore';
import styles from '../styles/styles';
import withLocalize, {withLocalizePropTypes} from './withLocalize';
<<<<<<< HEAD
import ExpensiTextInput from './ExpensiTextInput';
import * as PersonalDetails from '../libs/actions/PersonalDetails';
=======
import TextInput from './TextInput';
>>>>>>> 580c9dbb

const propTypes = {
    ...withLocalizePropTypes,

    /** Called when text is entered into the firstName input */
    onChangeFirstName: PropTypes.func.isRequired,

    /** Called when text is entered into the lastName input */
    onChangeLastName: PropTypes.func.isRequired,

    /** Used to prefill the firstName input, can also be used to make it a controlled input */
    firstName: PropTypes.string,

    /** If first name input should show error */
    hasFirstNameError: PropTypes.bool,

    /** Used to prefill the lastName input, can also be used to make it a controlled input */
    lastName: PropTypes.string,

    /** If last name input should show error */
    hasLastNameError: PropTypes.bool,

    /** Additional styles to add after local styles */
    style: PropTypes.oneOfType([
        PropTypes.arrayOf(PropTypes.object),
        PropTypes.object,
    ]),
};
const defaultProps = {
    firstName: '',
    hasFirstNameError: false,
    lastName: '',
    hasLastNameError: false,
    style: {},
};

const FullNameInputRow = (props) => {
    const additionalStyles = _.isArray(props.style) ? props.style : [props.style];
    return (
        <View style={[styles.flexRow, ...additionalStyles]}>
            <View style={styles.flex1}>
                <TextInput
                    label={props.translate('common.firstName')}
                    value={props.firstName}
                    errorText={PersonalDetails.getMaxCharacterError(props.hasFirstNameError)}
                    onChangeText={props.onChangeFirstName}
                    placeholder={props.translate('profilePage.john')}
                />
            </View>
            <View style={[styles.flex1, styles.ml2]}>
                <TextInput
                    label={props.translate('common.lastName')}
                    value={props.lastName}
                    errorText={PersonalDetails.getMaxCharacterError(props.hasLastNameError)}
                    onChangeText={props.onChangeLastName}
                    placeholder={props.translate('profilePage.doe')}
                />
            </View>
        </View>
    );
};

FullNameInputRow.displayName = 'FullNameInputRow';
FullNameInputRow.propTypes = propTypes;
FullNameInputRow.defaultProps = defaultProps;
export default withLocalize(FullNameInputRow);<|MERGE_RESOLUTION|>--- conflicted
+++ resolved
@@ -4,12 +4,8 @@
 import _ from 'underscore';
 import styles from '../styles/styles';
 import withLocalize, {withLocalizePropTypes} from './withLocalize';
-<<<<<<< HEAD
-import ExpensiTextInput from './ExpensiTextInput';
+import TextInput from './TextInput';
 import * as PersonalDetails from '../libs/actions/PersonalDetails';
-=======
-import TextInput from './TextInput';
->>>>>>> 580c9dbb
 
 const propTypes = {
     ...withLocalizePropTypes,

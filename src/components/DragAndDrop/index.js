--- conflicted
+++ resolved
@@ -46,72 +46,14 @@
     disabled: false,
 };
 
-<<<<<<< HEAD
 function DragAndDrop(props) {
     const dropZone = useRef(null);
     const dropZoneRect = useRef(null);
-    const dropZoneDragState = useRef(DRAG_LEAVE_EVENT);
-=======
-class DragAndDrop extends React.Component {
-    constructor(props) {
-        super(props);
-
-        this.throttledDragOverHandler = _.throttle(this.dragOverHandler.bind(this), 100);
-        this.throttledDragNDropWindowResizeListener = _.throttle(this.dragNDropWindowResizeListener.bind(this), 100);
-        this.dropZoneDragHandler = this.dropZoneDragHandler.bind(this);
-        this.dropZoneDragListener = this.dropZoneDragListener.bind(this);
-
-        /*
+    /*
         Last detected drag state on the dropzone -> we start with dragleave since user is not dragging initially.
         This state is updated when drop zone is left/entered entirely(not taking the children in the account) or entire window is left
-        */
-        this.dropZoneDragState = 'dragleave';
-    }
-
-    componentDidMount() {
-        if (this.props.disabled) {
-            return;
-        }
-        this.addEventListeners();
-    }
-
-    componentDidUpdate(prevProps) {
-        const isDisabled = this.props.disabled;
-        if (this.props.isFocused === prevProps.isFocused && isDisabled === prevProps.disabled) {
-            return;
-        }
-        if (!this.props.isFocused || isDisabled) {
-            this.removeEventListeners();
-        } else {
-            this.addEventListeners();
-        }
-    }
-
-    componentWillUnmount() {
-        if (this.props.disabled) {
-            return;
-        }
-        this.removeEventListeners();
-    }
-
-    addEventListeners() {
-        this.dropZone = document.getElementById(this.props.dropZoneId);
-        this.dropZoneRect = this.calculateDropZoneClientReact();
-        document.addEventListener('dragover', this.dropZoneDragListener);
-        document.addEventListener('dragenter', this.dropZoneDragListener);
-        document.addEventListener('dragleave', this.dropZoneDragListener);
-        document.addEventListener('drop', this.dropZoneDragListener);
-        window.addEventListener('resize', this.throttledDragNDropWindowResizeListener);
-    }
-
-    removeEventListeners() {
-        document.removeEventListener('dragover', this.dropZoneDragListener);
-        document.removeEventListener('dragenter', this.dropZoneDragListener);
-        document.removeEventListener('dragleave', this.dropZoneDragListener);
-        document.removeEventListener('drop', this.dropZoneDragListener);
-        window.removeEventListener('resize', this.throttledDragNDropWindowResizeListener);
-    }
->>>>>>> e87f2eb3
+    */
+    const dropZoneDragState = useRef(DRAG_LEAVE_EVENT);
 
     /**
      * @param {Object} event native Event
@@ -244,20 +186,14 @@
     const prevIsDisabled = useRef(props.disabled);
 
     useEffect(() => {
-        if (props.isFocused !== prevIsFocused.current) {
-            if (!props.isFocused) {
-                removeEventListeners();
-            } else {
-                addEventListeners();
-            }
-        }
-
-        if (props.disabled !== prevIsDisabled.current) {
-            if (props.disabled) {
-                removeEventListeners();
-            } else {
-                addEventListeners();
-            }
+        const isDisabled = props.disabled;
+        if (props.isFocused === prevIsFocused && isDisabled === prevIsDisabled) {
+            return;
+        }
+        if (!props.isFocused || isDisabled) {
+            removeEventListeners();
+        } else {
+            addEventListeners();
         }
 
         prevIsFocused.current = props.isFocused;

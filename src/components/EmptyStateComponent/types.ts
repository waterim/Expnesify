import type {ImageStyle} from 'expo-image';
import type {StyleProp, ViewStyle} from 'react-native';
import type {ValueOf} from 'type-fest';
import type DotLottieAnimation from '@components/LottieAnimations/types';
import type SearchRowSkeleton from '@components/Skeletons/SearchRowSkeleton';
import type TableRowSkeleton from '@components/Skeletons/TableRowSkeleton';
import type CONST from '@src/CONST';
import type IconAsset from '@src/types/utils/IconAsset';

type ValidSkeletons = typeof SearchRowSkeleton | typeof TableRowSkeleton;
type MediaTypes = ValueOf<typeof CONST.EMPTY_STATE_MEDIA>;

type SharedProps<T> = {
    SkeletonComponent: ValidSkeletons;
    title: string;
    subtitle: string;
    buttonText?: string;
    buttonAction?: () => void;
<<<<<<< HEAD
    pressOnEnter?: boolean;
=======
    containerStyles?: StyleProp<ViewStyle>;
>>>>>>> 3e5da781
    headerStyles?: StyleProp<ViewStyle>;
    headerMediaType: T;
    headerContentStyles?: StyleProp<ViewStyle & ImageStyle>;
    minModalHeight?: number;
};

type MediaType<HeaderMedia, T extends MediaTypes> = SharedProps<T> & {
    headerMedia: HeaderMedia;
};

type VideoProps = MediaType<string, 'video'>;
type IllustrationProps = MediaType<IconAsset, 'illustration'>;
type AnimationProps = MediaType<DotLottieAnimation, 'animation'>;

type EmptyStateComponentProps = VideoProps | IllustrationProps | AnimationProps;

type VideoLoadedEventType = {
    srcElement: {
        videoWidth: number;
        videoHeight: number;
    };
};

export type {EmptyStateComponentProps, VideoLoadedEventType};<|MERGE_RESOLUTION|>--- conflicted
+++ resolved
@@ -16,11 +16,8 @@
     subtitle: string;
     buttonText?: string;
     buttonAction?: () => void;
-<<<<<<< HEAD
     pressOnEnter?: boolean;
-=======
     containerStyles?: StyleProp<ViewStyle>;
->>>>>>> 3e5da781
     headerStyles?: StyleProp<ViewStyle>;
     headerMediaType: T;
     headerContentStyles?: StyleProp<ViewStyle & ImageStyle>;

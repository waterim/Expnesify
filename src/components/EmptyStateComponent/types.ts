--- conflicted
+++ resolved
@@ -19,11 +19,7 @@
     headerStyles?: StyleProp<ViewStyle>;
     headerMediaType: T;
     headerContentStyles?: StyleProp<ViewStyle & ImageStyle>;
-<<<<<<< HEAD
-=======
-    emptyStateForegroundStyles?: StyleProp<ViewStyle>;
     minModalHeight?: number;
->>>>>>> f7e265a6
 };
 
 type MediaType<HeaderMedia, T extends MediaTypes> = SharedProps<T> & {

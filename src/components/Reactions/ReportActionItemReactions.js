import React, {useRef} from 'react';
import _ from 'underscore';
import {View} from 'react-native';
import PropTypes from 'prop-types';
import styles from '../../styles/styles';
import EmojiReactionBubble from './EmojiReactionBubble';
import emojis from '../../../assets/emojis';
import AddReactionBubble from './AddReactionBubble';
import withCurrentUserPersonalDetails, {withCurrentUserPersonalDetailsDefaultProps, withCurrentUserPersonalDetailsPropTypes} from '../withCurrentUserPersonalDetails';
import getPreferredEmojiCode from './getPreferredEmojiCode';
import * as Report from '../../libs/actions/Report';
import * as ReactionList from '../../pages/home/report/ReactionList/ReactionList';
import Tooltip from '../Tooltip';
import ReactionTooltipContent from './ReactionTooltipContent';

/**
 * Given an emoji object and a list of senders it will return an
 * array of emoji codes, that represents all used variations of the
 * emoji.
 * @param {{ name: string, code: string, types: string[] }} emoji
 * @param {Array} users
 * @return {string[]}
 * */
const getUniqueEmojiCodes = (emoji, users) => {
    const emojiCodes = [];
    _.forEach(users, (user) => {
        const emojiCode = getPreferredEmojiCode(emoji, user.skinTone);

        if (emojiCode && !emojiCodes.includes(emojiCode)) {
            emojiCodes.push(emojiCode);
        }
    });
    return emojiCodes;
};

const propTypes = {
    /**
     * An array of objects containing the reaction data.
     * The shape of a reaction looks like this:
     *
     * "reactionName": {
     *     emoji: string,
     *     users: {
     *         accountID: string,
     *         skinTone: number,
     *     }[]
     * }
     */
    // eslint-disable-next-line react/forbid-prop-types
    reactions: PropTypes.arrayOf(PropTypes.object).isRequired,
    reportActionID: PropTypes.string.isRequired,

    /**
     * Function to call when the user presses on an emoji.
     * This can also be an emoji the user already reacted with,
     * hence this function asks to toggle the reaction by emoji.
     */
    toggleReaction: PropTypes.func.isRequired,

    ...withCurrentUserPersonalDetailsPropTypes,
};

const defaultProps = {
    ...withCurrentUserPersonalDetailsDefaultProps,
};

const ReportActionItemReactions = (props) => {
    const popoverReactionListAnchor = useRef(null);
    const reactionsWithCount = _.filter(props.reactions, (reaction) => reaction.users.length > 0);

    return (
        <View
            ref={popoverReactionListAnchor}
            style={[styles.flexRow, styles.flexWrap, styles.gap1, styles.mt2]}
        >
            {_.map(reactionsWithCount, (reaction) => {
                const reactionCount = reaction.users.length;
                const reactionUsers = _.map(reaction.users, (sender) => sender.accountID.toString());
                const emoji = _.find(emojis, (e) => e.name === reaction.emoji);
                const emojiCodes = getUniqueEmojiCodes(emoji, reaction.users);
                const hasUserReacted = Report.hasAccountIDReacted(props.currentUserPersonalDetails.accountID, reactionUsers);

                const onPress = () => {
                    props.toggleReaction(emoji);
                };

                const onReactionListOpen = (event) => {
<<<<<<< HEAD
                    ReactionList.showReactionList(
                        event,
                        popoverReactionListAnchor.current,
                        reaction.emoji,
                        props.reportActionID,
                    );
=======
                    const users = PersonalDetailsUtils.getPersonalDetailsByIDs(reactionUsers, props.currentUserPersonalDetails.accountID);
                    ReactionList.showReactionList(event, popoverReactionListAnchor.current, users, reaction.emoji, emojiCodes, reactionCount, hasUserReacted);
>>>>>>> c50a048c
                };

                return (
                    <Tooltip
                        renderTooltipContent={() => (
                            <ReactionTooltipContent
                                emojiName={reaction.emoji}
                                emojiCodes={emojiCodes}
                                accountIDs={reactionUsers}
                                currentUserPersonalDetails={props.currentUserPersonalDetails}
                            />
                        )}
                        renderTooltipContentKey={[...reactionUsers, ...emojiCodes]}
                        key={reaction.emoji}
                    >
                        <EmojiReactionBubble
                            ref={props.forwardedRef}
                            count={reactionCount}
                            emojiCodes={emojiCodes}
                            onPress={onPress}
                            reactionUsers={reactionUsers}
                            hasUserReacted={hasUserReacted}
                            onReactionListOpen={onReactionListOpen}
                        />
                    </Tooltip>
                );
            })}
            {reactionsWithCount.length > 0 && <AddReactionBubble onSelectEmoji={props.toggleReaction} />}
        </View>
    );
};

ReportActionItemReactions.displayName = 'ReportActionItemReactions';
ReportActionItemReactions.propTypes = propTypes;
ReportActionItemReactions.defaultProps = defaultProps;
export default withCurrentUserPersonalDetails(ReportActionItemReactions);<|MERGE_RESOLUTION|>--- conflicted
+++ resolved
@@ -85,17 +85,7 @@
                 };
 
                 const onReactionListOpen = (event) => {
-<<<<<<< HEAD
-                    ReactionList.showReactionList(
-                        event,
-                        popoverReactionListAnchor.current,
-                        reaction.emoji,
-                        props.reportActionID,
-                    );
-=======
-                    const users = PersonalDetailsUtils.getPersonalDetailsByIDs(reactionUsers, props.currentUserPersonalDetails.accountID);
-                    ReactionList.showReactionList(event, popoverReactionListAnchor.current, users, reaction.emoji, emojiCodes, reactionCount, hasUserReacted);
->>>>>>> c50a048c
+                    ReactionList.showReactionList(event, popoverReactionListAnchor.current, reaction.emoji, props.reportActionID);
                 };
 
                 return (

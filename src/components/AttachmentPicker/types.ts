--- conflicted
+++ resolved
@@ -42,12 +42,9 @@
     /** The types of files that can be selected with this picker. */
     type?: ValueOf<typeof CONST.ATTACHMENT_PICKER_TYPE>;
 
-<<<<<<< HEAD
     /** Last screen to save for navigating after granting camera permission from settings in ios */
     lastScreen?: IOUType | '';
-=======
     acceptedFileTypes?: Array<ValueOf<typeof CONST.API_ATTACHMENT_VALIDATIONS.ALLOWED_RECEIPT_EXTENSIONS>>;
->>>>>>> 685bb4c7
 };
 
 export default AttachmentPickerProps;
--- conflicted
+++ resolved
@@ -1,358 +1,282 @@
 /**
  * The react native image/document pickers work for iOS/Android, but we want to wrap them both within AttachmentPicker
  */
-import React, {Component} from 'react';
-import {Alert, Linking, View} from 'react-native';
-import RNImagePicker from 'react-native-image-picker';
-import RNDocumentPicker from 'react-native-document-picker';
-import basePropTypes from './AttachmentPickerPropTypes';
-import styles from '../../styles/styles';
-import Popover from '../Popover';
-import MenuItem from '../MenuItem';
-import {Camera, Gallery, Paperclip} from '../Icon/Expensicons';
-import withWindowDimensions, {windowDimensionsPropTypes} from '../withWindowDimensions';
-import withLocalize, {withLocalizePropTypes} from '../withLocalize';
-import compose from '../../libs/compose';
-
-const propTypes = {
-    ...basePropTypes,
-    ...windowDimensionsPropTypes,
-    ...withLocalizePropTypes,
-};
-
-/**
- * See https://github.com/react-native-community/react-native-image-picker/blob/master/docs/Reference.md#options
- * for ImagePicker configuration options
- */
-const imagePickerOptions = {
-    storageOptions: {
-        skipBackup: true,
-    },
-};
-
-/**
- * See https://github.com/rnmods/react-native-document-picker#options for DocumentPicker configuration options
- */
-const documentPickerOptions = {
-    type: [RNDocumentPicker.types.allFiles],
-};
-
-/**
-<<<<<<< HEAD
- * Inform the users when they need to grant camera access and guide them to settings
- */
-function showPermissionsAlert() {
-    Alert.alert(
-        'Camera Permission Required',
-        'Expensify.cash does not have access to your camera, please enable the permission and try again.',
-        [
-            {
-                text: 'Cancel',
-                style: 'cancel',
-            },
-            {
-                text: 'Settings',
-                onPress: () => Linking.openSettings(),
-            },
-        ],
-        {cancelable: false},
-    );
-}
-
-/**
- * A generic handling when we don't know the exact reason for an error
- *
- */
-function showGeneralAlert() {
-    Alert.alert(
-        'Attachment Error',
-        'An error occurred while selecting an attachment, please try again',
-    );
-}
-
-/**
- * An attachment error dialog when user selected malformed images
- */
-function showImageCorruptionAlert() {
-    Alert.alert(
-        'Attachment Error',
-        'An error occurred while selecting a corrupted attachment, please try another file',
-    );
-}
-
-/**
- * Launch the DocumentPicker. Results are in the same format as ImagePicker
- *
- * @returns {Promise<DocumentPickerResponse>}
- */
-function showDocumentPicker() {
-    return RNDocumentPicker.pick(documentPickerOptions).catch((error) => {
-        if (!RNDocumentPicker.isCancel(error)) {
-            showGeneralAlert(error.message);
-            throw error;
-        }
-    });
-}
-
-/**
- * Common image picker handling
- *
- * @param {function} imagePickerFunc - RNImagePicker.launchCamera or RNImagePicker.launchImageLibrary
- * @returns {Promise<ImagePickerResponse>}
- */
-function showImagePicker(imagePickerFunc) {
-    return new Promise((resolve, reject) => {
-        imagePickerFunc(imagePickerOptions, (response) => {
-            if (response.error) {
-                switch (response.error) {
-                    case 'Camera permissions not granted':
-                    case 'Permissions weren\'t granted':
-                        showPermissionsAlert();
-                        break;
-                    default:
-                        showGeneralAlert(response.error);
-                        break;
-                }
-
-                reject(new Error(`Error during attachment selection: ${response.error}`));
-            }
-
-            resolve(response);
-        });
-    });
-}
-
-/**
-=======
->>>>>>> cb4c331b
- * The data returned from `show` is different on web and mobile, so use this function to ensure the data we
- * send to the xhr will be handled properly.
- *
- * @param {Object} fileData
- * @return {Object}
- */
-function getDataForUpload(fileData) {
-    return {
-        name: fileData.fileName || 'chat_attachment',
-        type: fileData.type,
-        uri: fileData.uri,
-    };
-}
-
-/**
- * This component renders a function as a child and
- * returns a "show attachment picker" method that takes
- * a callback. This is the ios/android implementation
- * opening a modal with attachment options
- */
-class AttachmentPicker extends Component {
-    constructor(...args) {
-        super(...args);
-
-        this.state = {
-            isVisible: false,
-        };
-
-        this.menuItemData = [
-            {
-                icon: Camera,
-                text: this.props.translate('attachmentPicker.takePhoto'),
-                pickAttachment: () => this.showImagePicker(RNImagePicker.launchCamera),
-            },
-            {
-                icon: Gallery,
-                text: this.props.translate('attachmentPicker.chooseFromGallery'),
-                pickAttachment: () => this.showImagePicker(RNImagePicker.launchImageLibrary),
-            },
-            {
-                icon: Paperclip,
-                text: this.props.translate('attachmentPicker.chooseDocument'),
-                pickAttachment: this.showDocumentPicker,
-            },
-        ];
-
-        this.close = this.close.bind(this);
-        this.pickAttachment = this.pickAttachment.bind(this);
-    }
-
-    /**
-     * Handles the image/document picker result and
-     * sends the selected attachment to the caller (parent component)
-     *
-     * @param {ImagePickerResponse|DocumentPickerResponse} attachment
+ import React, {Component} from 'react';
+ import {Alert, Linking, View} from 'react-native';
+ import RNImagePicker from 'react-native-image-picker';
+ import RNDocumentPicker from 'react-native-document-picker';
+ import basePropTypes from './AttachmentPickerPropTypes';
+ import styles from '../../styles/styles';
+ import Popover from '../Popover';
+ import MenuItem from '../MenuItem';
+ import {Camera, Gallery, Paperclip} from '../Icon/Expensicons';
+ import withWindowDimensions, {windowDimensionsPropTypes} from '../withWindowDimensions';
+ import withLocalize, {withLocalizePropTypes} from '../withLocalize';
+ import compose from '../../libs/compose';
+ 
+ const propTypes = {
+     ...basePropTypes,
+     ...windowDimensionsPropTypes,
+     ...withLocalizePropTypes,
+ };
+ 
+ /**
+  * See https://github.com/react-native-community/react-native-image-picker/blob/master/docs/Reference.md#options
+  * for ImagePicker configuration options
+  */
+ const imagePickerOptions = {
+     storageOptions: {
+         skipBackup: true,
+     },
+ };
+ 
+ /**
+  * See https://github.com/rnmods/react-native-document-picker#options for DocumentPicker configuration options
+  */
+ const documentPickerOptions = {
+     type: [RNDocumentPicker.types.allFiles],
+ };
+ 
+ /**
+  * The data returned from `show` is different on web and mobile, so use this function to ensure the data we
+  * send to the xhr will be handled properly.
+  *
+  * @param {Object} fileData
+  * @return {Object}
+  */
+ function getDataForUpload(fileData) {
+     return {
+         name: fileData.fileName || 'chat_attachment',
+         type: fileData.type,
+         uri: fileData.uri,
+     };
+ }
+ 
+ /**
+  * This component renders a function as a child and
+  * returns a "show attachment picker" method that takes
+  * a callback. This is the ios/android implementation
+  * opening a modal with attachment options
+  */
+ class AttachmentPicker extends Component {
+     constructor(...args) {
+         super(...args);
+ 
+         this.state = {
+             isVisible: false,
+         };
+ 
+         this.menuItemData = [
+             {
+                 icon: Camera,
+                 text: this.props.translate('attachmentPicker.takePhoto'),
+                 pickAttachment: () => this.showImagePicker(RNImagePicker.launchCamera),
+             },
+             {
+                 icon: Gallery,
+                 text: this.props.translate('attachmentPicker.chooseFromGallery'),
+                 pickAttachment: () => this.showImagePicker(RNImagePicker.launchImageLibrary),
+             },
+             {
+                 icon: Paperclip,
+                 text: this.props.translate('attachmentPicker.chooseDocument'),
+                 pickAttachment: this.showDocumentPicker,
+             },
+         ];
+ 
+         this.close = this.close.bind(this);
+         this.pickAttachment = this.pickAttachment.bind(this);
+     }
+ 
+     /**
+      * Handles the image/document picker result and
+      * sends the selected attachment to the caller (parent component)
+      *
+      * @param {ImagePickerResponse|DocumentPickerResponse} attachment
+      */
+     pickAttachment(attachment) {
+         if (attachment && !attachment.didCancel && !attachment.error) {
+             if (attachment.width === -1 || attachment.height === -1) {
+                 this.showImageCorruptionAlert();
+                 return;
+             }
+             const result = getDataForUpload(attachment);
+             this.completeAttachmentSelection(result);
+         }
+     }
+ 
+     /**
+      * Inform the users when they need to grant camera access and guide them to settings
+      */
+     showPermissionsAlert() {
+         Alert.alert(
+             this.props.translate('attachmentPicker.cameraPermissionRequired'),
+             this.props.translate('attachmentPicker.expensifyDoesntHaveAccessToCamera'),
+             [
+                 {
+                     text: this.props.translate('common.cancel'),
+                     style: 'cancel',
+                 },
+                 {
+                     text: this.props.translate('common.settings'),
+                     onPress: () => Linking.openSettings(),
+                 },
+             ],
+             {cancelable: false},
+         );
+     }
+ 
+     /**
+      * Common image picker handling
+      *
+      * @param {function} imagePickerFunc - RNImagePicker.launchCamera or RNImagePicker.launchImageLibrary
+      * @returns {Promise<ImagePickerResponse>}
+      */
+     showImagePicker(imagePickerFunc) {
+         return new Promise((resolve, reject) => {
+             imagePickerFunc(imagePickerOptions, (response) => {
+                 if (response.error) {
+                     switch (response.error) {
+                         case 'Camera permissions not granted':
+                         case 'Permissions weren\'t granted':
+                             this.showPermissionsAlert();
+                             break;
+                         default:
+                             this.showGeneralAlert(response.error);
+                             break;
+                     }
+                     const errorDescription = this.props.translate('attachmentPicker.errorDuringAttachmentSelection');
+                     reject(new Error(`${errorDescription}: ${response.error}`));
+                 }
+ 
+                 resolve(response);
+             });
+         });
+     }
+ 
+     /**
+      * A generic handling when we don't know the exact reason for an error
+      *
+      */
+     showGeneralAlert() {
+         Alert.alert(
+             this.props.translate('attachmentPicker.attachmentError'),
+             this.props.translate('attachmentPicker.errorWhileSelectingAttachment'),
+         );
+     }
+ 
+     /**
+     * An attachment error dialog when user selected malformed images
      */
-    pickAttachment(attachment) {
-        if (attachment && !attachment.didCancel && !attachment.error) {
-            if (attachment.width === -1 || attachment.height === -1) {
-                showImageCorruptionAlert();
-                return;
-            }
-            const result = getDataForUpload(attachment);
-            this.completeAttachmentSelection(result);
-        }
-    }
-
-    /**
-     * Inform the users when they need to grant camera access and guide them to settings
-     */
-    showPermissionsAlert() {
-        Alert.alert(
-            this.props.translate('attachmentPicker.cameraPermissionRequired'),
-            this.props.translate('attachmentPicker.expensifyDoesntHaveAccessToCamera'),
-            [
-                {
-                    text: this.props.translate('common.cancel'),
-                    style: 'cancel',
-                },
-                {
-                    text: this.props.translate('common.settings'),
-                    onPress: () => Linking.openSettings(),
-                },
-            ],
-            {cancelable: false},
-        );
-    }
-
-    /**
-     * Common image picker handling
-     *
-     * @param {function} imagePickerFunc - RNImagePicker.launchCamera or RNImagePicker.launchImageLibrary
-     * @returns {Promise<ImagePickerResponse>}
-     */
-    showImagePicker(imagePickerFunc) {
-        return new Promise((resolve, reject) => {
-            imagePickerFunc(imagePickerOptions, (response) => {
-                if (response.error) {
-                    switch (response.error) {
-                        case 'Camera permissions not granted':
-                        case 'Permissions weren\'t granted':
-                            this.showPermissionsAlert();
-                            break;
-                        default:
-                            this.showGeneralAlert(response.error);
-                            break;
-                    }
-                    const errorDescription = this.props.translate('attachmentPicker.errorDuringAttachmentSelection');
-                    reject(new Error(`${errorDescription}: ${response.error}`));
-                }
-
-                resolve(response);
-            });
-        });
-    }
-
-    /**
-     * A generic handling when we don't know the exact reason for an error
-     *
-     */
-    showGeneralAlert() {
-        Alert.alert(
-            this.props.translate('attachmentPicker.attachmentError'),
-            this.props.translate('attachmentPicker.errorWhileSelectingAttachment'),
-        );
-    }
-
-    /**
-     * Launch the DocumentPicker. Results are in the same format as ImagePicker
-     *
-     * @returns {Promise<DocumentPickerResponse>}
-     */
-    showDocumentPicker() {
-        return RNDocumentPicker.pick(documentPickerOptions).catch((error) => {
-            if (!RNDocumentPicker.isCancel(error)) {
-                this.showGeneralAlert(error.message);
-                throw error;
-            }
-        });
-    }
-
-    /**
-     * Triggers the `onPicked` callback with the selected attachment
-     */
-    completeAttachmentSelection() {
-        if (this.state.result) {
-            this.state.onPicked(this.state.result);
-        }
-    }
-
-    /**
-     * Opens the attachment modal
-     *
-     * @param {function} onPicked A callback that will be called with the selected attachment
-     */
-    open(onPicked) {
-        this.completeAttachmentSelection = onPicked;
-        this.setState({isVisible: true});
-    }
-
-    /**
-     * Closes the attachment modal
-     */
-    close() {
-        this.setState({isVisible: false});
-    }
-
-    /**
-     * Setup native attachment selection to start after this popover closes
-     *
-     * @param {{pickAttachment: function}} item - an item from this.menuItemData
-     */
-    selectItem(item) {
-        /* setTimeout delays execution to the frame after the modal closes
-        * without this on iOS closing the modal closes the gallery/camera as well */
-        this.onModalHide = () => setTimeout(
-            () => item.pickAttachment()
-                .then(this.pickAttachment)
-                .catch(console.error)
-                .finally(() => delete this.onModalHide),
-            10,
-        );
-
-        this.close();
-    }
-
-    /**
-     * Call the `children` renderProp with the interface defined in propTypes
-     *
-     * @returns {React.ReactNode}
-     */
-    renderChildren() {
-        return this.props.children({
-            openPicker: ({onPicked}) => this.open(onPicked),
-        });
-    }
-
-    render() {
-        return (
-            <>
-                <Popover
-                    onClose={this.close}
-                    isVisible={this.state.isVisible}
-                    anchorPosition={styles.createMenuPosition}
-                    onModalHide={this.onModalHide}
-                >
-                    <View style={this.props.isSmallScreenWidth ? {} : styles.createMenuContainer}>
-                        {
-                            this.menuItemData.map(item => (
-                                <MenuItem
-                                    key={item.text}
-                                    icon={item.icon}
-                                    title={item.text}
-                                    onPress={() => this.selectItem(item)}
-                                />
-                            ))
-                        }
-                    </View>
-                </Popover>
-                {this.renderChildren()}
-            </>
-        );
-    }
-}
-
-AttachmentPicker.propTypes = propTypes;
-AttachmentPicker.displayName = 'AttachmentPicker';
-export default compose(
-    withWindowDimensions,
-    withLocalize,
-)(AttachmentPicker);+     showImageCorruptionAlert() {
+         Alert.alert(
+             'Attachment Error',
+             'An error occurred while selecting a corrupted attachment, please try another file',
+         );
+     }
+ 
+     /**
+      * Launch the DocumentPicker. Results are in the same format as ImagePicker
+      *
+      * @returns {Promise<DocumentPickerResponse>}
+      */
+     showDocumentPicker() {
+         return RNDocumentPicker.pick(documentPickerOptions).catch((error) => {
+             if (!RNDocumentPicker.isCancel(error)) {
+                 this.showGeneralAlert(error.message);
+                 throw error;
+             }
+         });
+     }
+ 
+     /**
+      * Triggers the `onPicked` callback with the selected attachment
+      */
+     completeAttachmentSelection() {
+         if (this.state.result) {
+             this.state.onPicked(this.state.result);
+         }
+     }
+ 
+     /**
+      * Opens the attachment modal
+      *
+      * @param {function} onPicked A callback that will be called with the selected attachment
+      */
+     open(onPicked) {
+         this.completeAttachmentSelection = onPicked;
+         this.setState({isVisible: true});
+     }
+ 
+     /**
+      * Closes the attachment modal
+      */
+     close() {
+         this.setState({isVisible: false});
+     }
+ 
+     /**
+      * Setup native attachment selection to start after this popover closes
+      *
+      * @param {{pickAttachment: function}} item - an item from this.menuItemData
+      */
+     selectItem(item) {
+         /* setTimeout delays execution to the frame after the modal closes
+         * without this on iOS closing the modal closes the gallery/camera as well */
+         this.onModalHide = () => setTimeout(
+             () => item.pickAttachment()
+                 .then(this.pickAttachment)
+                 .catch(console.error)
+                 .finally(() => delete this.onModalHide),
+             10,
+         );
+ 
+         this.close();
+     }
+ 
+     /**
+      * Call the `children` renderProp with the interface defined in propTypes
+      *
+      * @returns {React.ReactNode}
+      */
+     renderChildren() {
+         return this.props.children({
+             openPicker: ({onPicked}) => this.open(onPicked),
+         });
+     }
+ 
+     render() {
+         return (
+             <>
+                 <Popover
+                     onClose={this.close}
+                     isVisible={this.state.isVisible}
+                     anchorPosition={styles.createMenuPosition}
+                     onModalHide={this.onModalHide}
+                 >
+                     <View style={this.props.isSmallScreenWidth ? {} : styles.createMenuContainer}>
+                         {
+                             this.menuItemData.map(item => (
+                                 <MenuItem
+                                     key={item.text}
+                                     icon={item.icon}
+                                     title={item.text}
+                                     onPress={() => this.selectItem(item)}
+                                 />
+                             ))
+                         }
+                     </View>
+                 </Popover>
+                 {this.renderChildren()}
+             </>
+         );
+     }
+ }
+ 
+ AttachmentPicker.propTypes = propTypes;
+ AttachmentPicker.displayName = 'AttachmentPicker';
+ export default compose(
+     withWindowDimensions,
+     withLocalize,
+ )(AttachmentPicker);
+ 
--- conflicted
+++ resolved
@@ -220,19 +220,11 @@
             allOptions: newOptions,
             focusedIndex: newFocusedIndex,
         }, () => {
-            if (this.state.allOptions.length <= this.state.focusedIndex) {
+            if (this.state.allOptions.length <= this.state.focusedIndex || !_.isEqual(this.props.selectedOptions, prevProps.selectedOptions)) {
                 return;
             }
             this.scrollToIndex(this.state.focusedIndex);
         });
-<<<<<<< HEAD
-
-        if (newOptions.length <= newFocusedIndex || !_.isEqual(this.props.selectedOptions, prevProps.selectedOptions)) {
-            return;
-        }
-        this.scrollToIndex(newFocusedIndex);
-=======
->>>>>>> e45ef303
     }
 
     componentWillUnmount() {

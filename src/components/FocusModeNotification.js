import React, {useEffect} from 'react';
import useEnvironment from '@hooks/useEnvironment';
import useLocalize from '@hooks/useLocalize';
<<<<<<< HEAD
import useThemeStyles from '@hooks/useThemeStyles';
=======
import useThemeStyles from '@styles/useThemeStyles';
>>>>>>> 632c5c6f
import * as Link from '@userActions/Link';
import * as User from '@userActions/User';
import CONST from '@src/CONST';
import ConfirmModal from './ConfirmModal';
import Text from './Text';
import TextLinkWithRef from './TextLink';

function FocusModeNotification() {
    const styles = useThemeStyles();
    const {environmentURL} = useEnvironment();
    const {translate} = useLocalize();
    const styles = useThemeStyles();
    useEffect(() => {
        User.updateChatPriorityMode(CONST.PRIORITY_MODE.GSD, true);
    }, []);
    const href = `${environmentURL}/settings/preferences/priority-mode`;
    return (
        <ConfirmModal
            title={translate('focusModeUpdateModal.title')}
            confirmText={translate('common.buttonConfirm')}
            onConfirm={User.clearFocusModeNotification}
            shouldShowCancelButton={false}
            prompt={
                <Text>
                    {translate('focusModeUpdateModal.prompt')}
                    <TextLinkWithRef
                        href={href}
                        style={styles.link}
                        onPress={() => {
                            User.clearFocusModeNotification();
                            Link.openLink(href, environmentURL);
                        }}
                    >
                        {translate('common.here')}
                    </TextLinkWithRef>
                    .
                </Text>
            }
            isVisible
        />
    );
}

FocusModeNotification.displayName = 'FocusModeNotification';
export default FocusModeNotification;<|MERGE_RESOLUTION|>--- conflicted
+++ resolved
@@ -1,11 +1,7 @@
 import React, {useEffect} from 'react';
 import useEnvironment from '@hooks/useEnvironment';
 import useLocalize from '@hooks/useLocalize';
-<<<<<<< HEAD
 import useThemeStyles from '@hooks/useThemeStyles';
-=======
-import useThemeStyles from '@styles/useThemeStyles';
->>>>>>> 632c5c6f
 import * as Link from '@userActions/Link';
 import * as User from '@userActions/User';
 import CONST from '@src/CONST';

import _ from 'underscore';
import React from 'react';
import PropTypes from 'prop-types';
import {Text, Pressable, Linking} from 'react-native';
import styles from '../styles/styles';

const propTypes = {
    /** Link to open in new tab */
    href: PropTypes.string.isRequired,

    /** Text content child */
    children: PropTypes.string.isRequired,

    /** Additional style props */
    style: PropTypes.oneOfType([PropTypes.object, PropTypes.arrayOf(PropTypes.object)]),
};

const defaultProps = {
    style: [],
};

const TextLink = (props) => {
    const additionalStyles = _.isArray(props.style) ? props.style : [props.style];
    return (
        <Pressable
<<<<<<< HEAD
            style={additionalStyles}
            onPress={() => {
                Linking.openURL(props.href);
=======
            onPress={(e) => {
                e.preventDefault();
                openURLInNewTab(props.href);
>>>>>>> 96e897aa
            }}
            accessibilityRole="link"
            href={props.href}
        >
            {({hovered, pressed}) => (
                <Text style={[additionalStyles, styles.link, (hovered || pressed) ? styles.linkHovered : undefined]}>
                    {props.children}
                </Text>
            )}
        </Pressable>
    );
};

TextLink.defaultProps = defaultProps;
TextLink.propTypes = propTypes;
TextLink.displayName = 'TextLink';
export default TextLink;<|MERGE_RESOLUTION|>--- conflicted
+++ resolved
@@ -23,15 +23,8 @@
     const additionalStyles = _.isArray(props.style) ? props.style : [props.style];
     return (
         <Pressable
-<<<<<<< HEAD
-            style={additionalStyles}
             onPress={() => {
                 Linking.openURL(props.href);
-=======
-            onPress={(e) => {
-                e.preventDefault();
-                openURLInNewTab(props.href);
->>>>>>> 96e897aa
             }}
             accessibilityRole="link"
             href={props.href}

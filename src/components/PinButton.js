--- conflicted
+++ resolved
@@ -20,10 +20,10 @@
     report: null,
 };
 
-<<<<<<< HEAD
-const PinButton = (props) => (
-    <Tooltip text={props.report.isPinned ? props.translate('common.unPin') : props.translate('common.pin')}>
-        <PressableWithFeedback
+function PinButton(props) {
+    return (
+        <Tooltip text={props.report.isPinned ? props.translate('common.unPin') : props.translate('common.pin')}>
+            <PressableWithFeedback
             onPress={Session.checkIfActionIsAllowed(() => Report.togglePinnedState(props.report.reportID, props.report.isPinned))}
             style={[styles.touchableButtonImage]}
             accessibilityState={{checked: props.report.isPinned}}
@@ -35,25 +35,9 @@
                 fill={props.report.isPinned ? themeColors.heading : themeColors.icon}
             />
         </PressableWithFeedback>
-    </Tooltip>
-);
-=======
-function PinButton(props) {
-    return (
-        <Tooltip text={props.report.isPinned ? props.translate('common.unPin') : props.translate('common.pin')}>
-            <Pressable
-                onPress={Session.checkIfActionIsAllowed(() => Report.togglePinnedState(props.report.reportID, props.report.isPinned))}
-                style={[styles.touchableButtonImage]}
-            >
-                <Icon
-                    src={Expensicons.Pin}
-                    fill={props.report.isPinned ? themeColors.heading : themeColors.icon}
-                />
-            </Pressable>
         </Tooltip>
     );
 }
->>>>>>> d3964300
 
 PinButton.displayName = 'PinButton';
 PinButton.propTypes = propTypes;

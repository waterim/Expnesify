--- conflicted
+++ resolved
@@ -31,15 +31,9 @@
             Report.navigateToConciergeChat();
         }
 
-<<<<<<< HEAD
-        if (e.data.type === 'STATEMENT_NAVIGATE' && e.data.url) {
+        if (event.data.type === 'STATEMENT_NAVIGATE' && event.data.url) {
             const iouRoutes = [ROUTES.IOU_REQUEST, ROUTES.IOU_SEND];
-            const navigateToIOURoute = _.find(iouRoutes, (iouRoute) => e.data.url.includes(iouRoute));
-=======
-        if (event.data.type === 'STATEMENT_NAVIGATE' && event.data.url) {
-            const iouRoutes = [ROUTES.IOU_REQUEST, ROUTES.IOU_SEND, ROUTES.IOU_BILL];
             const navigateToIOURoute = _.find(iouRoutes, (iouRoute) => event.data.url.includes(iouRoute));
->>>>>>> ebcc8d04
             if (navigateToIOURoute) {
                 Navigation.navigate(navigateToIOURoute);
             }

--- conflicted
+++ resolved
@@ -7,6 +7,7 @@
 import useThemeStyles from '@hooks/useThemeStyles';
 import * as ReportUtils from '@libs/ReportUtils';
 import type {AvatarSource} from '@libs/UserUtils';
+import * as UserUtils from '@libs/UserUtils';
 import type {AvatarSizeName} from '@styles/utils';
 import CONST from '@src/CONST';
 import type {AvatarType} from '@src/types/onyx/OnyxCommon';
@@ -49,16 +50,13 @@
 
     /** Owner of the avatar. If user, displayName. If workspace, policy name */
     name?: string;
-<<<<<<< HEAD
 
     /** Optional account id if it's user avatar or policy id if it's workspace avatar */
     accountID?: number | string;
-=======
->>>>>>> ab93eb70
 };
 
 function Avatar({
-    source,
+    source: originalSource,
     imageStyles,
     iconAdditionalStyles,
     containerStyles,
@@ -68,6 +66,7 @@
     fallbackIconTestID = '',
     type = CONST.ICON_TYPE_AVATAR,
     name = '',
+    accountID,
 }: AvatarProps) {
     const theme = useTheme();
     const styles = useThemeStyles();
@@ -78,7 +77,7 @@
 
     useEffect(() => {
         setImageError(false);
-    }, [source]);
+    }, [originalSource]);
 
     const isWorkspace = type === CONST.ICON_TYPE_WORKSPACE;
     const iconSize = StyleUtils.getAvatarSize(size);
@@ -87,12 +86,8 @@
     const iconStyle = imageStyles ? [StyleUtils.getAvatarStyle(size), styles.bgTransparent, imageStyles] : undefined;
 
     // We pass the color styles down to the SVG for the workspace and fallback avatar.
-<<<<<<< HEAD
     const source = isWorkspace ? originalSource : UserUtils.getAvatar(originalSource, Number(accountID));
     const useFallBackAvatar = imageError || !source || source === Expensicons.FallbackAvatar;
-=======
-    const useFallBackAvatar = imageError || source === Expensicons.FallbackAvatar || !source;
->>>>>>> ab93eb70
     const fallbackAvatar = isWorkspace ? ReportUtils.getDefaultWorkspaceAvatar(name) : fallbackIcon || Expensicons.FallbackAvatar;
     const fallbackAvatarTestID = isWorkspace ? ReportUtils.getDefaultWorkspaceAvatarTestID(name) : fallbackIconTestID || 'SvgFallbackAvatar Icon';
     const avatarSource = useFallBackAvatar ? fallbackAvatar : source;

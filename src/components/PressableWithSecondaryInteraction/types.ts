--- conflicted
+++ resolved
@@ -1,58 +1,4 @@
-<<<<<<< HEAD
-import {GestureResponderEvent, StyleProp, ViewStyle} from 'react-native';
-import {PressableWithFeedbackProps} from '@components/Pressable/PressableWithFeedback';
-import ChildrenProps from '@src/types/utils/ChildrenProps';
-
-type PressableWithSecondaryInteractionProps = PressableWithFeedbackProps &
-    ChildrenProps & {
-        /** The function that should be called when this pressable is pressed */
-        onPress: (event?: GestureResponderEvent) => void;
-
-        /** The function that should be called when this pressable is pressedIn */
-        onPressIn?: (event?: GestureResponderEvent) => void;
-
-        /** The function that should be called when this pressable is pressedOut */
-        onPressOut?: (event?: GestureResponderEvent) => void;
-
-        /**
-         * The function that should be called when this pressable is LongPressed or right-clicked.
-         *
-         * This function should be stable, preferably wrapped in a `useCallback` so that it does not
-         * cause several re-renders.
-         */
-        onSecondaryInteraction?: (event: GestureResponderEvent | MouseEvent) => void;
-
-        /** Prevent the default ContextMenu on web/Desktop */
-        preventDefaultContextMenu?: boolean;
-
-        /** Use Text instead of Pressable to create inline layout.
-         * It has few limitations in comparison to Pressable.
-         *
-         * - No support for delayLongPress.
-         * - No support for pressIn and pressOut events.
-         * - No support for opacity
-         *
-         * Note: Web uses styling instead of Text due to no support of LongPress. Thus above pointers are not valid for web.
-         */
-        inline?: boolean;
-
-        /** Disable focus trap for the element on secondary interaction  */
-        withoutFocusOnSecondaryInteraction?: boolean;
-
-        /** Opacity to reduce to when active  */
-        activeOpacity?: number;
-
-        /** Used to apply styles to the Pressable */
-        style?: StyleProp<ViewStyle>;
-
-        /** Whether the long press with hover behavior is enabled */
-        enableLongPressWithHover?: boolean;
-
-        /** Whether the text has a gray highlights on press down (for IOS only) */
-        suppressHighlighting?: boolean;
-    };
-=======
-import type {GestureResponderEvent} from 'react-native';
+import type {GestureResponderEvent, StyleProp, ViewStyle} from 'react-native';
 import {PressableWithFeedbackProps} from '@components/Pressable/PressableWithFeedback';
 import type {ParsableStyle} from '@styles/utils/types';
 
@@ -103,6 +49,5 @@
     /** Whether the text has a gray highlights on press down (for IOS only) */
     suppressHighlighting?: boolean;
 };
->>>>>>> 52ecad40
 
 export default PressableWithSecondaryInteractionProps;
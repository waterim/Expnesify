import _ from 'underscore';
import React, {PureComponent} from 'react';
import {View} from 'react-native';
import PropTypes from 'prop-types';
import BasePicker from './BasePicker';
import Text from '../Text';
import styles from '../../styles/styles';
import InlineErrorText from '../InlineErrorText';
import * as FormUtils from '../../libs/FormUtils';

const propTypes = {
    /** Picker label */
    label: PropTypes.string,

    /** Should the picker appear disabled? */
    isDisabled: PropTypes.bool,

    /** Input value */
    value: PropTypes.oneOfType([PropTypes.number, PropTypes.string]),

    /** Error text to display */
    errorText: PropTypes.string,

    /** Customize the Picker container */
    containerStyles: PropTypes.arrayOf(PropTypes.object),

    /** Indicates that the input is being used with the Form component */
    isFormInput: PropTypes.bool,

    /**
     * The ID used to uniquely identify the input
     *
     * @param {Object} props - props passed to the input
     * @returns {Object} - returns an Error object if isFormInput is supplied but inputID is falsey or not a string
     */
    inputID: props => FormUtils.validateInputIDProps(props),

    /** Saves a draft of the input value when used in a form */
    shouldSaveDraft: PropTypes.bool,
};

const defaultProps = {
    label: '',
    isDisabled: false,
    errorText: '',
    containerStyles: [],
    isFormInput: false,
    inputID: undefined,
    shouldSaveDraft: false,
    value: undefined,
};

class Picker extends PureComponent {
    constructor() {
        super();
        this.state = {
            isOpen: false,
        };
    }

    render() {
        const pickerProps = _.omit(this.props, _.keys(propTypes));
        return (
            <>
                <View
                    style={[
                        styles.pickerContainer,
                        this.props.isDisabled && styles.inputDisabled,
                        ...this.props.containerStyles,
                    ]}
                >
                    {this.props.label && (
                        <Text style={[styles.pickerLabel, styles.textLabelSupporting]}>{this.props.label}</Text>
                    )}
                    <BasePicker
                        onOpen={() => this.setState({isOpen: true})}
                        onClose={() => this.setState({isOpen: false})}
                        disabled={this.props.isDisabled}
                        focused={this.state.isOpen}
                        errorText={this.props.errorText}
                        value={this.props.value}
                        // eslint-disable-next-line react/jsx-props-no-spreading
                        {...pickerProps}
                    />
                </View>
<<<<<<< HEAD
                {!_.isEmpty(this.props.errorText) && (
                    <InlineErrorText styles={[styles.mh3]}>
                        {this.props.errorText}
                    </InlineErrorText>
                )}
=======
                <InlineErrorText>
                    {this.props.errorText}
                </InlineErrorText>
>>>>>>> 1c4add7b
            </>
        );
    }
}

Picker.propTypes = propTypes;
Picker.defaultProps = defaultProps;

// eslint-disable-next-line react/jsx-props-no-spreading
export default React.forwardRef((props, ref) => <Picker {...props} innerRef={ref} key={props.inputID} />);<|MERGE_RESOLUTION|>--- conflicted
+++ resolved
@@ -83,17 +83,9 @@
                         {...pickerProps}
                     />
                 </View>
-<<<<<<< HEAD
-                {!_.isEmpty(this.props.errorText) && (
-                    <InlineErrorText styles={[styles.mh3]}>
-                        {this.props.errorText}
-                    </InlineErrorText>
-                )}
-=======
-                <InlineErrorText>
+                <InlineErrorText styles={[styles.mh3]}>
                     {this.props.errorText}
                 </InlineErrorText>
->>>>>>> 1c4add7b
             </>
         );
     }

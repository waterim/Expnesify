import React from 'react';
import RNPickerSelect from 'react-native-picker-select';

import styles from '../../styles/styles';
import * as pickerPropTypes from './pickerPropTypes';
import pickerStyles from './pickerStyles';

<<<<<<< HEAD
const Picker = ({
    onChange,
    items,
    placeholder,
    value,
    icon,
    disabled,
    onOpen,
    onClose,
    size,
    hasError,
    focused,
}) => (
    <RNPickerSelect
        onValueChange={onChange}
        items={items}
        style={size === 'normal' ? pickerStyles(disabled, hasError, focused) : styles.pickerSmall}
=======
const Picker = props => (
    <RNPickerSelect
        onValueChange={props.onChange}
        items={props.items}
        style={props.size === 'normal' ? pickerStyles(props.disabled) : styles.pickerSmall}
>>>>>>> 27566574
        useNativeAndroidPickerStyle={false}
        placeholder={props.placeholder}
        value={props.value}
        Icon={() => props.icon(props.size)}
        disabled={props.disabled}
        fixAndroidTouchableBug
        onOpen={props.onOpen}
        onClose={props.onClose}
        pickerProps={{
            onFocus: props.onOpen,
            onBlur: props.onClose,
        }}
    />
);


Picker.propTypes = pickerPropTypes.propTypes;
Picker.defaultProps = pickerPropTypes.defaultProps;
Picker.displayName = 'Picker';

export default Picker;<|MERGE_RESOLUTION|>--- conflicted
+++ resolved
@@ -5,31 +5,11 @@
 import * as pickerPropTypes from './pickerPropTypes';
 import pickerStyles from './pickerStyles';
 
-<<<<<<< HEAD
-const Picker = ({
-    onChange,
-    items,
-    placeholder,
-    value,
-    icon,
-    disabled,
-    onOpen,
-    onClose,
-    size,
-    hasError,
-    focused,
-}) => (
-    <RNPickerSelect
-        onValueChange={onChange}
-        items={items}
-        style={size === 'normal' ? pickerStyles(disabled, hasError, focused) : styles.pickerSmall}
-=======
 const Picker = props => (
     <RNPickerSelect
         onValueChange={props.onChange}
         items={props.items}
-        style={props.size === 'normal' ? pickerStyles(props.disabled) : styles.pickerSmall}
->>>>>>> 27566574
+        style={props.size === 'normal' ? pickerStyles(props.disabled, props.hasError, props.focused) : styles.pickerSmall}
         useNativeAndroidPickerStyle={false}
         placeholder={props.placeholder}
         value={props.value}

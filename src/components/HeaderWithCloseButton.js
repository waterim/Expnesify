import React, {Component} from 'react';
import PropTypes from 'prop-types';
import {View, Keyboard} from 'react-native';
import styles from '../styles/styles';
import Header from './Header';
import Navigation from '../libs/Navigation/Navigation';
import ROUTES from '../ROUTES';
import Icon from './Icon';
import * as Expensicons from './Icon/Expensicons';
import Tooltip from './Tooltip';
import getButtonState from '../libs/getButtonState';
import * as StyleUtils from '../styles/StyleUtils';
import compose from '../libs/compose';
import ThreeDotsMenu, {ThreeDotsMenuItemPropTypes} from './ThreeDotsMenu';
import withDelayToggleButtonState, {withDelayToggleButtonStatePropTypes} from './withDelayToggleButtonState';
import withLocalize, {withLocalizePropTypes} from './withLocalize';
import withKeyboardState, {keyboardStatePropTypes} from './withKeyboardState';
import AvatarWithDisplayName from './AvatarWithDisplayName';
import iouReportPropTypes from '../pages/iouReportPropTypes';
import participantPropTypes from './participantPropTypes';
<<<<<<< HEAD
import PressableWithoutFeedback from './Pressable/PressableWithoutFeedback';
=======
import PinButton from './PinButton';
>>>>>>> 43df7dfa

const propTypes = {
    /** Title of the Header */
    title: PropTypes.string,

    /** Subtitle of the header */
    subtitle: PropTypes.oneOfType([PropTypes.string, PropTypes.element]),

    /** Method to trigger when pressing download button of the header */
    onDownloadButtonPress: PropTypes.func,

    /** Method to trigger when pressing close button of the header */
    onCloseButtonPress: PropTypes.func,

    /** Method to trigger when pressing back button of the header */
    onBackButtonPress: PropTypes.func,

    /** Method to trigger when pressing more options button of the header */
    onThreeDotsButtonPress: PropTypes.func,

    /** Whether we should show a back icon */
    shouldShowBackButton: PropTypes.bool,

    /** Whether we should show a border on the bottom of the Header */
    shouldShowBorderBottom: PropTypes.bool,

    /** Whether we should show a download button */
    shouldShowDownloadButton: PropTypes.bool,

    /** Whether we should show a get assistance (question mark) button */
    shouldShowGetAssistanceButton: PropTypes.bool,

    /** Whether we should show a pin button */
    shouldShowPinButton: PropTypes.bool,

    /** Whether we should show a more options (threedots) button */
    shouldShowThreeDotsButton: PropTypes.bool,

    /** List of menu items for more(three dots) menu */
    threeDotsMenuItems: ThreeDotsMenuItemPropTypes,

    /** The anchor position of the menu */
    threeDotsAnchorPosition: PropTypes.shape({
        top: PropTypes.number,
        right: PropTypes.number,
        bottom: PropTypes.number,
        left: PropTypes.number,
    }),

    /** Whether we should show a close button */
    shouldShowCloseButton: PropTypes.bool,

    /** Whether we should show the step counter */
    shouldShowStepCounter: PropTypes.bool,

    /** The guides call taskID to associate with the get assistance button, if we show it */
    guidesCallTaskID: PropTypes.string,

    /** Data to display a step counter in the header */
    stepCounter: PropTypes.shape({
        step: PropTypes.number,
        total: PropTypes.number,
        text: PropTypes.string,
    }),

    /** Whether we should show an avatar */
    shouldShowAvatarWithDisplay: PropTypes.bool,

    /** Parent report, if provided it will override props.report for AvatarWithDisplay */
    parentReport: iouReportPropTypes,

    /** Report, if we're showing the details for one and using AvatarWithDisplay */
    report: iouReportPropTypes,

    /** Policies, if we're showing the details for a report and need info about it for AvatarWithDisplay */
    policies: PropTypes.shape({
        /** Name of the policy */
        name: PropTypes.string,
    }),

    /** Policies, if we're showing the details for a report and need participant details for AvatarWithDisplay */
    personalDetails: PropTypes.objectOf(participantPropTypes),

    ...withLocalizePropTypes,
    ...withDelayToggleButtonStatePropTypes,
    ...keyboardStatePropTypes,
};

const defaultProps = {
    title: '',
    subtitle: '',
    onDownloadButtonPress: () => {},
    onCloseButtonPress: () => {},
    onBackButtonPress: () => {},
    onThreeDotsButtonPress: () => {},
    shouldShowBackButton: false,
    shouldShowBorderBottom: false,
    shouldShowDownloadButton: false,
    shouldShowGetAssistanceButton: false,
    shouldShowThreeDotsButton: false,
    shouldShowPinButton: false,
    shouldShowCloseButton: true,
    shouldShowStepCounter: true,
    shouldShowAvatarWithDisplay: false,
    report: null,
    parentReport: null,
    policies: {},
    personalDetails: {},
    guidesCallTaskID: '',
    stepCounter: null,
    threeDotsMenuItems: [],
    threeDotsAnchorPosition: {
        vertical: 0,
        horizontal: 0,
    },
};

class HeaderWithCloseButton extends Component {
    constructor(props) {
        super(props);

        this.triggerButtonCompleteAndDownload = this.triggerButtonCompleteAndDownload.bind(this);
    }

    /**
     * Method to trigger parent onDownloadButtonPress to download the file
     * and toggleDelayButtonState to set button state and revert it after sometime.
     */
    triggerButtonCompleteAndDownload() {
        if (this.props.isDelayButtonStateComplete) {
            return;
        }

        this.props.onDownloadButtonPress();
        this.props.toggleDelayButtonState(true);
    }

    render() {
        return (
            <View style={[styles.headerBar, this.props.shouldShowBorderBottom && styles.borderBottom, this.props.shouldShowBackButton && styles.pl2]}>
                <View style={[styles.dFlex, styles.flexRow, styles.alignItemsCenter, styles.flexGrow1, styles.justifyContentBetween, styles.overflowHidden]}>
                    {this.props.shouldShowBackButton && (
                        <Tooltip text={this.props.translate('common.back')}>
                            <PressableWithoutFeedback
                                onPress={() => {
                                    if (this.props.isKeyboardShown) {
                                        Keyboard.dismiss();
                                    }
                                    this.props.onBackButtonPress();
                                }}
                                style={[styles.touchableButtonImage]}
                                accessibilityRole="button"
                                accessibilityLabel={this.props.translate('common.back')}
                            >
                                <Icon src={Expensicons.BackArrow} />
                            </PressableWithoutFeedback>
                        </Tooltip>
                    )}
                    {this.props.shouldShowAvatarWithDisplay && (
                        <AvatarWithDisplayName
                            report={this.props.parentReport || this.props.report}
                            policies={this.props.policies}
                            personalDetails={this.props.personalDetails}
                        />
                    )}
                    {!this.props.shouldShowAvatarWithDisplay && (
                        <Header
                            title={this.props.title}
                            subtitle={this.props.stepCounter && this.props.shouldShowStepCounter ? this.props.translate('stepCounter', this.props.stepCounter) : this.props.subtitle}
                        />
                    )}
                    <View style={[styles.reportOptions, styles.flexRow, styles.pr5]}>
                        {this.props.shouldShowDownloadButton && (
                            <Tooltip text={this.props.translate('common.download')}>
                                <PressableWithoutFeedback
                                    onPress={(e) => {
                                        // Blur the pressable in case this button triggers a Growl notification
                                        // We do not want to overlap Growl with the Tooltip (#15271)
                                        e.currentTarget.blur();
                                        this.triggerButtonCompleteAndDownload();
                                    }}
                                    style={[styles.touchableButtonImage]}
                                    accessibilityRole="button"
                                    accessibilityLabel={this.props.translate('common.download')}
                                >
                                    <Icon
                                        src={Expensicons.Download}
                                        fill={StyleUtils.getIconFillColor(getButtonState(false, false, this.props.isDelayButtonStateComplete))}
                                    />
                                </PressableWithoutFeedback>
                            </Tooltip>
                        )}

                        {this.props.shouldShowGetAssistanceButton && (
                            <Tooltip text={this.props.translate('getAssistancePage.questionMarkButtonTooltip')}>
                                <PressableWithoutFeedback
                                    onPress={() => Navigation.navigate(ROUTES.getGetAssistanceRoute(this.props.guidesCallTaskID))}
                                    style={[styles.touchableButtonImage]}
                                    accessibilityRole="button"
                                    accessibilityLabel={this.props.translate('getAssistancePage.questionMarkButtonTooltip')}
                                >
                                    <Icon src={Expensicons.QuestionMark} />
                                </PressableWithoutFeedback>
                            </Tooltip>
                        )}

                        {this.props.shouldShowPinButton && <PinButton report={this.props.report} />}

                        {this.props.shouldShowThreeDotsButton && (
                            <ThreeDotsMenu
                                menuItems={this.props.threeDotsMenuItems}
                                onIconPress={this.props.onThreeDotsButtonPress}
                                anchorPosition={this.props.threeDotsAnchorPosition}
                            />
                        )}

                        {this.props.shouldShowCloseButton && (
                            <Tooltip text={this.props.translate('common.close')}>
                                <PressableWithoutFeedback
                                    onPress={this.props.onCloseButtonPress}
                                    style={[styles.touchableButtonImage]}
                                    accessibilityRole="button"
                                    accessibilityLabel={this.props.translate('common.close')}
                                >
                                    <Icon src={Expensicons.Close} />
                                </PressableWithoutFeedback>
                            </Tooltip>
                        )}
                    </View>
                </View>
            </View>
        );
    }
}

HeaderWithCloseButton.propTypes = propTypes;
HeaderWithCloseButton.defaultProps = defaultProps;

export default compose(withLocalize, withDelayToggleButtonState, withKeyboardState)(HeaderWithCloseButton);<|MERGE_RESOLUTION|>--- conflicted
+++ resolved
@@ -18,11 +18,8 @@
 import AvatarWithDisplayName from './AvatarWithDisplayName';
 import iouReportPropTypes from '../pages/iouReportPropTypes';
 import participantPropTypes from './participantPropTypes';
-<<<<<<< HEAD
 import PressableWithoutFeedback from './Pressable/PressableWithoutFeedback';
-=======
 import PinButton from './PinButton';
->>>>>>> 43df7dfa
 
 const propTypes = {
     /** Title of the Header */

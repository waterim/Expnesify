--- conflicted
+++ resolved
@@ -1,9 +1,4 @@
-<<<<<<< HEAD
-import {useNavigation} from '@react-navigation/native';
-=======
 import {useIsFocused, useNavigation} from '@react-navigation/native';
-import type {StackNavigationProp} from '@react-navigation/stack';
->>>>>>> d5cfecfc
 import type {ForwardedRef, ReactNode} from 'react';
 import React, {createContext, forwardRef, useEffect, useMemo, useRef, useState} from 'react';
 import type {StyleProp, ViewStyle} from 'react-native';
@@ -19,12 +14,8 @@
 import useThemeStyles from '@hooks/useThemeStyles';
 import useWindowDimensions from '@hooks/useWindowDimensions';
 import * as Browser from '@libs/Browser';
-<<<<<<< HEAD
 import type {PlatformStackNavigationProp} from '@libs/Navigation/PlatformStackNavigation/types';
-import type {CentralPaneNavigatorParamList, RootStackParamList} from '@libs/Navigation/types';
-=======
 import type {AuthScreensParamList, RootStackParamList} from '@libs/Navigation/types';
->>>>>>> d5cfecfc
 import toggleTestToolsModal from '@userActions/TestTool';
 import CONST from '@src/CONST';
 import CustomDevMenu from './CustomDevMenu';
@@ -105,11 +96,7 @@
      *
      * This is required because transitionEnd event doesn't trigger in the testing environment.
      */
-<<<<<<< HEAD
-    navigation?: PlatformStackNavigationProp<RootStackParamList> | PlatformStackNavigationProp<CentralPaneNavigatorParamList>;
-=======
-    navigation?: StackNavigationProp<RootStackParamList> | StackNavigationProp<AuthScreensParamList>;
->>>>>>> d5cfecfc
+    navigation?: PlatformStackNavigationProp<RootStackParamList> | PlatformStackNavigationProp<AuthScreensParamList>;
 
     /** Whether to show offline indicator on wide screens */
     shouldShowOfflineIndicatorInWideScreen?: boolean;

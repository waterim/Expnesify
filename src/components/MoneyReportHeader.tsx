--- conflicted
+++ resolved
@@ -82,13 +82,9 @@
     const shouldShowAnyButton = shouldShowSettlementButton || shouldShowApproveButton || shouldShowSubmitButton || shouldShowNextStep;
     const bankAccountRoute = ReportUtils.getBankAccountRoute(chatReport);
     const formattedAmount = CurrencyUtils.convertToDisplayString(reimbursableSpend, moneyRequestReport.currency);
-<<<<<<< HEAD
-    const isMoreContentShown = shouldShowNextStep || (shouldShowAnyButton && shouldUseNarrowLayout);
-=======
     const [nonHeldAmount, fullAmount] = ReportUtils.getNonHeldAndFullAmount(moneyRequestReport);
     const displayedAmount = ReportUtils.hasHeldExpenses(moneyRequestReport.reportID) && canAllowSettlement ? nonHeldAmount : formattedAmount;
-    const isMoreContentShown = shouldShowNextStep || (shouldShowAnyButton && isSmallScreenWidth);
->>>>>>> ef949e0c
+    const isMoreContentShown = shouldShowNextStep || (shouldShowAnyButton && shouldUseNarrowLayout);
 
     const confirmPayment = (type?: PaymentMethodType | undefined) => {
         if (!type) {

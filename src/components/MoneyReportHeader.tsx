import React, {useCallback, useEffect, useMemo, useState} from 'react';
import {View} from 'react-native';
import type {OnyxEntry} from 'react-native-onyx';
import {useOnyx} from 'react-native-onyx';
import useLocalize from '@hooks/useLocalize';
import useTheme from '@hooks/useTheme';
import useThemeStyles from '@hooks/useThemeStyles';
import useWindowDimensions from '@hooks/useWindowDimensions';
import * as CurrencyUtils from '@libs/CurrencyUtils';
import * as HeaderUtils from '@libs/HeaderUtils';
import Navigation from '@libs/Navigation/Navigation';
import * as ReportActionsUtils from '@libs/ReportActionsUtils';
import * as ReportUtils from '@libs/ReportUtils';
import * as TransactionUtils from '@libs/TransactionUtils';
import variables from '@styles/variables';
import * as IOU from '@userActions/IOU';
import * as TransactionActions from '@userActions/Transaction';
import CONST from '@src/CONST';
import ONYXKEYS from '@src/ONYXKEYS';
import ROUTES from '@src/ROUTES';
import type * as OnyxTypes from '@src/types/onyx';
import type {PaymentMethodType} from '@src/types/onyx/OriginalMessage';
import {isEmptyObject} from '@src/types/utils/EmptyObject';
import type IconAsset from '@src/types/utils/IconAsset';
import Button from './Button';
import ConfirmModal from './ConfirmModal';
import HeaderWithBackButton from './HeaderWithBackButton';
import Icon from './Icon';
import * as Expensicons from './Icon/Expensicons';
import MoneyReportHeaderStatusBar from './MoneyReportHeaderStatusBar';
import type {MoneyRequestHeaderStatusBarProps} from './MoneyRequestHeaderStatusBar';
import MoneyRequestHeaderStatusBar from './MoneyRequestHeaderStatusBar';
import ProcessMoneyReportHoldMenu from './ProcessMoneyReportHoldMenu';
import ProcessMoneyRequestHoldMenu from './ProcessMoneyRequestHoldMenu';
import SettlementButton from './SettlementButton';

type MoneyReportHeaderProps = {
    /** The report currently being looked at */
    report: OnyxTypes.Report;

    /** The policy tied to the expense report */
    policy: OnyxEntry<OnyxTypes.Policy>;

    /** Array of report actions for the report */
    reportActions: OnyxTypes.ReportAction[];

    /** The reportID of the transaction thread report associated with this current report, if any */
    // eslint-disable-next-line react/no-unused-prop-types
    transactionThreadReportID?: string | null;

    /** Whether we should display the header as in narrow layout */
    shouldUseNarrowLayout?: boolean;

    /** Method to trigger when pressing close button of the header */
    onBackButtonPress: () => void;
};

function MoneyReportHeader({policy, report: moneyRequestReport, transactionThreadReportID, reportActions, shouldUseNarrowLayout = false, onBackButtonPress}: MoneyReportHeaderProps) {
    const [chatReport] = useOnyx(`${ONYXKEYS.COLLECTION.REPORT}${moneyRequestReport.chatReportID}`);
    const [nextStep] = useOnyx(`${ONYXKEYS.COLLECTION.NEXT_STEP}${moneyRequestReport.reportID}`);
    const [transactionThreadReport] = useOnyx(`${ONYXKEYS.COLLECTION.REPORT}${transactionThreadReportID}`);
    const [session] = useOnyx(ONYXKEYS.SESSION);
    const requestParentReportAction = useMemo(() => {
        if (!reportActions || !transactionThreadReport?.parentReportActionID) {
            return null;
        }
        return reportActions.find((action) => action.reportActionID === transactionThreadReport.parentReportActionID) as OnyxTypes.ReportAction & OnyxTypes.OriginalMessageIOU;
    }, [reportActions, transactionThreadReport?.parentReportActionID]);
    const [transactions] = useOnyx(ONYXKEYS.COLLECTION.TRANSACTION);
    const [shownHoldUseExplanation] = useOnyx(ONYXKEYS.NVP_HOLD_USE_EXPLAINED, {initWithStoredValues: false});
    const transaction = transactions?.[`${ONYXKEYS.COLLECTION.TRANSACTION}${requestParentReportAction?.originalMessage?.IOUTransactionID ?? 0}`] ?? null;

    const styles = useThemeStyles();
    const theme = useTheme();
    const [isDeleteRequestModalVisible, setIsDeleteRequestModalVisible] = useState(false);
    const [shouldShowHoldMenu, setShouldShowHoldMenu] = useState(false);
    const {translate} = useLocalize();
    const {windowWidth} = useWindowDimensions();
    const {reimbursableSpend} = ReportUtils.getMoneyRequestSpendBreakdown(moneyRequestReport);
    const isSettled = ReportUtils.isSettled(moneyRequestReport.reportID);
<<<<<<< HEAD
    const requestParentReportAction = useMemo(() => {
        if (!reportActions || !transactionThreadReport?.parentReportActionID) {
            return null;
        }
        return reportActions.find((action) => action.reportActionID === transactionThreadReport.parentReportActionID) ?? null;
    }, [reportActions, transactionThreadReport?.parentReportActionID]);
    const isDeletedParentAction = ReportActionsUtils.isDeletedAction(requestParentReportAction);
=======
    const isApproved = ReportUtils.isReportApproved(moneyRequestReport);
    const isOnHold = TransactionUtils.isOnHold(transaction);
    const isScanning = TransactionUtils.hasReceipt(transaction) && TransactionUtils.isReceiptBeingScanned(transaction);
    const isDeletedParentAction = ReportActionsUtils.isDeletedAction(requestParentReportAction as OnyxTypes.ReportAction);
    const canHoldOrUnholdRequest = !isEmptyObject(transaction) && !isSettled && !isApproved && !isDeletedParentAction;
>>>>>>> 1426c4e4

    // Only the requestor can delete the request, admins can only edit it.
    const isActionOwner =
        typeof requestParentReportAction?.actorAccountID === 'number' && typeof session?.accountID === 'number' && requestParentReportAction.actorAccountID === session?.accountID;
    const isPolicyAdmin = policy?.role === CONST.POLICY.ROLE.ADMIN;
    const isApprover = ReportUtils.isMoneyRequestReport(moneyRequestReport) && moneyRequestReport?.managerID !== null && session?.accountID === moneyRequestReport?.managerID;
    const canDeleteRequest =
        isActionOwner && (ReportUtils.canAddOrDeleteTransactions(moneyRequestReport) || ReportUtils.isTrackExpenseReport(transactionThreadReport)) && !isDeletedParentAction;
    const [isHoldMenuVisible, setIsHoldMenuVisible] = useState(false);
    const [paymentType, setPaymentType] = useState<PaymentMethodType>();
    const [requestType, setRequestType] = useState<'pay' | 'approve'>();
    const canAllowSettlement = ReportUtils.hasUpdatedTotal(moneyRequestReport, policy);
    const policyType = policy?.type;
    const isPayer = ReportUtils.isPayer(session, moneyRequestReport);
    const isDraft = ReportUtils.isOpenExpenseReport(moneyRequestReport);
    const [isConfirmModalVisible, setIsConfirmModalVisible] = useState(false);

    const hasScanningReceipt = ReportUtils.getTransactionsWithReceipts(moneyRequestReport?.reportID).some((t) => TransactionUtils.isReceiptBeingScanned(t));
    const transactionIDs = TransactionUtils.getAllReportTransactions(moneyRequestReport?.reportID).map((t) => t.transactionID);
    const allHavePendingRTERViolation = TransactionUtils.allHavePendingRTERViolation(transactionIDs);

    const cancelPayment = useCallback(() => {
        if (!chatReport) {
            return;
        }
        IOU.cancelPayment(moneyRequestReport, chatReport);
        setIsConfirmModalVisible(false);
    }, [moneyRequestReport, chatReport]);

    const shouldShowPayButton = useMemo(() => IOU.canIOUBePaid(moneyRequestReport, chatReport, policy), [moneyRequestReport, chatReport, policy]);

    const shouldShowApproveButton = useMemo(() => IOU.canApproveIOU(moneyRequestReport, chatReport, policy), [moneyRequestReport, chatReport, policy]);

    const shouldDisableApproveButton = shouldShowApproveButton && !ReportUtils.isAllowedToApproveExpenseReport(moneyRequestReport);

    const shouldShowSettlementButton = (shouldShowPayButton || shouldShowApproveButton) && !allHavePendingRTERViolation;

    // allTransactions in TransactionUtils might have stale data
    const hasOnlyHeldExpenses = ReportUtils.hasOnlyHeldExpenses(moneyRequestReport.reportID, transactions);
    const shouldShowSubmitButton = isDraft && reimbursableSpend !== 0 && !allHavePendingRTERViolation && !hasOnlyHeldExpenses;
    const shouldDisableSubmitButton = shouldShowSubmitButton && !ReportUtils.isAllowedToSubmitDraftExpenseReport(moneyRequestReport);
    const shouldShowMarkAsCashButton = isDraft && allHavePendingRTERViolation && !hasOnlyHeldExpenses;
    const isFromPaidPolicy = policyType === CONST.POLICY.TYPE.TEAM || policyType === CONST.POLICY.TYPE.CORPORATE;
    const shouldShowStatusBar = allHavePendingRTERViolation || hasOnlyHeldExpenses || hasScanningReceipt;
    const shouldShowNextStep = !ReportUtils.isClosedExpenseReportWithNoExpenses(moneyRequestReport) && isFromPaidPolicy && !!nextStep?.message?.length && !shouldShowStatusBar;
    const shouldShowAnyButton = shouldShowSettlementButton || shouldShowApproveButton || shouldShowSubmitButton || shouldShowNextStep || allHavePendingRTERViolation;
    const bankAccountRoute = ReportUtils.getBankAccountRoute(chatReport);
    const formattedAmount = CurrencyUtils.convertToDisplayString(reimbursableSpend, moneyRequestReport.currency);
    const [nonHeldAmount, fullAmount] = ReportUtils.getNonHeldAndFullAmount(moneyRequestReport, policy);
    const displayedAmount = ReportUtils.hasHeldExpenses(moneyRequestReport.reportID) && canAllowSettlement ? nonHeldAmount : formattedAmount;
    const isMoreContentShown = shouldShowNextStep || shouldShowStatusBar || (shouldShowAnyButton && shouldUseNarrowLayout);

    const confirmPayment = (type?: PaymentMethodType | undefined) => {
        if (!type || !chatReport) {
            return;
        }
        setPaymentType(type);
        setRequestType('pay');
        if (ReportUtils.hasHeldExpenses(moneyRequestReport.reportID)) {
            setIsHoldMenuVisible(true);
        } else if (ReportUtils.isInvoiceReport(moneyRequestReport)) {
            IOU.payInvoice(type, chatReport, moneyRequestReport);
        } else {
            IOU.payMoneyRequest(type, chatReport, moneyRequestReport, true);
        }
    };

    const confirmApproval = () => {
        setRequestType('approve');
        if (ReportUtils.hasHeldExpenses(moneyRequestReport.reportID)) {
            setIsHoldMenuVisible(true);
        } else {
            IOU.approveMoneyRequest(moneyRequestReport, true);
        }
    };

    const deleteTransaction = useCallback(() => {
        if (requestParentReportAction) {
            const iouTransactionID = ReportActionsUtils.isMoneyRequestAction(requestParentReportAction)
                ? ReportActionsUtils.getOriginalMessage(requestParentReportAction)?.IOUTransactionID ?? ''
                : '';
            if (ReportActionsUtils.isTrackExpenseAction(requestParentReportAction)) {
                IOU.deleteTrackExpense(moneyRequestReport?.reportID ?? '', iouTransactionID, requestParentReportAction, true);
                return;
            }
            IOU.deleteMoneyRequest(iouTransactionID, requestParentReportAction, true);
        }

        setIsDeleteRequestModalVisible(false);
    }, [moneyRequestReport?.reportID, requestParentReportAction, setIsDeleteRequestModalVisible]);

    const markAsCash = useCallback(() => {
        if (!requestParentReportAction) {
            return;
        }
        const iouTransactionID = ReportActionsUtils.isMoneyRequestAction(requestParentReportAction)
            ? ReportActionsUtils.getOriginalMessage(requestParentReportAction)?.IOUTransactionID ?? ''
            : '';
        const reportID = transactionThreadReport?.reportID ?? '';

        TransactionActions.markAsCash(iouTransactionID, reportID);
    }, [requestParentReportAction, transactionThreadReport?.reportID]);

    const changeMoneyRequestStatus = () => {
        if (!transactionThreadReport) {
            return;
        }
        const transactionID = requestParentReportAction?.actionName === CONST.REPORT.ACTIONS.TYPE.IOU ? requestParentReportAction.originalMessage?.IOUTransactionID ?? '' : '';

        if (isOnHold) {
            IOU.unholdRequest(transactionID, transactionThreadReport.reportID);
        } else {
            const activeRoute = encodeURIComponent(Navigation.getActiveRouteWithoutParams());
            Navigation.navigate(ROUTES.MONEY_REQUEST_HOLD_REASON.getRoute(policy?.type ?? CONST.POLICY.TYPE.PERSONAL, transactionID, transactionThreadReport.reportID, activeRoute));
        }
    };

    const getStatusIcon: (src: IconAsset) => React.ReactNode = (src) => (
        <Icon
            src={src}
            height={variables.iconSizeSmall}
            width={variables.iconSizeSmall}
            fill={theme.icon}
        />
    );

    const getStatusBarProps: () => MoneyRequestHeaderStatusBarProps | undefined = () => {
        if (hasOnlyHeldExpenses) {
            return {title: translate('iou.hold'), description: translate('iou.expensesOnHold'), danger: true};
        }
        if (allHavePendingRTERViolation) {
            return {title: getStatusIcon(Expensicons.Hourglass), description: translate('iou.pendingMatchWithCreditCardDescription')};
        }
        if (hasScanningReceipt) {
            return {title: getStatusIcon(Expensicons.ReceiptScan), description: translate('iou.receiptScanInProgressDescription')};
        }
    };

    const statusBarProps = getStatusBarProps();

    // The submit button should be success green colour only if the user is submitter and the policy does not have Scheduled Submit turned on
    const isWaitingForSubmissionFromCurrentUser = useMemo(
        () => chatReport?.isOwnPolicyExpenseChat && !policy?.harvesting?.enabled,
        [chatReport?.isOwnPolicyExpenseChat, policy?.harvesting?.enabled],
    );

    const threeDotsMenuItems = [HeaderUtils.getPinMenuItem(moneyRequestReport)];
    if (canHoldOrUnholdRequest) {
        const isRequestIOU = ReportUtils.isIOUReport(chatReport);
        const isHoldCreator = ReportUtils.isHoldCreator(transaction, moneyRequestReport?.reportID) && isRequestIOU;
        const isTrackExpenseReport = ReportUtils.isTrackExpenseReport(moneyRequestReport);
        const canModifyStatus = !isTrackExpenseReport && (isPolicyAdmin || isActionOwner || isApprover);
        if (isOnHold && (isHoldCreator || (!isRequestIOU && canModifyStatus))) {
            threeDotsMenuItems.push({
                icon: Expensicons.Stopwatch,
                text: translate('iou.unholdExpense'),
                onSelected: () => changeMoneyRequestStatus(),
            });
        }
        if (!isOnHold && (isRequestIOU || canModifyStatus) && !isScanning) {
            threeDotsMenuItems.push({
                icon: Expensicons.Stopwatch,
                text: translate('iou.hold'),
                onSelected: () => changeMoneyRequestStatus(),
            });
        }
    }

    useEffect(() => {
        setShouldShowHoldMenu(isOnHold && !shownHoldUseExplanation);
    }, [isOnHold, shownHoldUseExplanation]);

    useEffect(() => {
        if (!shouldShowHoldMenu) {
            return;
        }

        if (shouldUseNarrowLayout) {
            if (Navigation.getActiveRoute().slice(1) === ROUTES.PROCESS_MONEY_REQUEST_HOLD) {
                Navigation.goBack();
            }
        } else {
            Navigation.navigate(ROUTES.PROCESS_MONEY_REQUEST_HOLD);
        }
    }, [shouldUseNarrowLayout, shouldShowHoldMenu]);

    const handleHoldRequestClose = () => {
        IOU.setShownHoldUseExplanation();
    };

    if (isPayer && isSettled && ReportUtils.isExpenseReport(moneyRequestReport)) {
        threeDotsMenuItems.push({
            icon: Expensicons.Trashcan,
            text: translate('iou.cancelPayment'),
            onSelected: () => setIsConfirmModalVisible(true),
        });
    }

    // If the report supports adding transactions to it, then it also supports deleting transactions from it.
    if (canDeleteRequest && !isEmptyObject(transactionThreadReport)) {
        threeDotsMenuItems.push({
            icon: Expensicons.Trashcan,
            text: translate('reportActionContextMenu.deleteAction', {action: requestParentReportAction}),
            onSelected: () => setIsDeleteRequestModalVisible(true),
        });
    }

    useEffect(() => {
        if (canDeleteRequest) {
            return;
        }

        setIsDeleteRequestModalVisible(false);
    }, [canDeleteRequest]);

    return (
        <View style={[styles.pt0]}>
            <HeaderWithBackButton
                shouldShowReportAvatarWithDisplay
                shouldEnableDetailPageNavigation
                shouldShowPinButton={false}
                report={moneyRequestReport}
                policy={policy}
                shouldShowBackButton={shouldUseNarrowLayout}
                onBackButtonPress={onBackButtonPress}
                // Shows border if no buttons or banners are showing below the header
                shouldShowBorderBottom={!isMoreContentShown}
                shouldShowThreeDotsButton
                threeDotsMenuItems={threeDotsMenuItems}
                threeDotsAnchorPosition={styles.threeDotsPopoverOffsetNoCloseButton(windowWidth)}
            >
                {shouldShowSettlementButton && !shouldUseNarrowLayout && (
                    <View style={styles.pv2}>
                        <SettlementButton
                            currency={moneyRequestReport.currency}
                            confirmApproval={confirmApproval}
                            policyID={moneyRequestReport.policyID}
                            chatReportID={chatReport?.reportID}
                            iouReport={moneyRequestReport}
                            onPress={confirmPayment}
                            enablePaymentsRoute={ROUTES.ENABLE_PAYMENTS}
                            addBankAccountRoute={bankAccountRoute}
                            shouldHidePaymentOptions={!shouldShowPayButton}
                            shouldShowApproveButton={shouldShowApproveButton}
                            shouldDisableApproveButton={shouldDisableApproveButton}
                            style={[styles.pv2]}
                            formattedAmount={!hasOnlyHeldExpenses ? displayedAmount : ''}
                            isDisabled={!canAllowSettlement}
                        />
                    </View>
                )}
                {shouldShowSubmitButton && !shouldUseNarrowLayout && (
                    <View style={styles.pv2}>
                        <Button
                            medium
                            success={isWaitingForSubmissionFromCurrentUser}
                            text={translate('common.submit')}
                            style={[styles.mnw120, styles.pv2, styles.pr0]}
                            onPress={() => IOU.submitReport(moneyRequestReport)}
                            isDisabled={shouldDisableSubmitButton}
                        />
                    </View>
                )}
                {shouldShowMarkAsCashButton && !shouldUseNarrowLayout && (
                    <View style={[styles.pv2]}>
                        <Button
                            medium
                            success
                            text={translate('iou.markAsCash')}
                            style={[styles.pv2, styles.pr0]}
                            onPress={markAsCash}
                        />
                    </View>
                )}
            </HeaderWithBackButton>
            <View style={[isMoreContentShown && [styles.dFlex, styles.flexColumn, styles.borderBottom], styles.ph5, styles.pb3, styles.gap3]}>
                {shouldShowSettlementButton && shouldUseNarrowLayout && (
                    <SettlementButton
                        currency={moneyRequestReport.currency}
                        confirmApproval={confirmApproval}
                        policyID={moneyRequestReport.policyID}
                        chatReportID={moneyRequestReport.chatReportID}
                        iouReport={moneyRequestReport}
                        onPress={confirmPayment}
                        enablePaymentsRoute={ROUTES.ENABLE_PAYMENTS}
                        addBankAccountRoute={bankAccountRoute}
                        shouldHidePaymentOptions={!shouldShowPayButton}
                        shouldShowApproveButton={shouldShowApproveButton}
                        formattedAmount={!hasOnlyHeldExpenses ? displayedAmount : ''}
                        shouldDisableApproveButton={shouldDisableApproveButton}
                        isDisabled={!canAllowSettlement}
                    />
                )}
                {shouldShowSubmitButton && shouldUseNarrowLayout && (
                    <Button
                        medium
                        success={isWaitingForSubmissionFromCurrentUser}
                        text={translate('common.submit')}
                        style={[styles.w100, styles.pr0]}
                        onPress={() => IOU.submitReport(moneyRequestReport)}
                        isDisabled={shouldDisableSubmitButton}
                    />
                )}
                {shouldShowMarkAsCashButton && shouldUseNarrowLayout && (
                    <Button
                        medium
                        success
                        text={translate('iou.markAsCash')}
                        style={[styles.w100, styles.pr0]}
                        onPress={markAsCash}
                    />
                )}
                {statusBarProps && (
                    <MoneyRequestHeaderStatusBar
                        title={statusBarProps.title}
                        description={statusBarProps.description}
                        danger={statusBarProps.danger}
                    />
                )}
                {shouldShowNextStep && <MoneyReportHeaderStatusBar nextStep={nextStep} />}
            </View>
            {isHoldMenuVisible && requestType !== undefined && (
                <ProcessMoneyReportHoldMenu
                    nonHeldAmount={!hasOnlyHeldExpenses ? nonHeldAmount : undefined}
                    requestType={requestType}
                    fullAmount={fullAmount}
                    isSmallScreenWidth={shouldUseNarrowLayout}
                    onClose={() => setIsHoldMenuVisible(false)}
                    isVisible={isHoldMenuVisible}
                    paymentType={paymentType}
                    chatReport={chatReport}
                    moneyRequestReport={moneyRequestReport}
                />
            )}
            <ConfirmModal
                title={translate('iou.cancelPayment')}
                isVisible={isConfirmModalVisible}
                onConfirm={cancelPayment}
                onCancel={() => setIsConfirmModalVisible(false)}
                prompt={translate('iou.cancelPaymentConfirmation')}
                confirmText={translate('iou.cancelPayment')}
                cancelText={translate('common.dismiss')}
                danger
                shouldEnableNewFocusManagement
            />
            <ConfirmModal
                title={translate('iou.deleteExpense')}
                isVisible={isDeleteRequestModalVisible}
                onConfirm={deleteTransaction}
                onCancel={() => setIsDeleteRequestModalVisible(false)}
                prompt={translate('iou.deleteConfirmation')}
                confirmText={translate('common.delete')}
                cancelText={translate('common.cancel')}
                danger
                shouldEnableNewFocusManagement
            />
            {shouldUseNarrowLayout && shouldShowHoldMenu && (
                <ProcessMoneyRequestHoldMenu
                    onClose={handleHoldRequestClose}
                    onConfirm={handleHoldRequestClose}
                    isVisible={shouldShowHoldMenu}
                />
            )}
        </View>
    );
}

MoneyReportHeader.displayName = 'MoneyReportHeader';

export default MoneyReportHeader;<|MERGE_RESOLUTION|>--- conflicted
+++ resolved
@@ -64,11 +64,13 @@
         if (!reportActions || !transactionThreadReport?.parentReportActionID) {
             return null;
         }
-        return reportActions.find((action) => action.reportActionID === transactionThreadReport.parentReportActionID) as OnyxTypes.ReportAction & OnyxTypes.OriginalMessageIOU;
+        return reportActions.find((action): action is OnyxTypes.ReportAction<typeof CONST.REPORT.ACTIONS.TYPE.IOU> => action.reportActionID === transactionThreadReport.parentReportActionID);
     }, [reportActions, transactionThreadReport?.parentReportActionID]);
     const [transactions] = useOnyx(ONYXKEYS.COLLECTION.TRANSACTION);
     const [shownHoldUseExplanation] = useOnyx(ONYXKEYS.NVP_HOLD_USE_EXPLAINED, {initWithStoredValues: false});
-    const transaction = transactions?.[`${ONYXKEYS.COLLECTION.TRANSACTION}${requestParentReportAction?.originalMessage?.IOUTransactionID ?? 0}`] ?? null;
+    const transaction =
+        transactions?.[`${ONYXKEYS.COLLECTION.TRANSACTION}${requestParentReportAction ? ReportActionsUtils.getOriginalMessage(requestParentReportAction)?.IOUTransactionID ?? 0 : 0}`] ??
+        null;
 
     const styles = useThemeStyles();
     const theme = useTheme();
@@ -78,21 +80,11 @@
     const {windowWidth} = useWindowDimensions();
     const {reimbursableSpend} = ReportUtils.getMoneyRequestSpendBreakdown(moneyRequestReport);
     const isSettled = ReportUtils.isSettled(moneyRequestReport.reportID);
-<<<<<<< HEAD
-    const requestParentReportAction = useMemo(() => {
-        if (!reportActions || !transactionThreadReport?.parentReportActionID) {
-            return null;
-        }
-        return reportActions.find((action) => action.reportActionID === transactionThreadReport.parentReportActionID) ?? null;
-    }, [reportActions, transactionThreadReport?.parentReportActionID]);
-    const isDeletedParentAction = ReportActionsUtils.isDeletedAction(requestParentReportAction);
-=======
     const isApproved = ReportUtils.isReportApproved(moneyRequestReport);
     const isOnHold = TransactionUtils.isOnHold(transaction);
     const isScanning = TransactionUtils.hasReceipt(transaction) && TransactionUtils.isReceiptBeingScanned(transaction);
     const isDeletedParentAction = ReportActionsUtils.isDeletedAction(requestParentReportAction as OnyxTypes.ReportAction);
     const canHoldOrUnholdRequest = !isEmptyObject(transaction) && !isSettled && !isApproved && !isDeletedParentAction;
->>>>>>> 1426c4e4
 
     // Only the requestor can delete the request, admins can only edit it.
     const isActionOwner =

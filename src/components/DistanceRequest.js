--- conflicted
+++ resolved
@@ -189,8 +189,6 @@
         Navigation.goBack(isEditing ? ROUTES.MONEY_REQUEST_CONFIRMATION.getRoute(iouType, reportID) : ROUTES.HOME);
     };
 
-<<<<<<< HEAD
-=======
     /**
      * Takes the user to the page for editing a specific waypoint
      * @param {Number} index of the waypoint to edit
@@ -199,7 +197,6 @@
         Navigation.navigate(isEditingRequest ? ROUTES.MONEY_REQUEST_EDIT_WAYPOINT.getRoute(report.reportID, transactionID, index) : ROUTES.MONEY_REQUEST_WAYPOINT.getRoute('request', index));
     };
 
->>>>>>> b94c32c1
     const content = (
         <ScrollView contentContainerStyle={styles.flexGrow1}>
             <View
@@ -236,17 +233,7 @@
                                 secondaryIcon={waypointIcon}
                                 secondaryIconFill={theme.icon}
                                 shouldShowRightIcon
-<<<<<<< HEAD
-                                onPress={() =>
-                                    Navigation.navigate(
-                                        isEditingRequest
-                                            ? ROUTES.getMoneyRequestEditWaypointRoute(report.reportID, transactionID, index)
-                                            : ROUTES.getMoneyRequestWaypointRoute('request', index),
-                                    )
-                                }
-=======
                                 onPress={() => navigateToWaypointEditPage(index)}
->>>>>>> b94c32c1
                                 key={key}
                             />
                         );
@@ -270,11 +257,7 @@
                 <Button
                     small
                     icon={Expensicons.Plus}
-<<<<<<< HEAD
-                    onPress={() => Transaction.addStop(transactionID)}
-=======
                     onPress={() => navigateToWaypointEditPage(_.size(lodashGet(transaction, 'comment.waypoints', {})))}
->>>>>>> b94c32c1
                     text={translate('distance.addStop')}
                     isDisabled={numberOfWaypoints === MAX_WAYPOINTS}
                     innerStyles={[styles.ph10]}
@@ -304,18 +287,12 @@
                 )}
             </View>
             <Button
-                isLoading={transaction.isLoading}
                 success
                 style={[styles.w100, styles.mb4, styles.ph4, styles.flexShrink0]}
                 onPress={() => onSubmit(waypoints)}
-<<<<<<< HEAD
-                isDisabled={_.size(validatedWaypoints) < 2 || hasRouteError || isOffline}
-                text={translate(isEditingRequest ? 'common.save' : 'common.next')}
-=======
                 isDisabled={_.size(validatedWaypoints) < 2 || (!isOffline && (hasRouteError || isLoadingRoute || isLoading))}
                 text={translate(isEditingRequest ? 'common.save' : 'common.next')}
                 isLoading={!isOffline && (isLoadingRoute || shouldFetchRoute || isLoading)}
->>>>>>> b94c32c1
             />
         </ScrollView>
     );

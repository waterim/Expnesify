import PropTypes from 'prop-types';
import React, {memo} from 'react';
import {View} from 'react-native';
import _ from 'underscore';
import useStyleUtils from '@hooks/useStyleUtils';
import useThemeStyles from '@hooks/useThemeStyles';
import Navigation from '@libs/Navigation/Navigation';
import CONST from '@src/CONST';
import ROUTES from '@src/ROUTES';
import Avatar from './Avatar';
import avatarPropTypes from './avatarPropTypes';
import PressableWithoutFocus from './Pressable/PressableWithoutFocus';
import Text from './Text';

const propTypes = {
    icons: PropTypes.arrayOf(avatarPropTypes),
    reportID: PropTypes.string,
};

const defaultProps = {
    icons: [],
    reportID: '',
};

function RoomHeaderAvatars(props) {
    const navigateToAvatarPage = (icon) => {
        if (icon.type === CONST.ICON_TYPE_WORKSPACE) {
            Navigation.navigate(ROUTES.REPORT_AVATAR.getRoute(props.reportID));
            return;
        }
        Navigation.navigate(ROUTES.PROFILE_AVATAR.getRoute(icon.id));
    };

    const styles = useThemeStyles();
    const StyleUtils = useStyleUtils();
    if (!props.icons.length) {
        return null;
    }

    if (props.icons.length === 1) {
        return (
<<<<<<< HEAD
            <AttachmentModal
                headerTitle={props.icons[0].name}
                source={UserUtils.getFullSizeAvatar(props.icons[0].source, props.icons[0].id)}
                isWorkspaceAvatar={props.icons[0].type === CONST.ICON_TYPE_WORKSPACE}
                originalFileName={props.icons[0].name}
=======
            <PressableWithoutFocus
                style={[styles.noOutline]}
                onPress={() => navigateToAvatarPage(props.icons[0])}
                accessibilityRole={CONST.ACCESSIBILITY_ROLE.IMAGEBUTTON}
                accessibilityLabel={props.icons[0].name}
>>>>>>> 62f4383e
            >
                <Avatar
                    source={props.icons[0].source}
                    imageStyles={[styles.avatarLarge]}
                    size={CONST.AVATAR_SIZE.LARGE}
                    name={props.icons[0].name}
                    type={props.icons[0].type}
                    fallbackIcon={props.icons[0].fallbackIcon}
                />
            </PressableWithoutFocus>
        );
    }

    const iconsToDisplay = props.icons.slice(0, CONST.REPORT.MAX_PREVIEW_AVATARS);

    const iconStyle = [
        styles.roomHeaderAvatar,

        // Due to border-box box-sizing, the Avatars have to be larger when bordered to visually match size with non-bordered Avatars
        StyleUtils.getAvatarStyle(CONST.AVATAR_SIZE.LARGE_BORDERED),
    ];
    return (
        <View style={styles.pointerEventsBoxNone}>
            <View style={[styles.flexRow, styles.wAuto, styles.ml3]}>
                {_.map(iconsToDisplay, (icon, index) => (
                    <View
                        key={`${icon.id}${index}`}
                        style={[styles.justifyContentCenter, styles.alignItemsCenter]}
                    >
<<<<<<< HEAD
                        <AttachmentModal
                            headerTitle={icon.name}
                            source={UserUtils.getFullSizeAvatar(icon.source, icon.id)}
                            originalFileName={icon.name}
                            isWorkspaceAvatar={icon.type === CONST.ICON_TYPE_WORKSPACE}
=======
                        <PressableWithoutFocus
                            style={[styles.mln4, StyleUtils.getAvatarBorderRadius(CONST.AVATAR_SIZE.LARGE_BORDERED, icon.type)]}
                            onPress={() => navigateToAvatarPage(icon)}
                            accessibilityRole={CONST.ACCESSIBILITY_ROLE.IMAGEBUTTON}
                            accessibilityLabel={icon.name}
>>>>>>> 62f4383e
                        >
                            <Avatar
                                source={icon.source}
                                size={CONST.AVATAR_SIZE.LARGE}
                                containerStyles={[...iconStyle, StyleUtils.getAvatarBorderRadius(CONST.AVATAR_SIZE.LARGE_BORDERED, icon.type)]}
                                name={icon.name}
                                type={icon.type}
                                fallbackIcon={icon.fallbackIcon}
                            />
                        </PressableWithoutFocus>
                        {index === CONST.REPORT.MAX_PREVIEW_AVATARS - 1 && props.icons.length - CONST.REPORT.MAX_PREVIEW_AVATARS !== 0 && (
                            <>
                                <View
                                    style={[
                                        styles.roomHeaderAvatarSize,
                                        styles.roomHeaderAvatar,
                                        styles.mln4,
                                        ...iconStyle,
                                        StyleUtils.getAvatarBorderRadius(CONST.AVATAR_SIZE.LARGE_BORDERED, icon.type),
                                        styles.roomHeaderAvatarOverlay,
                                    ]}
                                />
                                <Text style={styles.avatarInnerTextChat}>{`+${props.icons.length - CONST.REPORT.MAX_PREVIEW_AVATARS}`}</Text>
                            </>
                        )}
                    </View>
                ))}
            </View>
        </View>
    );
}

RoomHeaderAvatars.defaultProps = defaultProps;
RoomHeaderAvatars.propTypes = propTypes;
RoomHeaderAvatars.displayName = 'RoomHeaderAvatars';

export default memo(RoomHeaderAvatars);<|MERGE_RESOLUTION|>--- conflicted
+++ resolved
@@ -39,19 +39,11 @@
 
     if (props.icons.length === 1) {
         return (
-<<<<<<< HEAD
-            <AttachmentModal
-                headerTitle={props.icons[0].name}
-                source={UserUtils.getFullSizeAvatar(props.icons[0].source, props.icons[0].id)}
-                isWorkspaceAvatar={props.icons[0].type === CONST.ICON_TYPE_WORKSPACE}
-                originalFileName={props.icons[0].name}
-=======
             <PressableWithoutFocus
                 style={[styles.noOutline]}
                 onPress={() => navigateToAvatarPage(props.icons[0])}
                 accessibilityRole={CONST.ACCESSIBILITY_ROLE.IMAGEBUTTON}
                 accessibilityLabel={props.icons[0].name}
->>>>>>> 62f4383e
             >
                 <Avatar
                     source={props.icons[0].source}
@@ -81,19 +73,11 @@
                         key={`${icon.id}${index}`}
                         style={[styles.justifyContentCenter, styles.alignItemsCenter]}
                     >
-<<<<<<< HEAD
-                        <AttachmentModal
-                            headerTitle={icon.name}
-                            source={UserUtils.getFullSizeAvatar(icon.source, icon.id)}
-                            originalFileName={icon.name}
-                            isWorkspaceAvatar={icon.type === CONST.ICON_TYPE_WORKSPACE}
-=======
                         <PressableWithoutFocus
                             style={[styles.mln4, StyleUtils.getAvatarBorderRadius(CONST.AVATAR_SIZE.LARGE_BORDERED, icon.type)]}
                             onPress={() => navigateToAvatarPage(icon)}
                             accessibilityRole={CONST.ACCESSIBILITY_ROLE.IMAGEBUTTON}
                             accessibilityLabel={icon.name}
->>>>>>> 62f4383e
                         >
                             <Avatar
                                 source={icon.source}

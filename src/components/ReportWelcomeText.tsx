--- conflicted
+++ resolved
@@ -39,17 +39,12 @@
     const isChatRoom = ReportUtils.isChatRoom(report);
     const isSelfDM = ReportUtils.isSelfDM(report);
     const isInvoiceRoom = ReportUtils.isInvoiceRoom(report);
-<<<<<<< HEAD
+    const isOneOnOneChat = ReportUtils.isOneOnOneChat(report);
     const isSystemDM = ReportUtils.isSystemChat(report);
-    const isDefault = !(isChatRoom || isPolicyExpenseChat || isSelfDM || isInvoiceRoom || isSystemDM);
-    const participantAccountIDs = report?.participantAccountIDs ?? [];
-=======
-    const isOneOnOneChat = ReportUtils.isOneOnOneChat(report);
     const isDefault = !(isChatRoom || isPolicyExpenseChat || isSelfDM || isInvoiceRoom);
     const participantAccountIDs = Object.keys(report?.participants ?? {})
         .map(Number)
         .filter((accountID) => accountID !== session?.accountID || !isOneOnOneChat);
->>>>>>> 3db90e4a
     const isMultipleParticipant = participantAccountIDs.length > 1;
     const displayNamesWithTooltips = ReportUtils.getDisplayNamesWithTooltips(OptionsListUtils.getPersonalDetailsForAccountIDs(participantAccountIDs, personalDetails), isMultipleParticipant);
     const isUserPolicyAdmin = PolicyUtils.isPolicyAdmin(policy);

import React from 'react';
import _ from 'underscore';
import PropTypes from 'prop-types';
import {View} from 'react-native';
import Icon from './Icon';
import * as Expensicons from './Icon/Expensicons';
import Text from './Text';
import themeColors from '../styles/themes/default';
import styles from '../styles/styles';
import stylePropTypes from '../styles/stylePropTypes';
import * as Localize from '../libs/Localize';

const propTypes = {
    /** Error or hint text. Ignored when children is not empty */
    message: PropTypes.oneOfType([PropTypes.string, PropTypes.arrayOf(PropTypes.oneOfType([PropTypes.string, PropTypes.object]))]),

    /** Children to render next to dot indicator */
    children: PropTypes.node,

    /** Indicates whether to show error or hint */
    isError: PropTypes.bool,

    /** Container style props */
    style: stylePropTypes,
};

const defaultProps = {
    message: '',
    children: null,
    isError: true,
    style: [],
};

function FormHelpMessage(props) {
    if (_.isEmpty(props.message) && _.isEmpty(props.children)) {
        return null;
    }

    const translatedMessage = Localize.translateIfPhraseKey(props.message);
    return (
        <View style={[styles.flexRow, styles.alignItemsCenter, styles.mt2, styles.mb1, ...props.style]}>
            {props.isError && (
                <Icon
                    src={Expensicons.DotIndicator}
<<<<<<< HEAD
                    fill={themeColors.success}
=======
                    fill={themeColors.danger}
>>>>>>> c36ac0c9
                />
            )}
            <View style={[styles.flex1, props.isError && styles.ml2]}>
                {props.children || <Text style={[props.isError ? styles.formError : styles.formHelp, styles.mb0]}>{translatedMessage}</Text>}
            </View>
        </View>
    );
}

FormHelpMessage.propTypes = propTypes;
FormHelpMessage.defaultProps = defaultProps;
FormHelpMessage.displayName = 'FormHelpMessage';

export default FormHelpMessage;<|MERGE_RESOLUTION|>--- conflicted
+++ resolved
@@ -42,11 +42,7 @@
             {props.isError && (
                 <Icon
                     src={Expensicons.DotIndicator}
-<<<<<<< HEAD
-                    fill={themeColors.success}
-=======
                     fill={themeColors.danger}
->>>>>>> c36ac0c9
                 />
             )}
             <View style={[styles.flex1, props.isError && styles.ml2]}>

import _ from 'underscore';
import React, {Component} from 'react';
import {
    Animated, View, TouchableWithoutFeedback, AppState, Keyboard,
} from 'react-native';
import Str from 'expensify-common/lib/str';
import RNTextInput from '../RNTextInput';
import TextInputLabel from './TextInputLabel';
import * as baseTextInputPropTypes from './baseTextInputPropTypes';
import themeColors from '../../styles/themes/default';
import styles from '../../styles/styles';
import Icon from '../Icon';
import * as Expensicons from '../Icon/Expensicons';
import Text from '../Text';
import * as styleConst from './styleConst';
import * as StyleUtils from '../../styles/StyleUtils';
<<<<<<< HEAD
import Checkbox from '../Checkbox';
=======
import getSecureEntryKeyboardType from '../../libs/getSecureEntryKeyboardType';
>>>>>>> 197dd8b6

class BaseTextInput extends Component {
    constructor(props) {
        super(props);

        const value = props.value || props.defaultValue || '';
        const activeLabel = props.forceActiveLabel || value.length > 0 || props.prefixCharacter;

        this.state = {
            isFocused: false,
            labelTranslateY: new Animated.Value(activeLabel ? styleConst.ACTIVE_LABEL_TRANSLATE_Y : styleConst.INACTIVE_LABEL_TRANSLATE_Y),
            labelScale: new Animated.Value(activeLabel ? styleConst.ACTIVE_LABEL_SCALE : styleConst.INACTIVE_LABEL_SCALE),
            passwordHidden: props.secureTextEntry,
            textInputWidth: 0,
            prefixWidth: 0,

            // Value should be kept in state for the autoGrow feature to work - https://github.com/Expensify/App/pull/8232#issuecomment-1077282006
            value,
        };

        this.input = null;
        this.isLabelActive = activeLabel;
        this.onPress = this.onPress.bind(this);
        this.onFocus = this.onFocus.bind(this);
        this.onBlur = this.onBlur.bind(this);
        this.setValue = this.setValue.bind(this);
        this.togglePasswordVisibility = this.togglePasswordVisibility.bind(this);
        this.dismissKeyboardWhenBackgrounded = this.dismissKeyboardWhenBackgrounded.bind(this);
        this.storePrefixLayoutDimensions = this.storePrefixLayoutDimensions.bind(this);
    }

    componentDidMount() {
        if (this.props.disableKeyboard) {
            this.appStateSubscription = AppState.addEventListener(
                'change',
                this.dismissKeyboardWhenBackgrounded,
            );
        }

        // We are manually managing focus to prevent this issue: https://github.com/Expensify/App/issues/4514
        if (!this.props.autoFocus || !this.input) {
            return;
        }

        this.input.focus();
    }

    componentDidUpdate() {
        // Activate or deactivate the label when value is changed programmatically from outside
        const inputValue = _.isUndefined(this.props.value) ? this.input.value : this.props.value;
        if (_.isUndefined(inputValue) || this.state.value === inputValue) {
            return;
        }

        // eslint-disable-next-line react/no-did-update-set-state
        this.setState({value: inputValue});
        this.input.setNativeProps({text: inputValue});

        // In some cases, When the value prop is empty, it is not properly updated on the TextInput due to its uncontrolled nature, thus manually clearing the TextInput.
        if (inputValue === '') {
            this.input.clear();
        }

        if (inputValue) {
            this.activateLabel();
        } else if (!this.state.isFocused) {
            this.deactivateLabel();
        }
    }

    componentWillUnmount() {
        if (!this.props.disableKeyboard || !this.appStateSubscription) {
            return;
        }

        this.appStateSubscription.remove();
    }

    onPress(event) {
        if (this.props.disabled) {
            return;
        }

        if (this.props.onPress) {
            this.props.onPress(event);
        }

        if (!event.isDefaultPrevented()) {
            this.input.focus();
        }
    }

    onFocus(event) {
        if (this.props.onFocus) { this.props.onFocus(event); }
        this.setState({isFocused: true});
        this.activateLabel();
    }

    onBlur(event) {
        if (this.props.onBlur) { this.props.onBlur(event); }
        this.setState({isFocused: false});
        this.deactivateLabel();
    }

    /**
     * Set Value & activateLabel
     *
     * @param {String} value
     * @memberof BaseTextInput
     */
    setValue(value) {
        if (this.props.onInputChange) {
            this.props.onInputChange(value);
        }
        this.setState({value});
        Str.result(this.props.onChangeText, value);
        this.activateLabel();
    }

    activateLabel() {
        if (this.state.value.length < 0 || this.isLabelActive) {
            return;
        }

        this.animateLabel(
            styleConst.ACTIVE_LABEL_TRANSLATE_Y,
            styleConst.ACTIVE_LABEL_SCALE,
        );
        this.isLabelActive = true;
    }

    deactivateLabel() {
        if (this.props.forceActiveLabel || this.state.value.length !== 0 || this.props.prefixCharacter) {
            return;
        }

        this.animateLabel(styleConst.INACTIVE_LABEL_TRANSLATE_Y, styleConst.INACTIVE_LABEL_SCALE);
        this.isLabelActive = false;
    }

    dismissKeyboardWhenBackgrounded(nextAppState) {
        if (!nextAppState.match(/inactive|background/)) {
            return;
        }

        Keyboard.dismiss();
    }

    animateLabel(translateY, scale) {
        Animated.parallel([
            Animated.spring(this.state.labelTranslateY, {
                toValue: translateY,
                duration: 80,
                useNativeDriver: true,
            }),
            Animated.spring(this.state.labelScale, {
                toValue: scale,
                duration: 80,
                useNativeDriver: true,
            }),
        ]).start();
    }

    togglePasswordVisibility() {
        this.setState(prevState => ({passwordHidden: !prevState.passwordHidden}));
    }

    storePrefixLayoutDimensions(event) {
        this.setState({prefixWidth: Math.abs(event.nativeEvent.layout.width)});
    }

    render() {
        // eslint-disable-next-line react/forbid-foreign-prop-types
        const inputProps = _.omit(this.props, _.keys(baseTextInputPropTypes.propTypes));
        const hasLabel = Boolean(this.props.label.length);
        const inputHelpText = this.props.errorText || this.props.hint;
        const formHelpStyles = this.props.errorText ? styles.formError : styles.formHelp;
        const placeholder = (this.props.prefixCharacter || this.state.isFocused || !hasLabel || (hasLabel && this.props.forceActiveLabel)) ? this.props.placeholder : null;
        const textInputContainerStyles = _.reduce([
            styles.textInputContainer,
            ...this.props.textInputContainerStyles,
            this.props.autoGrow && StyleUtils.getAutoGrowTextInputStyle(this.state.textInputWidth),
            !this.props.hideFocusedState && this.state.isFocused && styles.borderColorFocus,
            (this.props.hasError || this.props.errorText) && styles.borderColorDanger,
        ], (finalStyles, s) => ({...finalStyles, ...s}), {});

        return (
            <>
                <View>
                    <View
                        style={[
                            !this.props.multiline && styles.componentHeightLarge,
                            ...this.props.containerStyles,
                        ]}
                    >
                        <TouchableWithoutFeedback onPress={this.onPress} focusable={false}>
                            <View
                                style={[
                                    textInputContainerStyles,

                                    // When autoGrow is on and minWidth is not supplied, add a minWidth to allow the input to be focusable.
                                    this.props.autoGrow && !textInputContainerStyles.minWidth && styles.mnw2,
                                ]}
                            >
                                {hasLabel ? (
                                    <>
                                        {/* Adding this background to the label only for multiline text input,
                                    to prevent text overlapping with label when scrolling */}
                                        {this.props.multiline && <View style={styles.textInputLabelBackground} pointerEvents="none" />}
                                        <TextInputLabel
                                            label={this.props.label}
                                            labelTranslateY={this.state.labelTranslateY}
                                            labelScale={this.state.labelScale}
                                            for={this.props.nativeID}
                                        />
                                    </>
                                ) : null}
                                <View style={[styles.textInputAndIconContainer]} pointerEvents="box-none">
                                    {Boolean(this.props.prefixCharacter) && (
                                        <Text
                                            pointerEvents="none"
                                            selectable={false}
                                            style={[
                                                styles.textInputPrefix,
                                                !hasLabel && styles.pv0,
                                            ]}
                                            onLayout={this.storePrefixLayoutDimensions}
                                        >
                                            {this.props.prefixCharacter}
                                        </Text>
                                    )}
                                    <RNTextInput
                                        ref={(ref) => {
                                            if (typeof this.props.innerRef === 'function') { this.props.innerRef(ref); }
                                            this.input = ref;
                                        }}
                                        // eslint-disable-next-line
                                        {...inputProps}
                                        defaultValue={this.state.value}
                                        placeholder={placeholder}
                                        placeholderTextColor={themeColors.placeholderText}
                                        underlineColorAndroid="transparent"
                                        style={[
                                            styles.flex1,
                                            styles.w100,
                                            this.props.inputStyle,
                                            !hasLabel && styles.pv0,
                                            this.props.prefixCharacter && StyleUtils.getPaddingLeft(this.state.prefixWidth + styles.pl1.paddingLeft),
                                            this.props.secureTextEntry && styles.secureInput,
                                        ]}
                                        multiline={this.props.multiline}
                                        maxLength={this.props.maxLength}
                                        onFocus={this.onFocus}
                                        onBlur={this.onBlur}
                                        onChangeText={this.setValue}
                                        secureTextEntry={this.state.passwordHidden}
                                        onPressOut={this.props.onPress}
                                        showSoftInputOnFocus={!this.props.disableKeyboard}
                                        keyboardType={getSecureEntryKeyboardType(this.props.keyboardType, this.props.secureTextEntry, this.state.passwordHidden)}
                                    />
                                    {this.props.secureTextEntry && (
                                        <Checkbox
                                            style={styles.secureInputShowPasswordButton}
                                            onPress={this.togglePasswordVisibility}
                                        >
                                            <Icon
                                                src={this.state.passwordHidden ? Expensicons.Eye : Expensicons.EyeDisabled}
                                                fill={themeColors.icon}
                                            />
                                        </Checkbox>
                                    )}
                                </View>
                            </View>
                        </TouchableWithoutFeedback>
                    </View>
                    {!_.isEmpty(inputHelpText) && (
                        <Text style={[formHelpStyles, styles.mt1, styles.ph3]}>
                            {inputHelpText}
                        </Text>
                    )}
                </View>
                {/*
                    Text input component doesn't support auto grow by default.
                    We're using a hidden text input to achieve that.
                    This text view is used to calculate width of the input value given textStyle in this component.
                    This Text component is intentionally positioned out of the screen.
                */}
                {this.props.autoGrow && (

                    // Add +2 to width so that the first digit of amount do not cut off on mWeb - https://github.com/Expensify/App/issues/8158.
                    <Text
                        style={[...this.props.inputStyle, styles.hiddenElementOutsideOfWindow, styles.visibilityHidden]}
                        onLayout={e => this.setState({textInputWidth: e.nativeEvent.layout.width + 2})}
                    >
                        {this.state.value || this.props.placeholder}
                    </Text>
                )}
            </>
        );
    }
}

BaseTextInput.propTypes = baseTextInputPropTypes.propTypes;
BaseTextInput.defaultProps = baseTextInputPropTypes.defaultProps;

export default BaseTextInput;<|MERGE_RESOLUTION|>--- conflicted
+++ resolved
@@ -14,11 +14,8 @@
 import Text from '../Text';
 import * as styleConst from './styleConst';
 import * as StyleUtils from '../../styles/StyleUtils';
-<<<<<<< HEAD
 import Checkbox from '../Checkbox';
-=======
 import getSecureEntryKeyboardType from '../../libs/getSecureEntryKeyboardType';
->>>>>>> 197dd8b6
 
 class BaseTextInput extends Component {
     constructor(props) {

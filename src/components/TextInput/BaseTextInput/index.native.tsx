--- conflicted
+++ resolved
@@ -25,8 +25,6 @@
 import useNativeDriver from '@libs/useNativeDriver';
 import variables from '@styles/variables';
 import CONST from '@src/CONST';
-import RNMarkdownTextInput from '@components/RNMarkdownTextInput';
-import useMarkdownStyle from '@hooks/useMarkdownStyle';
 import type {BaseTextInputProps, BaseTextInputRef} from './types';
 
 function BaseTextInput(
@@ -60,11 +58,7 @@
         autoCorrect = true,
         prefixCharacter = '',
         inputID,
-<<<<<<< HEAD
-        shouldEnableMarkdown = false,
-=======
         isMarkdownEnabled = false,
->>>>>>> dff95423
         ...props
     }: BaseTextInputProps,
     ref: ForwardedRef<BaseTextInputRef>,
@@ -77,7 +71,6 @@
     const markdownStyle = useMarkdownStyle();
     const StyleUtils = useStyleUtils();
     const {translate} = useLocalize();
-    const InputComponent = shouldEnableMarkdown ? RNMarkdownTextInput : RNTextInput;
 
     const {hasError = false} = inputProps;
     // Disabling this line for safeness as nullish coalescing works only if the value is undefined or null
@@ -96,8 +89,6 @@
     const labelTranslateY = useRef(new Animated.Value(initialActiveLabel ? styleConst.ACTIVE_LABEL_TRANSLATE_Y : styleConst.INACTIVE_LABEL_TRANSLATE_Y)).current;
     const input = useRef<TextInput | null>(null);
     const isLabelActive = useRef(initialActiveLabel);
-
-    const markdownStyle = useMarkdownStyle();
 
     // AutoFocus which only works on mount:
     useEffect(() => {
@@ -339,12 +330,8 @@
                                 </View>
                             )}
                             <InputComponent
-<<<<<<< HEAD
-                                ref={(element: BaseTextInputRef | null) => {
-=======
                                 ref={(element: AnimatedTextInputRef | AnimatedMarkdownTextInputRef | null): void => {
                                     const baseTextInputRef = element as BaseTextInputRef | null;
->>>>>>> dff95423
                                     if (typeof ref === 'function') {
                                         ref(baseTextInputRef);
                                     } else if (ref && 'current' in ref) {
@@ -352,7 +339,7 @@
                                         ref.current = baseTextInputRef;
                                     }
 
-                                    input.current = element as TextInput | null;
+                                    input.current = element;
                                 }}
                                 // eslint-disable-next-line
                                 {...inputProps}

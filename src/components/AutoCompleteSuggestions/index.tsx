--- conflicted
+++ resolved
@@ -3,11 +3,6 @@
 import {View} from 'react-native';
 import useStyleUtils from '@hooks/useStyleUtils';
 import useWindowDimensions from '@hooks/useWindowDimensions';
-<<<<<<< HEAD
-import {measureHeightOfSuggestionsContainer} from '@libs/SuggestionUtils';
-=======
-import * as DeviceCapabilities from '@libs/DeviceCapabilities';
->>>>>>> 95aa19a5
 import BaseAutoCompleteSuggestions from './BaseAutoCompleteSuggestions';
 import type {AutoCompleteSuggestionsProps} from './types';
 
@@ -19,24 +14,6 @@
         left: 0,
         bottom: 0,
     });
-<<<<<<< HEAD
-
-    const [shouldShowBelowContainer, setShouldShowBelowContainer] = React.useState(false);
-=======
-    React.useEffect(() => {
-        const container = containerRef.current;
-        if (!container) {
-            return () => {};
-        }
-        container.onpointerdown = (e) => {
-            if (DeviceCapabilities.hasHoverSupport()) {
-                return;
-            }
-            e.preventDefault();
-        };
-        return () => (container.onpointerdown = null);
-    }, []);
->>>>>>> 95aa19a5
 
     React.useEffect(() => {
         if (!measureParentContainer) {
@@ -49,11 +26,6 @@
         <BaseAutoCompleteSuggestions<TSuggestion>
             // eslint-disable-next-line react/jsx-props-no-spreading
             {...props}
-<<<<<<< HEAD
-            shouldBeDisplayedBelowParentContainer={shouldShowBelowContainer}
-=======
-            ref={containerRef}
->>>>>>> 95aa19a5
         />
     );
 

import React, {useCallback, useEffect, useRef, useState} from 'react';
import {Keyboard, View} from 'react-native';
import {withOnyx} from 'react-native-onyx';
import _ from 'underscore';
import BlockingView from '@components/BlockingViews/BlockingView';
import FullScreenLoadingIndicator from '@components/FullscreenLoadingIndicator';
import * as Illustrations from '@components/Icon/Illustrations';
import withLocalize from '@components/withLocalize';
import compose from '@libs/compose';
import Navigation from '@libs/Navigation/Navigation';
import useThemeStyles from '@styles/useThemeStyles';
import variables from '@styles/variables';
import ONYXKEYS from '@src/ONYXKEYS';
import {defaultProps, propTypes} from './attachmentCarouselPropTypes';
import CarouselButtons from './CarouselButtons';
import CarouselItem from './CarouselItem';
import extractAttachmentsFromReport from './extractAttachmentsFromReport';
import AttachmentCarouselPager from './Pager';
import useCarouselArrows from './useCarouselArrows';

function AttachmentCarousel({report, reportActions, parentReportActions, source, onNavigate, setDownloadButtonVisibility, translate, onClose}) {
    const styles = useThemeStyles();
    const pagerRef = useRef(null);
    const [page, setPage] = useState();
    const [attachments, setAttachments] = useState([]);
    const [isPinchGestureRunning, setIsPinchGestureRunning] = useState(true);
    const [shouldShowArrows, setShouldShowArrows, autoHideArrows, cancelAutoHideArrows] = useCarouselArrows();
<<<<<<< HEAD
    const [isReceipt, setIsReceipt] = useState(false);
    const [activeSource, setActiveSource] = useState(source);
=======
>>>>>>> 5125df61

    const compareImage = useCallback((attachment) => attachment.source === source, [source]);

    useEffect(() => {
        const parentReportAction = parentReportActions[report.parentReportActionID];
        const attachmentsFromReport = extractAttachmentsFromReport(parentReportAction, reportActions);

        const initialPage = _.findIndex(attachmentsFromReport, compareImage);

        // Dismiss the modal when deleting an attachment during its display in preview.
        if (initialPage === -1 && _.find(attachments, compareImage)) {
            Navigation.dismissModal();
        } else {
            setPage(initialPage);
            setAttachments(attachmentsFromReport);

            // Update the download button visibility in the parent modal
            setDownloadButtonVisibility(initialPage !== -1);

            // Update the parent modal's state with the source and name from the mapped attachments
            if (!_.isUndefined(attachmentsFromReport[initialPage])) {
                onNavigate(attachmentsFromReport[initialPage]);
            }
        }
        // eslint-disable-next-line react-hooks/exhaustive-deps
    }, [reportActions, compareImage]);

    /**
     * Updates the page state when the user navigates between attachments
     * @param {Object} item
     * @param {number} index
     */
    const updatePage = useCallback(
        (newPageIndex) => {
            Keyboard.dismiss();
            setShouldShowArrows(true);

            const item = attachments[newPageIndex];

            setPage(newPageIndex);
            setActiveSource(item.source);

            onNavigate(item);
        },
        [setShouldShowArrows, attachments, onNavigate],
    );

    /**
     * Increments or decrements the index to get another selected item
     * @param {Number} deltaSlide
     */
    const cycleThroughAttachments = useCallback(
        (deltaSlide) => {
            const nextPageIndex = page + deltaSlide;
            updatePage(nextPageIndex);
            pagerRef.current.setPage(nextPageIndex);

            autoHideArrows();
        },
        [autoHideArrows, page, updatePage],
    );

    /**
     * Defines how a single attachment should be rendered
     * @param {{ reportActionID: String, isAuthTokenRequired: Boolean, source: String, file: { name: String }, hasBeenFlagged: Boolean }} item
     * @returns {JSX.Element}
     */
    const renderItem = useCallback(
        ({item, index, isActive}) => (
            <CarouselItem
                item={item}
                isSingleItem={attachments.length === 1}
                index={index}
                activeIndex={page}
                isFocused={isActive && activeSource === item.source}
                onPress={() => setShouldShowArrows(!shouldShowArrows)}
            />
        ),
        [activeSource, attachments.length, page, setShouldShowArrows, shouldShowArrows],
    );

    return (
        <View
            style={[styles.flex1, styles.attachmentCarouselContainer]}
            onMouseEnter={() => setShouldShowArrows(true)}
            onMouseLeave={() => setShouldShowArrows(false)}
        >
            {page == null ? (
                <FullScreenLoadingIndicator />
            ) : (
                <>
                    {page === -1 ? (
                        <BlockingView
                            icon={Illustrations.ToddBehindCloud}
                            iconWidth={variables.modalTopIconWidth}
                            iconHeight={variables.modalTopIconHeight}
                            title={translate('notFound.notHere')}
                        />
                    ) : (
                        <>
                            <CarouselButtons
                                shouldShowArrows={shouldShowArrows && !isPinchGestureRunning}
                                page={page}
                                attachments={attachments}
                                onBack={() => cycleThroughAttachments(-1)}
                                onForward={() => cycleThroughAttachments(1)}
                                autoHideArrow={autoHideArrows}
                                cancelAutoHideArrow={cancelAutoHideArrows}
                            />

                            <AttachmentCarouselPager
                                items={attachments}
                                renderItem={renderItem}
                                initialIndex={page}
                                onPageSelected={({nativeEvent: {position: newPage}}) => updatePage(newPage)}
                                onPinchGestureChange={(newIsPinchGestureRunning) => {
                                    setIsPinchGestureRunning(newIsPinchGestureRunning);
                                    if (!newIsPinchGestureRunning && !shouldShowArrows) {
                                        setShouldShowArrows(true);
                                    }
                                }}
                                onSwipeDown={onClose}
                                ref={pagerRef}
                            />
                        </>
                    )}
                </>
            )}
        </View>
    );
}
AttachmentCarousel.propTypes = propTypes;
AttachmentCarousel.defaultProps = defaultProps;
AttachmentCarousel.displayName = 'AttachmentCarousel';

export default compose(
    withOnyx({
        reportActions: {
            key: ({report}) => `${ONYXKEYS.COLLECTION.REPORT_ACTIONS}${report.reportID}`,
            canEvict: false,
        },
        parentReport: {
            key: ({report}) => `${ONYXKEYS.COLLECTION.REPORT}${report ? report.parentReportID : '0'}`,
        },
        parentReportActions: {
            key: ({report}) => `${ONYXKEYS.COLLECTION.REPORT_ACTIONS}${report ? report.parentReportID : '0'}`,
            canEvict: false,
        },
    }),
    withLocalize,
)(AttachmentCarousel);<|MERGE_RESOLUTION|>--- conflicted
+++ resolved
@@ -25,11 +25,7 @@
     const [attachments, setAttachments] = useState([]);
     const [isPinchGestureRunning, setIsPinchGestureRunning] = useState(true);
     const [shouldShowArrows, setShouldShowArrows, autoHideArrows, cancelAutoHideArrows] = useCarouselArrows();
-<<<<<<< HEAD
-    const [isReceipt, setIsReceipt] = useState(false);
     const [activeSource, setActiveSource] = useState(source);
-=======
->>>>>>> 5125df61
 
     const compareImage = useCallback((attachment) => attachment.source === source, [source]);
 

import React, {useMemo} from 'react';
import ButtonWithDropdownMenu from '@components/ButtonWithDropdownMenu';
import type {DropdownOption} from '@components/ButtonWithDropdownMenu/types';
import HeaderWithBackButton from '@components/HeaderWithBackButton';
import * as Expensicons from '@components/Icon/Expensicons';
import * as Illustrations from '@components/Icon/Illustrations';
import useActiveWorkspace from '@hooks/useActiveWorkspace';
import useLocalize from '@hooks/useLocalize';
import useNetwork from '@hooks/useNetwork';
import useResponsiveLayout from '@hooks/useResponsiveLayout';
import useTheme from '@hooks/useTheme';
import useThemeStyles from '@hooks/useThemeStyles';
import * as SearchActions from '@libs/actions/Search';
import Navigation from '@libs/Navigation/Navigation';
import SearchSelectedNarrow from '@pages/Search/SearchSelectedNarrow';
import variables from '@styles/variables';
import CONST from '@src/CONST';
import ROUTES from '@src/ROUTES';
import type {SearchReport} from '@src/types/onyx/SearchResults';
import type DeepValueOf from '@src/types/utils/DeepValueOf';
import type IconAsset from '@src/types/utils/IconAsset';
import {useSearchContext} from './SearchContext';
import type {SearchStatus, SelectedTransactions} from './types';

type SearchPageHeaderProps = {
    status: SearchStatus;
    selectedTransactions?: SelectedTransactions;
    selectedReports?: Array<SearchReport['reportID']>;
    clearSelectedItems?: () => void;
    hash: number;
    onSelectDeleteOption?: (itemsToDelete: string[]) => void;
    isMobileSelectionModeActive?: boolean;
    setIsMobileSelectionModeActive?: (isMobileSelectionModeActive: boolean) => void;
    setOfflineModalOpen?: () => void;
    setDownloadErrorModalOpen?: () => void;
};

type SearchHeaderOptionValue = DeepValueOf<typeof CONST.SEARCH.BULK_ACTION_TYPES> | undefined;

function SearchPageHeader({
    status,
    selectedTransactions = {},
    hash,
    clearSelectedItems,
    onSelectDeleteOption,
    isMobileSelectionModeActive,
    setIsMobileSelectionModeActive,
    setOfflineModalOpen,
    setDownloadErrorModalOpen,
    selectedReports,
}: SearchPageHeaderProps) {
    const {translate} = useLocalize();
    const theme = useTheme();
    const styles = useThemeStyles();
    const {isOffline} = useNetwork();
    const {activeWorkspaceID} = useActiveWorkspace();
    const {isSmallScreenWidth} = useResponsiveLayout();
    const {setSelectedTransactionIDs} = useSearchContext();

    const headerContent: {[key in SearchStatus]: {icon: IconAsset; title: string}} = {
        all: {icon: Illustrations.MoneyReceipts, title: translate('common.expenses')},
        shared: {icon: Illustrations.SendMoney, title: translate('common.shared')},
        drafts: {icon: Illustrations.Pencil, title: translate('common.drafts')},
        finished: {icon: Illustrations.CheckmarkCircle, title: translate('common.finished')},
    };

    const selectedTransactionsKeys = Object.keys(selectedTransactions ?? []);

    const headerButtonsOptions = useMemo(() => {
        if (selectedTransactionsKeys.length === 0) {
            return [];
        }

        const options: Array<DropdownOption<SearchHeaderOptionValue>> = [];

<<<<<<< HEAD
        options.push({
            icon: Expensicons.Download,
            text: translate('common.download'),
            value: CONST.SEARCH.BULK_ACTION_TYPES.EXPORT,
            shouldCloseModalOnSelect: true,
            onSelected: () => {
                if (isOffline) {
                    setOfflineModalOpen?.();
                    return;
                }

                SearchActions.exportSearchItemsToCSV(query, selectedReports, selectedTransactionsKeys, [activeWorkspaceID ?? ''], () => {
                    setDownloadErrorModalOpen?.();
                });
            },
=======
        // Because of some problems with the lib we use for download on native we are only enabling download for web, we should remove the SearchActionOptionsUtils files when https://github.com/Expensify/App/issues/45511 is done
        const downloadOption = getDownloadOption(translate('common.download'), () => {
            if (isOffline) {
                setOfflineModalOpen?.();
                return;
            }

            SearchActions.exportSearchItemsToCSV(status, selectedReports, selectedTransactionsKeys, [activeWorkspaceID ?? ''], () => {
                setDownloadErrorModalOpen?.();
            });
>>>>>>> 266d4cbc
        });

        const shouldShowHoldOption = !isOffline && selectedTransactionsKeys.every((id) => selectedTransactions[id].canHold);

        if (shouldShowHoldOption) {
            options.push({
                icon: Expensicons.Stopwatch,
                text: translate('search.bulkActions.hold'),
                value: CONST.SEARCH.BULK_ACTION_TYPES.HOLD,
                shouldCloseModalOnSelect: true,
                onSelected: () => {
                    if (isOffline) {
                        setOfflineModalOpen?.();
                        return;
                    }

                    clearSelectedItems?.();
                    if (isMobileSelectionModeActive) {
                        setIsMobileSelectionModeActive?.(false);
                    }
                    setSelectedTransactionIDs(selectedTransactionsKeys);
                    Navigation.navigate(ROUTES.TRANSACTION_HOLD_REASON_RHP);
                },
            });
        }

        const shouldShowUnholdOption = !isOffline && selectedTransactionsKeys.every((id) => selectedTransactions[id].canUnhold);

        if (shouldShowUnholdOption) {
            options.push({
                icon: Expensicons.Stopwatch,
                text: translate('search.bulkActions.unhold'),
                value: CONST.SEARCH.BULK_ACTION_TYPES.UNHOLD,
                shouldCloseModalOnSelect: true,
                onSelected: () => {
                    if (isOffline) {
                        setOfflineModalOpen?.();
                        return;
                    }

                    clearSelectedItems?.();
                    if (isMobileSelectionModeActive) {
                        setIsMobileSelectionModeActive?.(false);
                    }
                    SearchActions.unholdMoneyRequestOnSearch(hash, selectedTransactionsKeys);
                },
            });
        }

        const shouldShowDeleteOption = !isOffline && selectedTransactionsKeys.every((id) => selectedTransactions[id].canDelete);

        if (shouldShowDeleteOption) {
            options.push({
                icon: Expensicons.Trashcan,
                text: translate('search.bulkActions.delete'),
                value: CONST.SEARCH.BULK_ACTION_TYPES.DELETE,
                shouldCloseModalOnSelect: true,
                onSelected: () => {
                    if (isOffline) {
                        setOfflineModalOpen?.();
                        return;
                    }

                    onSelectDeleteOption?.(selectedTransactionsKeys);
                },
            });
        }

        if (options.length === 0) {
            const emptyOptionStyle = {
                interactive: false,
                iconFill: theme.icon,
                iconHeight: variables.iconSizeLarge,
                iconWidth: variables.iconSizeLarge,
                numberOfLinesTitle: 2,
                titleStyle: {...styles.colorMuted, ...styles.fontWeightNormal, ...styles.textWrap},
            };

            options.push({
                icon: Expensicons.Exclamation,
                text: translate('search.bulkActions.noOptionsAvailable'),
                value: undefined,
                ...emptyOptionStyle,
            });
        }

        return options;
    }, [
        status,
        selectedTransactionsKeys,
        selectedTransactions,
        translate,
        onSelectDeleteOption,
        clearSelectedItems,
        isMobileSelectionModeActive,
        hash,
        setIsMobileSelectionModeActive,
        theme.icon,
        styles.colorMuted,
        styles.fontWeightNormal,
        isOffline,
        setOfflineModalOpen,
        setDownloadErrorModalOpen,
        activeWorkspaceID,
        selectedReports,
        styles.textWrap,
        setSelectedTransactionIDs,
    ]);

    if (isSmallScreenWidth) {
        if (isMobileSelectionModeActive) {
            return (
                <SearchSelectedNarrow
                    options={headerButtonsOptions}
                    itemsLength={selectedTransactionsKeys.length}
                />
            );
        }
        return null;
    }

    return (
        <HeaderWithBackButton
            title={headerContent[status]?.title}
            icon={headerContent[status]?.icon}
            shouldShowBackButton={false}
        >
            {headerButtonsOptions.length > 0 && (
                <ButtonWithDropdownMenu
                    onPress={() => null}
                    shouldAlwaysShowDropdownMenu
                    pressOnEnter
                    buttonSize={CONST.DROPDOWN_BUTTON_SIZE.MEDIUM}
                    customText={translate('workspace.common.selected', {selectedNumber: selectedTransactionsKeys.length})}
                    options={headerButtonsOptions}
                    isSplitButton={false}
                />
            )}
        </HeaderWithBackButton>
    );
}

SearchPageHeader.displayName = 'SearchPageHeader';

export type {SearchHeaderOptionValue};
export default SearchPageHeader;<|MERGE_RESOLUTION|>--- conflicted
+++ resolved
@@ -73,7 +73,6 @@
 
         const options: Array<DropdownOption<SearchHeaderOptionValue>> = [];
 
-<<<<<<< HEAD
         options.push({
             icon: Expensicons.Download,
             text: translate('common.download'),
@@ -85,22 +84,10 @@
                     return;
                 }
 
-                SearchActions.exportSearchItemsToCSV(query, selectedReports, selectedTransactionsKeys, [activeWorkspaceID ?? ''], () => {
+                SearchActions.exportSearchItemsToCSV(status, selectedReports, selectedTransactionsKeys, [activeWorkspaceID ?? ''], () => {
                     setDownloadErrorModalOpen?.();
                 });
             },
-=======
-        // Because of some problems with the lib we use for download on native we are only enabling download for web, we should remove the SearchActionOptionsUtils files when https://github.com/Expensify/App/issues/45511 is done
-        const downloadOption = getDownloadOption(translate('common.download'), () => {
-            if (isOffline) {
-                setOfflineModalOpen?.();
-                return;
-            }
-
-            SearchActions.exportSearchItemsToCSV(status, selectedReports, selectedTransactionsKeys, [activeWorkspaceID ?? ''], () => {
-                setDownloadErrorModalOpen?.();
-            });
->>>>>>> 266d4cbc
         });
 
         const shouldShowHoldOption = !isOffline && selectedTransactionsKeys.every((id) => selectedTransactions[id].canHold);

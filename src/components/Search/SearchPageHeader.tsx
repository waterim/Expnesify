--- conflicted
+++ resolved
@@ -1,9 +1,6 @@
 import React, {useMemo} from 'react';
-<<<<<<< HEAD
-=======
 import type {StyleProp, TextStyle} from 'react-native';
 import {View} from 'react-native';
->>>>>>> 8e79c596
 import {useOnyx} from 'react-native-onyx';
 import ButtonWithDropdownMenu from '@components/ButtonWithDropdownMenu';
 import type {DropdownOption} from '@components/ButtonWithDropdownMenu/types';
@@ -12,11 +9,8 @@
 import Icon from '@components/Icon';
 import * as Expensicons from '@components/Icon/Expensicons';
 import * as Illustrations from '@components/Icon/Illustrations';
-<<<<<<< HEAD
 import type {ReportListItemType, TransactionListItemType} from '@components/SelectionList/types';
-=======
 import Text from '@components/Text';
->>>>>>> 8e79c596
 import useActiveWorkspace from '@hooks/useActiveWorkspace';
 import useLocalize from '@hooks/useLocalize';
 import useNetwork from '@hooks/useNetwork';
@@ -30,25 +24,14 @@
 import SearchSelectedNarrow from '@pages/Search/SearchSelectedNarrow';
 import variables from '@styles/variables';
 import CONST from '@src/CONST';
-<<<<<<< HEAD
-=======
 import type {TranslationPaths} from '@src/languages/types';
->>>>>>> 8e79c596
 import ONYXKEYS from '@src/ONYXKEYS';
 import ROUTES from '@src/ROUTES';
 import type {SearchReport} from '@src/types/onyx/SearchResults';
 import type DeepValueOf from '@src/types/utils/DeepValueOf';
 import type IconAsset from '@src/types/utils/IconAsset';
 import {useSearchContext} from './SearchContext';
-<<<<<<< HEAD
-import type {SearchStatus} from './types';
-
-type SearchPageHeaderProps = {
-    status: SearchStatus;
-    hash: number;
-    onSelectDeleteOption?: (itemsToDelete: string[]) => void;
-=======
-import type {SearchQueryJSON, SearchStatus, SelectedTransactions} from './types';
+import type {SearchQueryJSON, SearchStatus} from './types';
 
 type HeaderWrapperProps = Pick<HeaderWithBackButtonProps, 'title' | 'subtitle' | 'icon' | 'children'> & {
     subtitleStyles?: StyleProp<TextStyle>;
@@ -107,13 +90,9 @@
 
 type SearchPageHeaderProps = {
     queryJSON: SearchQueryJSON;
-    selectedTransactions?: SelectedTransactions;
-    selectedReports?: Array<SearchReport['reportID']>;
-    clearSelectedItems?: () => void;
     hash: number;
     onSelectDeleteOption?: (itemsToDelete: string[]) => void;
     isCustomQuery: boolean;
->>>>>>> 8e79c596
     setOfflineModalOpen?: () => void;
     setDownloadErrorModalOpen?: () => void;
     data?: TransactionListItemType[] | ReportListItemType[];
@@ -121,9 +100,6 @@
 
 type SearchHeaderOptionValue = DeepValueOf<typeof CONST.SEARCH.BULK_ACTION_TYPES> | undefined;
 
-<<<<<<< HEAD
-function SearchPageHeader({status, hash, onSelectDeleteOption, setOfflineModalOpen, setDownloadErrorModalOpen, data}: SearchPageHeaderProps) {
-=======
 const headerContent: {[key in SearchStatus]: {icon: IconAsset; titleTx: TranslationPaths}} = {
     all: {icon: Illustrations.MoneyReceipts, titleTx: 'common.expenses'},
     shared: {icon: Illustrations.SendMoney, titleTx: 'common.shared'},
@@ -131,42 +107,15 @@
     finished: {icon: Illustrations.CheckmarkCircle, titleTx: 'common.finished'},
 };
 
-function SearchPageHeader({
-    queryJSON,
-    selectedTransactions = {},
-    hash,
-    clearSelectedItems,
-    onSelectDeleteOption,
-    setOfflineModalOpen,
-    setDownloadErrorModalOpen,
-    selectedReports,
-    isCustomQuery,
-}: SearchPageHeaderProps) {
->>>>>>> 8e79c596
+function SearchPageHeader({queryJSON, hash, onSelectDeleteOption, setOfflineModalOpen, setDownloadErrorModalOpen, isCustomQuery, data}: SearchPageHeaderProps) {
     const {translate} = useLocalize();
     const theme = useTheme();
     const styles = useThemeStyles();
     const {isOffline} = useNetwork();
     const {activeWorkspaceID} = useActiveWorkspace();
     const {isSmallScreenWidth} = useResponsiveLayout();
-<<<<<<< HEAD
     const {selectedTransactions, clearSelectedTransactions} = useSearchContext();
     const [selectionMode] = useOnyx(ONYXKEYS.MOBILE_SELECTION_MODE);
-
-    const headerContent: {[key in SearchStatus]: {icon: IconAsset; title: string}} = {
-        all: {icon: Illustrations.MoneyReceipts, title: translate('common.expenses')},
-        shared: {icon: Illustrations.SendMoney, title: translate('common.shared')},
-        drafts: {icon: Illustrations.Pencil, title: translate('common.drafts')},
-        finished: {icon: Illustrations.CheckmarkCircle, title: translate('common.finished')},
-    };
-=======
-    const {setSelectedTransactionIDs} = useSearchContext();
-    const {status} = queryJSON;
-    const headerSubtitle = isCustomQuery ? SearchUtils.getSearchHeaderTitle(queryJSON) : translate(headerContent[status]?.titleTx);
-    const headerTitle = isCustomQuery ? translate('search.filtersHeader') : '';
-    const headerIcon = isCustomQuery ? Illustrations.Filters : headerContent[status]?.icon;
-    const [selectionMode] = useOnyx(ONYXKEYS.MOBILE_SELECTION_MODE);
->>>>>>> 8e79c596
 
     const selectedTransactionsKeys = Object.keys(selectedTransactions ?? {});
 
@@ -182,6 +131,10 @@
                 .map((item) => item.reportID),
         [data, selectedTransactions],
     );
+    const {status} = queryJSON;
+    const headerSubtitle = isCustomQuery ? SearchUtils.getSearchHeaderTitle(queryJSON) : translate(headerContent[status]?.titleTx);
+    const headerTitle = isCustomQuery ? translate('search.filtersHeader') : '';
+    const headerIcon = isCustomQuery ? Illustrations.Filters : headerContent[status]?.icon;
 
     const subtitleStyles = isCustomQuery ? {} : styles.textHeadlineH2;
 
@@ -224,10 +177,6 @@
                         return;
                     }
 
-<<<<<<< HEAD
-=======
-                    clearSelectedItems?.();
->>>>>>> 8e79c596
                     if (selectionMode?.isEnabled) {
                         turnOffMobileSelectionMode();
                     }
@@ -250,11 +199,7 @@
                         return;
                     }
 
-<<<<<<< HEAD
                     clearSelectedTransactions();
-=======
-                    clearSelectedItems?.();
->>>>>>> 8e79c596
                     if (selectionMode?.isEnabled) {
                         turnOffMobileSelectionMode();
                     }
@@ -307,11 +252,7 @@
         selectedTransactions,
         translate,
         onSelectDeleteOption,
-<<<<<<< HEAD
         clearSelectedTransactions,
-=======
-        clearSelectedItems,
->>>>>>> 8e79c596
         hash,
         theme.icon,
         styles.colorMuted,
@@ -322,10 +263,6 @@
         activeWorkspaceID,
         selectedReports,
         styles.textWrap,
-<<<<<<< HEAD
-=======
-        setSelectedTransactionIDs,
->>>>>>> 8e79c596
         selectionMode?.isEnabled,
     ]);
 

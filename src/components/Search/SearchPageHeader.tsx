--- conflicted
+++ resolved
@@ -42,7 +42,7 @@
 
 type SearchHeaderOptionValue = DeepValueOf<typeof CONST.SEARCH.BULK_ACTION_TYPES> | undefined;
 
-const headerContent: {[key in SearchQuery]: {icon: IconAsset; titleTx: TranslationPaths}} = {
+const headerContent: {[key in SearchStatus]: {icon: IconAsset; titleTx: TranslationPaths}} = {
     all: {icon: Illustrations.MoneyReceipts, titleTx: 'common.expenses'},
     shared: {icon: Illustrations.SendMoney, titleTx: 'common.shared'},
     drafts: {icon: Illustrations.Pencil, titleTx: 'common.drafts'},
@@ -70,7 +70,6 @@
     const {isSmallScreenWidth} = useResponsiveLayout();
     const {setSelectedTransactionIDs} = useSearchContext();
 
-<<<<<<< HEAD
     const subtitle = useMemo(() => {
         if (!isSearchResultsMode) {
             return '';
@@ -81,27 +80,19 @@
 
     const headerTitle = useMemo(() => {
         if (isSearchResultsMode) {
-            return SearchUtils.getSearchHeaderTitle(query, false);
-        }
-
-        return translate(headerContent[query]?.titleTx);
-    }, [isSearchResultsMode, query, translate]);
+            return SearchUtils.getSearchHeaderTitle(status, false);
+        }
+
+        return translate(headerContent[status]?.titleTx);
+    }, [isSearchResultsMode, status, translate]);
 
     const headerIcon = useMemo(() => {
         if (isSearchResultsMode) {
             return Illustrations.Filters;
         }
 
-        return headerContent[query]?.icon;
-    }, [isSearchResultsMode, query]);
-=======
-    const headerContent: {[key in SearchStatus]: {icon: IconAsset; title: string}} = {
-        all: {icon: Illustrations.MoneyReceipts, title: translate('common.expenses')},
-        shared: {icon: Illustrations.SendMoney, title: translate('common.shared')},
-        drafts: {icon: Illustrations.Pencil, title: translate('common.drafts')},
-        finished: {icon: Illustrations.CheckmarkCircle, title: translate('common.finished')},
-    };
->>>>>>> 0a8edf06
+        return headerContent[status]?.icon;
+    }, [isSearchResultsMode, status]);
 
     const selectedTransactionsKeys = Object.keys(selectedTransactions ?? []);
 
@@ -249,13 +240,8 @@
 
     return (
         <HeaderWithBackButton
-<<<<<<< HEAD
             title={headerTitle}
             icon={headerIcon}
-=======
-            title={headerContent[status]?.title}
-            icon={headerContent[status]?.icon}
->>>>>>> 0a8edf06
             shouldShowBackButton={false}
             showSubtitleAboveTitle={isSearchResultsMode}
             subtitle={subtitle}

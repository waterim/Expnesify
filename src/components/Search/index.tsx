--- conflicted
+++ resolved
@@ -360,14 +360,9 @@
                 isVisible={deleteExpensesConfirmModalVisible}
                 onConfirm={handleDeleteExpenses}
                 onCancel={handleOnCancelConfirmModal}
-<<<<<<< HEAD
+                onModalHide={() => setSelectedTransactionsToDelete([])}
                 title={translate('iou.deleteExpense', undefined, selectedTransactionsToDelete.length)}
                 prompt={translate('iou.deleteConfirmation', undefined, selectedTransactionsToDelete.length)}
-=======
-                onModalHide={() => setSelectedTransactionsToDelete([])}
-                title={translate('iou.deleteExpense', {count: selectedTransactionsToDelete.length})}
-                prompt={translate('iou.deleteConfirmation', {count: selectedTransactionsToDelete.length})}
->>>>>>> 4a558f42
                 confirmText={translate('common.delete')}
                 cancelText={translate('common.cancel')}
                 danger

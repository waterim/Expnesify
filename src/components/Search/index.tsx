import {useNavigation} from '@react-navigation/native';
import type {StackNavigationProp} from '@react-navigation/stack';
import React, {useCallback, useEffect, useRef, useState} from 'react';
import type {NativeScrollEvent, NativeSyntheticEvent, StyleProp, ViewStyle} from 'react-native';
import type {OnyxEntry} from 'react-native-onyx';
import {useOnyx} from 'react-native-onyx';
<<<<<<< HEAD
=======
import FullPageOfflineBlockingView from '@components/BlockingViews/FullPageOfflineBlockingView';
import ConfirmModal from '@components/ConfirmModal';
import DecisionModal from '@components/DecisionModal';
>>>>>>> aaa60b91
import SearchTableHeader from '@components/SelectionList/SearchTableHeader';
import type {ReportActionListItemType, ReportListItemType, TransactionListItemType} from '@components/SelectionList/types';
import SelectionListWithModal from '@components/SelectionListWithModal';
import SearchRowSkeleton from '@components/Skeletons/SearchRowSkeleton';
import useMobileSelectionMode from '@hooks/useMobileSelectionMode';
import useNetwork from '@hooks/useNetwork';
import usePrevious from '@hooks/usePrevious';
import useResponsiveLayout from '@hooks/useResponsiveLayout';
import useThemeStyles from '@hooks/useThemeStyles';
import {turnOffMobileSelectionMode, turnOnMobileSelectionMode} from '@libs/actions/MobileSelectionMode';
import * as SearchActions from '@libs/actions/Search';
import * as DeviceCapabilities from '@libs/DeviceCapabilities';
import Log from '@libs/Log';
import memoize from '@libs/memoize';
import * as ReportUtils from '@libs/ReportUtils';
import * as SearchUtils from '@libs/SearchUtils';
import Navigation from '@navigation/Navigation';
import type {AuthScreensParamList} from '@navigation/types';
import EmptySearchView from '@pages/Search/EmptySearchView';
import variables from '@styles/variables';
import CONST from '@src/CONST';
import ONYXKEYS from '@src/ONYXKEYS';
import ROUTES from '@src/ROUTES';
import type SearchResults from '@src/types/onyx/SearchResults';
import {useSearchContext} from './SearchContext';
import type {SearchColumnType, SearchQueryJSON, SearchStatus, SelectedTransactionInfo, SelectedTransactions, SortOrder} from './types';

type SearchProps = {
    queryJSON: SearchQueryJSON;
    onSearchListScroll?: (event: NativeSyntheticEvent<NativeScrollEvent>) => void;
    contentContainerStyle?: StyleProp<ViewStyle>;
};

const transactionItemMobileHeight = 100;
const reportItemTransactionHeight = 52;
const listItemPadding = 12; // this is equivalent to 'mb3' on every transaction/report list item
const searchHeaderHeight = 54;
const sortableSearchStatuses: SearchStatus[] = [CONST.SEARCH.STATUS.EXPENSE.ALL];

function mapTransactionItemToSelectedEntry(item: TransactionListItemType): [string, SelectedTransactionInfo] {
    return [item.keyForList, {isSelected: true, canDelete: item.canDelete, canHold: item.canHold, canUnhold: item.canUnhold, action: item.action}];
}

function mapToTransactionItemWithSelectionInfo(item: TransactionListItemType, selectedTransactions: SelectedTransactions, canSelectMultiple: boolean) {
    return {...item, isSelected: selectedTransactions[item.keyForList]?.isSelected && canSelectMultiple};
}

function mapToItemWithSelectionInfo(item: TransactionListItemType | ReportListItemType | ReportActionListItemType, selectedTransactions: SelectedTransactions, canSelectMultiple: boolean) {
    if (SearchUtils.isReportActionListItemType(item)) {
        return item;
    }
    return SearchUtils.isTransactionListItemType(item)
        ? mapToTransactionItemWithSelectionInfo(item, selectedTransactions, canSelectMultiple)
        : {
              ...item,
              transactions: item.transactions?.map((transaction) => mapToTransactionItemWithSelectionInfo(transaction, selectedTransactions, canSelectMultiple)),
              isSelected: item.transactions.every((transaction) => selectedTransactions[transaction.keyForList]?.isSelected && canSelectMultiple),
          };
}

function prepareTransactionsList(item: TransactionListItemType, selectedTransactions: SelectedTransactions) {
    if (selectedTransactions[item.keyForList]?.isSelected) {
        const {[item.keyForList]: omittedTransaction, ...transactions} = selectedTransactions;

        return transactions;
    }

    return {...selectedTransactions, [item.keyForList]: {isSelected: true, canDelete: item.canDelete, canHold: item.canHold, canUnhold: item.canUnhold, action: item.action}};
}

function Search({queryJSON, onSearchListScroll, contentContainerStyle}: SearchProps) {
    const {isOffline} = useNetwork();
    const styles = useThemeStyles();
    const {isSmallScreenWidth, isLargeScreenWidth} = useResponsiveLayout();
    const navigation = useNavigation<StackNavigationProp<AuthScreensParamList>>();
    const lastSearchResultsRef = useRef<OnyxEntry<SearchResults>>();
    const {setCurrentSearchHash, setSelectedTransactions, selectedTransactions, clearSelectedTransactions, setShouldShowStatusBarLoading} = useSearchContext();
    const {selectionMode} = useMobileSelectionMode();
    const [offset, setOffset] = useState(0);

    const {type, status, sortBy, sortOrder, hash} = queryJSON;

    const [currentSearchResults] = useOnyx(`${ONYXKEYS.COLLECTION.SNAPSHOT}${hash}`);

    const canSelectMultiple = isSmallScreenWidth ? !!selectionMode?.isEnabled : true;

    useEffect(() => {
        clearSelectedTransactions(hash);
        setCurrentSearchHash(hash);
    }, [hash, clearSelectedTransactions, setCurrentSearchHash]);

    useEffect(() => {
        const selectedKeys = Object.keys(selectedTransactions).filter((key) => selectedTransactions[key]);
        if (!isSmallScreenWidth) {
            if (selectedKeys.length === 0) {
                turnOffMobileSelectionMode();
            }
            return;
        }
        if (selectedKeys.length > 0 && !selectionMode?.isEnabled) {
            turnOnMobileSelectionMode();
        }
    }, [isSmallScreenWidth, selectedTransactions, selectionMode?.isEnabled]);

    useEffect(() => {
        if (isOffline) {
            return;
        }

        SearchActions.search({queryJSON, offset});
        // eslint-disable-next-line react-compiler/react-compiler, react-hooks/exhaustive-deps
    }, [isOffline, offset, queryJSON]);

    const getItemHeight = useCallback(
        (item: TransactionListItemType | ReportListItemType | ReportActionListItemType) => {
            if (SearchUtils.isTransactionListItemType(item) || SearchUtils.isReportActionListItemType(item)) {
                return isLargeScreenWidth ? variables.optionRowHeight + listItemPadding : transactionItemMobileHeight + listItemPadding;
            }

            if (item.transactions.length === 0) {
                return 0;
            }

            if (item.transactions.length === 1) {
                return isLargeScreenWidth ? variables.optionRowHeight + listItemPadding : transactionItemMobileHeight + listItemPadding;
            }

            const baseReportItemHeight = isLargeScreenWidth ? 72 : 108;
            return baseReportItemHeight + item.transactions.length * reportItemTransactionHeight + listItemPadding;
        },
        [isLargeScreenWidth],
    );

    const resetOffset = () => setOffset(0);

    const getItemHeightMemoized = memoize(getItemHeight, {
        transformKey: ([item]) => {
            // List items are displayed differently on "L"arge and "N"arrow screens so the height will differ
            // in addition the same items might be displayed as part of different Search screens ("Expenses", "All", "Finished")
            const screenSizeHash = isLargeScreenWidth ? 'L' : 'N';
            return `${hash}-${item.keyForList}-${screenSizeHash}`;
        },
    });

    // save last non-empty search results to avoid ugly flash of loading screen when hash changes and onyx returns empty data
    if (currentSearchResults?.data && currentSearchResults !== lastSearchResultsRef.current) {
        lastSearchResultsRef.current = currentSearchResults;
    }

    const searchResults = currentSearchResults?.data ? currentSearchResults : lastSearchResultsRef.current;

    // There's a race condition in Onyx which makes it return data from the previous Search, so in addition to checking that the data is loaded
    // we also need to check that the searchResults matches the type and status of the current search
    const isDataLoaded = searchResults?.data !== undefined && searchResults?.search?.type === type && searchResults?.search?.status === status;
    const shouldShowLoadingState = !isOffline && !isDataLoaded;
    const shouldShowLoadingMoreItems = !shouldShowLoadingState && searchResults?.search?.isLoading && searchResults?.search?.offset > 0;
    const isSearchResultsEmpty = !searchResults?.data || SearchUtils.isSearchResultsEmpty(searchResults);
    const prevIsSearchResultEmpty = usePrevious(isSearchResultsEmpty);

    useEffect(() => {
        /** We only want to display the skeleton for the status filters the first time we load them for a specific data type */
        setShouldShowStatusBarLoading(shouldShowLoadingState && searchResults?.search?.type !== type);
    }, [searchResults?.search?.type, setShouldShowStatusBarLoading, shouldShowLoadingState, type]);

    useEffect(() => {
        if (!isSearchResultsEmpty || prevIsSearchResultEmpty) {
            return;
        }
        turnOffMobileSelectionMode();
    }, [isSearchResultsEmpty, prevIsSearchResultEmpty]);

    if (shouldShowLoadingState) {
<<<<<<< HEAD
        return <SearchRowSkeleton shouldAnimate />;
=======
        return (
            <>
                <SearchPageHeader
                    queryJSON={queryJSON}
                    hash={hash}
                />

                {/* We only want to display the skeleton for the status filters the first time we load them for a specific data type */}
                {searchResults?.search?.type === type ? (
                    <SearchStatusBar
                        type={type}
                        status={status}
                        resetOffset={resetOffset}
                    />
                ) : (
                    <SearchStatusSkeleton shouldAnimate />
                )}
                <SearchRowSkeleton shouldAnimate />
            </>
        );
>>>>>>> aaa60b91
    }

    if (searchResults === undefined) {
        Log.alert('[Search] Undefined search type');
        return <FullPageOfflineBlockingView>{null}</FullPageOfflineBlockingView>;
    }

    const ListItem = SearchUtils.getListItem(type, status);
    const data = SearchUtils.getSections(type, status, searchResults.data, searchResults.search);
    const sortedData = SearchUtils.getSortedSections(type, status, data, sortBy, sortOrder);
    const sortedSelectedData = sortedData.map((item) => mapToItemWithSelectionInfo(item, selectedTransactions, canSelectMultiple));

    const shouldShowEmptyState = !isDataLoaded || data.length === 0;

    if (shouldShowEmptyState) {
<<<<<<< HEAD
        return <EmptySearchView type={type} />;
=======
        return (
            <>
                <SearchPageHeader
                    queryJSON={queryJSON}
                    hash={hash}
                />
                <SearchStatusBar
                    type={type}
                    status={status}
                    resetOffset={resetOffset}
                />
                <EmptySearchView type={type} />
            </>
        );
>>>>>>> aaa60b91
    }

    const toggleTransaction = (item: TransactionListItemType | ReportListItemType | ReportActionListItemType) => {
        if (SearchUtils.isReportActionListItemType(item)) {
            return;
        }
        if (SearchUtils.isTransactionListItemType(item)) {
            if (!item.keyForList) {
                return;
            }

            setSelectedTransactions(prepareTransactionsList(item, selectedTransactions), data);
            return;
        }

        if (item.transactions.every((transaction) => selectedTransactions[transaction.keyForList]?.isSelected)) {
            const reducedSelectedTransactions: SelectedTransactions = {...selectedTransactions};

            item.transactions.forEach((transaction) => {
                delete reducedSelectedTransactions[transaction.keyForList];
            });

            setSelectedTransactions(reducedSelectedTransactions, data);
            return;
        }

        setSelectedTransactions(
            {
                ...selectedTransactions,
                ...Object.fromEntries(item.transactions.map(mapTransactionItemToSelectedEntry)),
            },
            data,
        );
    };

    const openReport = (item: TransactionListItemType | ReportListItemType | ReportActionListItemType) => {
        let reportID = SearchUtils.isTransactionListItemType(item) && !item.isFromOneTransactionReport ? item.transactionThreadReportID : item.reportID;

        if (!reportID) {
            return;
        }

        // If we're trying to open a legacy transaction without a transaction thread, let's create the thread and navigate the user
        if (SearchUtils.isTransactionListItemType(item) && reportID === '0' && item.moneyRequestReportActionID) {
            reportID = ReportUtils.generateReportID();
            SearchActions.createTransactionThread(hash, item.transactionID, reportID, item.moneyRequestReportActionID);
        }

        if (SearchUtils.isReportActionListItemType(item)) {
            const reportActionID = item.reportActionID;
            Navigation.navigate(ROUTES.SEARCH_REPORT.getRoute(reportID, reportActionID));
            return;
        }

        Navigation.navigate(ROUTES.SEARCH_REPORT.getRoute(reportID));
    };

    const fetchMoreResults = () => {
        if (!searchResults?.search?.hasMoreResults || shouldShowLoadingState || shouldShowLoadingMoreItems) {
            return;
        }
        setOffset(offset + CONST.SEARCH.RESULTS_PAGE_SIZE);
    };

    const toggleAllTransactions = () => {
        const areItemsOfReportType = status !== CONST.SEARCH.STATUS.EXPENSE.ALL;
        const flattenedItems = areItemsOfReportType ? (data as ReportListItemType[]).flatMap((item) => item.transactions) : data;
        const isAllSelected = flattenedItems.length === Object.keys(selectedTransactions).length;

        if (isAllSelected) {
            clearSelectedTransactions();
            return;
        }

        if (areItemsOfReportType) {
            setSelectedTransactions(Object.fromEntries((data as ReportListItemType[]).flatMap((item) => item.transactions.map(mapTransactionItemToSelectedEntry))), data);

            return;
        }

        setSelectedTransactions(Object.fromEntries((data as TransactionListItemType[]).map(mapTransactionItemToSelectedEntry)), data);
    };

    const onSortPress = (column: SearchColumnType, order: SortOrder) => {
        const newQuery = SearchUtils.buildSearchQueryString({...queryJSON, sortBy: column, sortOrder: order});
        navigation.setParams({q: newQuery});
    };

    const shouldShowYear = SearchUtils.shouldShowYear(searchResults?.data);
    const shouldShowSorting = sortableSearchStatuses.includes(status);

    return (
<<<<<<< HEAD
        <SelectionListWithModal<ReportListItemType | TransactionListItemType>
            sections={[{data: sortedSelectedData, isDisabled: false}]}
            turnOnSelectionModeOnLongPress
            onTurnOnSelectionMode={(item) => item && toggleTransaction(item)}
            onCheckboxPress={toggleTransaction}
            onSelectAll={toggleAllTransactions}
            customListHeader={
                !isLargeScreenWidth ? null : (
                    <SearchTableHeader
                        data={searchResults?.data}
                        metadata={searchResults?.search}
                        onSortPress={onSortPress}
                        sortOrder={sortOrder}
                        sortBy={sortBy}
                        shouldShowYear={shouldShowYear}
                        shouldShowSorting={shouldShowSorting}
                    />
                )
            }
            onScroll={onSearchListScroll}
            canSelectMultiple={canSelectMultiple}
            customListHeaderHeight={searchHeaderHeight}
            // To enhance the smoothness of scrolling and minimize the risk of encountering blank spaces during scrolling,
            // we have configured a larger windowSize and a longer delay between batch renders.
            // The windowSize determines the number of items rendered before and after the currently visible items.
            // A larger windowSize helps pre-render more items, reducing the likelihood of blank spaces appearing.
            // The updateCellsBatchingPeriod sets the delay (in milliseconds) between rendering batches of cells.
            // A longer delay allows the UI to handle rendering in smaller increments, which can improve performance and smoothness.
            // For more information, refer to the React Native documentation:
            // https://reactnative.dev/docs/0.73/optimizing-flatlist-configuration#windowsize
            // https://reactnative.dev/docs/0.73/optimizing-flatlist-configuration#updatecellsbatchingperiod
            windowSize={111}
            updateCellsBatchingPeriod={200}
            ListItem={ListItem}
            onSelectRow={openReport}
            getItemHeight={getItemHeightMemoized}
            shouldSingleExecuteRowSelect
            shouldPreventDefaultFocusOnSelectRow={!DeviceCapabilities.canUseTouchScreen()}
            listHeaderWrapperStyle={[styles.ph8, styles.pv3, styles.pb5]}
            containerStyle={[styles.pv0]}
            showScrollIndicator={false}
            onEndReachedThreshold={0.75}
            onEndReached={fetchMoreResults}
            listFooterContent={
                shouldShowLoadingMoreItems ? (
                    <SearchRowSkeleton
                        shouldAnimate
                        fixedNumItems={5}
                    />
                ) : undefined
            }
            scrollEventThrottle={16}
            contentContainerStyle={contentContainerStyle}
        />
=======
        <>
            <SearchPageHeader
                queryJSON={queryJSON}
                hash={hash}
                onSelectDeleteOption={handleOnSelectDeleteOption}
                data={data}
                setOfflineModalOpen={() => setOfflineModalVisible(true)}
                setDownloadErrorModalOpen={() => setDownloadErrorModalVisible(true)}
            />
            <SearchStatusBar
                type={type}
                status={status}
                resetOffset={resetOffset}
            />
            <SelectionListWithModal<ReportListItemType | TransactionListItemType | ReportActionListItemType>
                sections={[{data: sortedSelectedData, isDisabled: false}]}
                turnOnSelectionModeOnLongPress={type !== CONST.SEARCH.DATA_TYPES.CHAT}
                onTurnOnSelectionMode={(item) => item && toggleTransaction(item)}
                onCheckboxPress={toggleTransaction}
                onSelectAll={toggleAllTransactions}
                customListHeader={
                    !isLargeScreenWidth ? null : (
                        <SearchTableHeader
                            data={searchResults?.data}
                            metadata={searchResults?.search}
                            onSortPress={onSortPress}
                            sortOrder={sortOrder}
                            sortBy={sortBy}
                            shouldShowYear={shouldShowYear}
                            shouldShowSorting={shouldShowSorting}
                        />
                    )
                }
                canSelectMultiple={type !== CONST.SEARCH.DATA_TYPES.CHAT && canSelectMultiple}
                customListHeaderHeight={searchHeaderHeight}
                // To enhance the smoothness of scrolling and minimize the risk of encountering blank spaces during scrolling,
                // we have configured a larger windowSize and a longer delay between batch renders.
                // The windowSize determines the number of items rendered before and after the currently visible items.
                // A larger windowSize helps pre-render more items, reducing the likelihood of blank spaces appearing.
                // The updateCellsBatchingPeriod sets the delay (in milliseconds) between rendering batches of cells.
                // A longer delay allows the UI to handle rendering in smaller increments, which can improve performance and smoothness.
                // For more information, refer to the React Native documentation:
                // https://reactnative.dev/docs/0.73/optimizing-flatlist-configuration#windowsize
                // https://reactnative.dev/docs/0.73/optimizing-flatlist-configuration#updatecellsbatchingperiod
                windowSize={111}
                updateCellsBatchingPeriod={200}
                ListItem={ListItem}
                onSelectRow={openReport}
                getItemHeight={getItemHeightMemoized}
                shouldSingleExecuteRowSelect
                shouldPreventDefaultFocusOnSelectRow={!DeviceCapabilities.canUseTouchScreen()}
                listHeaderWrapperStyle={[styles.ph8, styles.pv3, styles.pb5]}
                containerStyle={[styles.pv0]}
                showScrollIndicator={false}
                onEndReachedThreshold={0.75}
                onEndReached={fetchMoreResults}
                listFooterContent={
                    shouldShowLoadingMoreItems ? (
                        <SearchRowSkeleton
                            shouldAnimate
                            fixedNumItems={5}
                        />
                    ) : undefined
                }
            />
            <ConfirmModal
                isVisible={deleteExpensesConfirmModalVisible}
                onConfirm={handleDeleteExpenses}
                onCancel={handleOnCancelConfirmModal}
                onModalHide={() => setSelectedTransactionsToDelete([])}
                title={translate('iou.deleteExpense', {count: selectedTransactionsToDelete.length})}
                prompt={translate('iou.deleteConfirmation', {count: selectedTransactionsToDelete.length})}
                confirmText={translate('common.delete')}
                cancelText={translate('common.cancel')}
                danger
            />
            <DecisionModal
                title={translate('common.youAppearToBeOffline')}
                prompt={translate('common.offlinePrompt')}
                isSmallScreenWidth={isSmallScreenWidth}
                onSecondOptionSubmit={() => setOfflineModalVisible(false)}
                secondOptionText={translate('common.buttonConfirm')}
                isVisible={offlineModalVisible}
                onClose={() => setOfflineModalVisible(false)}
            />
            <DecisionModal
                title={translate('common.downloadFailedTitle')}
                prompt={translate('common.downloadFailedDescription')}
                isSmallScreenWidth={isSmallScreenWidth}
                onSecondOptionSubmit={() => setDownloadErrorModalVisible(false)}
                secondOptionText={translate('common.buttonConfirm')}
                isVisible={downloadErrorModalVisible}
                onClose={() => setDownloadErrorModalVisible(false)}
            />
        </>
>>>>>>> aaa60b91
    );
}

Search.displayName = 'Search';

export type {SearchProps};
export default Search;<|MERGE_RESOLUTION|>--- conflicted
+++ resolved
@@ -4,12 +4,7 @@
 import type {NativeScrollEvent, NativeSyntheticEvent, StyleProp, ViewStyle} from 'react-native';
 import type {OnyxEntry} from 'react-native-onyx';
 import {useOnyx} from 'react-native-onyx';
-<<<<<<< HEAD
-=======
 import FullPageOfflineBlockingView from '@components/BlockingViews/FullPageOfflineBlockingView';
-import ConfirmModal from '@components/ConfirmModal';
-import DecisionModal from '@components/DecisionModal';
->>>>>>> aaa60b91
 import SearchTableHeader from '@components/SelectionList/SearchTableHeader';
 import type {ReportActionListItemType, ReportListItemType, TransactionListItemType} from '@components/SelectionList/types';
 import SelectionListWithModal from '@components/SelectionListWithModal';
@@ -143,8 +138,6 @@
         [isLargeScreenWidth],
     );
 
-    const resetOffset = () => setOffset(0);
-
     const getItemHeightMemoized = memoize(getItemHeight, {
         transformKey: ([item]) => {
             // List items are displayed differently on "L"arge and "N"arrow screens so the height will differ
@@ -182,30 +175,7 @@
     }, [isSearchResultsEmpty, prevIsSearchResultEmpty]);
 
     if (shouldShowLoadingState) {
-<<<<<<< HEAD
         return <SearchRowSkeleton shouldAnimate />;
-=======
-        return (
-            <>
-                <SearchPageHeader
-                    queryJSON={queryJSON}
-                    hash={hash}
-                />
-
-                {/* We only want to display the skeleton for the status filters the first time we load them for a specific data type */}
-                {searchResults?.search?.type === type ? (
-                    <SearchStatusBar
-                        type={type}
-                        status={status}
-                        resetOffset={resetOffset}
-                    />
-                ) : (
-                    <SearchStatusSkeleton shouldAnimate />
-                )}
-                <SearchRowSkeleton shouldAnimate />
-            </>
-        );
->>>>>>> aaa60b91
     }
 
     if (searchResults === undefined) {
@@ -221,24 +191,7 @@
     const shouldShowEmptyState = !isDataLoaded || data.length === 0;
 
     if (shouldShowEmptyState) {
-<<<<<<< HEAD
         return <EmptySearchView type={type} />;
-=======
-        return (
-            <>
-                <SearchPageHeader
-                    queryJSON={queryJSON}
-                    hash={hash}
-                />
-                <SearchStatusBar
-                    type={type}
-                    status={status}
-                    resetOffset={resetOffset}
-                />
-                <EmptySearchView type={type} />
-            </>
-        );
->>>>>>> aaa60b91
     }
 
     const toggleTransaction = (item: TransactionListItemType | ReportListItemType | ReportActionListItemType) => {
@@ -331,8 +284,7 @@
     const shouldShowSorting = sortableSearchStatuses.includes(status);
 
     return (
-<<<<<<< HEAD
-        <SelectionListWithModal<ReportListItemType | TransactionListItemType>
+        <SelectionListWithModal<ReportListItemType | TransactionListItemType | ReportActionListItemType>
             sections={[{data: sortedSelectedData, isDisabled: false}]}
             turnOnSelectionModeOnLongPress
             onTurnOnSelectionMode={(item) => item && toggleTransaction(item)}
@@ -352,7 +304,7 @@
                 )
             }
             onScroll={onSearchListScroll}
-            canSelectMultiple={canSelectMultiple}
+            canSelectMultiple={type !== CONST.SEARCH.DATA_TYPES.CHAT && canSelectMultiple}
             customListHeaderHeight={searchHeaderHeight}
             // To enhance the smoothness of scrolling and minimize the risk of encountering blank spaces during scrolling,
             // we have configured a larger windowSize and a longer delay between batch renders.
@@ -383,106 +335,8 @@
                     />
                 ) : undefined
             }
-            scrollEventThrottle={16}
             contentContainerStyle={contentContainerStyle}
         />
-=======
-        <>
-            <SearchPageHeader
-                queryJSON={queryJSON}
-                hash={hash}
-                onSelectDeleteOption={handleOnSelectDeleteOption}
-                data={data}
-                setOfflineModalOpen={() => setOfflineModalVisible(true)}
-                setDownloadErrorModalOpen={() => setDownloadErrorModalVisible(true)}
-            />
-            <SearchStatusBar
-                type={type}
-                status={status}
-                resetOffset={resetOffset}
-            />
-            <SelectionListWithModal<ReportListItemType | TransactionListItemType | ReportActionListItemType>
-                sections={[{data: sortedSelectedData, isDisabled: false}]}
-                turnOnSelectionModeOnLongPress={type !== CONST.SEARCH.DATA_TYPES.CHAT}
-                onTurnOnSelectionMode={(item) => item && toggleTransaction(item)}
-                onCheckboxPress={toggleTransaction}
-                onSelectAll={toggleAllTransactions}
-                customListHeader={
-                    !isLargeScreenWidth ? null : (
-                        <SearchTableHeader
-                            data={searchResults?.data}
-                            metadata={searchResults?.search}
-                            onSortPress={onSortPress}
-                            sortOrder={sortOrder}
-                            sortBy={sortBy}
-                            shouldShowYear={shouldShowYear}
-                            shouldShowSorting={shouldShowSorting}
-                        />
-                    )
-                }
-                canSelectMultiple={type !== CONST.SEARCH.DATA_TYPES.CHAT && canSelectMultiple}
-                customListHeaderHeight={searchHeaderHeight}
-                // To enhance the smoothness of scrolling and minimize the risk of encountering blank spaces during scrolling,
-                // we have configured a larger windowSize and a longer delay between batch renders.
-                // The windowSize determines the number of items rendered before and after the currently visible items.
-                // A larger windowSize helps pre-render more items, reducing the likelihood of blank spaces appearing.
-                // The updateCellsBatchingPeriod sets the delay (in milliseconds) between rendering batches of cells.
-                // A longer delay allows the UI to handle rendering in smaller increments, which can improve performance and smoothness.
-                // For more information, refer to the React Native documentation:
-                // https://reactnative.dev/docs/0.73/optimizing-flatlist-configuration#windowsize
-                // https://reactnative.dev/docs/0.73/optimizing-flatlist-configuration#updatecellsbatchingperiod
-                windowSize={111}
-                updateCellsBatchingPeriod={200}
-                ListItem={ListItem}
-                onSelectRow={openReport}
-                getItemHeight={getItemHeightMemoized}
-                shouldSingleExecuteRowSelect
-                shouldPreventDefaultFocusOnSelectRow={!DeviceCapabilities.canUseTouchScreen()}
-                listHeaderWrapperStyle={[styles.ph8, styles.pv3, styles.pb5]}
-                containerStyle={[styles.pv0]}
-                showScrollIndicator={false}
-                onEndReachedThreshold={0.75}
-                onEndReached={fetchMoreResults}
-                listFooterContent={
-                    shouldShowLoadingMoreItems ? (
-                        <SearchRowSkeleton
-                            shouldAnimate
-                            fixedNumItems={5}
-                        />
-                    ) : undefined
-                }
-            />
-            <ConfirmModal
-                isVisible={deleteExpensesConfirmModalVisible}
-                onConfirm={handleDeleteExpenses}
-                onCancel={handleOnCancelConfirmModal}
-                onModalHide={() => setSelectedTransactionsToDelete([])}
-                title={translate('iou.deleteExpense', {count: selectedTransactionsToDelete.length})}
-                prompt={translate('iou.deleteConfirmation', {count: selectedTransactionsToDelete.length})}
-                confirmText={translate('common.delete')}
-                cancelText={translate('common.cancel')}
-                danger
-            />
-            <DecisionModal
-                title={translate('common.youAppearToBeOffline')}
-                prompt={translate('common.offlinePrompt')}
-                isSmallScreenWidth={isSmallScreenWidth}
-                onSecondOptionSubmit={() => setOfflineModalVisible(false)}
-                secondOptionText={translate('common.buttonConfirm')}
-                isVisible={offlineModalVisible}
-                onClose={() => setOfflineModalVisible(false)}
-            />
-            <DecisionModal
-                title={translate('common.downloadFailedTitle')}
-                prompt={translate('common.downloadFailedDescription')}
-                isSmallScreenWidth={isSmallScreenWidth}
-                onSecondOptionSubmit={() => setDownloadErrorModalVisible(false)}
-                secondOptionText={translate('common.buttonConfirm')}
-                isVisible={downloadErrorModalVisible}
-                onClose={() => setDownloadErrorModalVisible(false)}
-            />
-        </>
->>>>>>> aaa60b91
     );
 }
 

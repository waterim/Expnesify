--- conflicted
+++ resolved
@@ -178,8 +178,6 @@
     const shouldShowLoadingState = !isOffline && !isDataLoaded;
     const shouldShowLoadingMoreItems = !shouldShowLoadingState && searchResults?.search?.isLoading && searchResults?.search?.offset > 0;
 
-<<<<<<< HEAD
-=======
     const isSearchResultsEmpty = !searchResults || SearchUtils.isSearchResultsEmpty(searchResults);
     const prevIsSearchResultEmpty = usePrevious(isSearchResultsEmpty);
 
@@ -190,34 +188,6 @@
         turnOffMobileSelectionMode();
     }, [isSearchResultsEmpty, prevIsSearchResultEmpty]);
 
-    const toggleTransaction = (item: TransactionListItemType | ReportListItemType) => {
-        if (SearchUtils.isTransactionListItemType(item)) {
-            if (!item.keyForList) {
-                return;
-            }
-
-            setSelectedTransactions(prepareTransactionsList(item, selectedTransactions));
-            return;
-        }
-
-        if (item.transactions.every((transaction) => selectedTransactions[transaction.keyForList]?.isSelected)) {
-            const reducedSelectedTransactions: SelectedTransactions = {...selectedTransactions};
-
-            item.transactions.forEach((transaction) => {
-                delete reducedSelectedTransactions[transaction.keyForList];
-            });
-
-            setSelectedTransactions(reducedSelectedTransactions);
-            return;
-        }
-
-        setSelectedTransactions({
-            ...selectedTransactions,
-            ...Object.fromEntries(item.transactions.map(mapTransactionItemToSelectedEntry)),
-        });
-    };
-
->>>>>>> 65bca917
     if (shouldShowLoadingState) {
         return (
             <>
@@ -243,7 +213,7 @@
     const sortedData = SearchUtils.getSortedSections(type, data, sortBy, sortOrder);
     const sortedSelectedData = sortedData.map((item) => mapToItemWithSelectionInfo(item, selectedTransactions));
 
-    const shouldShowEmptyState = !isDataLoaded || SearchUtils.isSearchResultsEmpty(data);
+    const shouldShowEmptyState = !isDataLoaded || data.length === 0;
 
     if (shouldShowEmptyState) {
         return (

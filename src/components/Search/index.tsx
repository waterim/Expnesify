import {useNavigation} from '@react-navigation/native';
import type {StackNavigationProp} from '@react-navigation/stack';
import React, {useCallback, useEffect, useRef, useState} from 'react';
import type {OnyxEntry} from 'react-native-onyx';
import {useOnyx} from 'react-native-onyx';
import ConfirmModal from '@components/ConfirmModal';
import DecisionModal from '@components/DecisionModal';
import SearchTableHeader from '@components/SelectionList/SearchTableHeader';
import type {ReportListItemType, TransactionListItemType} from '@components/SelectionList/types';
import SelectionListWithModal from '@components/SelectionListWithModal';
import SearchRowSkeleton from '@components/Skeletons/SearchRowSkeleton';
import useLocalize from '@hooks/useLocalize';
import useNetwork from '@hooks/useNetwork';
import useThemeStyles from '@hooks/useThemeStyles';
import useWindowDimensions from '@hooks/useWindowDimensions';
import {turnOffMobileSelectionMode, turnOnMobileSelectionMode} from '@libs/actions/MobileSelectionMode';
import * as SearchActions from '@libs/actions/Search';
import * as DeviceCapabilities from '@libs/DeviceCapabilities';
import Log from '@libs/Log';
import memoize from '@libs/memoize';
import * as ReportUtils from '@libs/ReportUtils';
import * as SearchUtils from '@libs/SearchUtils';
import Navigation from '@navigation/Navigation';
import type {AuthScreensParamList} from '@navigation/types';
import EmptySearchView from '@pages/Search/EmptySearchView';
import variables from '@styles/variables';
import CONST from '@src/CONST';
import ONYXKEYS from '@src/ONYXKEYS';
import ROUTES from '@src/ROUTES';
import type SearchResults from '@src/types/onyx/SearchResults';
import {useSearchContext} from './SearchContext';
import SearchPageHeader from './SearchPageHeader';
import type {SearchColumnType, SearchQueryJSON, SelectedTransactionInfo, SelectedTransactions, SortOrder} from './types';

type SearchProps = {
    queryJSON: SearchQueryJSON;
    isCustomQuery: boolean;
    policyIDs?: string;
};

const transactionItemMobileHeight = 100;
const reportItemTransactionHeight = 52;
const listItemPadding = 12; // this is equivalent to 'mb3' on every transaction/report list item
const searchHeaderHeight = 54;

function mapTransactionItemToSelectedEntry(item: TransactionListItemType): [string, SelectedTransactionInfo] {
    return [item.keyForList, {isSelected: true, canDelete: item.canDelete, canHold: item.canHold, canUnhold: item.canUnhold, action: item.action}];
}

function mapToTransactionItemWithSelectionInfo(item: TransactionListItemType, selectedTransactions: SelectedTransactions) {
    return {...item, isSelected: selectedTransactions[item.keyForList]?.isSelected};
}

function mapToItemWithSelectionInfo(item: TransactionListItemType | ReportListItemType, selectedTransactions: SelectedTransactions) {
    return SearchUtils.isTransactionListItemType(item)
        ? mapToTransactionItemWithSelectionInfo(item, selectedTransactions)
        : {
              ...item,
              transactions: item.transactions?.map((transaction) => mapToTransactionItemWithSelectionInfo(transaction, selectedTransactions)),
              isSelected: item.transactions.every((transaction) => selectedTransactions[transaction.keyForList]?.isSelected),
          };
}

function prepareTransactionsList(item: TransactionListItemType, selectedTransactions: SelectedTransactions) {
    if (selectedTransactions[item.keyForList]?.isSelected) {
        const {[item.keyForList]: omittedTransaction, ...transactions} = selectedTransactions;

        return transactions;
    }

    return {...selectedTransactions, [item.keyForList]: {isSelected: true, canDelete: item.canDelete, canHold: item.canHold, canUnhold: item.canUnhold, action: item.action}};
}

function Search({queryJSON, policyIDs, isCustomQuery}: SearchProps) {
    const {isOffline} = useNetwork();
    const {translate} = useLocalize();
    const styles = useThemeStyles();
    const {isLargeScreenWidth, isSmallScreenWidth} = useWindowDimensions();
    const navigation = useNavigation<StackNavigationProp<AuthScreensParamList>>();
    const lastSearchResultsRef = useRef<OnyxEntry<SearchResults>>();
    const {setCurrentSearchHash, setSelectedTransactions, selectedTransactions, clearSelectedTransactions} = useSearchContext();
    const [selectionMode] = useOnyx(ONYXKEYS.MOBILE_SELECTION_MODE);
    const [offset, setOffset] = useState(0);
    const [offlineModalVisible, setOfflineModalVisible] = useState(false);

    const [selectedTransactionsToDelete, setSelectedTransactionsToDelete] = useState<string[]>([]);
    const [deleteExpensesConfirmModalVisible, setDeleteExpensesConfirmModalVisible] = useState(false);
    const [downloadErrorModalVisible, setDownloadErrorModalVisible] = useState(false);
    const {sortBy, sortOrder, hash} = queryJSON;

    const [currentSearchResults] = useOnyx(`${ONYXKEYS.COLLECTION.SNAPSHOT}${hash}`);

    useEffect(() => {
        clearSelectedTransactions(hash);
        setCurrentSearchHash(hash);
    }, [hash, clearSelectedTransactions, setCurrentSearchHash]);

    useEffect(() => {
        const selectedKeys = Object.keys(selectedTransactions).filter((key) => selectedTransactions[key]);
        if (!isSmallScreenWidth) {
            if (selectedKeys.length === 0) {
                turnOffMobileSelectionMode();
            }
            return;
        }
        if (selectedKeys.length > 0 && !selectionMode?.isEnabled) {
            turnOnMobileSelectionMode();
        }
    }, [isSmallScreenWidth, selectedTransactions, selectionMode?.isEnabled]);

    useEffect(() => {
        if (isOffline) {
            return;
        }

        SearchActions.search({queryJSON, offset, policyIDs});
        // eslint-disable-next-line react-compiler/react-compiler, react-hooks/exhaustive-deps
    }, [isOffline, offset, queryJSON]);

    const handleOnCancelConfirmModal = () => {
        setSelectedTransactionsToDelete([]);
        setDeleteExpensesConfirmModalVisible(false);
    };

    const handleDeleteExpenses = () => {
        if (selectedTransactionsToDelete.length === 0) {
            return;
        }

        clearSelectedTransactions();
        setDeleteExpensesConfirmModalVisible(false);
        SearchActions.deleteMoneyRequestOnSearch(hash, selectedTransactionsToDelete);
    };

    const handleOnSelectDeleteOption = (itemsToDelete: string[]) => {
        setSelectedTransactionsToDelete(itemsToDelete);
        setDeleteExpensesConfirmModalVisible(true);
    };

    const getItemHeight = useCallback(
        (item: TransactionListItemType | ReportListItemType) => {
            if (SearchUtils.isTransactionListItemType(item)) {
                return isLargeScreenWidth ? variables.optionRowHeight + listItemPadding : transactionItemMobileHeight + listItemPadding;
            }

            if (item.transactions.length === 0) {
                return 0;
            }

            if (item.transactions.length === 1) {
                return isLargeScreenWidth ? variables.optionRowHeight + listItemPadding : transactionItemMobileHeight + listItemPadding;
            }

            const baseReportItemHeight = isLargeScreenWidth ? 72 : 108;
            return baseReportItemHeight + item.transactions.length * reportItemTransactionHeight + listItemPadding;
        },
        [isLargeScreenWidth],
    );

    const getItemHeightMemoized = memoize((item: TransactionListItemType | ReportListItemType) => getItemHeight(item), {
        transformKey: ([item]) => {
            // List items are displayed differently on "L"arge and "N"arrow screens so the height will differ
            // in addition the same items might be displayed as part of different Search screens ("Expenses", "All", "Finished")
            const screenSizeHash = isLargeScreenWidth ? 'L' : 'N';
            return `${hash}-${item.keyForList}-${screenSizeHash}`;
        },
    });

    // save last non-empty search results to avoid ugly flash of loading screen when hash changes and onyx returns empty data
    if (currentSearchResults?.data && currentSearchResults !== lastSearchResultsRef.current) {
        lastSearchResultsRef.current = currentSearchResults;
    }

    const searchResults = currentSearchResults?.data ? currentSearchResults : lastSearchResultsRef.current;

    const isDataLoaded = searchResults?.data !== undefined;
    const shouldShowLoadingState = !isOffline && !isDataLoaded;
    const shouldShowLoadingMoreItems = !shouldShowLoadingState && searchResults?.search?.isLoading && searchResults?.search?.offset > 0;

    const toggleTransaction = (item: TransactionListItemType | ReportListItemType) => {
        if (SearchUtils.isTransactionListItemType(item)) {
            if (!item.keyForList) {
                return;
            }

            setSelectedTransactions(prepareTransactionsList(item, selectedTransactions));
            return;
        }

        if (item.transactions.every((transaction) => selectedTransactions[transaction.keyForList]?.isSelected)) {
            const reducedSelectedTransactions: SelectedTransactions = {...selectedTransactions};

            item.transactions.forEach((transaction) => {
                delete reducedSelectedTransactions[transaction.keyForList];
            });

            setSelectedTransactions(reducedSelectedTransactions);
            return;
        }

        setSelectedTransactions({
            ...selectedTransactions,
            ...Object.fromEntries(item.transactions.map(mapTransactionItemToSelectedEntry)),
        });
    };

    if (shouldShowLoadingState) {
        return (
            <>
                <SearchPageHeader
                    isCustomQuery={isCustomQuery}
                    queryJSON={queryJSON}
                    hash={hash}
                />
                <SearchRowSkeleton shouldAnimate />
            </>
        );
    }

    const shouldShowEmptyState = !isDataLoaded || SearchUtils.isSearchResultsEmpty(searchResults);

    if (shouldShowEmptyState) {
        return (
            <>
                <SearchPageHeader
                    isCustomQuery={isCustomQuery}
                    queryJSON={queryJSON}
                    hash={hash}
                />
                <EmptySearchView />
            </>
        );
    }

    const openReport = (item: TransactionListItemType | ReportListItemType) => {
        let reportID = SearchUtils.isTransactionListItemType(item) ? item.transactionThreadReportID : item.reportID;

        if (!reportID) {
            return;
        }

        // If we're trying to open a legacy transaction without a transaction thread, let's create the thread and navigate the user
        if (SearchUtils.isTransactionListItemType(item) && reportID === '0' && item.moneyRequestReportActionID) {
            reportID = ReportUtils.generateReportID();
            SearchActions.createTransactionThread(hash, item.transactionID, reportID, item.moneyRequestReportActionID);
        }

        Navigation.navigate(ROUTES.SEARCH_REPORT.getRoute(reportID));
    };

    const fetchMoreResults = () => {
        if (!searchResults?.search?.hasMoreResults || shouldShowLoadingState || shouldShowLoadingMoreItems) {
            return;
        }
        setOffset(offset + CONST.SEARCH.RESULTS_PAGE_SIZE);
    };

    const type = SearchUtils.getSearchType(searchResults?.search);

    if (type === undefined) {
        Log.alert('[Search] Undefined search type');
        return null;
    }

    const ListItem = SearchUtils.getListItem(type);

    const data = SearchUtils.getSections(searchResults?.data ?? {}, searchResults?.search ?? {}, type);
    const sortedSelectedData = data.map((item) => mapToItemWithSelectionInfo(item, selectedTransactions));

    const toggleAllTransactions = () => {
        const areItemsOfReportType = searchResults?.search.type === CONST.SEARCH.DATA_TYPES.REPORT;
        const flattenedItems = areItemsOfReportType ? (data as ReportListItemType[]).flatMap((item) => item.transactions) : data;
        const isAllSelected = flattenedItems.length === Object.keys(selectedTransactions).length;

        if (isAllSelected) {
            clearSelectedTransactions();
            return;
        }

        if (areItemsOfReportType) {
            setSelectedTransactions(Object.fromEntries((data as ReportListItemType[]).flatMap((item) => item.transactions.map(mapTransactionItemToSelectedEntry))));

            return;
        }

        setSelectedTransactions(Object.fromEntries((data as TransactionListItemType[]).map(mapTransactionItemToSelectedEntry)));
    };

    const onSortPress = (column: SearchColumnType, order: SortOrder) => {
        const newQuery = SearchUtils.buildSearchQueryString({...queryJSON, sortBy: column, sortOrder: order});
        navigation.setParams({q: newQuery});
    };

    const shouldShowYear = SearchUtils.shouldShowYear(searchResults?.data);

    const canSelectMultiple = isSmallScreenWidth ? selectionMode?.isEnabled : true;

    return (
<<<<<<< HEAD
        <SearchListWithHeader
            queryJSON={queryJSON}
            hash={hash}
            data={sortedData}
            searchType={searchResults?.search?.type as SearchDataTypes}
            isCustomQuery={isCustomQuery}
            customListHeader={
                !isLargeScreenWidth ? null : (
                    <SearchTableHeader
                        data={searchResults?.data}
                        metadata={searchResults?.search}
                        onSortPress={onSortPress}
                        sortOrder={sortOrder}
                        isSortingAllowed={isSortingAllowed}
                        sortBy={sortBy}
                        shouldShowYear={shouldShowYear}
                    />
                )
            }
            canSelectMultiple={canSelectMultiple}
            customListHeaderHeight={searchHeaderHeight}
            // To enhance the smoothness of scrolling and minimize the risk of encountering blank spaces during scrolling,
            // we have configured a larger windowSize and a longer delay between batch renders.
            // The windowSize determines the number of items rendered before and after the currently visible items.
            // A larger windowSize helps pre-render more items, reducing the likelihood of blank spaces appearing.
            // The updateCellsBatchingPeriod sets the delay (in milliseconds) between rendering batches of cells.
            // A longer delay allows the UI to handle rendering in smaller increments, which can improve performance and smoothness.
            // For more information, refer to the React Native documentation:
            // https://reactnative.dev/docs/0.73/optimizing-flatlist-configuration#windowsize
            // https://reactnative.dev/docs/0.73/optimizing-flatlist-configuration#updatecellsbatchingperiod
            windowSize={111}
            updateCellsBatchingPeriod={200}
            ListItem={ListItem}
            onSelectRow={openReport}
            getItemHeight={getItemHeightMemoized}
            shouldSingleExecuteRowSelect
            shouldPreventDefaultFocusOnSelectRow={!DeviceCapabilities.canUseTouchScreen()}
            listHeaderWrapperStyle={[styles.ph8, styles.pv3, styles.pb5]}
            containerStyle={[styles.pv0]}
            showScrollIndicator={false}
            onEndReachedThreshold={0.75}
            onEndReached={fetchMoreResults}
            listFooterContent={
                shouldShowLoadingMoreItems ? (
                    <SearchRowSkeleton
                        shouldAnimate
                        fixedNumItems={5}
                    />
                ) : undefined
            }
        />
=======
        <>
            <SearchPageHeader
                isCustomQuery={isCustomQuery}
                queryJSON={queryJSON}
                hash={hash}
                onSelectDeleteOption={handleOnSelectDeleteOption}
                data={data}
                setOfflineModalOpen={() => setOfflineModalVisible(true)}
                setDownloadErrorModalOpen={() => setDownloadErrorModalVisible(true)}
            />

            <SelectionListWithModal<ReportListItemType | TransactionListItemType>
                sections={[{data: sortedSelectedData, isDisabled: false}]}
                turnOnSelectionModeOnLongPress
                onTurnOnSelectionMode={(item) => item && toggleTransaction(item)}
                onCheckboxPress={toggleTransaction}
                onSelectAll={toggleAllTransactions}
                customListHeader={
                    !isLargeScreenWidth ? null : (
                        <SearchTableHeader
                            data={searchResults?.data}
                            metadata={searchResults?.search}
                            onSortPress={onSortPress}
                            sortOrder={sortOrder}
                            sortBy={sortBy}
                            shouldShowYear={shouldShowYear}
                        />
                    )
                }
                canSelectMultiple={canSelectMultiple}
                customListHeaderHeight={searchHeaderHeight}
                // To enhance the smoothness of scrolling and minimize the risk of encountering blank spaces during scrolling,
                // we have configured a larger windowSize and a longer delay between batch renders.
                // The windowSize determines the number of items rendered before and after the currently visible items.
                // A larger windowSize helps pre-render more items, reducing the likelihood of blank spaces appearing.
                // The updateCellsBatchingPeriod sets the delay (in milliseconds) between rendering batches of cells.
                // A longer delay allows the UI to handle rendering in smaller increments, which can improve performance and smoothness.
                // For more information, refer to the React Native documentation:
                // https://reactnative.dev/docs/0.73/optimizing-flatlist-configuration#windowsize
                // https://reactnative.dev/docs/0.73/optimizing-flatlist-configuration#updatecellsbatchingperiod
                windowSize={111}
                updateCellsBatchingPeriod={200}
                ListItem={ListItem}
                onSelectRow={openReport}
                getItemHeight={getItemHeightMemoized}
                shouldDebounceRowSelect
                shouldPreventDefaultFocusOnSelectRow={!DeviceCapabilities.canUseTouchScreen()}
                listHeaderWrapperStyle={[styles.ph8, styles.pv3, styles.pb5]}
                containerStyle={[styles.pv0]}
                showScrollIndicator={false}
                onEndReachedThreshold={0.75}
                onEndReached={fetchMoreResults}
                listFooterContent={
                    shouldShowLoadingMoreItems ? (
                        <SearchRowSkeleton
                            shouldAnimate
                            fixedNumItems={5}
                        />
                    ) : undefined
                }
            />
            <ConfirmModal
                isVisible={deleteExpensesConfirmModalVisible}
                onConfirm={handleDeleteExpenses}
                onCancel={handleOnCancelConfirmModal}
                title={translate('iou.deleteExpense', {count: selectedTransactionsToDelete.length})}
                prompt={translate('iou.deleteConfirmation', {count: selectedTransactionsToDelete.length})}
                confirmText={translate('common.delete')}
                cancelText={translate('common.cancel')}
                danger
            />
            <DecisionModal
                title={translate('common.youAppearToBeOffline')}
                prompt={translate('search.offlinePrompt')}
                isSmallScreenWidth={isSmallScreenWidth}
                onSecondOptionSubmit={() => setOfflineModalVisible(false)}
                secondOptionText={translate('common.buttonConfirm')}
                isVisible={offlineModalVisible}
                onClose={() => setOfflineModalVisible(false)}
            />
            <DecisionModal
                title={translate('common.downloadFailedTitle')}
                prompt={translate('common.downloadFailedDescription')}
                isSmallScreenWidth={isSmallScreenWidth}
                onSecondOptionSubmit={() => setDownloadErrorModalVisible(false)}
                secondOptionText={translate('common.buttonConfirm')}
                isVisible={downloadErrorModalVisible}
                onClose={() => setDownloadErrorModalVisible(false)}
            />
        </>
>>>>>>> 4f16e265
    );
}

Search.displayName = 'Search';

export type {SearchProps};
export default Search;<|MERGE_RESOLUTION|>--- conflicted
+++ resolved
@@ -296,59 +296,6 @@
     const canSelectMultiple = isSmallScreenWidth ? selectionMode?.isEnabled : true;
 
     return (
-<<<<<<< HEAD
-        <SearchListWithHeader
-            queryJSON={queryJSON}
-            hash={hash}
-            data={sortedData}
-            searchType={searchResults?.search?.type as SearchDataTypes}
-            isCustomQuery={isCustomQuery}
-            customListHeader={
-                !isLargeScreenWidth ? null : (
-                    <SearchTableHeader
-                        data={searchResults?.data}
-                        metadata={searchResults?.search}
-                        onSortPress={onSortPress}
-                        sortOrder={sortOrder}
-                        isSortingAllowed={isSortingAllowed}
-                        sortBy={sortBy}
-                        shouldShowYear={shouldShowYear}
-                    />
-                )
-            }
-            canSelectMultiple={canSelectMultiple}
-            customListHeaderHeight={searchHeaderHeight}
-            // To enhance the smoothness of scrolling and minimize the risk of encountering blank spaces during scrolling,
-            // we have configured a larger windowSize and a longer delay between batch renders.
-            // The windowSize determines the number of items rendered before and after the currently visible items.
-            // A larger windowSize helps pre-render more items, reducing the likelihood of blank spaces appearing.
-            // The updateCellsBatchingPeriod sets the delay (in milliseconds) between rendering batches of cells.
-            // A longer delay allows the UI to handle rendering in smaller increments, which can improve performance and smoothness.
-            // For more information, refer to the React Native documentation:
-            // https://reactnative.dev/docs/0.73/optimizing-flatlist-configuration#windowsize
-            // https://reactnative.dev/docs/0.73/optimizing-flatlist-configuration#updatecellsbatchingperiod
-            windowSize={111}
-            updateCellsBatchingPeriod={200}
-            ListItem={ListItem}
-            onSelectRow={openReport}
-            getItemHeight={getItemHeightMemoized}
-            shouldSingleExecuteRowSelect
-            shouldPreventDefaultFocusOnSelectRow={!DeviceCapabilities.canUseTouchScreen()}
-            listHeaderWrapperStyle={[styles.ph8, styles.pv3, styles.pb5]}
-            containerStyle={[styles.pv0]}
-            showScrollIndicator={false}
-            onEndReachedThreshold={0.75}
-            onEndReached={fetchMoreResults}
-            listFooterContent={
-                shouldShowLoadingMoreItems ? (
-                    <SearchRowSkeleton
-                        shouldAnimate
-                        fixedNumItems={5}
-                    />
-                ) : undefined
-            }
-        />
-=======
         <>
             <SearchPageHeader
                 isCustomQuery={isCustomQuery}
@@ -394,7 +341,7 @@
                 ListItem={ListItem}
                 onSelectRow={openReport}
                 getItemHeight={getItemHeightMemoized}
-                shouldDebounceRowSelect
+                shouldSingleExecuteRowSelect
                 shouldPreventDefaultFocusOnSelectRow={!DeviceCapabilities.canUseTouchScreen()}
                 listHeaderWrapperStyle={[styles.ph8, styles.pv3, styles.pb5]}
                 containerStyle={[styles.pv0]}
@@ -439,7 +386,6 @@
                 onClose={() => setDownloadErrorModalVisible(false)}
             />
         </>
->>>>>>> 4f16e265
     );
 }
 

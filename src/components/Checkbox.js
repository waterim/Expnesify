--- conflicted
+++ resolved
@@ -110,30 +110,13 @@
                     checked: this.props.isChecked,
                 }}
             >
-<<<<<<< HEAD
-                {this.props.children
-                    ? this.props.children
-                    : (
-                        <View
-                            style={[
-                                styles.checkboxContainer,
-                                this.props.containerStyle,
-                                this.props.isChecked && styles.checkedContainer,
-                                this.props.hasError && styles.borderColorDanger,
-                                this.props.disabled && styles.cursorDisabled,
-                                (this.state.isFocused || this.props.isChecked) && styles.borderColorFocus,
-                            ]}
-                        >
-                            {this.props.isChecked && <Icon src={Expensicons.Checkmark} fill={themeColors.textLight} height={14} width={14} />}
-                        </View>
-                    )}
-=======
                 {this.props.children ? (
                     this.props.children
                 ) : (
                     <View
                         style={[
                             styles.checkboxContainer,
+                            this.props.containerStyle,
                             this.props.isChecked && styles.checkedContainer,
                             this.props.hasError && styles.borderColorDanger,
                             this.props.disabled && styles.cursorDisabled,
@@ -150,7 +133,6 @@
                         )}
                     </View>
                 )}
->>>>>>> 45c32120
             </Pressable>
         );
     }

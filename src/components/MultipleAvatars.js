--- conflicted
+++ resolved
@@ -71,12 +71,6 @@
     maxAvatarsInRow: CONST.AVATAR_ROW_SIZE.DEFAULT,
 };
 
-<<<<<<< HEAD
-function MultipleAvatars(props) {
-    let avatarContainerStyles = StyleUtils.getContainerStyles(props.size, props.isInReportAction);
-    const singleAvatarStyle = props.size === CONST.AVATAR_SIZE.SMALL ? styles.singleAvatarSmall : styles.singleAvatar;
-    const secondAvatarStyles = [props.size === CONST.AVATAR_SIZE.SMALL ? styles.secondAvatarSmall : styles.secondAvatar, ...props.secondAvatarStyle];
-=======
 const avatarSizeToStylesMap = {
     [CONST.AVATAR_SIZE.SMALL]: {
         singleAvatarStyle: styles.singleAvatarSmall,
@@ -91,34 +85,10 @@
         secondAvatarStyles: styles.secondAvatar,
     },
 };
-
-function getContainerStyles(size, isInReportAction) {
-    let containerStyles;
-
-    switch (size) {
-        case CONST.AVATAR_SIZE.SMALL:
-            containerStyles = [styles.emptyAvatarSmall, styles.emptyAvatarMarginSmall];
-            break;
-        case CONST.AVATAR_SIZE.SMALLER:
-            containerStyles = [styles.emptyAvatarSmaller, styles.emptyAvatarMarginSmaller];
-            break;
-        case CONST.AVATAR_SIZE.MEDIUM:
-            containerStyles = [styles.emptyAvatarMedium, styles.emptyAvatarMargin];
-            break;
-        case CONST.AVATAR_SIZE.LARGE:
-            containerStyles = [styles.emptyAvatarLarge, styles.mb2, styles.mr2];
-            break;
-        default:
-            containerStyles = [styles.emptyAvatar, isInReportAction ? styles.emptyAvatarMarginChat : styles.emptyAvatarMargin];
-    }
-
-    return containerStyles;
-}
 function MultipleAvatars(props) {
-    let avatarContainerStyles = getContainerStyles(props.size, props.isInReportAction);
+    let avatarContainerStyles = StyleUtils.getContainerStyles(props.size, props.isInReportAction);
     const {singleAvatarStyle, secondAvatarStyles} = useMemo(() => avatarSizeToStylesMap[props.size] || avatarSizeToStylesMap.default, [props.size]);
 
->>>>>>> d4746a81
     const tooltipTexts = props.shouldShowTooltip ? _.pluck(props.icons, 'name') : [''];
     const avatarSize = useMemo(() => {
         if (props.isFocusMode) {

--- conflicted
+++ resolved
@@ -5,12 +5,8 @@
 import useThemeStyles from '@hooks/useThemeStyles';
 import useWindowDimensions from '@hooks/useWindowDimensions';
 import * as ApiUtils from '@libs/ApiUtils';
-<<<<<<< HEAD
-import compose from '@libs/compose';
 import Navigation from '@libs/Navigation/Navigation';
 import variables from '@styles/variables';
-=======
->>>>>>> 3e1d94a2
 import * as Network from '@userActions/Network';
 import * as Report from '@userActions/Report';
 import * as Session from '@userActions/Session';

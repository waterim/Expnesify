--- conflicted
+++ resolved
@@ -73,13 +73,9 @@
         },
         isReportActionCompose = false,
         isComposerFullSize = false,
-<<<<<<< HEAD
-        shouldContainScroll = false,
-        showSoftInputOnFocus = true,
-=======
         shouldContainScroll = true,
         isGroupPolicyReport = false,
->>>>>>> 9819f378
+        showSoftInputOnFocus = true,
         ...props
     }: ComposerProps,
     ref: ForwardedRef<TextInput | HTMLInputElement>,

--- conflicted
+++ resolved
@@ -78,11 +78,7 @@
     const textContainsOnlyEmojis = EmojiUtils.containsOnlyEmojis(value ?? '');
     const theme = useTheme();
     const styles = useThemeStyles();
-<<<<<<< HEAD
-    const markdownStyle = useMarkdownStyle(textContainsOnlyEmojis, !isGroupPolicyReport ? ['mentionReport'] : []);
-=======
-    const markdownStyle = useMarkdownStyle(value);
->>>>>>> 2514f298
+    const markdownStyle = useMarkdownStyle(textContainsOnlyEmojis);
     const StyleUtils = useStyleUtils();
     const textRef = useRef<HTMLElement & RNText>(null);
     const textInput = useRef<AnimatedMarkdownTextInputRef | null>(null);

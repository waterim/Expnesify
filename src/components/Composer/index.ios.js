import React, {useEffect, useRef, useMemo, useCallback} from 'react';
import {StyleSheet} from 'react-native';
import PropTypes from 'prop-types';
import _ from 'underscore';
import RNTextInput from '../RNTextInput';
import themeColors from '../../styles/themes/default';
import * as ComposerUtils from '../../libs/ComposerUtils';

const propTypes = {
    /** If the input should clear, it actually gets intercepted instead of .clear() */
    shouldClear: PropTypes.bool,

    /** A ref to forward to the text input */
    forwardedRef: PropTypes.func,

    /** When the input has cleared whoever owns this input should know about it */
    onClear: PropTypes.func,

    /** Set focus to this component the first time it renders.
     * Override this in case you need to set focus on one field out of many, or when you want to disable autoFocus */
    autoFocus: PropTypes.bool,

    /** Prevent edits and interactions like focus for this input. */
    isDisabled: PropTypes.bool,

    /** Selection Object */
    selection: PropTypes.shape({
        start: PropTypes.number,
        end: PropTypes.number,
    }),

    /** Whether the full composer can be opened */
    isFullComposerAvailable: PropTypes.bool,

    /** Maximum number of lines in the text input */
    maxLines: PropTypes.number,

    /** Allow the full composer to be opened */
    setIsFullComposerAvailable: PropTypes.func,

    /** Whether the composer is full size */
    isComposerFullSize: PropTypes.bool,

    /** General styles to apply to the text input */
    // eslint-disable-next-line react/forbid-prop-types
    style: PropTypes.any,
};

const defaultProps = {
    shouldClear: false,
    onClear: () => {},
    autoFocus: false,
    isDisabled: false,
    forwardedRef: null,
    selection: {
        start: 0,
        end: 0,
    },
    maxLines: undefined,
    isFullComposerAvailable: false,
    setIsFullComposerAvailable: () => {},
    isComposerFullSize: false,
    style: null,
};

function Composer({shouldClear, onClear, isDisabled, maxLines, forwardedRef, isComposerFullSize, setIsFullComposerAvailable, ...props}) {
    const textInput = useRef(null);

    /**
     * Set the TextInput Ref
     * @param {Element} el
     */
    const setTextInputRef = useCallback((el) => {
        textInput.current = el;
        if (!_.isFunction(forwardedRef) || textInput.current === null) {
            return;
        }

        // This callback prop is used by the parent component using the constructor to
        // get a ref to the inner textInput element e.g. if we do
        // <constructor ref={el => this.textInput = el} /> this will not
        // return a ref to the component, but rather the HTML element by default
        forwardedRef(textInput.current);
        // eslint-disable-next-line react-hooks/exhaustive-deps
    }, []);

    useEffect(() => {
        if (!shouldClear) {
            return;
        }
<<<<<<< HEAD

        this.textInput.clear();
        this.props.onClear();
    }

    render() {
        // On native layers we like to have the Text Input not focused so the
        // user can read new chats without the keyboard in the way of the view.
        // On Android, the selection prop is required on the TextInput but this prop has issues on IOS
        // https://github.com/facebook/react-native/issues/29063
        const propsToPass = _.omit(this.props, 'selection');
        return (
            <RNTextInput
                autoComplete="off"
                placeholderTextColor={themeColors.placeholderText}
                ref={(el) => (this.textInput = el)}
                onContentSizeChange={(e) => ComposerUtils.updateNumberOfLines(this.props, e)}
                rejectResponderTermination={false}
                textAlignVertical="center"
                smartInsertDelete={false}
                maxNumberOfLines={this.props.isComposerFullSize ? undefined : this.props.maxLines}
                style={this.state.propStyles}
                /* eslint-disable-next-line react/jsx-props-no-spreading */
                {...propsToPass}
                editable={!this.props.isDisabled}
            />
        );
    }
=======
        textInput.current.clear();
        onClear();
    }, [shouldClear, onClear]);

    /**
     * Set maximum number of lines
     * @return {Number}
     */
    const maximumNumberOfLines = useMemo(() => {
        if (isComposerFullSize) return undefined;
        return maxLines;
    }, [isComposerFullSize, maxLines]);

    const styles = useMemo(() => {
        StyleSheet.flatten(props.style);
    }, [props.style]);

    // On native layers we like to have the Text Input not focused so the
    // user can read new chats without the keyboard in the way of the view.
    // On Android the selection prop is required on the TextInput but this prop has issues on IOS
    const propsToPass = _.omit(props, 'selection');
    return (
        <RNTextInput
            autoComplete="off"
            placeholderTextColor={themeColors.placeholderText}
            ref={setTextInputRef}
            onContentSizeChange={(e) => ComposerUtils.updateNumberOfLines({maxLines, isComposerFullSize, isDisabled, setIsFullComposerAvailable}, e)}
            rejectResponderTermination={false}
            textAlignVertical="center"
            smartInsertDelete={false}
            maximumNumberOfLines={maximumNumberOfLines}
            style={styles}
            /* eslint-disable-next-line react/jsx-props-no-spreading */
            {...propsToPass}
            editable={!isDisabled}
        />
    );
>>>>>>> 9b205fbb
}

Composer.propTypes = propTypes;
Composer.defaultProps = defaultProps;

export default React.forwardRef((props, ref) => (
    <Composer
        // eslint-disable-next-line react/jsx-props-no-spreading
        {...props}
        forwardedRef={ref}
    />
));<|MERGE_RESOLUTION|>--- conflicted
+++ resolved
@@ -88,36 +88,6 @@
         if (!shouldClear) {
             return;
         }
-<<<<<<< HEAD
-
-        this.textInput.clear();
-        this.props.onClear();
-    }
-
-    render() {
-        // On native layers we like to have the Text Input not focused so the
-        // user can read new chats without the keyboard in the way of the view.
-        // On Android, the selection prop is required on the TextInput but this prop has issues on IOS
-        // https://github.com/facebook/react-native/issues/29063
-        const propsToPass = _.omit(this.props, 'selection');
-        return (
-            <RNTextInput
-                autoComplete="off"
-                placeholderTextColor={themeColors.placeholderText}
-                ref={(el) => (this.textInput = el)}
-                onContentSizeChange={(e) => ComposerUtils.updateNumberOfLines(this.props, e)}
-                rejectResponderTermination={false}
-                textAlignVertical="center"
-                smartInsertDelete={false}
-                maxNumberOfLines={this.props.isComposerFullSize ? undefined : this.props.maxLines}
-                style={this.state.propStyles}
-                /* eslint-disable-next-line react/jsx-props-no-spreading */
-                {...propsToPass}
-                editable={!this.props.isDisabled}
-            />
-        );
-    }
-=======
         textInput.current.clear();
         onClear();
     }, [shouldClear, onClear]);
@@ -126,7 +96,7 @@
      * Set maximum number of lines
      * @return {Number}
      */
-    const maximumNumberOfLines = useMemo(() => {
+    const maxNumberOfLines = useMemo(() => {
         if (isComposerFullSize) return undefined;
         return maxLines;
     }, [isComposerFullSize, maxLines]);
@@ -148,14 +118,13 @@
             rejectResponderTermination={false}
             textAlignVertical="center"
             smartInsertDelete={false}
-            maximumNumberOfLines={maximumNumberOfLines}
+            maxNumberOfLines={maxNumberOfLines}
             style={styles}
             /* eslint-disable-next-line react/jsx-props-no-spreading */
             {...propsToPass}
             editable={!isDisabled}
         />
     );
->>>>>>> 9b205fbb
 }
 
 Composer.propTypes = propTypes;

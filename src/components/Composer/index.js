<<<<<<< HEAD
=======
/* eslint-disable react/require-default-props */
>>>>>>> 1b7fc24b
import React, {useState, useRef, useEffect, useCallback, useMemo} from 'react';
import {StyleSheet, View} from 'react-native';
import PropTypes from 'prop-types';
import _ from 'underscore';
import ExpensiMark from 'expensify-common/lib/ExpensiMark';
import {flushSync} from 'react-dom';
import RNTextInput from '../RNTextInput';
import withLocalize, {withLocalizePropTypes} from '../withLocalize';
import themeColors from '../../styles/themes/default';
import updateIsFullComposerAvailable from '../../libs/ComposerUtils/updateIsFullComposerAvailable';
import * as ComposerUtils from '../../libs/ComposerUtils';
import * as Browser from '../../libs/Browser';
import * as StyleUtils from '../../styles/StyleUtils';
import withWindowDimensions, {windowDimensionsPropTypes} from '../withWindowDimensions';
import compose from '../../libs/compose';
import styles from '../../styles/styles';
import Text from '../Text';
import isEnterWhileComposition from '../../libs/KeyboardShortcut/isEnterWhileComposition';
import CONST from '../../CONST';
import withNavigation from '../withNavigation';

const propTypes = {
    /** Maximum number of lines in the text input */
    maxLines: PropTypes.number,

    /** The default value of the comment box */
    defaultValue: PropTypes.string,

    /** The value of the comment box */
    value: PropTypes.string,

    /** Number of lines for the comment */
    numberOfLines: PropTypes.number,

    /** Callback method to update number of lines for the comment */
    onNumberOfLinesChange: PropTypes.func,

    /** Callback method to handle pasting a file */
    onPasteFile: PropTypes.func,

    /** A ref to forward to the text input */
    forwardedRef: PropTypes.func,

    /** General styles to apply to the text input */
    // eslint-disable-next-line react/forbid-prop-types
    style: PropTypes.any,

    /** If the input should clear, it actually gets intercepted instead of .clear() */
    shouldClear: PropTypes.bool,

    /** When the input has cleared whoever owns this input should know about it */
    onClear: PropTypes.func,

    /** Whether or not this TextInput is disabled. */
    isDisabled: PropTypes.bool,

    /** Set focus to this component the first time it renders.
    Override this in case you need to set focus on one field out of many, or when you want to disable autoFocus */
    autoFocus: PropTypes.bool,

    /** Update selection position on change */
    onSelectionChange: PropTypes.func,

    /** Selection Object */
    selection: PropTypes.shape({
        start: PropTypes.number,
        end: PropTypes.number,
    }),

    /** Whether the full composer can be opened */
    isFullComposerAvailable: PropTypes.bool,

    /** Allow the full composer to be opened */
    setIsFullComposerAvailable: PropTypes.func,

    /** Should we calculate the caret position */
    shouldCalculateCaretPosition: PropTypes.bool,

    /** Function to check whether composer is covered up or not */
    checkComposerVisibility: PropTypes.func,

    ...withLocalizePropTypes,

    ...windowDimensionsPropTypes,
};

<<<<<<< HEAD
const defaultProps = {
    defaultValue: undefined,
    value: undefined,
    numberOfLines: undefined,
    onNumberOfLinesChange: () => {},
    maxLines: -1,
    onPasteFile: () => {},
    shouldClear: false,
    onClear: () => {},
    style: null,
    isDisabled: false,
    autoFocus: false,
    forwardedRef: null,
    onSelectionChange: () => {},
    selection: {
        start: 0,
        end: 0,
    },
    isFullComposerAvailable: false,
    setIsFullComposerAvailable: () => {},
    isComposerFullSize: false,
    shouldCalculateCaretPosition: false,
    checkComposerVisibility: () => false,
};

const IMAGE_EXTENSIONS = {
    'image/bmp': 'bmp',
    'image/gif': 'gif',
    'image/jpeg': 'jpg',
    'image/png': 'png',
    'image/svg+xml': 'svg',
    'image/tiff': 'tiff',
    'image/webp': 'webp',
};

// Get characters from the cursor to the next space or new line
=======
/**
 * Retrieves the characters from the specified cursor position up to the next space or new line.
 *
 * @param {string} str - The input string.
 * @param {number} cursorPos - The position of the cursor within the input string.
 * @returns {string} - The substring from the cursor position up to the next space or new line.
 *                     If no space or new line is found, returns the substring from the cursor position to the end of the input string.
 */
>>>>>>> 1b7fc24b
const getNextChars = (str, cursorPos) => {
    // Get the substring starting from the cursor position
    const substr = str.substring(cursorPos);

    // Find the index of the next space or new line character
    const spaceIndex = substr.search(/[ \n]/);

    if (spaceIndex === -1) {
        return substr;
    }

    // If there is a space or new line, return the substring up to the space or new line
    return substr.substring(0, spaceIndex);
};

// Enable Markdown parsing.
// On web we like to have the Text Input field always focused so the user can easily type a new chat
function Composer({
<<<<<<< HEAD
    onKeyPress,
    style,
    shouldClear,
    onClear,
    checkComposerVisibility,
    onPasteFile,
    translate,
    isComposerFullSize,
    maxLines,
    value,
    onNumberOfLinesChange,
    isFullComposerAvailable,
    setIsFullComposerAvailable,
    shouldCalculateCaretPosition,
    numberOfLines: numberOfLinesProp,
    isDisabled,
    forwardedRef,
    navigation,
    defaultValue,
    onSelectionChange,
=======
    value = undefined,
    defaultValue = undefined,
    maxLines = -1,
    onKeyPress,
    style = null,
    shouldClear = false,
    autoFocus = false,
    translate,
    isFullComposerAvailable = false,
    shouldCalculateCaretPosition = false,
    numberOfLines: numberOfLinesProp = undefined,
    isDisabled = false,
    forwardedRef = null,
    navigation,
    onClear = () => {},
    onPasteFile = () => {},
    onSelectionChange = () => {},
    onNumberOfLinesChange = () => {},
    setIsFullComposerAvailable = () => {},
    checkComposerVisibility = () => false,
    selection: selectionProp = {start: 0, end: 0},
>>>>>>> 1b7fc24b
    ...props
}) {
    const textRef = useRef(null);
    const textInput = useRef(null);
    const initialValue = defaultValue ? `${defaultValue}` : `${value || ''}`;
    const [numberOfLines, setNumberOfLines] = useState(numberOfLinesProp);
    const [selection, setSelection] = useState({
        start: initialValue.length,
        end: initialValue.length,
    });
    const [caretContent, setCaretContent] = useState('');
    const [valueBeforeCaret, setValueBeforeCaret] = useState('');
    const [textInputWidth, setTextInputWidth] = useState('');

    useEffect(() => {
        if (!shouldClear) {
            return;
        }
        textInput.current.clear();
        setNumberOfLines(1);
        onClear();
    }, [shouldClear, onClear]);

    useEffect(() => {
<<<<<<< HEAD
        setSelection(props.selection);
    }, [props.selection]);
=======
        setSelection((prevSelection) => {
            if (!!prevSelection && selectionProp.start === prevSelection.start && selectionProp.end === prevSelection.end) {
                return;
            }
            return selectionProp;
        });
    }, [selectionProp]);
>>>>>>> 1b7fc24b

    /**
     *  Adds the cursor position to the selection change event.
     *
     * @param {Event} event
     */
    const addCursorPositionToSelectionChange = (event) => {
<<<<<<< HEAD
        flushSync(() => {
            setValueBeforeCaret(event.target.value.slice(0, event.nativeEvent.selection.start));
            setCaretContent(getNextChars(value, event.nativeEvent.selection.start));
        });

        onSelectionChange({
            nativeEvent: {
                selection: {
                    start: event.nativeEvent.selection.start,
                    end: event.nativeEvent.selection.end,
                    positionX: textRef.current.offsetLeft - CONST.SPACE_CHARACTER_WIDTH,
                    positionY: textRef.current.offsetTop,
                },
            },
        });
=======
        if (shouldCalculateCaretPosition) {
            // we do flushSync to make sure that the valueBeforeCaret is updated before we calculate the caret position to receive a proper position otherwise we will calculate position for the previous state
            flushSync(() => {
                setValueBeforeCaret(event.target.value.slice(0, event.nativeEvent.selection.start));
                setCaretContent(getNextChars(value, event.nativeEvent.selection.start));
            });
        }

        const selectionValue = {
            start: event.nativeEvent.selection.start,
            end: event.nativeEvent.selection.end,
            positionX: textRef.current.offsetLeft - CONST.SPACE_CHARACTER_WIDTH,
            positionY: textRef.current.offsetTop,
        };
        onSelectionChange({
            nativeEvent: {
                selection: selectionValue,
            },
        });
        setSelection(selectionValue);
>>>>>>> 1b7fc24b
    };

    /**
     * Set pasted text to clipboard
     * @param {String} text
     */
    const paste = useCallback((text) => {
        try {
            document.execCommand('insertText', false, text);
            // Pointer will go out of sight when a large paragraph is pasted on the web. Refocusing the input keeps the cursor in view.
            textInput.current.blur();
            textInput.current.focus();
            // eslint-disable-next-line no-empty
        } catch (e) {}
    }, []);

    /**
     * Manually place the pasted HTML into Composer
     *
     * @param {String} html - pasted HTML
     */
    const handlePastedHTML = useCallback(
        (html) => {
            const parser = new ExpensiMark();
            paste(parser.htmlToMarkdown(html));
        },
        [paste],
    );
<<<<<<< HEAD
=======

    /**
     * Paste the plaintext content into Composer.
     *
     * @param {ClipboardEvent} event
     */
    const handlePastePlainText = useCallback(
        (event) => {
            const plainText = event.clipboardData.getData('text/plain');
            paste(plainText);
        },
        [paste],
    );
>>>>>>> 1b7fc24b

    /**
     * Check the paste event for an attachment, parse the data and call onPasteFile from props with the selected file,
     * Otherwise, convert pasted HTML to Markdown and set it on the composer.
     *
     * @param {ClipboardEvent} event
     */
    const handlePaste = useCallback(
        (event) => {
            const isVisible = checkComposerVisibility();
            const isFocused = textInput.current.isFocused();

            if (!(isVisible || isFocused)) {
                return;
            }
<<<<<<< HEAD

            if (textInput.current !== event.target) {
                return;
            }

            event.preventDefault();

            const {files, types} = event.clipboardData;
            const TEXT_HTML = 'text/html';

            // If paste contains files, then trigger file management
            if (files.length > 0) {
                // Prevent the default so we do not post the file name into the text box
                onPasteFile(event.clipboardData.files[0]);
                return;
            }

            // If paste contains HTML
            if (types.includes(TEXT_HTML)) {
                const pastedHTML = event.clipboardData.getData(TEXT_HTML);

                const domparser = new DOMParser();
                const embeddedImages = domparser.parseFromString(pastedHTML, TEXT_HTML).images;

                // If HTML has img tag, then fetch images from it.
                if (embeddedImages.length > 0 && embeddedImages[0].src) {
                    // If HTML has emoji, then treat this as plain text.
                    if (embeddedImages[0].dataset && embeddedImages[0].dataset.stringifyType === 'emoji') {
                        const plainText = event.clipboardData.getData('text/plain');
                        paste(plainText);
                        return;
                    }
                    fetch(embeddedImages[0].src)
                        .then((response) => {
                            if (!response.ok) {
                                throw Error(response.statusText);
                            }
                            return response.blob();
                        })
                        .then((x) => {
                            const extension = IMAGE_EXTENSIONS[x.type];
                            if (!extension) {
                                throw new Error(translate('composer.noExtensionFoundForMimeType'));
                            }

                            return new File([x], `pasted_image.${extension}`, {});
                        })
                        .then(onPasteFile)
                        .catch(() => {
                            const errorDesc = translate('composer.problemGettingImageYouPasted');
                            Growl.error(errorDesc);

                            /*
                             * Since we intercepted the user-triggered paste event to check for attachments,
                             * we need to manually set the value and call the `onChangeText` handler.
                             * Synthetically-triggered paste events do not affect the document's contents.
                             * See https://developer.mozilla.org/en-US/docs/Web/API/Element/paste_event for more details.
                             */
                            handlePastedHTML(pastedHTML);
                        });
                    return;
                }

                handlePastedHTML(pastedHTML);
                return;
            }

            const plainText = event.clipboardData.getData('text/plain');

            paste(plainText);
        },
        [onPasteFile, translate, paste, handlePastedHTML, checkComposerVisibility],
=======

            if (textInput.current !== event.target) {
                return;
            }

            event.preventDefault();

            const {files, types} = event.clipboardData;
            const TEXT_HTML = 'text/html';

            // If paste contains files, then trigger file management
            if (files.length > 0) {
                // Prevent the default so we do not post the file name into the text box
                onPasteFile(event.clipboardData.files[0]);
                return;
            }

            // If paste contains HTML
            if (types.includes(TEXT_HTML)) {
                const pastedHTML = event.clipboardData.getData(TEXT_HTML);

                const domparser = new DOMParser();
                const embeddedImages = domparser.parseFromString(pastedHTML, TEXT_HTML).images;

                // Exclude parsing img tags in the HTML, as fetching the image via fetch triggers a connect-src Content-Security-Policy error.
                if (embeddedImages.length > 0 && embeddedImages[0].src) {
                    // If HTML has emoji, then treat this as plain text.
                    if (embeddedImages[0].dataset && embeddedImages[0].dataset.stringifyType === 'emoji') {
                        handlePastePlainText(event);
                        return;
                    }
                }
                handlePastedHTML(pastedHTML);
                return;
            }
            handlePastePlainText(event);
        },
        [onPasteFile, handlePastedHTML, checkComposerVisibility, handlePastePlainText],
>>>>>>> 1b7fc24b
    );

    /**
     * Manually scrolls the text input, then prevents the event from being passed up to the parent.
     * @param {Object} event native Event
     */
    const handleWheel = useCallback((event) => {
        if (event.target !== document.activeElement) {
            return;
        }

        textInput.current.scrollTop += event.deltaY;
        event.preventDefault();
        event.stopPropagation();
    }, []);

<<<<<<< HEAD
    useEffect(() => {
        if (textInput.current === null) {
            return;
        }
        updateIsFullComposerAvailable({isFullComposerAvailable, setIsFullComposerAvailable}, numberOfLinesProp);

=======
    /**
     * Check the current scrollHeight of the textarea (minus any padding) and
     * divide by line height to get the total number of rows for the textarea.
     */
    const updateNumberOfLines = useCallback(() => {
        if (textInput.current === null) {
            return;
        }
>>>>>>> 1b7fc24b
        // we reset the height to 0 to get the correct scrollHeight
        textInput.current.style.height = 0;
        const computedStyle = window.getComputedStyle(textInput.current);
        const lineHeight = parseInt(computedStyle.lineHeight, 10) || 20;
        const paddingTopAndBottom = parseInt(computedStyle.paddingBottom, 10) + parseInt(computedStyle.paddingTop, 10);
        setTextInputWidth(computedStyle.width);

        const computedNumberOfLines = ComposerUtils.getNumberOfLines(maxLines, lineHeight, paddingTopAndBottom, textInput.current.scrollHeight);
        const generalNumberOfLines = computedNumberOfLines === 0 ? numberOfLinesProp : computedNumberOfLines;

        onNumberOfLinesChange(generalNumberOfLines);
        updateIsFullComposerAvailable({isFullComposerAvailable, setIsFullComposerAvailable}, generalNumberOfLines);
        setNumberOfLines(generalNumberOfLines);
        textInput.current.style.height = 'auto';
<<<<<<< HEAD
    }, [value, maxLines, numberOfLinesProp, isComposerFullSize, onNumberOfLinesChange, isFullComposerAvailable, setIsFullComposerAvailable]);

    const handleKeyPress = useCallback(
        (e) => {
            // Prevent onKeyPress from being triggered if the Enter key is pressed while text is being composed
            if (!onKeyPress || isEnterWhileComposition(e)) {
                return;
            }
            onKeyPress(e);
        },
        [onKeyPress],
    );

    /**
     * Set the TextInput Ref
     *
     * @param {Element} el
     */
    const setTextInputRef = useCallback(
        (el) => {
            textInput.current = el;

            if (_.isFunction(forwardedRef)) {
                forwardedRef(textInput.current);
            }

            if (textInput.current) {
                textInput.current.addEventListener('paste', handlePaste);
                textInput.current.addEventListener('wheel', handleWheel);
            }
        },
        [forwardedRef, handlePaste, handleWheel],
    );

    useEffect(() => {
        // we need to handle listeners on navigation focus/blur as Composer is not unmounting
        // when navigating away to different report
        const unsubscribeFocus = navigation.addListener('focus', () => document.addEventListener('paste', handlePaste));
        const unsubscribeBlur = navigation.addListener('blur', () => document.removeEventListener('paste', handlePaste));

        return () => {
            unsubscribeFocus();
            unsubscribeBlur();
            document.removeEventListener('paste', handlePaste);
            // eslint-disable-next-line es/no-optional-chaining
            textInput.current?.removeEventListener('wheel', handleWheel);
        };
        // eslint-disable-next-line react-hooks/exhaustive-deps
    }, []);

=======
        // eslint-disable-next-line react-hooks/exhaustive-deps
    }, [value, maxLines, numberOfLinesProp, onNumberOfLinesChange, isFullComposerAvailable, setIsFullComposerAvailable]);

    useEffect(() => {
        updateNumberOfLines();
    }, [updateNumberOfLines]);

    useEffect(() => {
        // we need to handle listeners on navigation focus/blur as Composer is not unmounting
        // when navigating away to different report
        const unsubscribeFocus = navigation.addListener('focus', () => document.addEventListener('paste', handlePaste));
        const unsubscribeBlur = navigation.addListener('blur', () => document.removeEventListener('paste', handlePaste));

        if (_.isFunction(forwardedRef)) {
            forwardedRef(textInput.current);
        }

        if (textInput.current) {
            textInput.current.addEventListener('paste', handlePaste);
            textInput.current.addEventListener('wheel', handleWheel);
        }

        return () => {
            unsubscribeFocus();
            unsubscribeBlur();
            document.removeEventListener('paste', handlePaste);
            // eslint-disable-next-line es/no-optional-chaining
            if (!textInput.current) {
                return;
            }
            textInput.current.removeEventListener('wheel', handleWheel);
        };
        // eslint-disable-next-line react-hooks/exhaustive-deps
    }, []);

    const handleKeyPress = useCallback(
        (e) => {
            // Prevent onKeyPress from being triggered if the Enter key is pressed while text is being composed
            if (!onKeyPress || isEnterWhileComposition(e)) {
                return;
            }
            onKeyPress(e);
        },
        [onKeyPress],
    );

>>>>>>> 1b7fc24b
    const renderElementForCaretPosition = (
        <View
            style={{
                position: 'absolute',
                bottom: -2000,
                zIndex: -1,
                opacity: 0,
            }}
        >
            <Text
                multiline
                style={[StyleSheet.flatten([style, styles.noSelect]), numberOfLines < maxLines ? styles.overflowHidden : {}, {maxWidth: textInputWidth}]}
            >
                {`${valueBeforeCaret} `}
                <Text
                    numberOfLines={1}
                    ref={textRef}
                >
                    {`${caretContent}`}
                </Text>
            </Text>
        </View>
    );

    const inputStyleMemo = useMemo(
        () => [
            // We are hiding the scrollbar to prevent it from reducing the text input width,
            // so we can get the correct scroll height while calculating the number of lines.
            numberOfLines < maxLines ? styles.overflowHidden : {},
            StyleUtils.getComposeTextAreaPadding(numberOfLinesProp),

            StyleSheet.flatten([style, {outline: 'none'}]),
        ],
        [style, maxLines, numberOfLinesProp, numberOfLines],
    );

    return (
        <>
            <RNTextInput
                autoComplete="off"
                autoCorrect={!Browser.isMobileSafari()}
                placeholderTextColor={themeColors.placeholderText}
<<<<<<< HEAD
                ref={setTextInputRef}
=======
                ref={(el) => (textInput.current = el)}
>>>>>>> 1b7fc24b
                selection={selection}
                style={inputStyleMemo}
                value={value}
                forwardedRef={forwardedRef}
                defaultValue={defaultValue}
<<<<<<< HEAD
=======
                autoFocus={autoFocus}
>>>>>>> 1b7fc24b
                /* eslint-disable-next-line react/jsx-props-no-spreading */
                {...props}
                onSelectionChange={addCursorPositionToSelectionChange}
                numberOfLines={numberOfLines}
                disabled={isDisabled}
                onKeyPress={handleKeyPress}
            />
            {shouldCalculateCaretPosition && renderElementForCaretPosition}
        </>
    );
}

Composer.propTypes = propTypes;

export default compose(
    withLocalize,
    withWindowDimensions,
    withNavigation,
)(
    React.forwardRef((props, ref) => (
        <Composer
            // eslint-disable-next-line react/jsx-props-no-spreading
            {...props}
            forwardedRef={ref}
        />
    )),
);<|MERGE_RESOLUTION|>--- conflicted
+++ resolved
@@ -1,7 +1,4 @@
-<<<<<<< HEAD
-=======
 /* eslint-disable react/require-default-props */
->>>>>>> 1b7fc24b
 import React, {useState, useRef, useEffect, useCallback, useMemo} from 'react';
 import {StyleSheet, View} from 'react-native';
 import PropTypes from 'prop-types';
@@ -88,44 +85,6 @@
     ...windowDimensionsPropTypes,
 };
 
-<<<<<<< HEAD
-const defaultProps = {
-    defaultValue: undefined,
-    value: undefined,
-    numberOfLines: undefined,
-    onNumberOfLinesChange: () => {},
-    maxLines: -1,
-    onPasteFile: () => {},
-    shouldClear: false,
-    onClear: () => {},
-    style: null,
-    isDisabled: false,
-    autoFocus: false,
-    forwardedRef: null,
-    onSelectionChange: () => {},
-    selection: {
-        start: 0,
-        end: 0,
-    },
-    isFullComposerAvailable: false,
-    setIsFullComposerAvailable: () => {},
-    isComposerFullSize: false,
-    shouldCalculateCaretPosition: false,
-    checkComposerVisibility: () => false,
-};
-
-const IMAGE_EXTENSIONS = {
-    'image/bmp': 'bmp',
-    'image/gif': 'gif',
-    'image/jpeg': 'jpg',
-    'image/png': 'png',
-    'image/svg+xml': 'svg',
-    'image/tiff': 'tiff',
-    'image/webp': 'webp',
-};
-
-// Get characters from the cursor to the next space or new line
-=======
 /**
  * Retrieves the characters from the specified cursor position up to the next space or new line.
  *
@@ -134,7 +93,6 @@
  * @returns {string} - The substring from the cursor position up to the next space or new line.
  *                     If no space or new line is found, returns the substring from the cursor position to the end of the input string.
  */
->>>>>>> 1b7fc24b
 const getNextChars = (str, cursorPos) => {
     // Get the substring starting from the cursor position
     const substr = str.substring(cursorPos);
@@ -153,28 +111,6 @@
 // Enable Markdown parsing.
 // On web we like to have the Text Input field always focused so the user can easily type a new chat
 function Composer({
-<<<<<<< HEAD
-    onKeyPress,
-    style,
-    shouldClear,
-    onClear,
-    checkComposerVisibility,
-    onPasteFile,
-    translate,
-    isComposerFullSize,
-    maxLines,
-    value,
-    onNumberOfLinesChange,
-    isFullComposerAvailable,
-    setIsFullComposerAvailable,
-    shouldCalculateCaretPosition,
-    numberOfLines: numberOfLinesProp,
-    isDisabled,
-    forwardedRef,
-    navigation,
-    defaultValue,
-    onSelectionChange,
-=======
     value = undefined,
     defaultValue = undefined,
     maxLines = -1,
@@ -196,7 +132,6 @@
     setIsFullComposerAvailable = () => {},
     checkComposerVisibility = () => false,
     selection: selectionProp = {start: 0, end: 0},
->>>>>>> 1b7fc24b
     ...props
 }) {
     const textRef = useRef(null);
@@ -221,10 +156,6 @@
     }, [shouldClear, onClear]);
 
     useEffect(() => {
-<<<<<<< HEAD
-        setSelection(props.selection);
-    }, [props.selection]);
-=======
         setSelection((prevSelection) => {
             if (!!prevSelection && selectionProp.start === prevSelection.start && selectionProp.end === prevSelection.end) {
                 return;
@@ -232,7 +163,6 @@
             return selectionProp;
         });
     }, [selectionProp]);
->>>>>>> 1b7fc24b
 
     /**
      *  Adds the cursor position to the selection change event.
@@ -240,23 +170,6 @@
      * @param {Event} event
      */
     const addCursorPositionToSelectionChange = (event) => {
-<<<<<<< HEAD
-        flushSync(() => {
-            setValueBeforeCaret(event.target.value.slice(0, event.nativeEvent.selection.start));
-            setCaretContent(getNextChars(value, event.nativeEvent.selection.start));
-        });
-
-        onSelectionChange({
-            nativeEvent: {
-                selection: {
-                    start: event.nativeEvent.selection.start,
-                    end: event.nativeEvent.selection.end,
-                    positionX: textRef.current.offsetLeft - CONST.SPACE_CHARACTER_WIDTH,
-                    positionY: textRef.current.offsetTop,
-                },
-            },
-        });
-=======
         if (shouldCalculateCaretPosition) {
             // we do flushSync to make sure that the valueBeforeCaret is updated before we calculate the caret position to receive a proper position otherwise we will calculate position for the previous state
             flushSync(() => {
@@ -277,7 +190,6 @@
             },
         });
         setSelection(selectionValue);
->>>>>>> 1b7fc24b
     };
 
     /**
@@ -306,8 +218,6 @@
         },
         [paste],
     );
-<<<<<<< HEAD
-=======
 
     /**
      * Paste the plaintext content into Composer.
@@ -321,7 +231,6 @@
         },
         [paste],
     );
->>>>>>> 1b7fc24b
 
     /**
      * Check the paste event for an attachment, parse the data and call onPasteFile from props with the selected file,
@@ -337,80 +246,6 @@
             if (!(isVisible || isFocused)) {
                 return;
             }
-<<<<<<< HEAD
-
-            if (textInput.current !== event.target) {
-                return;
-            }
-
-            event.preventDefault();
-
-            const {files, types} = event.clipboardData;
-            const TEXT_HTML = 'text/html';
-
-            // If paste contains files, then trigger file management
-            if (files.length > 0) {
-                // Prevent the default so we do not post the file name into the text box
-                onPasteFile(event.clipboardData.files[0]);
-                return;
-            }
-
-            // If paste contains HTML
-            if (types.includes(TEXT_HTML)) {
-                const pastedHTML = event.clipboardData.getData(TEXT_HTML);
-
-                const domparser = new DOMParser();
-                const embeddedImages = domparser.parseFromString(pastedHTML, TEXT_HTML).images;
-
-                // If HTML has img tag, then fetch images from it.
-                if (embeddedImages.length > 0 && embeddedImages[0].src) {
-                    // If HTML has emoji, then treat this as plain text.
-                    if (embeddedImages[0].dataset && embeddedImages[0].dataset.stringifyType === 'emoji') {
-                        const plainText = event.clipboardData.getData('text/plain');
-                        paste(plainText);
-                        return;
-                    }
-                    fetch(embeddedImages[0].src)
-                        .then((response) => {
-                            if (!response.ok) {
-                                throw Error(response.statusText);
-                            }
-                            return response.blob();
-                        })
-                        .then((x) => {
-                            const extension = IMAGE_EXTENSIONS[x.type];
-                            if (!extension) {
-                                throw new Error(translate('composer.noExtensionFoundForMimeType'));
-                            }
-
-                            return new File([x], `pasted_image.${extension}`, {});
-                        })
-                        .then(onPasteFile)
-                        .catch(() => {
-                            const errorDesc = translate('composer.problemGettingImageYouPasted');
-                            Growl.error(errorDesc);
-
-                            /*
-                             * Since we intercepted the user-triggered paste event to check for attachments,
-                             * we need to manually set the value and call the `onChangeText` handler.
-                             * Synthetically-triggered paste events do not affect the document's contents.
-                             * See https://developer.mozilla.org/en-US/docs/Web/API/Element/paste_event for more details.
-                             */
-                            handlePastedHTML(pastedHTML);
-                        });
-                    return;
-                }
-
-                handlePastedHTML(pastedHTML);
-                return;
-            }
-
-            const plainText = event.clipboardData.getData('text/plain');
-
-            paste(plainText);
-        },
-        [onPasteFile, translate, paste, handlePastedHTML, checkComposerVisibility],
-=======
 
             if (textInput.current !== event.target) {
                 return;
@@ -449,7 +284,6 @@
             handlePastePlainText(event);
         },
         [onPasteFile, handlePastedHTML, checkComposerVisibility, handlePastePlainText],
->>>>>>> 1b7fc24b
     );
 
     /**
@@ -466,14 +300,6 @@
         event.stopPropagation();
     }, []);
 
-<<<<<<< HEAD
-    useEffect(() => {
-        if (textInput.current === null) {
-            return;
-        }
-        updateIsFullComposerAvailable({isFullComposerAvailable, setIsFullComposerAvailable}, numberOfLinesProp);
-
-=======
     /**
      * Check the current scrollHeight of the textarea (minus any padding) and
      * divide by line height to get the total number of rows for the textarea.
@@ -482,7 +308,6 @@
         if (textInput.current === null) {
             return;
         }
->>>>>>> 1b7fc24b
         // we reset the height to 0 to get the correct scrollHeight
         textInput.current.style.height = 0;
         const computedStyle = window.getComputedStyle(textInput.current);
@@ -497,58 +322,6 @@
         updateIsFullComposerAvailable({isFullComposerAvailable, setIsFullComposerAvailable}, generalNumberOfLines);
         setNumberOfLines(generalNumberOfLines);
         textInput.current.style.height = 'auto';
-<<<<<<< HEAD
-    }, [value, maxLines, numberOfLinesProp, isComposerFullSize, onNumberOfLinesChange, isFullComposerAvailable, setIsFullComposerAvailable]);
-
-    const handleKeyPress = useCallback(
-        (e) => {
-            // Prevent onKeyPress from being triggered if the Enter key is pressed while text is being composed
-            if (!onKeyPress || isEnterWhileComposition(e)) {
-                return;
-            }
-            onKeyPress(e);
-        },
-        [onKeyPress],
-    );
-
-    /**
-     * Set the TextInput Ref
-     *
-     * @param {Element} el
-     */
-    const setTextInputRef = useCallback(
-        (el) => {
-            textInput.current = el;
-
-            if (_.isFunction(forwardedRef)) {
-                forwardedRef(textInput.current);
-            }
-
-            if (textInput.current) {
-                textInput.current.addEventListener('paste', handlePaste);
-                textInput.current.addEventListener('wheel', handleWheel);
-            }
-        },
-        [forwardedRef, handlePaste, handleWheel],
-    );
-
-    useEffect(() => {
-        // we need to handle listeners on navigation focus/blur as Composer is not unmounting
-        // when navigating away to different report
-        const unsubscribeFocus = navigation.addListener('focus', () => document.addEventListener('paste', handlePaste));
-        const unsubscribeBlur = navigation.addListener('blur', () => document.removeEventListener('paste', handlePaste));
-
-        return () => {
-            unsubscribeFocus();
-            unsubscribeBlur();
-            document.removeEventListener('paste', handlePaste);
-            // eslint-disable-next-line es/no-optional-chaining
-            textInput.current?.removeEventListener('wheel', handleWheel);
-        };
-        // eslint-disable-next-line react-hooks/exhaustive-deps
-    }, []);
-
-=======
         // eslint-disable-next-line react-hooks/exhaustive-deps
     }, [value, maxLines, numberOfLinesProp, onNumberOfLinesChange, isFullComposerAvailable, setIsFullComposerAvailable]);
 
@@ -595,7 +368,6 @@
         [onKeyPress],
     );
 
->>>>>>> 1b7fc24b
     const renderElementForCaretPosition = (
         <View
             style={{
@@ -638,20 +410,13 @@
                 autoComplete="off"
                 autoCorrect={!Browser.isMobileSafari()}
                 placeholderTextColor={themeColors.placeholderText}
-<<<<<<< HEAD
-                ref={setTextInputRef}
-=======
                 ref={(el) => (textInput.current = el)}
->>>>>>> 1b7fc24b
                 selection={selection}
                 style={inputStyleMemo}
                 value={value}
                 forwardedRef={forwardedRef}
                 defaultValue={defaultValue}
-<<<<<<< HEAD
-=======
                 autoFocus={autoFocus}
->>>>>>> 1b7fc24b
                 /* eslint-disable-next-line react/jsx-props-no-spreading */
                 {...props}
                 onSelectionChange={addCursorPositionToSelectionChange}

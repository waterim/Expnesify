import PropTypes from 'prop-types';
import React, {useCallback, useEffect, useMemo, useRef} from 'react';
import {StyleSheet} from 'react-native';
import _ from 'underscore';
<<<<<<< HEAD
import RNTextInput from '../RNTextInput';
import themeColors from '../../styles/themes/default';
import * as ComposerUtils from '../../libs/ComposerUtils';
import styles from '../../styles/styles';
=======
import RNTextInput from '@components/RNTextInput';
import * as ComposerUtils from '@libs/ComposerUtils';
import themeColors from '@styles/themes/default';
>>>>>>> a094cbb4

const propTypes = {
    /** Maximum number of lines in the text input */
    maxLines: PropTypes.number,

    /** If the input should clear, it actually gets intercepted instead of .clear() */
    shouldClear: PropTypes.bool,

    /** A ref to forward to the text input */
    forwardedRef: PropTypes.func,

    /** When the input has cleared whoever owns this input should know about it */
    onClear: PropTypes.func,

    /** Set focus to this component the first time it renders.
     * Override this in case you need to set focus on one field out of many, or when you want to disable autoFocus */
    autoFocus: PropTypes.bool,

    /** Prevent edits and interactions like focus for this input. */
    isDisabled: PropTypes.bool,

    /** Selection Object */
    selection: PropTypes.shape({
        start: PropTypes.number,
        end: PropTypes.number,
    }),

    /** Whether the full composer can be opened */
    isFullComposerAvailable: PropTypes.bool,

    /** Allow the full composer to be opened */
    setIsFullComposerAvailable: PropTypes.func,

    /** Whether the composer is full size */
    isComposerFullSize: PropTypes.bool,

    /** General styles to apply to the text input */
    // eslint-disable-next-line react/forbid-prop-types
    style: PropTypes.any,
};

const defaultProps = {
    shouldClear: false,
    onClear: () => {},
    autoFocus: false,
    isDisabled: false,
    forwardedRef: null,
    selection: {
        start: 0,
        end: 0,
    },
    maxLines: undefined,
    isFullComposerAvailable: false,
    setIsFullComposerAvailable: () => {},
    isComposerFullSize: false,
    style: null,
};

function Composer({shouldClear, onClear, isDisabled, maxLines, forwardedRef, isComposerFullSize, setIsFullComposerAvailable, ...props}) {
    const textInput = useRef(null);

    /**
     * Set the TextInput Ref
     * @param {Element} el
     */
    const setTextInputRef = useCallback((el) => {
        textInput.current = el;
        if (!_.isFunction(forwardedRef) || textInput.current === null) {
            return;
        }

        // This callback prop is used by the parent component using the constructor to
        // get a ref to the inner textInput element e.g. if we do
        // <constructor ref={el => this.textInput = el} /> this will not
        // return a ref to the component, but rather the HTML element by default
        forwardedRef(textInput.current);
        // eslint-disable-next-line react-hooks/exhaustive-deps
    }, []);

    useEffect(() => {
        if (!shouldClear) {
            return;
        }
        textInput.current.clear();
        onClear();
    }, [shouldClear, onClear]);

    /**
     * Set maximum number of lines
     * @return {Number}
     */
    const maxNumberOfLines = useMemo(() => {
        if (isComposerFullSize) {
            return 1000000;
        }
        return maxLines;
    }, [isComposerFullSize, maxLines]);

    const composerStyles = useMemo(() => {
        StyleSheet.flatten(props.style);
    }, [props.style]);

    return (
        <RNTextInput
            autoComplete="off"
            placeholderTextColor={themeColors.placeholderText}
            ref={setTextInputRef}
            onContentSizeChange={(e) => ComposerUtils.updateNumberOfLines({maxLines, isComposerFullSize, isDisabled, setIsFullComposerAvailable}, e)}
            rejectResponderTermination={false}
            // Setting a really high number here fixes an issue with the `maxNumberOfLines` prop on TextInput, where on Android the text input would collapse to only one line,
            // when it should actually expand to the container (https://github.com/Expensify/App/issues/11694#issuecomment-1560520670)
            // @Szymon20000 is working on fixing this (android-only) issue in the in the upstream PR (https://github.com/facebook/react-native/pulls?q=is%3Apr+is%3Aopen+maxNumberOfLines)
            // TODO: remove this comment once upstream PR is merged and available in a future release
            maxNumberOfLines={maxNumberOfLines}
            style={[composerStyles, styles.verticalAlignMiddle]}
            /* eslint-disable-next-line react/jsx-props-no-spreading */
            {...props}
            readOnly={isDisabled}
        />
    );
}

Composer.propTypes = propTypes;
Composer.defaultProps = defaultProps;

const ComposerWithRef = React.forwardRef((props, ref) => (
    <Composer
        // eslint-disable-next-line react/jsx-props-no-spreading
        {...props}
        forwardedRef={ref}
    />
));

ComposerWithRef.displayName = 'ComposerWithRef';

export default ComposerWithRef;<|MERGE_RESOLUTION|>--- conflicted
+++ resolved
@@ -2,16 +2,10 @@
 import React, {useCallback, useEffect, useMemo, useRef} from 'react';
 import {StyleSheet} from 'react-native';
 import _ from 'underscore';
-<<<<<<< HEAD
-import RNTextInput from '../RNTextInput';
-import themeColors from '../../styles/themes/default';
-import * as ComposerUtils from '../../libs/ComposerUtils';
-import styles from '../../styles/styles';
-=======
 import RNTextInput from '@components/RNTextInput';
 import * as ComposerUtils from '@libs/ComposerUtils';
 import themeColors from '@styles/themes/default';
->>>>>>> a094cbb4
+import styles from '@styles/styles';
 
 const propTypes = {
     /** Maximum number of lines in the text input */

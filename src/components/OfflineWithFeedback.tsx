import React, {useCallback} from 'react';
import type {ImageStyle, StyleProp, TextStyle, ViewStyle} from 'react-native';
import {View} from 'react-native';
import useNetwork from '@hooks/useNetwork';
import useStyleUtils from '@hooks/useStyleUtils';
import useThemeStyles from '@hooks/useThemeStyles';
import * as ErrorUtils from '@libs/ErrorUtils';
import mapChildrenFlat from '@libs/mapChildrenFlat';
import shouldRenderOffscreen from '@libs/shouldRenderOffscreen';
import CONST from '@src/CONST';
import type * as OnyxCommon from '@src/types/onyx/OnyxCommon';
import type {ReceiptError, ReceiptErrors} from '@src/types/onyx/Transaction';
import type ChildrenProps from '@src/types/utils/ChildrenProps';
import {isEmptyObject} from '@src/types/utils/EmptyObject';
import MessagesRow from './MessagesRow';

/**
 * This component should be used when we are using the offline pattern B (offline with feedback).
 * You should enclose any element that should have feedback that the action was taken offline and it will take
 * care of adding the appropriate styles for pending actions and displaying the dismissible error.
 */

type OfflineWithFeedbackProps = ChildrenProps & {
    /** The type of action that's pending  */
    pendingAction?: OnyxCommon.PendingAction;

    /** Determine whether to hide the component's children if deletion is pending */
    shouldHideOnDelete?: boolean;

    /** The errors to display  */
    errors?: OnyxCommon.Errors | ReceiptErrors | null;

    /** Whether we should show the error messages */
    shouldShowErrorMessages?: boolean;

    /** Whether we should disable opacity */
    shouldDisableOpacity?: boolean;

    /** A function to run when the X button next to the error is clicked */
    onClose?: () => void;

    /** Additional styles to add after local styles. Applied to the parent container */
    style?: StyleProp<ViewStyle>;

    /** Additional styles to add after local styles. Applied to the children wrapper container */
    contentContainerStyle?: StyleProp<ViewStyle>;

    /** Additional style object for the error row */
    errorRowStyles?: StyleProp<ViewStyle>;

    /** Whether applying strikethrough to the children should be disabled */
    shouldDisableStrikeThrough?: boolean;

    /** Whether to apply needsOffscreenAlphaCompositing prop to the children */
    needsOffscreenAlphaCompositing?: boolean;

    /** Whether we can dismiss the error message */
    canDismissError?: boolean;
};

type StrikethroughProps = Partial<ChildrenProps> & {style: Array<ViewStyle | TextStyle | ImageStyle>};

function OfflineWithFeedback({
    pendingAction,
    canDismissError = true,
    contentContainerStyle,
    errorRowStyles,
    errors,
    needsOffscreenAlphaCompositing = false,
    onClose = () => {},
    shouldDisableOpacity = false,
    shouldDisableStrikeThrough = false,
    shouldHideOnDelete = true,
    shouldShowErrorMessages = true,
    style,
    ...rest
}: OfflineWithFeedbackProps) {
    const styles = useThemeStyles();
    const StyleUtils = useStyleUtils();
    const {isOffline} = useNetwork();

    const hasErrors = !isEmptyObject(errors ?? {});

    // Some errors have a null message. This is used to apply opacity only and to avoid showing redundant messages.
<<<<<<< HEAD
    const errorMessages = ErrorUtils.getErrorsWithTranslationData(omitBy(errors, (e) => e === null));
=======
    const errorEntries = Object.entries(errors ?? {});
    const filteredErrorEntries = errorEntries.filter((errorEntry): errorEntry is [string, string | ReceiptError] => errorEntry[1] !== null);
    const errorMessages = Object.fromEntries(filteredErrorEntries);

>>>>>>> 500dd094
    const hasErrorMessages = !isEmptyObject(errorMessages);
    const isOfflinePendingAction = !!isOffline && !!pendingAction;
    const isUpdateOrDeleteError = hasErrors && (pendingAction === CONST.RED_BRICK_ROAD_PENDING_ACTION.DELETE || pendingAction === CONST.RED_BRICK_ROAD_PENDING_ACTION.UPDATE);
    const isAddError = hasErrors && pendingAction === CONST.RED_BRICK_ROAD_PENDING_ACTION.ADD;
    const needsOpacity = !shouldDisableOpacity && ((isOfflinePendingAction && !isUpdateOrDeleteError) || isAddError);
    const needsStrikeThrough = !shouldDisableStrikeThrough && isOffline && pendingAction === CONST.RED_BRICK_ROAD_PENDING_ACTION.DELETE;
    const hideChildren = shouldHideOnDelete && !isOffline && pendingAction === CONST.RED_BRICK_ROAD_PENDING_ACTION.DELETE && !hasErrors;
    let children = rest.children;

    /**
     * This method applies the strikethrough to all the children passed recursively
     */
    const applyStrikeThrough = useCallback(
        (childrenProp: React.ReactNode): React.ReactNode => {
            const strikedThroughChildren = mapChildrenFlat(childrenProp, (child) => {
                if (!React.isValidElement(child)) {
                    return child;
                }

                const props: StrikethroughProps = {
                    style: StyleUtils.combineStyles(child.props.style, styles.offlineFeedback.deleted, styles.userSelectNone),
                };

                if (child.props.children) {
                    props.children = applyStrikeThrough(child.props.children);
                }

                return React.cloneElement(child, props);
            });

            return strikedThroughChildren;
        },
        [StyleUtils, styles],
    );

    // Apply strikethrough to children if needed, but skip it if we are not going to render them
    if (needsStrikeThrough && !hideChildren) {
        children = applyStrikeThrough(children);
    }
    return (
        <View style={style}>
            {!hideChildren && (
                <View
                    style={[needsOpacity ? styles.offlineFeedback.pending : {}, contentContainerStyle]}
                    needsOffscreenAlphaCompositing={shouldRenderOffscreen ? needsOpacity && needsOffscreenAlphaCompositing : undefined}
                >
                    {children}
                </View>
            )}
            {shouldShowErrorMessages && hasErrorMessages && (
                <MessagesRow
                    messages={errorMessages}
                    type="error"
                    onClose={onClose}
                    containerStyles={errorRowStyles}
                    canDismiss={canDismissError}
                />
            )}
        </View>
    );
}

OfflineWithFeedback.displayName = 'OfflineWithFeedback';

export default OfflineWithFeedback;
export type {OfflineWithFeedbackProps};<|MERGE_RESOLUTION|>--- conflicted
+++ resolved
@@ -1,3 +1,4 @@
+import {mapValues} from 'lodash';
 import React, {useCallback} from 'react';
 import type {ImageStyle, StyleProp, TextStyle, ViewStyle} from 'react-native';
 import {View} from 'react-native';
@@ -5,6 +6,7 @@
 import useStyleUtils from '@hooks/useStyleUtils';
 import useThemeStyles from '@hooks/useThemeStyles';
 import * as ErrorUtils from '@libs/ErrorUtils';
+import type {MaybePhraseKey} from '@libs/Localize';
 import mapChildrenFlat from '@libs/mapChildrenFlat';
 import shouldRenderOffscreen from '@libs/shouldRenderOffscreen';
 import CONST from '@src/CONST';
@@ -60,6 +62,10 @@
 
 type StrikethroughProps = Partial<ChildrenProps> & {style: Array<ViewStyle | TextStyle | ImageStyle>};
 
+function isMaybePhraseKeyType(message: unknown): message is MaybePhraseKey {
+    return typeof message === 'string' || Array.isArray(message);
+}
+
 function OfflineWithFeedback({
     pendingAction,
     canDismissError = true,
@@ -82,14 +88,10 @@
     const hasErrors = !isEmptyObject(errors ?? {});
 
     // Some errors have a null message. This is used to apply opacity only and to avoid showing redundant messages.
-<<<<<<< HEAD
-    const errorMessages = ErrorUtils.getErrorsWithTranslationData(omitBy(errors, (e) => e === null));
-=======
     const errorEntries = Object.entries(errors ?? {});
-    const filteredErrorEntries = errorEntries.filter((errorEntry): errorEntry is [string, string | ReceiptError] => errorEntry[1] !== null);
-    const errorMessages = Object.fromEntries(filteredErrorEntries);
+    const filteredErrorEntries = errorEntries.filter((errorEntry): errorEntry is [string, MaybePhraseKey | ReceiptError] => errorEntry[1] !== null);
+    const errorMessages = mapValues(Object.fromEntries(filteredErrorEntries), (error) => (isMaybePhraseKeyType(error) ? ErrorUtils.getErrorMessageWithTranslationData(error) : error));
 
->>>>>>> 500dd094
     const hasErrorMessages = !isEmptyObject(errorMessages);
     const isOfflinePendingAction = !!isOffline && !!pendingAction;
     const isUpdateOrDeleteError = hasErrors && (pendingAction === CONST.RED_BRICK_ROAD_PENDING_ACTION.DELETE || pendingAction === CONST.RED_BRICK_ROAD_PENDING_ACTION.UPDATE);

import React, {useCallback} from 'react';
import {ImageStyle, StyleProp, TextStyle, View, ViewStyle} from 'react-native';
import useNetwork from '@hooks/useNetwork';
import useStyleUtils from '@hooks/useStyleUtils';
import useThemeStyles from '@hooks/useThemeStyles';
import shouldRenderOffscreen from '@libs/shouldRenderOffscreen';
import CONST from '@src/CONST';
import * as OnyxCommon from '@src/types/onyx/OnyxCommon';
import ChildrenProps from '@src/types/utils/ChildrenProps';
import {isNotEmptyObject} from '@src/types/utils/EmptyObject';
import MessagesRow from './MessagesRow';

/**
 * This component should be used when we are using the offline pattern B (offline with feedback).
 * You should enclose any element that should have feedback that the action was taken offline and it will take
 * care of adding the appropriate styles for pending actions and displaying the dismissible error.
 */

type OfflineWithFeedbackProps = ChildrenProps & {
    /** The type of action that's pending  */
<<<<<<< HEAD
    pendingAction: OnyxCommon.PendingAction | null;
=======
    pendingAction?: OnyxCommon.PendingAction;
>>>>>>> 8cb48e46

    /** Determine whether to hide the component's children if deletion is pending */
    shouldHideOnDelete?: boolean;

    /** The errors to display  */
    errors?: OnyxCommon.Errors | null;

    /** Whether we should show the error messages */
    shouldShowErrorMessages?: boolean;

    /** Whether we should disable opacity */
    shouldDisableOpacity?: boolean;

    /** A function to run when the X button next to the error is clicked */
    onClose?: () => void;

    /** Additional styles to add after local styles. Applied to the parent container */
    style?: StyleProp<ViewStyle>;

    /** Additional styles to add after local styles. Applied to the children wrapper container */
    contentContainerStyle?: StyleProp<ViewStyle>;

    /** Additional style object for the error row */
    errorRowStyles?: StyleProp<ViewStyle>;

    /** Whether applying strikethrough to the children should be disabled */
    shouldDisableStrikeThrough?: boolean;

    /** Whether to apply needsOffscreenAlphaCompositing prop to the children */
    needsOffscreenAlphaCompositing?: boolean;

    /** Whether we can dismiss the error message */
    canDismissError?: boolean;
};

type StrikethroughProps = Partial<ChildrenProps> & {style: Array<ViewStyle | TextStyle | ImageStyle>};

function omitBy<T>(obj: Record<string, T> | undefined | null, predicate: (value: T) => boolean) {
    // eslint-disable-next-line @typescript-eslint/naming-convention, @typescript-eslint/no-unused-vars
    return Object.fromEntries(Object.entries(obj ?? {}).filter(([_, value]) => !predicate(value)));
}

function OfflineWithFeedback({
    pendingAction,
    canDismissError = true,
    contentContainerStyle,
    errorRowStyles,
    errors,
    needsOffscreenAlphaCompositing = false,
    onClose = () => {},
    shouldDisableOpacity = false,
    shouldDisableStrikeThrough = false,
    shouldHideOnDelete = true,
    shouldShowErrorMessages = true,
    style,
    ...rest
}: OfflineWithFeedbackProps) {
    const styles = useThemeStyles();
    const StyleUtils = useStyleUtils();
    const {isOffline} = useNetwork();

    const hasErrors = isNotEmptyObject(errors ?? {});
    // Some errors have a null message. This is used to apply opacity only and to avoid showing redundant messages.
    const errorMessages = omitBy(errors, (e) => e === null);
    const hasErrorMessages = isNotEmptyObject(errorMessages);
    const isOfflinePendingAction = !!isOffline && !!pendingAction;
    const isUpdateOrDeleteError = hasErrors && (pendingAction === CONST.RED_BRICK_ROAD_PENDING_ACTION.DELETE || pendingAction === CONST.RED_BRICK_ROAD_PENDING_ACTION.UPDATE);
    const isAddError = hasErrors && pendingAction === CONST.RED_BRICK_ROAD_PENDING_ACTION.ADD;
    const needsOpacity = !shouldDisableOpacity && ((isOfflinePendingAction && !isUpdateOrDeleteError) || isAddError);
    const needsStrikeThrough = !shouldDisableStrikeThrough && isOffline && pendingAction === CONST.RED_BRICK_ROAD_PENDING_ACTION.DELETE;
    const hideChildren = shouldHideOnDelete && !isOffline && pendingAction === CONST.RED_BRICK_ROAD_PENDING_ACTION.DELETE && !hasErrors;
    let children = rest.children;

    /**
     * This method applies the strikethrough to all the children passed recursively
     */
    const applyStrikeThrough = useCallback(
        (childrenProp: React.ReactNode): React.ReactNode =>
            React.Children.map(childrenProp, (child) => {
                if (!React.isValidElement(child)) {
                    return child;
                }

                const props: StrikethroughProps = {
                    style: StyleUtils.combineStyles(child.props.style, styles.offlineFeedback.deleted, styles.userSelectNone),
                };

                if (child.props.children) {
                    props.children = applyStrikeThrough(child.props.children);
                }

                return React.cloneElement(child, props);
            }),
        [StyleUtils, styles],
    );

    // Apply strikethrough to children if needed, but skip it if we are not going to render them
    if (needsStrikeThrough && !hideChildren) {
        children = applyStrikeThrough(children);
    }
    return (
        <View style={style}>
            {!hideChildren && (
                <View
                    style={[needsOpacity ? styles.offlineFeedback.pending : {}, contentContainerStyle]}
                    needsOffscreenAlphaCompositing={shouldRenderOffscreen ? needsOpacity && needsOffscreenAlphaCompositing : undefined}
                >
                    {children}
                </View>
            )}
            {shouldShowErrorMessages && hasErrorMessages && (
                <MessagesRow
                    messages={errorMessages}
                    type="error"
                    onClose={onClose}
                    containerStyles={errorRowStyles}
                    canDismiss={canDismissError}
                />
            )}
        </View>
    );
}

OfflineWithFeedback.displayName = 'OfflineWithFeedback';

export default OfflineWithFeedback;<|MERGE_RESOLUTION|>--- conflicted
+++ resolved
@@ -18,11 +18,7 @@
 
 type OfflineWithFeedbackProps = ChildrenProps & {
     /** The type of action that's pending  */
-<<<<<<< HEAD
-    pendingAction: OnyxCommon.PendingAction | null;
-=======
     pendingAction?: OnyxCommon.PendingAction;
->>>>>>> 8cb48e46
 
     /** Determine whether to hide the component's children if deletion is pending */
     shouldHideOnDelete?: boolean;

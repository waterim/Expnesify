--- conflicted
+++ resolved
@@ -61,16 +61,13 @@
     /** Name of the current connection */
     connectionName: ConnectionName;
 
-<<<<<<< HEAD
     /** Whether or not to block user from accessing the page */
     shouldBeBlocked?: boolean;
-=======
     /** Block the screen when the connection is not empty */
     reverseConnectionEmptyCheck?: boolean;
 
     /** Handler for back button press */
     onBackButtonPress?: () => void;
->>>>>>> 226b0da6
 };
 
 type ConnectionLayoutContentProps = Pick<ConnectionLayoutProps, 'title' | 'titleStyle' | 'children' | 'titleAlreadyTranslated'>;
@@ -102,12 +99,9 @@
     shouldUseScrollView = true,
     headerTitleAlreadyTranslated,
     titleAlreadyTranslated,
-<<<<<<< HEAD
     shouldBeBlocked = false,
-=======
     reverseConnectionEmptyCheck = false,
     onBackButtonPress = () => Navigation.goBack(),
->>>>>>> 226b0da6
 }: ConnectionLayoutProps) {
     const {translate} = useLocalize();
 
@@ -127,16 +121,15 @@
         [title, titleStyle, children, titleAlreadyTranslated],
     );
 
+    const connectionEmptyCheck = reverseConnectionEmptyCheck ? !isConnectionEmpty : isConnectionEmpty;
+
     return (
         <AccessOrNotFoundWrapper
             policyID={policyID}
             accessVariants={accessVariants}
             featureName={featureName}
-<<<<<<< HEAD
-            shouldBeBlocked={!!shouldBeBlocked || isConnectionEmpty}
-=======
-            shouldBeBlocked={reverseConnectionEmptyCheck ? !isConnectionEmpty : isConnectionEmpty}
->>>>>>> 226b0da6
+            shouldBeBlocked={!!shouldBeBlocked || connectionEmptyCheck}
+
         >
             <ScreenWrapper
                 includeSafeAreaPaddingBottom={!!shouldIncludeSafeAreaPaddingBottom}

--- conflicted
+++ resolved
@@ -75,13 +75,9 @@
     validateError,
     handleSubmitForm,
     clearError,
-<<<<<<< HEAD
     sendValidateCode,
-}: BaseValidateCodeFormProps) {
-=======
     buttonStyles,
 }: ValidateCodeFormProps) {
->>>>>>> e1d1d57b
     const {translate} = useLocalize();
     const {isOffline} = useNetwork();
     const theme = useTheme();

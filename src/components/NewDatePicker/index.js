import {setYear} from 'date-fns';
import _ from 'lodash';
import PropTypes from 'prop-types';
import React, {useEffect, useState} from 'react';
import {View} from 'react-native';
import InputWrapper from '@components/Form/InputWrapper';
import * as Expensicons from '@components/Icon/Expensicons';
import TextInput from '@components/TextInput';
import {propTypes as baseTextInputPropTypes, defaultProps as defaultBaseTextInputPropTypes} from '@components/TextInput/BaseTextInput/baseTextInputPropTypes';
import withLocalize, {withLocalizePropTypes} from '@components/withLocalize';
<<<<<<< HEAD
import styles from '@styles/styles';
import * as FormActions from '@userActions/FormActions';
=======
import useThemeStyles from '@styles/useThemeStyles';
>>>>>>> 96f51279
import CONST from '@src/CONST';
import CalendarPicker from './CalendarPicker';

const propTypes = {
    /**
     * The datepicker supports any value that `new Date()` can parse.
     * `onInputChange` would always be called with a Date (or null)
     */
    value: PropTypes.string,

    /**
     * The datepicker supports any defaultValue that `new Date()` can parse.
     * `onInputChange` would always be called with a Date (or null)
     */
    defaultValue: PropTypes.string,

    inputID: PropTypes.string.isRequired,

    /** A minimum date of calendar to select */
    minDate: PropTypes.objectOf(Date),

    /** A maximum date of calendar to select */
    maxDate: PropTypes.objectOf(Date),

    /** Saves a draft of the input value when used in a form */
    shouldSaveDraft: PropTypes.bool,

    /** ID of the wrapping form */
    formID: PropTypes.string,

    ...withLocalizePropTypes,
    ...baseTextInputPropTypes,
};

const datePickerDefaultProps = {
    ...defaultBaseTextInputPropTypes,
    minDate: setYear(new Date(), CONST.CALENDAR_PICKER.MIN_YEAR),
    maxDate: setYear(new Date(), CONST.CALENDAR_PICKER.MAX_YEAR),
    value: undefined,
    shouldSaveDraft: false,
    formID: '',
};

<<<<<<< HEAD
function NewDatePicker({
    containerStyles,
    defaultValue,
    disabled,
    errorText,
    inputID,
    isSmallScreenWidth,
    label,
    maxDate,
    minDate,
    onInputChange,
    onTouched,
    placeholder,
    translate,
    value,
    shouldSaveDraft,
    formID,
}) {
=======
function NewDatePicker({containerStyles, defaultValue, disabled, errorText, inputID, isSmallScreenWidth, label, maxDate, minDate, onInputChange, onTouched, placeholder, translate, value}) {
    const styles = useThemeStyles();
>>>>>>> 96f51279
    const [selectedDate, setSelectedDate] = useState(value || defaultValue || undefined);

    useEffect(() => {
        // Value is provided to input via props and onChange never fires. We have to save draft manually.
        if (shouldSaveDraft && formID !== '') {
            FormActions.setDraftValues(formID, {[inputID]: selectedDate});
        }

        if (selectedDate === value || _.isUndefined(value)) {
            return;
        }

        setSelectedDate(value);
    }, [formID, inputID, selectedDate, shouldSaveDraft, value]);

    useEffect(() => {
        if (_.isFunction(onTouched)) {
            onTouched();
        }
        if (_.isFunction(onInputChange)) {
            onInputChange(selectedDate);
        }
        // To keep behavior from class component state update callback, we want to run effect only when the selected date is changed.
        // eslint-disable-next-line react-hooks/exhaustive-deps
    }, [selectedDate]);

    return (
        <View style={styles.datePickerRoot}>
            <View style={[isSmallScreenWidth ? styles.flex2 : {}, styles.pointerEventsNone]}>
                <InputWrapper
                    InputComponent={TextInput}
                    inputID={inputID}
                    forceActiveLabel
                    icon={Expensicons.Calendar}
                    label={label}
                    accessibilityLabel={label}
                    role={CONST.ACCESSIBILITY_ROLE.TEXT}
                    value={value || selectedDate || ''}
                    placeholder={placeholder || translate('common.dateFormat')}
                    errorText={errorText}
                    containerStyles={containerStyles}
                    textInputContainerStyles={[styles.borderColorFocus]}
                    inputStyle={[styles.pointerEventsNone]}
                    disabled={disabled}
                    readOnly
                />
            </View>
            <View style={[styles.datePickerPopover, styles.border]}>
                <CalendarPicker
                    minDate={minDate}
                    maxDate={maxDate}
                    value={selectedDate}
                    onSelected={setSelectedDate}
                />
            </View>
        </View>
    );
}

NewDatePicker.propTypes = propTypes;
NewDatePicker.defaultProps = datePickerDefaultProps;
NewDatePicker.displayName = 'NewDatePicker';

export default withLocalize(NewDatePicker);<|MERGE_RESOLUTION|>--- conflicted
+++ resolved
@@ -8,12 +8,8 @@
 import TextInput from '@components/TextInput';
 import {propTypes as baseTextInputPropTypes, defaultProps as defaultBaseTextInputPropTypes} from '@components/TextInput/BaseTextInput/baseTextInputPropTypes';
 import withLocalize, {withLocalizePropTypes} from '@components/withLocalize';
-<<<<<<< HEAD
-import styles from '@styles/styles';
 import * as FormActions from '@userActions/FormActions';
-=======
 import useThemeStyles from '@styles/useThemeStyles';
->>>>>>> 96f51279
 import CONST from '@src/CONST';
 import CalendarPicker from './CalendarPicker';
 
@@ -57,29 +53,8 @@
     formID: '',
 };
 
-<<<<<<< HEAD
-function NewDatePicker({
-    containerStyles,
-    defaultValue,
-    disabled,
-    errorText,
-    inputID,
-    isSmallScreenWidth,
-    label,
-    maxDate,
-    minDate,
-    onInputChange,
-    onTouched,
-    placeholder,
-    translate,
-    value,
-    shouldSaveDraft,
-    formID,
-}) {
-=======
-function NewDatePicker({containerStyles, defaultValue, disabled, errorText, inputID, isSmallScreenWidth, label, maxDate, minDate, onInputChange, onTouched, placeholder, translate, value}) {
+function NewDatePicker({containerStyles, defaultValue, disabled, errorText, inputID, isSmallScreenWidth, label, maxDate, minDate, onInputChange, onTouched, placeholder, translate, value, shouldSaveDraft, formID}) {
     const styles = useThemeStyles();
->>>>>>> 96f51279
     const [selectedDate, setSelectedDate] = useState(value || defaultValue || undefined);
 
     useEffect(() => {

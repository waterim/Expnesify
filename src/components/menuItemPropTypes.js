import PropTypes from 'prop-types';
import _ from 'underscore';
import CONST from '../CONST';
import stylePropTypes from '../styles/stylePropTypes';
import avatarPropTypes from './avatarPropTypes';

const propTypes = {
    /** Text to be shown as badge near the right end. */
    badgeText: PropTypes.string,

    /** Any additional styles to apply */
    // eslint-disable-next-line react/forbid-prop-types
    wrapperStyle: stylePropTypes,

    /** Used to apply offline styles to child text components */
    style: stylePropTypes,

    /** Used to apply styles specifically to the title */
    titleStyle: stylePropTypes,

    /** Function to fire when component is pressed */
    onPress: PropTypes.func,

    /** Icon to display on the left side of component */
    icon: PropTypes.oneOfType([PropTypes.elementType, PropTypes.string]),

    /** Icon Width */
    iconWidth: PropTypes.number,

    /** Icon Height */
    iconHeight: PropTypes.number,

    /** Text to display for the item */
    title: PropTypes.string.isRequired,

    /** Boolean whether to display the right icon */
    shouldShowRightIcon: PropTypes.bool,

    /** Should we make this selectable with a checkbox */
    shouldShowSelectedState: PropTypes.bool,

    /** Should the title show with normal font weight (not bold) */
    shouldShowBasicTitle: PropTypes.bool,

    /** Should the description be shown above the title (instead of the other way around) */
    shouldShowDescriptionOnTop: PropTypes.bool,

    /** Whether this item is selected */
    isSelected: PropTypes.bool,

    /** A boolean flag that gives the icon a green fill if true */
    success: PropTypes.bool,

    /** Overrides the icon for shouldShowRightIcon */
    iconRight: PropTypes.elementType,

    /** A description text to show under the title */
    description: PropTypes.string,

    /** Any additional styles to pass to the icon container. */
    iconStyles: PropTypes.arrayOf(PropTypes.object),

    /** The fill color to pass into the icon. */
    iconFill: PropTypes.string,

    /** Whether item is focused or active */
    focused: PropTypes.bool,

    /** Should we disable this menu item? */
    disabled: PropTypes.bool,

    /** A right-aligned subtitle for this menu option */
    subtitle: PropTypes.oneOfType([PropTypes.string, PropTypes.number]),

    /** Flag to choose between avatar image or an icon */
    iconType: PropTypes.oneOf([CONST.ICON_TYPE_AVATAR, CONST.ICON_TYPE_ICON, CONST.ICON_TYPE_WORKSPACE]),

    /** Whether the menu item should be interactive at all */
    interactive: PropTypes.bool,

    /** A fallback avatar icon to display when there is an error on loading avatar from remote URL. */
    fallbackIcon: PropTypes.func,

    /** Avatars to show on the right of the menu item */
    floatRightAvatars: PropTypes.arrayOf(avatarPropTypes),

    /** The type of brick road indicator to show. */
    brickRoadIndicator: PropTypes.oneOf([CONST.BRICK_ROAD_INDICATOR_STATUS.ERROR, CONST.BRICK_ROAD_INDICATOR_STATUS.INFO, '']),

    /** Prop to identify if we should load avatars vertically instead of diagonally */
    shouldStackHorizontally: PropTypes.bool,

<<<<<<< HEAD
    /** Prop to represent the size of the avatar images to be shown */
    avatarSize: PropTypes.oneOf(_.values(CONST.AVATAR_SIZE)),
=======
    /** The function that should be called when this component is LongPressed or right-clicked. */
    onSecondaryInteraction: PropTypes.func,

    /** Flag to indicate whether or not text selection should be disabled from long-pressing the menu item. */
    shouldBlockSelection: PropTypes.bool,

    /** The ref to the menu item */
    forwardedRef: PropTypes.oneOfType([
        PropTypes.func,
        PropTypes.object,
    ]),
>>>>>>> 930352d6
};

export default propTypes;<|MERGE_RESOLUTION|>--- conflicted
+++ resolved
@@ -90,10 +90,9 @@
     /** Prop to identify if we should load avatars vertically instead of diagonally */
     shouldStackHorizontally: PropTypes.bool,
 
-<<<<<<< HEAD
     /** Prop to represent the size of the avatar images to be shown */
     avatarSize: PropTypes.oneOf(_.values(CONST.AVATAR_SIZE)),
-=======
+
     /** The function that should be called when this component is LongPressed or right-clicked. */
     onSecondaryInteraction: PropTypes.func,
 
@@ -105,7 +104,6 @@
         PropTypes.func,
         PropTypes.object,
     ]),
->>>>>>> 930352d6
 };
 
 export default propTypes;
--- conflicted
+++ resolved
@@ -164,12 +164,10 @@
     /** Should check anonymous user in onPress function */
     shouldCheckActionAllowedOnPress: PropTypes.bool,
 
-<<<<<<< HEAD
     shouldPutLeftPaddingWhenNoIcon: PropTypes.bool,
-=======
+
     /** The menu item link or function to get the link */
     link: PropTypes.oneOfType(PropTypes.func, PropTypes.string),
->>>>>>> dc3e19bd
 
     /** Icon should be displayed in its own color */
     displayInDefaultIconColor: PropTypes.bool,

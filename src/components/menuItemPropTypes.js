--- conflicted
+++ resolved
@@ -123,10 +123,8 @@
     /** An icon to display under the main item */
     furtherDetailsIcon: PropTypes.oneOfType([PropTypes.elementType, PropTypes.string]),
 
-<<<<<<< HEAD
     /** The action accept for anonymous user or not */
     isAnonymousAction: PropTypes.bool,
-=======
     /**  Whether we should use small avatar subscript sizing the for menu item */
     isSmallAvatarSubscriptMenu: PropTypes.bool,
 
@@ -135,7 +133,6 @@
 
     /** Should we grey out the menu item when it is disabled? */
     shouldGreyOutWhenDisabled: PropTypes.bool,
->>>>>>> ab374141
 };
 
 export default propTypes;
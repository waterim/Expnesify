import PropTypes from 'prop-types';
import React, {forwardRef, useContext} from 'react';
import FormContext from './FormContext';
import refPropTypes from '../refPropTypes';

const propTypes = {
    InputComponent: PropTypes.oneOfType([PropTypes.func, PropTypes.elementType]).isRequired,
    inputID: PropTypes.string.isRequired,
    valueType: PropTypes.string,
<<<<<<< HEAD
    forwardedRef: refPropTypes,
    valueParser: PropTypes.func,
=======
    forwardedRef: PropTypes.oneOfType([PropTypes.func, PropTypes.shape({current: PropTypes.instanceOf(React.Component)})]),
>>>>>>> a094cbb4
};

const defaultProps = {
    forwardedRef: undefined,
    valueType: 'string',
};

function InputWrapper(props) {
    const {InputComponent, inputID, forwardedRef, ...rest} = props;
    const {registerInput} = useContext(FormContext);
    // eslint-disable-next-line react/jsx-props-no-spreading
    return <InputComponent {...registerInput(inputID, {ref: forwardedRef, ...rest})} />;
}

InputWrapper.propTypes = propTypes;
InputWrapper.defaultProps = defaultProps;
InputWrapper.displayName = 'InputWrapper';

const InputWrapperWithRef = forwardRef((props, ref) => (
    <InputWrapper
        // eslint-disable-next-line react/jsx-props-no-spreading
        {...props}
        forwardedRef={ref}
    />
));

InputWrapperWithRef.displayName = 'InputWrapperWithRef';

export default InputWrapperWithRef;<|MERGE_RESOLUTION|>--- conflicted
+++ resolved
@@ -1,18 +1,14 @@
 import PropTypes from 'prop-types';
 import React, {forwardRef, useContext} from 'react';
+import refPropTypes from '../refPropTypes';
 import FormContext from './FormContext';
-import refPropTypes from '../refPropTypes';
 
 const propTypes = {
     InputComponent: PropTypes.oneOfType([PropTypes.func, PropTypes.elementType]).isRequired,
     inputID: PropTypes.string.isRequired,
     valueType: PropTypes.string,
-<<<<<<< HEAD
     forwardedRef: refPropTypes,
     valueParser: PropTypes.func,
-=======
-    forwardedRef: PropTypes.oneOfType([PropTypes.func, PropTypes.shape({current: PropTypes.instanceOf(React.Component)})]),
->>>>>>> a094cbb4
 };
 
 const defaultProps = {

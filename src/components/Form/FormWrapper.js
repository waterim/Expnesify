--- conflicted
+++ resolved
@@ -1,5 +1,5 @@
 import PropTypes from 'prop-types';
-import React, {useCallback, useMemo, useRef} from 'react';
+import React, {useMemo, useRef} from 'react';
 import {Keyboard, ScrollView, StyleSheet} from 'react-native';
 import {withOnyx} from 'react-native-onyx';
 import _ from 'underscore';
@@ -67,12 +67,10 @@
 
     inputRefs: PropTypes.objectOf(refPropTypes).isRequired,
 
-<<<<<<< HEAD
+    shouldHideFixErrorsAlert: PropTypes.bool,
+
     /** Scroll view styles */
     scrollViewStyles: stylePropTypes,
-=======
-    shouldHideFixErrorsAlert: PropTypes.bool,
->>>>>>> 0bdbfbbc
 };
 
 const defaultProps = {
@@ -115,105 +113,78 @@
         return typeof latestErrorMessage === 'string' ? latestErrorMessage : '';
     }, [formState]);
 
-    const scrollViewContent = useCallback(
-        (safeAreaPaddingBottomStyle) => (
-            <FormSubmit
-                key={formID}
-                ref={formContentRef}
-                style={StyleSheet.flatten([style, safeAreaPaddingBottomStyle])}
-                onSubmit={onSubmit}
-            >
-                {children}
-                {isSubmitButtonVisible && (
-                    <FormAlertWithSubmitButton
-                        buttonText={submitButtonText}
-                        isAlertVisible={((_.size(errors) > 0 || !_.isEmpty(formState.errorFields)) && !shouldHideFixErrorsAlert) || Boolean(errorMessage)}
-                        isLoading={formState.isLoading}
-                        message={_.isEmpty(formState.errorFields) ? errorMessage : null}
-                        onSubmit={onSubmit}
-                        footerContent={footerContent}
-                        onFixTheErrorsLinkPressed={() => {
-                            const errorFields = !_.isEmpty(errors) ? errors : formState.errorFields;
-                            const focusKey = _.find(_.keys(inputRefs.current), (key) => _.keys(errorFields).includes(key));
-                            const focusInput = inputRefs.current[focusKey].current;
-
-                            // Dismiss the keyboard for non-text fields by checking if the component has the isFocused method, as only TextInput has this method.
-                            if (typeof focusInput.isFocused !== 'function') {
-                                Keyboard.dismiss();
-                            }
-
-                            // We subtract 10 to scroll slightly above the input
-                            if (focusInput.measureLayout && typeof focusInput.measureLayout === 'function') {
-                                // We measure relative to the content root, not the scroll view, as that gives
-                                // consistent results across mobile and web
-                                focusInput.measureLayout(formContentRef.current, (x, y) =>
-                                    formRef.current.scrollTo({
-                                        y: y - 10,
-                                        animated: false,
-                                    }),
-                                );
-                            }
-
-                            // Focus the input after scrolling, as on the Web it gives a slightly better visual result
-                            if (focusInput.focus && typeof focusInput.focus === 'function') {
-                                focusInput.focus();
-                            }
-                        }}
-                        containerStyles={[styles.mh0, styles.mt5, styles.flex1, ...submitButtonStyles]}
-                        enabledWhenOffline={enabledWhenOffline}
-                        isSubmitActionDangerous={isSubmitActionDangerous}
-                        disablePressOnEnter
-                        shouldHideFixErrorsAlert={shouldHideFixErrorsAlert}
-                    />
-                )}
-            </FormSubmit>
-        ),
-        [
-            children,
-            enabledWhenOffline,
-            errorMessage,
-            errors,
-            footerContent,
-            formID,
-            formState.errorFields,
-            formState.isLoading,
-            inputRefs,
-            isSubmitActionDangerous,
-            isSubmitButtonVisible,
-            onSubmit,
-            style,
-            styles.flex1,
-            styles.mh0,
-            styles.mt5,
-            submitButtonStyles,
-            submitButtonText,
-            shouldHideFixErrorsAlert,
-        ],
-    );
-
     return (
         <SafeAreaConsumer>
-            {({safeAreaPaddingBottomStyle}) =>
-                props.scrollContextEnabled ? (
-                    <ScrollViewWithContext
-                        style={[styles.w100, styles.flex1, ...props.scrollViewStyles]}
-                        contentContainerStyle={styles.flexGrow1}
-                        keyboardShouldPersistTaps="handled"
-                        ref={formRef}
-                    >
-                        {scrollViewContent(safeAreaPaddingBottomStyle)}
-                    </ScrollViewWithContext>
-                ) : (
-                    <ScrollView
-                        style={[styles.w100, styles.flex1, ...props.scrollViewStyles]}
-                        contentContainerStyle={styles.flexGrow1}
-                        keyboardShouldPersistTaps="handled"
-                        ref={formRef}
-                    >
-                        {scrollViewContent(safeAreaPaddingBottomStyle)}
-                    </ScrollView>
-                )
-            }
+            {({safeAreaPaddingBottomStyle}) => (
+                <FormSubmit
+                    key={formID}
+                    ref={formContentRef}
+                    style={StyleSheet.flatten([styles.flex1, style, safeAreaPaddingBottomStyle])}
+                    onSubmit={onSubmit}
+                >
+                    {props.scrollContextEnabled ? (
+                        <ScrollViewWithContext
+                            style={[styles.w100, styles.flex1, ...props.scrollViewStyles]}
+                            contentContainerStyle={styles.flex1}
+                            keyboardShouldPersistTaps="handled"
+                            ref={formRef}
+                        >
+                            {children}
+                        </ScrollViewWithContext>
+                    ) : (
+                        <ScrollView
+                            style={[styles.w100, styles.flex1, ...props.scrollViewStyles]}
+                            contentContainerStyle={styles.flex1}
+                            keyboardShouldPersistTaps="handled"
+                            ref={formRef}
+                        >
+                            {children}
+                        </ScrollView>
+                    )}
+                    {isSubmitButtonVisible && (
+                        <FormAlertWithSubmitButton
+                            buttonText={submitButtonText}
+                            isAlertVisible={((_.size(errors) > 0 || !_.isEmpty(formState.errorFields)) && !shouldHideFixErrorsAlert) || Boolean(errorMessage)}
+                            isLoading={formState.isLoading}
+                            message={_.isEmpty(formState.errorFields) ? errorMessage : null}
+                            onSubmit={onSubmit}
+                            footerContent={footerContent}
+                            onFixTheErrorsLinkPressed={() => {
+                                const errorFields = !_.isEmpty(errors) ? errors : formState.errorFields;
+                                const focusKey = _.find(_.keys(inputRefs.current), (key) => _.keys(errorFields).includes(key));
+                                const focusInput = inputRefs.current[focusKey].current;
+
+                                // Dismiss the keyboard for non-text fields by checking if the component has the isFocused method, as only TextInput has this method.
+                                if (typeof focusInput.isFocused !== 'function') {
+                                    Keyboard.dismiss();
+                                }
+
+                                // We subtract 10 to scroll slightly above the input
+                                if (focusInput.measureLayout && typeof focusInput.measureLayout === 'function') {
+                                    // We measure relative to the content root, not the scroll view, as that gives
+                                    // consistent results across mobile and web
+                                    focusInput.measureLayout(formContentRef.current, (x, y) =>
+                                        formRef.current.scrollTo({
+                                            y: y - 10,
+                                            animated: false,
+                                        }),
+                                    );
+                                }
+
+                                // Focus the input after scrolling, as on the Web it gives a slightly better visual result
+                                if (focusInput.focus && typeof focusInput.focus === 'function') {
+                                    focusInput.focus();
+                                }
+                            }}
+                            containerStyles={[styles.mh0, styles.mt5, ...submitButtonStyles]}
+                            enabledWhenOffline={enabledWhenOffline}
+                            isSubmitActionDangerous={isSubmitActionDangerous}
+                            disablePressOnEnter
+                            shouldHideFixErrorsAlert={shouldHideFixErrorsAlert}
+                        />
+                    )}
+                </FormSubmit>
+            )}
         </SafeAreaConsumer>
     );
 }

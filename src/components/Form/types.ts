--- conflicted
+++ resolved
@@ -10,11 +10,8 @@
 import type SingleChoiceQuestion from '@components/SingleChoiceQuestion';
 import type StatePicker from '@components/StatePicker';
 import type TextInput from '@components/TextInput';
-<<<<<<< HEAD
 import type {TranslationPaths} from '@src/languages/types';
-=======
 import type BusinessTypePicker from '@pages/ReimbursementAccount/BusinessInfo/substeps/TypeBusiness/BusinessTypePicker';
->>>>>>> a3943ace
 import type {OnyxFormKey, OnyxValues} from '@src/ONYXKEYS';
 import type {BaseForm} from '@src/types/form/Form';
 
@@ -32,12 +29,9 @@
     | typeof CheckboxWithLabel
     | typeof Picker
     | typeof AddressSearch
-<<<<<<< HEAD
     | typeof CountrySelector
-=======
     | typeof AmountForm
     | typeof BusinessTypePicker
->>>>>>> a3943ace
     | typeof StatePicker;
 
 type ValueTypeKey = 'string' | 'boolean' | 'date';

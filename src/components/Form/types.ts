import type {ComponentType, FocusEvent, Key, MutableRefObject, ReactNode, Ref} from 'react';
import type {GestureResponderEvent, NativeSyntheticEvent, StyleProp, TextInputFocusEventData, TextInputSubmitEditingEventData, ViewStyle} from 'react-native';
import type {ValueOf} from 'type-fest';
import type AddressSearch from '@components/AddressSearch';
import type AmountForm from '@components/AmountForm';
import type AmountTextInput from '@components/AmountTextInput';
import type CheckboxWithLabel from '@components/CheckboxWithLabel';
import type CountrySelector from '@components/CountrySelector';
import type DatePicker from '@components/DatePicker';
import type Picker from '@components/Picker';
import type RadioButtons from '@components/RadioButtons';
import type SingleChoiceQuestion from '@components/SingleChoiceQuestion';
import type StatePicker from '@components/StatePicker';
import type TextInput from '@components/TextInput';
import type ValuePicker from '@components/ValuePicker';
import type {MaybePhraseKey} from '@libs/Localize';
import type BusinessTypePicker from '@pages/ReimbursementAccount/BusinessInfo/substeps/TypeBusiness/BusinessTypePicker';
import type {OnyxFormKey, OnyxValues} from '@src/ONYXKEYS';
import type {BaseForm} from '@src/types/form/Form';

/**
 * This type specifies all the inputs that can be used with `InputWrapper` component. Make sure to update it
 * when adding new inputs or removing old ones.
 *
 * TODO: Add remaining inputs here once these components are migrated to Typescript:
 * EmojiPickerButtonDropdown | RoomNameInput | ValuePicker
 */
type ValidInputs =
    | typeof TextInput
    | typeof AmountTextInput
    | typeof SingleChoiceQuestion
    | typeof CheckboxWithLabel
    | typeof Picker
    | typeof AddressSearch
    | typeof CountrySelector
    | typeof AmountForm
    | typeof BusinessTypePicker
    | typeof StatePicker
<<<<<<< HEAD
    | typeof DatePicker
    | typeof ValuePicker;
=======
    | typeof ValuePicker
    | typeof RadioButtons;
>>>>>>> 56c02189

type ValueTypeKey = 'string' | 'boolean' | 'date';
type ValueTypeMap = {
    string: string;
    boolean: boolean;
    date: Date;
};
type FormValue = ValueOf<ValueTypeMap>;

type InputComponentValueProps<TValue extends ValueTypeKey = ValueTypeKey> = {
    valueType?: TValue;
    value?: ValueTypeMap[TValue];
    defaultValue?: ValueTypeMap[TValue];
    onValueChange?: (value: ValueTypeMap[TValue], key: string) => void;
    shouldSaveDraft?: boolean;
    shouldUseDefaultValue?: boolean;
};

type MeasureLayoutOnSuccessCallback = (left: number, top: number, width: number, height: number) => void;
type InputComponentBaseProps<TValue extends ValueTypeKey = ValueTypeKey> = InputComponentValueProps<TValue> & {
    InputComponent: ComponentType;
    inputID: string;
    errorText?: string;
    shouldSetTouchedOnBlurOnly?: boolean;
    isFocused?: boolean;
    measureLayout?: (ref: unknown, callback: MeasureLayoutOnSuccessCallback) => void;
    focus?: () => void;
    label?: string;
    minDate?: Date;
    maxDate?: Date;
    onTouched?: (event: GestureResponderEvent) => void;
    onBlur?: (event: FocusEvent | NativeSyntheticEvent<TextInputFocusEventData>) => void;
    onPressOut?: (event: GestureResponderEvent) => void;
    onPress?: (event: GestureResponderEvent) => void;
    onInputChange?: (value: FormValue, key: string) => void;
    onSubmitEditing?: (event: NativeSyntheticEvent<TextInputSubmitEditingEventData>) => void;
    key?: Key;
    ref?: Ref<unknown>;
    multiline?: boolean;
    autoGrowHeight?: boolean;
    blurOnSubmit?: boolean;
    shouldSubmitForm?: boolean;
};

type FormOnyxValues<TFormID extends OnyxFormKey = OnyxFormKey> = Omit<OnyxValues[TFormID], keyof BaseForm>;
type FormOnyxKeys<TFormID extends OnyxFormKey = OnyxFormKey> = keyof FormOnyxValues<TFormID>;

type FormProps<TFormID extends OnyxFormKey = OnyxFormKey> = {
    /** A unique Onyx key identifying the form */
    formID: TFormID;

    /** Text to be displayed in the submit button */
    submitButtonText: string;

    /** Submit button styles */
    submitButtonStyles?: StyleProp<ViewStyle>;

    /** Controls the submit button's visibility */
    isSubmitButtonVisible?: boolean;

    /** Callback to submit the form */
    onSubmit: (values: FormOnyxValues<TFormID>) => void;

    /** Should the button be enabled when offline */
    enabledWhenOffline?: boolean;

    /** Whether the form submit action is dangerous */
    isSubmitActionDangerous?: boolean;

    /** Should fix the errors alert be displayed when there is an error in the form */
    shouldHideFixErrorsAlert?: boolean;

    /** Whether ScrollWithContext should be used instead of regular ScrollView. Set to true when there's a nested Picker component in Form. */
    scrollContextEnabled?: boolean;

    /** Container styles */
    style?: StyleProp<ViewStyle>;

    /** Custom content to display in the footer after submit button */
    footerContent?: ReactNode;

    /** Disable press on enter for submit button */
    disablePressOnEnter?: boolean;
};

type InputRefs = Record<string, MutableRefObject<InputComponentBaseProps>>;

type FormInputErrors<TFormID extends OnyxFormKey = OnyxFormKey> = Partial<Record<FormOnyxKeys<TFormID>, MaybePhraseKey>>;

export type {FormProps, ValidInputs, InputComponentValueProps, FormValue, ValueTypeKey, FormOnyxValues, FormOnyxKeys, FormInputErrors, InputRefs, InputComponentBaseProps, ValueTypeMap};<|MERGE_RESOLUTION|>--- conflicted
+++ resolved
@@ -36,13 +36,9 @@
     | typeof AmountForm
     | typeof BusinessTypePicker
     | typeof StatePicker
-<<<<<<< HEAD
     | typeof DatePicker
-    | typeof ValuePicker;
-=======
     | typeof ValuePicker
     | typeof RadioButtons;
->>>>>>> 56c02189
 
 type ValueTypeKey = 'string' | 'boolean' | 'date';
 type ValueTypeMap = {

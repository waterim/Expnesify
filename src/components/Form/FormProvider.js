import lodashGet from 'lodash/get';
import PropTypes from 'prop-types';
import React, {createRef, forwardRef, useCallback, useImperativeHandle, useMemo, useRef, useState} from 'react';
import {withOnyx} from 'react-native-onyx';
import _ from 'underscore';
import networkPropTypes from '@components/networkPropTypes';
import {withNetwork} from '@components/OnyxProvider';
import compose from '@libs/compose';
import * as ValidationUtils from '@libs/ValidationUtils';
import Visibility from '@libs/Visibility';
import stylePropTypes from '@styles/stylePropTypes';
import * as FormActions from '@userActions/FormActions';
import CONST from '@src/CONST';
import FormContext from './FormContext';
import FormWrapper from './FormWrapper';

const propTypes = {
    /** A unique Onyx key identifying the form */
    formID: PropTypes.string.isRequired,

    /** Text to be displayed in the submit button */
    submitButtonText: PropTypes.string.isRequired,

    /** Controls the submit button's visibility */
    isSubmitButtonVisible: PropTypes.bool,

    /** Callback to validate the form */
    validate: PropTypes.func,

    /** Callback to submit the form */
    onSubmit: PropTypes.func.isRequired,

    /** Children to render. */
    children: PropTypes.oneOfType([PropTypes.func, PropTypes.node]).isRequired,

    /* Onyx Props */

    /** Contains the form state that must be accessed outside of the component */
    formState: PropTypes.shape({
        /** Controls the loading state of the form */
        isLoading: PropTypes.bool,

        /** Server side errors keyed by microtime */
        errors: PropTypes.objectOf(PropTypes.string),

        /** Field-specific server side errors keyed by microtime */
        errorFields: PropTypes.objectOf(PropTypes.objectOf(PropTypes.string)),
    }),

    /** Contains draft values for each input in the form */
    draftValues: PropTypes.objectOf(PropTypes.oneOfType([PropTypes.string, PropTypes.bool, PropTypes.number, PropTypes.objectOf(Date)])),

    /** Should the button be enabled when offline */
    enabledWhenOffline: PropTypes.bool,

    /** Whether the form submit action is dangerous */
    isSubmitActionDangerous: PropTypes.bool,

    /** Whether ScrollWithContext should be used instead of regular ScrollView. Set to true when there's a nested Picker component in Form. */
    scrollContextEnabled: PropTypes.bool,

    /** Container styles */
    style: stylePropTypes,

    /** Custom content to display in the footer after submit button */
    footerContent: PropTypes.oneOfType([PropTypes.func, PropTypes.node]),

    /** Information about the network */
    network: networkPropTypes.isRequired,

    /** Should validate function be called when input loose focus */
    shouldValidateOnBlur: PropTypes.bool,

    /** Should validate function be called when the value of the input is changed */
    shouldValidateOnChange: PropTypes.bool,
};

// In order to prevent Checkbox focus loss when the user are focusing a TextInput and proceeds to toggle a CheckBox in web and mobile web.
// 200ms delay was chosen as a result of empirical testing.
// More details: https://github.com/Expensify/App/pull/16444#issuecomment-1482983426
const VALIDATE_DELAY = 200;

const defaultProps = {
    isSubmitButtonVisible: true,
    formState: {
        isLoading: false,
    },
    draftValues: {},
    enabledWhenOffline: false,
    isSubmitActionDangerous: false,
    scrollContextEnabled: false,
    footerContent: null,
    style: [],
    validate: () => {},
    shouldValidateOnBlur: true,
    shouldValidateOnChange: true,
};

function getInitialValueByType(valueType) {
    switch (valueType) {
        case 'string':
            return '';
        case 'boolean':
            return false;
        case 'date':
            return new Date();
        default:
            return '';
    }
}

const FormProvider = forwardRef(
    ({validate, formID, shouldValidateOnBlur, shouldValidateOnChange, children, formState, network, enabledWhenOffline, draftValues, onSubmit, ...rest}, forwardedRef) => {
        const inputRefs = useRef({});
        const touchedInputs = useRef({});
        const [inputValues, setInputValues] = useState(() => ({...draftValues}));
        const [errors, setErrors] = useState({});
        const hasServerError = useMemo(() => Boolean(formState) && !_.isEmpty(formState.errors), [formState]);

        const onValidate = useCallback(
            (values, shouldClearServerError = true) => {
                const trimmedStringValues = ValidationUtils.prepareValues(values);

                if (shouldClearServerError) {
                    FormActions.setErrors(formID, null);
                }
                FormActions.setErrorFields(formID, null);

<<<<<<< HEAD
            const validateErrors = validate(trimmedStringValues) || {};
=======
                const validateErrors = validate(values) || {};
>>>>>>> 5c0f3e49

                // Validate the input for html tags. It should supercede any other error
                _.each(trimmedStringValues, (inputValue, inputID) => {
                    // If the input value is empty OR is non-string, we don't need to validate it for HTML tags
                    if (!inputValue || !_.isString(inputValue)) {
                        return;
                    }
                    const foundHtmlTagIndex = inputValue.search(CONST.VALIDATE_FOR_HTML_TAG_REGEX);
                    const leadingSpaceIndex = inputValue.search(CONST.VALIDATE_FOR_LEADINGSPACES_HTML_TAG_REGEX);

                    // Return early if there are no HTML characters
                    if (leadingSpaceIndex === -1 && foundHtmlTagIndex === -1) {
                        return;
                    }

                    const matchedHtmlTags = inputValue.match(CONST.VALIDATE_FOR_HTML_TAG_REGEX);
                    let isMatch = _.some(CONST.WHITELISTED_TAGS, (r) => r.test(inputValue));
                    // Check for any matches that the original regex (foundHtmlTagIndex) matched
                    if (matchedHtmlTags) {
                        // Check if any matched inputs does not match in WHITELISTED_TAGS list and return early if needed.
                        for (let i = 0; i < matchedHtmlTags.length; i++) {
                            const htmlTag = matchedHtmlTags[i];
                            isMatch = _.some(CONST.WHITELISTED_TAGS, (r) => r.test(htmlTag));
                            if (!isMatch) {
                                break;
                            }
                        }
                    }
                    // Add a validation error here because it is a string value that contains HTML characters
                    validateErrors[inputID] = 'common.error.invalidCharacter';
                });

                if (!_.isObject(validateErrors)) {
                    throw new Error('Validate callback must return an empty object or an object with shape {inputID: error}');
                }
<<<<<<< HEAD

                if (isMatch && leadingSpaceIndex === -1) {
                    return;
                }

                // Add a validation error here because it is a string value that contains HTML characters
                validateErrors[inputID] = 'common.error.invalidCharacter';
            });
=======
>>>>>>> 5c0f3e49

                const touchedInputErrors = _.pick(validateErrors, (inputValue, inputID) => Boolean(touchedInputs.current[inputID]));

                if (!_.isEqual(errors, touchedInputErrors)) {
                    setErrors(touchedInputErrors);
                }

                return touchedInputErrors;
            },
            [errors, formID, validate],
        );

        /**
         * @param {String} inputID - The inputID of the input being touched
         */
        const setTouchedInput = useCallback(
            (inputID) => {
                touchedInputs.current[inputID] = true;
            },
            [touchedInputs],
        );

        const submit = useCallback(() => {
            // Return early if the form is already submitting to avoid duplicate submission
            if (formState.isLoading) {
                return;
            }

            // Prepare values before submitting
            const trimmedStringValues = ValidationUtils.prepareValues(inputValues);

            // Touches all form inputs so we can validate the entire form
            _.each(inputRefs.current, (inputRef, inputID) => (touchedInputs.current[inputID] = true));

            // Validate form and return early if any errors are found
            if (!_.isEmpty(onValidate(trimmedStringValues))) {
                return;
            }

            // Do not submit form if network is offline and the form is not enabled when offline
            if (network.isOffline && !enabledWhenOffline) {
                return;
            }

            onSubmit(trimmedStringValues);
        }, [enabledWhenOffline, formState.isLoading, inputValues, network.isOffline, onSubmit, onValidate]);

        /**
         * Resets the form
         */
        const resetForm = useCallback(
            (optionalValue) => {
                _.each(inputValues, (inputRef, inputID) => {
                    setInputValues((prevState) => {
                        const copyPrevState = _.clone(prevState);

                        touchedInputs.current[inputID] = false;
                        copyPrevState[inputID] = optionalValue[inputID] || '';

                        return copyPrevState;
                    });
                });
                setErrors({});
            },
            [inputValues],
        );
        useImperativeHandle(forwardedRef, () => ({
            resetForm,
        }));

        const registerInput = useCallback(
            (inputID, propsToParse = {}) => {
                const newRef = inputRefs.current[inputID] || propsToParse.ref || createRef();
                if (inputRefs.current[inputID] !== newRef) {
                    inputRefs.current[inputID] = newRef;
                }

                if (!_.isUndefined(propsToParse.value)) {
                    inputValues[inputID] = propsToParse.value;
                } else if (propsToParse.shouldSaveDraft && !_.isUndefined(draftValues[inputID]) && _.isUndefined(inputValues[inputID])) {
                    inputValues[inputID] = draftValues[inputID];
                } else if (propsToParse.shouldUseDefaultValue && _.isUndefined(inputValues[inputID])) {
                    // We force the form to set the input value from the defaultValue props if there is a saved valid value
                    inputValues[inputID] = propsToParse.defaultValue;
                } else if (_.isUndefined(inputValues[inputID])) {
                    // We want to initialize the input value if it's undefined
                    inputValues[inputID] = _.isUndefined(propsToParse.defaultValue) ? getInitialValueByType(propsToParse.valueType) : propsToParse.defaultValue;
                }

                const errorFields = lodashGet(formState, 'errorFields', {});
                const fieldErrorMessage =
                    _.chain(errorFields[inputID])
                        .keys()
                        .sortBy()
                        .reverse()
                        .map((key) => errorFields[inputID][key])
                        .first()
                        .value() || '';

                return {
                    ...propsToParse,
                    ref:
                        typeof propsToParse.ref === 'function'
                            ? (node) => {
                                  propsToParse.ref(node);
                                  newRef.current = node;
                              }
                            : newRef,
                    inputID,
                    key: propsToParse.key || inputID,
                    errorText: errors[inputID] || fieldErrorMessage,
                    value: inputValues[inputID],
                    // As the text input is controlled, we never set the defaultValue prop
                    // as this is already happening by the value prop.
                    defaultValue: undefined,
                    onTouched: (event) => {
                        if (!propsToParse.shouldSetTouchedOnBlurOnly) {
                            setTimeout(() => {
                                setTouchedInput(inputID);
                            }, VALIDATE_DELAY);
                        }
                        if (_.isFunction(propsToParse.onTouched)) {
                            propsToParse.onTouched(event);
                        }
                    },
                    onPress: (event) => {
                        if (!propsToParse.shouldSetTouchedOnBlurOnly) {
                            setTimeout(() => {
                                setTouchedInput(inputID);
                            }, VALIDATE_DELAY);
                        }
                        if (_.isFunction(propsToParse.onPress)) {
                            propsToParse.onPress(event);
                        }
                    },
                    onPressOut: (event) => {
                        // To prevent validating just pressed inputs, we need to set the touched input right after
                        // onValidate and to do so, we need to delays setTouchedInput of the same amount of time
                        // as the onValidate is delayed
                        if (!propsToParse.shouldSetTouchedOnBlurOnly) {
                            setTimeout(() => {
                                setTouchedInput(inputID);
                            }, VALIDATE_DELAY);
                        }
                        if (_.isFunction(propsToParse.onPressIn)) {
                            propsToParse.onPressIn(event);
                        }
                    },
                    onBlur: (event) => {
                        // Only run validation when user proactively blurs the input.
                        if (Visibility.isVisible() && Visibility.hasFocus()) {
                            const relatedTargetId = lodashGet(event, 'nativeEvent.relatedTarget.id');
                            // We delay the validation in order to prevent Checkbox loss of focus when
                            // the user is focusing a TextInput and proceeds to toggle a CheckBox in
                            // web and mobile web platforms.

                            setTimeout(() => {
                                if (
                                    relatedTargetId &&
                                    _.includes([CONST.OVERLAY.BOTTOM_BUTTON_NATIVE_ID, CONST.OVERLAY.TOP_BUTTON_NATIVE_ID, CONST.BACK_BUTTON_NATIVE_ID], relatedTargetId)
                                ) {
                                    return;
                                }
                                setTouchedInput(inputID);
                                if (shouldValidateOnBlur) {
                                    onValidate(inputValues, !hasServerError);
                                }
                            }, VALIDATE_DELAY);
                        }

                        if (_.isFunction(propsToParse.onBlur)) {
                            propsToParse.onBlur(event);
                        }
                    },
                    onInputChange: (value, key) => {
                        const inputKey = key || inputID;
                        setInputValues((prevState) => {
                            const newState = {
                                ...prevState,
                                [inputKey]: value,
                            };

                            if (shouldValidateOnChange) {
                                onValidate(newState);
                            }
                            return newState;
                        });

                        if (propsToParse.shouldSaveDraft) {
                            FormActions.setDraftValues(formID, {[inputKey]: value});
                        }

                        if (_.isFunction(propsToParse.onValueChange)) {
                            propsToParse.onValueChange(value, inputKey);
                        }
                    },
                };
            },
            [draftValues, formID, errors, formState, hasServerError, inputValues, onValidate, setTouchedInput, shouldValidateOnBlur, shouldValidateOnChange],
        );
        const value = useMemo(() => ({registerInput}), [registerInput]);

        return (
            <FormContext.Provider value={value}>
                {/* eslint-disable react/jsx-props-no-spreading */}
                <FormWrapper
                    {...rest}
                    formID={formID}
                    onSubmit={submit}
                    inputRefs={inputRefs}
                    errors={errors}
                    enabledWhenOffline={enabledWhenOffline}
                >
                    {_.isFunction(children) ? children({inputValues}) : children}
                </FormWrapper>
            </FormContext.Provider>
        );
    },
);

FormProvider.displayName = 'Form';
FormProvider.propTypes = propTypes;
FormProvider.defaultProps = defaultProps;

export default compose(
    withNetwork(),
    withOnyx({
        formState: {
            key: (props) => props.formID,
        },
        draftValues: {
            key: (props) => `${props.formID}Draft`,
        },
    }),
)(FormProvider);<|MERGE_RESOLUTION|>--- conflicted
+++ resolved
@@ -126,11 +126,7 @@
                 }
                 FormActions.setErrorFields(formID, null);
 
-<<<<<<< HEAD
             const validateErrors = validate(trimmedStringValues) || {};
-=======
-                const validateErrors = validate(values) || {};
->>>>>>> 5c0f3e49
 
                 // Validate the input for html tags. It should supercede any other error
                 _.each(trimmedStringValues, (inputValue, inputID) => {
@@ -146,27 +142,19 @@
                         return;
                     }
 
-                    const matchedHtmlTags = inputValue.match(CONST.VALIDATE_FOR_HTML_TAG_REGEX);
-                    let isMatch = _.some(CONST.WHITELISTED_TAGS, (r) => r.test(inputValue));
-                    // Check for any matches that the original regex (foundHtmlTagIndex) matched
-                    if (matchedHtmlTags) {
-                        // Check if any matched inputs does not match in WHITELISTED_TAGS list and return early if needed.
-                        for (let i = 0; i < matchedHtmlTags.length; i++) {
-                            const htmlTag = matchedHtmlTags[i];
-                            isMatch = _.some(CONST.WHITELISTED_TAGS, (r) => r.test(htmlTag));
-                            if (!isMatch) {
-                                break;
-                            }
+                const matchedHtmlTags = inputValue.match(CONST.VALIDATE_FOR_HTML_TAG_REGEX);
+                let isMatch = _.some(CONST.WHITELISTED_TAGS, (r) => r.test(inputValue));
+                // Check for any matches that the original regex (foundHtmlTagIndex) matched
+                if (matchedHtmlTags) {
+                    // Check if any matched inputs does not match in WHITELISTED_TAGS list and return early if needed.
+                    for (let i = 0; i < matchedHtmlTags.length; i++) {
+                        const htmlTag = matchedHtmlTags[i];
+                        isMatch = _.some(CONST.WHITELISTED_TAGS, (r) => r.test(htmlTag));
+                        if (!isMatch) {
+                            break;
                         }
                     }
-                    // Add a validation error here because it is a string value that contains HTML characters
-                    validateErrors[inputID] = 'common.error.invalidCharacter';
-                });
-
-                if (!_.isObject(validateErrors)) {
-                    throw new Error('Validate callback must return an empty object or an object with shape {inputID: error}');
-                }
-<<<<<<< HEAD
+                }
 
                 if (isMatch && leadingSpaceIndex === -1) {
                     return;
@@ -175,8 +163,10 @@
                 // Add a validation error here because it is a string value that contains HTML characters
                 validateErrors[inputID] = 'common.error.invalidCharacter';
             });
-=======
->>>>>>> 5c0f3e49
+
+                if (!_.isObject(validateErrors)) {
+                    throw new Error('Validate callback must return an empty object or an object with shape {inputID: error}');
+                }
 
                 const touchedInputErrors = _.pick(validateErrors, (inputValue, inputID) => Boolean(touchedInputs.current[inputID]));
 

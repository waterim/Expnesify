--- conflicted
+++ resolved
@@ -76,17 +76,11 @@
     const policyType = lodashGet(policy, 'type');
     const isPolicyAdmin = policyType !== CONST.POLICY.TYPE.PERSONAL && lodashGet(policy, 'role') === CONST.POLICY.ROLE.ADMIN;
     const isManager = ReportUtils.isMoneyRequestReport(moneyRequestReport) && lodashGet(session, 'accountID', null) === moneyRequestReport.managerID;
-<<<<<<< HEAD
     const isPayer = _.contains([CONST.POLICY.TYPE.CORPORATE, CONST.POLICY.TYPE.TEAM], policyType)
         ? isPolicyAdmin && isApproved
         : isPolicyAdmin || (ReportUtils.isMoneyRequestReport(moneyRequestReport) && isManager);
-    const isDraft = ReportUtils.isReportDraft(moneyRequestReport);
+    const isDraft = ReportUtils.isDraftExpenseReport(moneyRequestReport);
     const shouldShowPayButton = useMemo(
-=======
-    const isPayer = policyType === CONST.POLICY.TYPE.CORPORATE ? isPolicyAdmin && isApproved : isPolicyAdmin || (ReportUtils.isMoneyRequestReport(moneyRequestReport) && isManager);
-    const isDraft = ReportUtils.isDraftExpenseReport(moneyRequestReport);
-    const shouldShowSettlementButton = useMemo(
->>>>>>> f7124d51
         () => isPayer && !isDraft && !isSettled && !moneyRequestReport.isWaitingOnBankAccount && reimbursableTotal !== 0 && !ReportUtils.isArchivedRoom(chatReport),
         [isPayer, isDraft, isSettled, moneyRequestReport, reimbursableTotal, chatReport],
     );
@@ -129,11 +123,8 @@
                             onPress={(paymentType) => IOU.payMoneyRequest(paymentType, chatReport, moneyRequestReport)}
                             enablePaymentsRoute={ROUTES.ENABLE_PAYMENTS}
                             addBankAccountRoute={bankAccountRoute}
-<<<<<<< HEAD
                             shouldShowPaymentOptions={shouldShowPayButton}
                             shouldShowApproveButton={shouldShowApproveButton}
-=======
->>>>>>> f7124d51
                             style={[styles.pv2]}
                             formattedAmount={formattedAmount}
                         />
@@ -167,11 +158,8 @@
                             onPress={(paymentType) => IOU.payMoneyRequest(paymentType, chatReport, moneyRequestReport)}
                             enablePaymentsRoute={ROUTES.ENABLE_PAYMENTS}
                             addBankAccountRoute={bankAccountRoute}
-<<<<<<< HEAD
                             shouldShowPaymentOptions={shouldShowPayButton}
                             shouldShowApproveButton={shouldShowApproveButton}
-=======
->>>>>>> f7124d51
                             formattedAmount={formattedAmount}
                         />
                     </View>

--- conflicted
+++ resolved
@@ -70,13 +70,8 @@
     policy: {},
 };
 
-<<<<<<< HEAD
 function MoneyReportHeader({session, policy, chatReport, nextStep, report: moneyRequestReport, isSmallScreenWidth}) {
     const personalDetails = usePersonalDetails() || CONST.EMPTY_OBJECT;
-    const {windowWidth} = useWindowDimensions();
-=======
-function MoneyReportHeader({session, personalDetails, policy, chatReport, nextStep, report: moneyRequestReport, isSmallScreenWidth}) {
->>>>>>> 6365aebb
     const styles = useThemeStyles();
     const {translate} = useLocalize();
     const {windowWidth} = useWindowDimensions();

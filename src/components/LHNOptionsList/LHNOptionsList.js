--- conflicted
+++ resolved
@@ -150,16 +150,9 @@
                 testID="lhn-options-list"
                 keyExtractor={keyExtractor}
                 renderItem={renderItem}
-<<<<<<< HEAD
-                getItemLayout={getItemLayout}
-                initialNumToRender={20}
-                maxToRenderPerBatch={CONST.MAX_TO_RENDER_PER_BATCH.DEFAULT}
-                windowSize={5}
-=======
                 estimatedItemSize={optionMode === CONST.OPTION_MODE.COMPACT ? variables.optionRowHeightCompact : variables.optionRowHeight}
                 extraData={[currentReportID]}
                 showsVerticalScrollIndicator={false}
->>>>>>> d985a0ee
             />
         </View>
     );

--- conflicted
+++ resolved
@@ -88,11 +88,8 @@
     personalDetails: {},
     transactions: {},
     draftComments: {},
-<<<<<<< HEAD
     onFirstItemRendered: () => {},
-=======
     transactionViolations: {},
->>>>>>> 991a4e21
     ...withCurrentReportIDDefaultProps,
 };
 
@@ -113,10 +110,11 @@
     transactions,
     draftComments,
     currentReportID,
-<<<<<<< HEAD
     onFirstItemRendered,
+    transactionViolations,
 }) {
     const styles = useThemeStyles();
+    const {canUseViolations} = usePermissions();
 
     // When the first item renders we want to call the onFirstItemRendered callback.
     // At this point in time we know that the list is actually displaying items.
@@ -130,12 +128,6 @@
         onFirstItemRendered();
     }, [onFirstItemRendered]);
 
-=======
-    transactionViolations,
-}) {
-    const styles = useThemeStyles();
-    const {canUseViolations} = usePermissions();
->>>>>>> 991a4e21
     /**
      * Function which renders a row in the list
      *
@@ -173,13 +165,7 @@
                     onSelectRow={onSelectRow}
                     preferredLocale={preferredLocale}
                     comment={itemComment}
-<<<<<<< HEAD
                     onLayout={onLayoutItem}
-                />
-            );
-        },
-        [currentReportID, draftComments, onLayoutItem, onSelectRow, optionMode, personalDetails, policy, preferredLocale, reportActions, reports, shouldDisableFocusOptions, transactions],
-=======
                     transactionViolations={transactionViolations}
                     canUseViolations={canUseViolations}
                 />
@@ -200,7 +186,6 @@
             transactionViolations,
             canUseViolations,
         ],
->>>>>>> 991a4e21
     );
 
     return (

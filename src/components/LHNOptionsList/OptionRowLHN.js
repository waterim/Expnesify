--- conflicted
+++ resolved
@@ -160,28 +160,12 @@
                                     )
                                 )
                             }
-<<<<<<< HEAD
                                 <View style={contentContainerStyles}>
                                     <DisplayNames
                                         accessibilityLabel="Chat user display names"
                                         fullTitle={optionItem.text}
-                                        displayNamesWithTooltips={displayNamesWithTooltips}
+                                        displayNamesWithTooltips={optionItem.displayNamesWithTooltips}
                                         tooltipEnabled
-=======
-                            <View style={contentContainerStyles}>
-                                <DisplayNames
-                                    accessibilityLabel="Chat user display names"
-                                    fullTitle={optionItem.text}
-                                    displayNamesWithTooltips={optionItem.displayNamesWithTooltips}
-                                    tooltipEnabled
-                                    numberOfLines={1}
-                                    textStyles={displayNameStyle}
-                                    shouldUseFullTitle={optionItem.isChatRoom || optionItem.isPolicyExpenseChat}
-                                />
-                                {optionItem.alternateText ? (
-                                    <Text
-                                        style={alternateTextStyle}
->>>>>>> 555a6794
                                         numberOfLines={1}
                                         textStyles={displayNameStyle}
                                         shouldUseFullTitle={optionItem.isChatRoom || optionItem.isPolicyExpenseChat}
@@ -204,14 +188,14 @@
                                     </View>
                                 ) : null}
                                 {optionItem.brickRoadIndicator === CONST.BRICK_ROAD_INDICATOR_STATUS.ERROR && (
-                                <View style={[styles.alignItemsCenter, styles.justifyContentCenter]}>
-                                    <Icon
-                                        src={Expensicons.DotIndicator}
-                                        fill={colors.red}
-                                        height={variables.iconSizeSmall}
-                                        width={variables.iconSizeSmall}
-                                    />
-                                </View>
+                                    <View style={[styles.alignItemsCenter, styles.justifyContentCenter]}>
+                                        <Icon
+                                            src={Expensicons.DotIndicator}
+                                            fill={colors.red}
+                                            height={variables.iconSizeSmall}
+                                            width={variables.iconSizeSmall}
+                                        />
+                                    </View>
                                 )}
                             </View>
                         </View>

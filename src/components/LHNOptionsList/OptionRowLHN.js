import {useFocusEffect} from '@react-navigation/native';
import lodashGet from 'lodash/get';
import PropTypes from 'prop-types';
import React, {useCallback, useRef, useState} from 'react';
import {StyleSheet, View} from 'react-native';
import _ from 'underscore';
import DisplayNames from '@components/DisplayNames';
import Hoverable from '@components/Hoverable';
import Icon from '@components/Icon';
import * as Expensicons from '@components/Icon/Expensicons';
import MultipleAvatars from '@components/MultipleAvatars';
import OfflineWithFeedback from '@components/OfflineWithFeedback';
import PressableWithSecondaryInteraction from '@components/PressableWithSecondaryInteraction';
import SubscriptAvatar from '@components/SubscriptAvatar';
import Text from '@components/Text';
import Tooltip from '@components/Tooltip';
import useLocalize from '@hooks/useLocalize';
import useWindowDimensions from '@hooks/useWindowDimensions';
import DateUtils from '@libs/DateUtils';
import DomUtils from '@libs/DomUtils';
import {getGroupChatName} from '@libs/GroupChatUtils';
import * as OptionsListUtils from '@libs/OptionsListUtils';
import ReportActionComposeFocusManager from '@libs/ReportActionComposeFocusManager';
import * as ReportUtils from '@libs/ReportUtils';
import * as ContextMenuActions from '@pages/home/report/ContextMenu/ContextMenuActions';
import * as ReportActionContextMenu from '@pages/home/report/ContextMenu/ReportActionContextMenu';
import * as optionRowStyles from '@styles/optionRowStyles';
import * as StyleUtils from '@styles/StyleUtils';
import useTheme from '@styles/themes/useTheme';
import useThemeStyles from '@styles/useThemeStyles';
import CONST from '@src/CONST';

const propTypes = {
    /** Style for hovered state */
    // eslint-disable-next-line react/forbid-prop-types
    hoverStyle: PropTypes.object,

    /** The ID of the report that the option is for */
    reportID: PropTypes.string.isRequired,

    /** Whether this option is currently in focus so we can modify its style */
    isFocused: PropTypes.bool,

    /** A function that is called when an option is selected. Selected option is passed as a param */
    onSelectRow: PropTypes.func,

    /** Toggle between compact and default view */
    viewMode: PropTypes.oneOf(_.values(CONST.OPTION_MODE)),

    style: PropTypes.oneOfType([PropTypes.arrayOf(PropTypes.object), PropTypes.object]),

    /** The item that should be rendered */
    // eslint-disable-next-line react/forbid-prop-types
    optionItem: PropTypes.object,

    hasDraft: PropTypes.bool,
};

const defaultProps = {
    hoverStyle: undefined,
    viewMode: 'default',
    onSelectRow: () => {},
    style: null,
    optionItem: null,
    isFocused: false,
<<<<<<< HEAD
    betas: [],
    hasDraft: false,
=======
>>>>>>> 70813dbf
};

function OptionRowLHN(props) {
    const theme = useTheme();
    const styles = useThemeStyles();
    const popoverAnchor = useRef(null);
    const isFocusedRef = useRef(true);
    const {isSmallScreenWidth} = useWindowDimensions();

    const {translate} = useLocalize();

    const optionItem = props.optionItem;
    const [isContextMenuActive, setIsContextMenuActive] = useState(false);

    useFocusEffect(
        useCallback(() => {
            isFocusedRef.current = true;
            return () => {
                isFocusedRef.current = false;
            };
        }, []),
    );

    if (!optionItem) {
        return null;
    }

    const isHidden = optionItem.notificationPreference === CONST.REPORT.NOTIFICATION_PREFERENCE.HIDDEN;
    if (isHidden && !props.isFocused && !optionItem.isPinned) {
        return null;
    }

    const textStyle = props.isFocused ? styles.sidebarLinkActiveText : styles.sidebarLinkText;
    const textUnreadStyle = optionItem.isUnread ? [textStyle, styles.sidebarLinkTextBold] : [textStyle];
    const displayNameStyle = StyleUtils.combineStyles([styles.optionDisplayName, styles.optionDisplayNameCompact, styles.pre, ...textUnreadStyle], props.style);
    const alternateTextStyle = StyleUtils.combineStyles(
        props.viewMode === CONST.OPTION_MODE.COMPACT
            ? [textStyle, styles.optionAlternateText, styles.pre, styles.textLabelSupporting, styles.optionAlternateTextCompact, styles.ml2]
            : [textStyle, styles.optionAlternateText, styles.pre, styles.textLabelSupporting],
        props.style,
    );
    const contentContainerStyles =
        props.viewMode === CONST.OPTION_MODE.COMPACT ? [styles.flex1, styles.flexRow, styles.overflowHidden, optionRowStyles.compactContentContainerStyles] : [styles.flex1];
    const sidebarInnerRowStyle = StyleSheet.flatten(
        props.viewMode === CONST.OPTION_MODE.COMPACT
            ? [styles.chatLinkRowPressable, styles.flexGrow1, styles.optionItemAvatarNameWrapper, styles.optionRowCompact, styles.justifyContentCenter]
            : [styles.chatLinkRowPressable, styles.flexGrow1, styles.optionItemAvatarNameWrapper, styles.optionRow, styles.justifyContentCenter],
    );
    const hoveredBackgroundColor =
        (props.hoverStyle || styles.sidebarLinkHover) && (props.hoverStyle || styles.sidebarLinkHover).backgroundColor
            ? (props.hoverStyle || styles.sidebarLinkHover).backgroundColor
            : theme.sidebar;
    const focusedBackgroundColor = styles.sidebarLinkActive.backgroundColor;

    const hasBrickError = optionItem.brickRoadIndicator === CONST.BRICK_ROAD_INDICATOR_STATUS.ERROR;
    const defaultSubscriptSize = optionItem.isExpenseRequest ? CONST.AVATAR_SIZE.SMALL_NORMAL : CONST.AVATAR_SIZE.DEFAULT;
    const shouldShowGreenDotIndicator = !hasBrickError && ReportUtils.requiresAttentionFromCurrentUser(optionItem, optionItem.parentReportAction);

    /**
     * Show the ReportActionContextMenu modal popover.
     *
     * @param {Object} [event] - A press event.
     */
    const showPopover = (event) => {
        if (!isFocusedRef.current && isSmallScreenWidth) {
            return;
        }
        setIsContextMenuActive(true);
        ReportActionContextMenu.showContextMenu(
            ContextMenuActions.CONTEXT_MENU_TYPES.REPORT,
            event,
            '',
            popoverAnchor,
            props.reportID,
            '0',
            props.reportID,
            '',
            () => {},
            () => setIsContextMenuActive(false),
            false,
            false,
            optionItem.isPinned,
            optionItem.isUnread,
        );
    };

    const emojiCode = lodashGet(optionItem, 'status.emojiCode', '');
    const statusText = lodashGet(optionItem, 'status.text', '');
    const statusClearAfterDate = lodashGet(optionItem, 'status.clearAfter', '');
    const formattedDate = DateUtils.getStatusUntilDate(statusClearAfterDate);
    const statusContent = formattedDate ? `${statusText} (${formattedDate})` : statusText;
    const isStatusVisible = !!emojiCode && ReportUtils.isOneOnOneChat(ReportUtils.getReport(optionItem.reportID));

    const isGroupChat =
        optionItem.type === CONST.REPORT.TYPE.CHAT && _.isEmpty(optionItem.chatType) && !optionItem.isThread && lodashGet(optionItem, 'displayNamesWithTooltips.length', 0) > 2;
    const fullTitle = isGroupChat ? getGroupChatName(ReportUtils.getReport(optionItem.reportID)) : optionItem.text;

    return (
        <OfflineWithFeedback
            pendingAction={optionItem.pendingAction}
            errors={optionItem.allReportErrors}
            shouldShowErrorMessages={false}
            needsOffscreenAlphaCompositing
        >
            <Hoverable>
                {(hovered) => (
                    <PressableWithSecondaryInteraction
                        ref={popoverAnchor}
                        onPress={(e) => {
                            if (e) {
                                e.preventDefault();
                            }
                            // Enable Composer to focus on clicking the same chat after opening the context menu.
                            ReportActionComposeFocusManager.focus();
                            props.onSelectRow(optionItem, popoverAnchor);
                        }}
                        onMouseDown={(e) => {
                            // Allow composer blur on right click
                            if (!e) {
                                return;
                            }

                            // Prevent composer blur on left click
                            e.preventDefault();
                        }}
                        testID={optionItem.reportID}
                        onSecondaryInteraction={(e) => {
                            showPopover(e);
                            // Ensure that we blur the composer when opening context menu, so that only one component is focused at a time
                            if (DomUtils.getActiveElement()) {
                                DomUtils.getActiveElement().blur();
                            }
                        }}
                        withoutFocusOnSecondaryInteraction
                        activeOpacity={0.8}
                        style={[
                            styles.flexRow,
                            styles.alignItemsCenter,
                            styles.justifyContentBetween,
                            styles.sidebarLink,
                            styles.sidebarLinkInner,
                            StyleUtils.getBackgroundColorStyle(theme.sidebar),
                            props.isFocused ? styles.sidebarLinkActive : null,
                            (hovered || isContextMenuActive) && !props.isFocused ? props.hoverStyle || styles.sidebarLinkHover : null,
                        ]}
                        role={CONST.ACCESSIBILITY_ROLE.BUTTON}
                        accessibilityLabel={translate('accessibilityHints.navigatesToChat')}
                        needsOffscreenAlphaCompositing={props.optionItem.icons.length >= 2}
                    >
                        <View style={sidebarInnerRowStyle}>
                            <View style={[styles.flexRow, styles.alignItemsCenter]}>
                                {!_.isEmpty(optionItem.icons) &&
                                    (optionItem.shouldShowSubscript ? (
                                        <SubscriptAvatar
                                            backgroundColor={props.isFocused ? theme.activeComponentBG : theme.sidebar}
                                            mainAvatar={optionItem.icons[0]}
                                            secondaryAvatar={optionItem.icons[1]}
                                            size={props.viewMode === CONST.OPTION_MODE.COMPACT ? CONST.AVATAR_SIZE.SMALL : defaultSubscriptSize}
                                        />
                                    ) : (
                                        <MultipleAvatars
                                            icons={optionItem.icons}
                                            isFocusMode={props.viewMode === CONST.OPTION_MODE.COMPACT}
                                            size={props.viewMode === CONST.OPTION_MODE.COMPACT ? CONST.AVATAR_SIZE.SMALL : CONST.AVATAR_SIZE.DEFAULT}
                                            secondAvatarStyle={[
                                                StyleUtils.getBackgroundAndBorderStyle(theme.sidebar),
                                                props.isFocused ? StyleUtils.getBackgroundAndBorderStyle(focusedBackgroundColor) : undefined,
                                                hovered && !props.isFocused ? StyleUtils.getBackgroundAndBorderStyle(hoveredBackgroundColor) : undefined,
                                            ]}
                                            shouldShowTooltip={OptionsListUtils.shouldOptionShowTooltip(optionItem)}
                                        />
                                    ))}
                                <View style={contentContainerStyles}>
                                    <View style={[styles.flexRow, styles.alignItemsCenter, styles.mw100, styles.overflowHidden]}>
                                        <DisplayNames
                                            accessibilityLabel={translate('accessibilityHints.chatUserDisplayNames')}
                                            fullTitle={fullTitle}
                                            displayNamesWithTooltips={optionItem.displayNamesWithTooltips}
                                            tooltipEnabled
                                            numberOfLines={1}
                                            textStyles={displayNameStyle}
                                            shouldUseFullTitle={
                                                optionItem.isChatRoom || optionItem.isPolicyExpenseChat || optionItem.isTaskReport || optionItem.isThread || optionItem.isMoneyRequestReport
                                            }
                                        />
                                        {isStatusVisible && (
                                            <Tooltip
                                                text={statusContent}
                                                shiftVertical={-4}
                                            >
                                                <Text style={styles.ml1}>{emojiCode}</Text>
                                            </Tooltip>
                                        )}
                                    </View>
                                    {optionItem.alternateText ? (
                                        <Text
                                            style={alternateTextStyle}
                                            numberOfLines={1}
                                            accessibilityLabel={translate('accessibilityHints.lastChatMessagePreview')}
                                        >
                                            {optionItem.alternateText}
                                        </Text>
                                    ) : null}
                                </View>
                                {optionItem.descriptiveText ? (
                                    <View style={[styles.flexWrap]}>
                                        <Text style={[styles.textLabel]}>{optionItem.descriptiveText}</Text>
                                    </View>
                                ) : null}
                                {hasBrickError && (
                                    <View style={[styles.alignItemsCenter, styles.justifyContentCenter]}>
                                        <Icon
                                            src={Expensicons.DotIndicator}
                                            fill={theme.danger}
                                        />
                                    </View>
                                )}
                            </View>
                        </View>
                        <View
                            style={[styles.flexRow, styles.alignItemsCenter]}
                            accessible={false}
                        >
                            {shouldShowGreenDotIndicator && (
                                <View style={styles.ml2}>
                                    <Icon
                                        src={Expensicons.DotIndicator}
                                        fill={theme.success}
                                    />
                                </View>
                            )}
                            {props.hasDraft && optionItem.isAllowedToComment && (
                                <View
                                    style={styles.ml2}
                                    accessibilityLabel={translate('sidebarScreen.draftedMessage')}
                                >
                                    <Icon src={Expensicons.Pencil} />
                                </View>
                            )}
                            {!shouldShowGreenDotIndicator && optionItem.isPinned && (
                                <View
                                    style={styles.ml2}
                                    accessibilityLabel={translate('sidebarScreen.chatPinned')}
                                >
                                    <Icon src={Expensicons.Pin} />
                                </View>
                            )}
                        </View>
                    </PressableWithSecondaryInteraction>
                )}
            </Hoverable>
        </OfflineWithFeedback>
    );
}

OptionRowLHN.propTypes = propTypes;
OptionRowLHN.defaultProps = defaultProps;
OptionRowLHN.displayName = 'OptionRowLHN';

export default React.memo(OptionRowLHN);

export {propTypes, defaultProps};<|MERGE_RESOLUTION|>--- conflicted
+++ resolved
@@ -63,11 +63,8 @@
     style: null,
     optionItem: null,
     isFocused: false,
-<<<<<<< HEAD
     betas: [],
     hasDraft: false,
-=======
->>>>>>> 70813dbf
 };
 
 function OptionRowLHN(props) {

import _ from 'underscore';
import React from 'react';
import PropTypes from 'prop-types';
import {
    TouchableOpacity,
    View,
    StyleSheet,
} from 'react-native';
import * as optionRowStyles from '../../styles/optionRowStyles';
import styles from '../../styles/styles';
import * as StyleUtils from '../../styles/StyleUtils';
import Icon from '../Icon';
import * as Expensicons from '../Icon/Expensicons';
import MultipleAvatars from '../MultipleAvatars';
import Hoverable from '../Hoverable';
import DisplayNames from '../DisplayNames';
import colors from '../../styles/colors';
import withLocalize, {withLocalizePropTypes} from '../withLocalize';
import Text from '../Text';
import SubscriptAvatar from '../SubscriptAvatar';
import CONST from '../../CONST';
import variables from '../../styles/variables';
import themeColors from '../../styles/themes/default';
import SidebarUtils from '../../libs/SidebarUtils';
import TextPill from '../TextPill';
import OfflineWithFeedback from '../OfflineWithFeedback';

const propTypes = {
    /** Style for hovered state */
    // eslint-disable-next-line react/forbid-prop-types
    hoverStyle: PropTypes.object,

    /** The ID of the report that the option is for */
    reportID: PropTypes.string.isRequired,

    /** Whether this option is currently in focus so we can modify its style */
    isFocused: PropTypes.bool,

    /** A function that is called when an option is selected. Selected option is passed as a param */
    onSelectRow: PropTypes.func,

    /** Toggle between compact and default view */
    viewMode: PropTypes.oneOf(_.values(CONST.OPTION_MODE)),

    style: PropTypes.oneOfType([PropTypes.arrayOf(PropTypes.object), PropTypes.object]),

    ...withLocalizePropTypes,
};

const defaultProps = {
    hoverStyle: styles.sidebarLinkHover,
    viewMode: 'default',
    onSelectRow: () => {},
    isFocused: false,
    style: null,
};

const OptionRowLHN = (props) => {
    const optionItem = SidebarUtils.getOptionData(props.reportID);
    if (!optionItem) {
        return null;
    }

    let touchableRef = null;
    const textStyle = props.isFocused
        ? styles.sidebarLinkActiveText
        : styles.sidebarLinkText;
    const textUnreadStyle = optionItem.isUnread
        ? [textStyle, styles.sidebarLinkTextBold] : [textStyle];
    const displayNameStyle = StyleUtils.combineStyles([styles.optionDisplayName, styles.optionDisplayNameCompact, styles.pre, ...textUnreadStyle], props.style);
    const textPillStyle = props.isFocused
        ? [styles.ml1, StyleUtils.getBackgroundColorWithOpacityStyle(themeColors.icon, 0.5)]
        : [styles.ml1];
    const alternateTextStyle = StyleUtils.combineStyles(props.viewMode === CONST.OPTION_MODE.COMPACT
        ? [textStyle, styles.optionAlternateText, styles.pre, styles.textLabelSupporting, styles.optionAlternateTextCompact, styles.ml2]
        : [textStyle, styles.optionAlternateText, styles.pre, styles.textLabelSupporting], props.style);
    const contentContainerStyles = props.viewMode === CONST.OPTION_MODE.COMPACT
        ? [styles.flex1, styles.flexRow, styles.overflowHidden, optionRowStyles.compactContentContainerStyles]
        : [styles.flex1];
    const sidebarInnerRowStyle = StyleSheet.flatten(props.viewMode === CONST.OPTION_MODE.COMPACT ? [
        styles.chatLinkRowPressable,
        styles.flexGrow1,
        styles.optionItemAvatarNameWrapper,
        styles.optionRowCompact,
        styles.justifyContentCenter,
    ] : [
        styles.chatLinkRowPressable,
        styles.flexGrow1,
        styles.optionItemAvatarNameWrapper,
        styles.optionRow,
        styles.justifyContentCenter,
    ]);
    const hoveredBackgroundColor = props.hoverStyle && props.hoverStyle.backgroundColor
        ? props.hoverStyle.backgroundColor
        : themeColors.sidebar;
    const focusedBackgroundColor = styles.sidebarLinkActive.backgroundColor;

    const avatarTooltips = !optionItem.isChatRoom && !optionItem.isArchivedRoom ? _.pluck(optionItem.displayNamesWithTooltips, 'tooltip') : undefined;
    const shouldShowGreenDotIndicator = optionItem.isUnreadWithMention || (optionItem.hasOutstandingIOU && !optionItem.isIOUReportOwner);

    const hasBrickError = optionItem.brickRoadIndicator === CONST.BRICK_ROAD_INDICATOR_STATUS.ERROR;

    return (
        <OfflineWithFeedback
            pendingAction={optionItem.pendingAction}
            errors={optionItem.allReportErrors}
            shouldShowErrorMessages={false}
        >
            <Hoverable>
                {hovered => (
                    <TouchableOpacity
                        ref={el => touchableRef = el}
                        onPress={(e) => {
                            if (e) {
                                e.preventDefault();
                            }

                            props.onSelectRow(optionItem, touchableRef);
                        }}
                        activeOpacity={0.8}
                        style={[
                            styles.flexRow,
                            styles.alignItemsCenter,
                            styles.justifyContentBetween,
                            styles.sidebarLink,
                            styles.sidebarLinkInner,
                            StyleUtils.getBackgroundColorStyle(themeColors.sidebar),
                            props.isFocused ? styles.sidebarLinkActive : null,
                            hovered && !props.isFocused ? props.hoverStyle : null,
                        ]}
                    >
                        <View accessibilityHint={props.translate('accessibilityHints.navigatesToChat')} style={sidebarInnerRowStyle}>
                            <View
                                style={[
                                    styles.flexRow,
                                    styles.alignItemsCenter,
                                ]}
                            >
                                {
                                !_.isEmpty(optionItem.icons)
                                && (
                                    optionItem.shouldShowSubscript ? (
                                        <SubscriptAvatar
                                            backgroundColor={props.isFocused ? themeColors.activeComponentBG : themeColors.sidebar}
                                            mainAvatar={optionItem.icons[0]}
                                            secondaryAvatar={optionItem.icons[1]}
                                            mainTooltip={optionItem.ownerEmail}
                                            secondaryTooltip={optionItem.subtitle}
                                            size={props.viewMode === CONST.OPTION_MODE.COMPACT ? CONST.AVATAR_SIZE.SMALL : CONST.AVATAR_SIZE.DEFAULT}
                                        />
                                    ) : (
                                        <MultipleAvatars
                                            icons={optionItem.icons}
                                            isFocusMode={props.viewMode === CONST.OPTION_MODE.COMPACT}
                                            size={props.viewMode === CONST.OPTION_MODE.COMPACT ? CONST.AVATAR_SIZE.SMALL : CONST.AVATAR_SIZE.DEFAULT}
                                            secondAvatarStyle={[
                                                StyleUtils.getBackgroundAndBorderStyle(themeColors.sidebar),
                                                props.isFocused
                                                    ? StyleUtils.getBackgroundAndBorderStyle(focusedBackgroundColor)
                                                    : undefined,
                                                hovered && !props.isFocused
                                                    ? StyleUtils.getBackgroundAndBorderStyle(hoveredBackgroundColor)
                                                    : undefined,
                                            ]}
                                            avatarTooltips={optionItem.isPolicyExpenseChat ? [optionItem.subtitle] : avatarTooltips}
                                        />
                                    )
                                )
                                }
                                <View style={contentContainerStyles}>
                                    <View style={[styles.flexRow, styles.alignItemsCenter, styles.mw100, styles.overflowHidden]}>
                                        <DisplayNames
                                            accessibilityLabel={props.translate('accessibilityHints.chatUserDisplayNames')}
                                            fullTitle={optionItem.text}
                                            displayNamesWithTooltips={optionItem.displayNamesWithTooltips}
                                            tooltipEnabled
                                            numberOfLines={1}
                                            textStyles={displayNameStyle}
                                            shouldUseFullTitle={optionItem.isChatRoom || optionItem.isPolicyExpenseChat}
                                        />
                                        {optionItem.isChatRoom && (
                                            <TextPill
                                                style={textPillStyle}
                                                accessibilityLabel={props.translate('accessibilityHints.workspaceName')}
                                                text={optionItem.subtitle}
                                            />
                                        )}
                                    </View>
                                    {optionItem.alternateText ? (
                                        <Text
                                            style={alternateTextStyle}
                                            numberOfLines={1}
                                            accessibilityLabel={props.translate('accessibilityHints.lastChatMessagePreview')}
                                        >
                                            {optionItem.alternateText}
                                        </Text>
                                    ) : null}
                                </View>
                                {optionItem.descriptiveText ? (
                                    <View style={[styles.flexWrap]}>
                                        <Text style={[styles.textLabel]}>
                                            {optionItem.descriptiveText}
                                        </Text>
                                    </View>
                                ) : null}
                                {hasBrickError && (
                                    <View style={[styles.alignItemsCenter, styles.justifyContentCenter]}>
                                        <Icon
                                            src={Expensicons.DotIndicator}
                                            fill={colors.red}
                                            height={variables.iconSizeSmall}
                                            width={variables.iconSizeSmall}
                                        />
                                    </View>
                                )}
                            </View>
                        </View>
                        <View
                            style={[styles.flexRow, styles.alignItemsCenter]}
                            accessible={false}
                        >
                            {optionItem.hasDraftComment && (
                                <View
                                    style={styles.ml2}
                                    accessibilityLabel={props.translate('sidebarScreen.draftedMessage')}
                                >
                                    <Icon src={Expensicons.Pencil} height={16} width={16} />
                                </View>
                            )}
<<<<<<< HEAD
                            {!hasBrickError
                                && optionItem.hasOutstandingIOU && !optionItem.isIOUReportOwner && <Icon src={Expensicons.DotIndicator} fill={colors.green} />}
=======
                            {shouldShowGreenDotIndicator && <Icon src={Expensicons.DotIndicator} fill={themeColors.success} />}
>>>>>>> a7863493
                            {optionItem.isPinned && (
                                <View
                                    style={styles.ml2}
                                    accessibilityLabel={props.translate('sidebarScreen.chatPinned')}
                                >
                                    <Icon src={Expensicons.Pin} height={16} width={16} />
                                </View>
                            )}
                        </View>
                    </TouchableOpacity>
                )}
            </Hoverable>
        </OfflineWithFeedback>
    );
};

OptionRowLHN.propTypes = propTypes;
OptionRowLHN.defaultProps = defaultProps;
OptionRowLHN.displayName = 'OptionRowLHN';

export default withLocalize(OptionRowLHN);<|MERGE_RESOLUTION|>--- conflicted
+++ resolved
@@ -208,8 +208,8 @@
                                         <Icon
                                             src={Expensicons.DotIndicator}
                                             fill={colors.red}
-                                            height={variables.iconSizeSmall}
-                                            width={variables.iconSizeSmall}
+                                            height={variables.iconSizeNormal}
+                                            width={variables.iconSizeNormal}
                                         />
                                     </View>
                                 )}
@@ -219,6 +219,15 @@
                             style={[styles.flexRow, styles.alignItemsCenter]}
                             accessible={false}
                         >
+                            {!hasBrickError
+                                && shouldShowGreenDotIndicator && (
+                                <Icon
+                                    height={variables.iconSizeNormal}
+                                    width={variables.iconSizeNormal}
+                                    src={Expensicons.DotIndicator}
+                                    fill={colors.green}
+                                />
+                            )}
                             {optionItem.hasDraftComment && (
                                 <View
                                     style={styles.ml2}
@@ -227,12 +236,6 @@
                                     <Icon src={Expensicons.Pencil} height={16} width={16} />
                                 </View>
                             )}
-<<<<<<< HEAD
-                            {!hasBrickError
-                                && optionItem.hasOutstandingIOU && !optionItem.isIOUReportOwner && <Icon src={Expensicons.DotIndicator} fill={colors.green} />}
-=======
-                            {shouldShowGreenDotIndicator && <Icon src={Expensicons.DotIndicator} fill={themeColors.success} />}
->>>>>>> a7863493
                             {optionItem.isPinned && (
                                 <View
                                     style={styles.ml2}

import _ from 'underscore';
import React from 'react';
import PropTypes from 'prop-types';
import {View, StyleSheet} from 'react-native';
import * as optionRowStyles from '../../styles/optionRowStyles';
import styles from '../../styles/styles';
import * as StyleUtils from '../../styles/StyleUtils';
import Icon from '../Icon';
import * as Expensicons from '../Icon/Expensicons';
import MultipleAvatars from '../MultipleAvatars';
import Hoverable from '../Hoverable';
import DisplayNames from '../DisplayNames';
import colors from '../../styles/colors';
import withLocalize, {withLocalizePropTypes} from '../withLocalize';
import Text from '../Text';
import SubscriptAvatar from '../SubscriptAvatar';
import CONST from '../../CONST';
import themeColors from '../../styles/themes/default';
import SidebarUtils from '../../libs/SidebarUtils';
import TextPill from '../TextPill';
import OfflineWithFeedback from '../OfflineWithFeedback';
import PressableWithSecondaryInteraction from '../PressableWithSecondaryInteraction';
import * as ReportActionContextMenu from '../../pages/home/report/ContextMenu/ReportActionContextMenu';
import * as ContextMenuActions from '../../pages/home/report/ContextMenu/ContextMenuActions';
import * as OptionsListUtils from '../../libs/OptionsListUtils';

const propTypes = {
    /** Style for hovered state */
    // eslint-disable-next-line react/forbid-prop-types
    hoverStyle: PropTypes.object,

    /** The ID of the report that the option is for */
    reportID: PropTypes.string.isRequired,

    /** Whether this option is currently in focus so we can modify its style */
    isFocused: PropTypes.bool,

    /** A function that is called when an option is selected. Selected option is passed as a param */
    onSelectRow: PropTypes.func,

    /** Toggle between compact and default view */
    viewMode: PropTypes.oneOf(_.values(CONST.OPTION_MODE)),

    style: PropTypes.oneOfType([PropTypes.arrayOf(PropTypes.object), PropTypes.object]),

    ...withLocalizePropTypes,
};

const defaultProps = {
    hoverStyle: styles.sidebarLinkHover,
    viewMode: 'default',
    onSelectRow: () => {},
    isFocused: false,
    style: null,
};

const OptionRowLHN = (props) => {
    const optionItem = SidebarUtils.getOptionData(props.reportID);
<<<<<<< HEAD
    const isPinned = _.get(optionItem, 'isPinned', false);
    const isUnread = _.get(optionItem, 'isUnread', false);

    React.useEffect(() => {
        ReportActionContextMenu.hideContextMenu(false);
    }, [isPinned, isUnread]);
=======
>>>>>>> 2d4af1c3

    if (!optionItem) {
        return null;
    }

    let popoverAnchor = null;
    const textStyle = props.isFocused ? styles.sidebarLinkActiveText : styles.sidebarLinkText;
    const textUnreadStyle = optionItem.isUnread ? [textStyle, styles.sidebarLinkTextBold] : [textStyle];
    const displayNameStyle = StyleUtils.combineStyles([styles.optionDisplayName, styles.optionDisplayNameCompact, styles.pre, ...textUnreadStyle], props.style);
    const textPillStyle = props.isFocused ? [styles.ml1, StyleUtils.getBackgroundColorWithOpacityStyle(themeColors.icon, 0.5)] : [styles.ml1];
    const alternateTextStyle = StyleUtils.combineStyles(
        props.viewMode === CONST.OPTION_MODE.COMPACT
            ? [textStyle, styles.optionAlternateText, styles.pre, styles.textLabelSupporting, styles.optionAlternateTextCompact, styles.ml2]
            : [textStyle, styles.optionAlternateText, styles.pre, styles.textLabelSupporting],
        props.style,
    );
    const contentContainerStyles =
        props.viewMode === CONST.OPTION_MODE.COMPACT ? [styles.flex1, styles.flexRow, styles.overflowHidden, optionRowStyles.compactContentContainerStyles] : [styles.flex1];
    const sidebarInnerRowStyle = StyleSheet.flatten(
        props.viewMode === CONST.OPTION_MODE.COMPACT
            ? [styles.chatLinkRowPressable, styles.flexGrow1, styles.optionItemAvatarNameWrapper, styles.optionRowCompact, styles.justifyContentCenter]
            : [styles.chatLinkRowPressable, styles.flexGrow1, styles.optionItemAvatarNameWrapper, styles.optionRow, styles.justifyContentCenter],
    );
    const hoveredBackgroundColor = props.hoverStyle && props.hoverStyle.backgroundColor ? props.hoverStyle.backgroundColor : themeColors.sidebar;
    const focusedBackgroundColor = styles.sidebarLinkActive.backgroundColor;

    const hasBrickError = optionItem.brickRoadIndicator === CONST.BRICK_ROAD_INDICATOR_STATUS.ERROR;
    const shouldShowGreenDotIndicator = !hasBrickError && (optionItem.isUnreadWithMention || (optionItem.hasOutstandingIOU && !optionItem.isIOUReportOwner));

    /**
     * Show the ReportActionContextMenu modal popover.
     *
     * @param {Object} [event] - A press event.
     */
    const showPopover = (event) => {
        ReportActionContextMenu.showContextMenu(
            ContextMenuActions.CONTEXT_MENU_TYPES.REPORT,
            event,
            '',
            popoverAnchor,
            props.reportID,
            {},
            '',
            () => {},
            () => {},
            false,
            false,
            optionItem.isPinned,
            optionItem.isUnread,
        );
    };

    return (
        <OfflineWithFeedback
            pendingAction={optionItem.pendingAction}
            errors={optionItem.allReportErrors}
            shouldShowErrorMessages={false}
        >
            <Hoverable>
                {(hovered) => (
                    <PressableWithSecondaryInteraction
                        ref={(el) => (popoverAnchor = el)}
                        onPress={(e) => {
                            if (e) {
                                e.preventDefault();
                            }

                            props.onSelectRow(optionItem, popoverAnchor);
                        }}
                        onSecondaryInteraction={(e) => showPopover(e)}
                        withoutFocusOnSecondaryInteraction
                        activeOpacity={0.8}
                        style={[
                            styles.flexRow,
                            styles.alignItemsCenter,
                            styles.justifyContentBetween,
                            styles.sidebarLink,
                            styles.sidebarLinkInner,
                            StyleUtils.getBackgroundColorStyle(themeColors.sidebar),
                            props.isFocused ? styles.sidebarLinkActive : null,
                            hovered && !props.isFocused ? props.hoverStyle : null,
                        ]}
                    >
                        <View
                            accessibilityHint={props.translate('accessibilityHints.navigatesToChat')}
                            style={sidebarInnerRowStyle}
                        >
                            <View style={[styles.flexRow, styles.alignItemsCenter]}>
                                {!_.isEmpty(optionItem.icons) &&
                                    (optionItem.shouldShowSubscript ? (
                                        <SubscriptAvatar
                                            backgroundColor={props.isFocused ? themeColors.activeComponentBG : themeColors.sidebar}
                                            mainAvatar={optionItem.icons[0]}
                                            secondaryAvatar={optionItem.icons[1]}
                                            mainTooltip={optionItem.ownerEmail}
                                            secondaryTooltip={optionItem.subtitle}
                                            size={props.viewMode === CONST.OPTION_MODE.COMPACT ? CONST.AVATAR_SIZE.SMALL : CONST.AVATAR_SIZE.DEFAULT}
                                        />
                                    ) : (
                                        <MultipleAvatars
                                            icons={optionItem.icons}
                                            isFocusMode={props.viewMode === CONST.OPTION_MODE.COMPACT}
                                            size={props.viewMode === CONST.OPTION_MODE.COMPACT ? CONST.AVATAR_SIZE.SMALL : CONST.AVATAR_SIZE.DEFAULT}
                                            secondAvatarStyle={[
                                                StyleUtils.getBackgroundAndBorderStyle(themeColors.sidebar),
                                                props.isFocused ? StyleUtils.getBackgroundAndBorderStyle(focusedBackgroundColor) : undefined,
                                                hovered && !props.isFocused ? StyleUtils.getBackgroundAndBorderStyle(hoveredBackgroundColor) : undefined,
                                            ]}
                                            shouldShowTooltip={OptionsListUtils.shouldOptionShowTooltip(optionItem)}
                                        />
                                    ))}
                                <View style={contentContainerStyles}>
                                    <View style={[styles.flexRow, styles.alignItemsCenter, styles.mw100, styles.overflowHidden]}>
                                        <DisplayNames
                                            accessibilityLabel={props.translate('accessibilityHints.chatUserDisplayNames')}
                                            fullTitle={optionItem.text}
                                            displayNamesWithTooltips={optionItem.displayNamesWithTooltips}
                                            tooltipEnabled
                                            numberOfLines={1}
                                            textStyles={displayNameStyle}
                                            shouldUseFullTitle={
                                                optionItem.isChatRoom || optionItem.isPolicyExpenseChat || optionItem.isTaskReport || optionItem.isThread || optionItem.isMoneyRequestReport
                                            }
                                        />
                                        {optionItem.isChatRoom && !optionItem.isThread && (
                                            <TextPill
                                                style={textPillStyle}
                                                accessibilityLabel={props.translate('accessibilityHints.workspaceName')}
                                                text={optionItem.subtitle}
                                            />
                                        )}
                                    </View>
                                    {optionItem.alternateText ? (
                                        <Text
                                            style={alternateTextStyle}
                                            numberOfLines={1}
                                            accessibilityLabel={props.translate('accessibilityHints.lastChatMessagePreview')}
                                        >
                                            {optionItem.alternateText}
                                        </Text>
                                    ) : null}
                                </View>
                                {optionItem.descriptiveText ? (
                                    <View style={[styles.flexWrap]}>
                                        <Text style={[styles.textLabel]}>{optionItem.descriptiveText}</Text>
                                    </View>
                                ) : null}
                                {hasBrickError && (
                                    <View style={[styles.alignItemsCenter, styles.justifyContentCenter]}>
                                        <Icon
                                            src={Expensicons.DotIndicator}
                                            fill={colors.red}
                                        />
                                    </View>
                                )}
                            </View>
                        </View>
                        <View
                            style={[styles.flexRow, styles.alignItemsCenter]}
                            accessible={false}
                        >
                            {shouldShowGreenDotIndicator && (
                                <Icon
                                    src={Expensicons.DotIndicator}
                                    fill={themeColors.success}
                                />
                            )}
                            {optionItem.hasDraftComment && (
                                <View
                                    style={styles.ml2}
                                    accessibilityLabel={props.translate('sidebarScreen.draftedMessage')}
                                >
                                    <Icon src={Expensicons.Pencil} />
                                </View>
                            )}
                            {!shouldShowGreenDotIndicator && optionItem.isPinned && (
                                <View
                                    style={styles.ml2}
                                    accessibilityLabel={props.translate('sidebarScreen.chatPinned')}
                                >
                                    <Icon src={Expensicons.Pin} />
                                </View>
                            )}
                        </View>
                    </PressableWithSecondaryInteraction>
                )}
            </Hoverable>
        </OfflineWithFeedback>
    );
};

OptionRowLHN.propTypes = propTypes;
OptionRowLHN.defaultProps = defaultProps;
OptionRowLHN.displayName = 'OptionRowLHN';

export default withLocalize(OptionRowLHN);<|MERGE_RESOLUTION|>--- conflicted
+++ resolved
@@ -56,15 +56,6 @@
 
 const OptionRowLHN = (props) => {
     const optionItem = SidebarUtils.getOptionData(props.reportID);
-<<<<<<< HEAD
-    const isPinned = _.get(optionItem, 'isPinned', false);
-    const isUnread = _.get(optionItem, 'isUnread', false);
-
-    React.useEffect(() => {
-        ReportActionContextMenu.hideContextMenu(false);
-    }, [isPinned, isUnread]);
-=======
->>>>>>> 2d4af1c3
 
     if (!optionItem) {
         return null;

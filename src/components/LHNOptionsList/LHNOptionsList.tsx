--- conflicted
+++ resolved
@@ -98,23 +98,13 @@
      */
     const renderItem = useCallback(
         ({item: reportID}: RenderItemProps): ReactElement => {
-<<<<<<< HEAD
-            const itemFullReport = reports?.[`${ONYXKEYS.COLLECTION.REPORT}${reportID}`] ?? null;
-            const itemReportActions = reportActions?.[`${ONYXKEYS.COLLECTION.REPORT_ACTIONS}${reportID}`] ?? null;
-            const itemParentReportActions = reportActions?.[`${ONYXKEYS.COLLECTION.REPORT_ACTIONS}${itemFullReport?.parentReportID}`] ?? null;
-            const itemParentReportAction = itemParentReportActions?.[itemFullReport?.parentReportActionID ?? '-1'] ?? null;
-            const itemPolicy = policy?.[`${ONYXKEYS.COLLECTION.POLICY}${itemFullReport?.policyID}`] ?? null;
-            const transactionID = itemParentReportAction?.actionName === CONST.REPORT.ACTIONS.TYPE.IOU ? itemParentReportAction.originalMessage.IOUTransactionID ?? '-1' : '';
-            const itemTransaction = transactions?.[`${ONYXKEYS.COLLECTION.TRANSACTION}${transactionID}`] ?? null;
-=======
             const itemFullReport = reports?.[`${ONYXKEYS.COLLECTION.REPORT}${reportID}`];
             const itemReportActions = reportActions?.[`${ONYXKEYS.COLLECTION.REPORT_ACTIONS}${reportID}`];
             const itemParentReportActions = reportActions?.[`${ONYXKEYS.COLLECTION.REPORT_ACTIONS}${itemFullReport?.parentReportID}`];
-            const itemParentReportAction = itemParentReportActions?.[itemFullReport?.parentReportActionID ?? ''];
+            const itemParentReportAction = itemParentReportActions?.[itemFullReport?.parentReportActionID ?? '-1'];
             const itemPolicy = policy?.[`${ONYXKEYS.COLLECTION.POLICY}${itemFullReport?.policyID}`];
-            const transactionID = itemParentReportAction?.actionName === CONST.REPORT.ACTIONS.TYPE.IOU ? itemParentReportAction.originalMessage.IOUTransactionID ?? '' : '';
+            const transactionID = itemParentReportAction?.actionName === CONST.REPORT.ACTIONS.TYPE.IOU ? itemParentReportAction.originalMessage.IOUTransactionID ?? '-1' : '-1';
             const itemTransaction = transactions?.[`${ONYXKEYS.COLLECTION.TRANSACTION}${transactionID}`];
->>>>>>> a451de46
             const hasDraftComment = DraftCommentUtils.isValidDraftComment(draftComments?.[`${ONYXKEYS.COLLECTION.REPORT_DRAFT_COMMENT}${reportID}`]);
             const sortedReportActions = ReportActionsUtils.getSortedReportActionsForDisplay(itemReportActions);
             const lastReportAction = sortedReportActions[0];

--- conflicted
+++ resolved
@@ -8,13 +8,9 @@
 // Convert the underlying TextInput into an Animated component so that we can take an animated ref and pass it to a worklet
 const AnimatedTextInput = Animated.createAnimatedComponent(TextInput);
 
-<<<<<<< HEAD
-function RNTextInputWithRef(props: TextInputProps, ref: ForwardedRef<TextInput>) {
-=======
 type AnimatedTextInputRef = typeof AnimatedTextInput & TextInput & HTMLInputElement;
 
 function RNTextInputWithRef(props: TextInputProps, ref: ForwardedRef<AnimatedTextInputRef>) {
->>>>>>> 5e7de3d5
     const theme = useTheme();
 
     return (
@@ -26,11 +22,7 @@
                 if (typeof ref !== 'function') {
                     return;
                 }
-<<<<<<< HEAD
-                ref(refHandle as TextInput);
-=======
                 ref(refHandle as AnimatedTextInputRef);
->>>>>>> 5e7de3d5
             }}
             // eslint-disable-next-line
             {...props}
@@ -40,4 +32,5 @@
 
 RNTextInputWithRef.displayName = 'RNTextInputWithRef';
 
-export default React.forwardRef(RNTextInputWithRef);+export default React.forwardRef(RNTextInputWithRef);
+export type {AnimatedTextInputRef};
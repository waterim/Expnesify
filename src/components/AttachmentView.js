--- conflicted
+++ resolved
@@ -67,13 +67,9 @@
             <View style={styles.mr2}>
                 <Icon src={Expensicons.Paperclip} />
             </View>
-<<<<<<< HEAD
-            <Text style={[styles.textStrong, styles.flexShrink1]}>{props.file && props.file.name}</Text>
+
+            <Text style={[styles.textStrong, styles.flexShrink1, styles.breakAll, styles.flexWrap, styles.mw100]}>{props.file && props.file.name}</Text>
             {!props.shouldShowLoadingSpinnerIcon && props.shouldShowDownloadIcon && (
-=======
-            <Text style={[styles.textStrong, styles.flexShrink1, styles.breakAll, styles.flexWrap, styles.mw100]}>{props.file && props.file.name}</Text>
-            {props.shouldShowDownloadIcon && (
->>>>>>> b40d03e0
                 <View style={styles.ml2}>
                     <Tooltip text={props.translate('common.download')}>
                         <Icon src={Expensicons.Download} />

import {useIsFocused} from '@react-navigation/native';
import {format} from 'date-fns';
import Str from 'expensify-common/lib/str';
import React, {useCallback, useEffect, useMemo, useReducer, useState} from 'react';
import {View} from 'react-native';
import type {StyleProp, ViewStyle} from 'react-native';
import {withOnyx} from 'react-native-onyx';
import type {OnyxCollection, OnyxEntry} from 'react-native-onyx';
import useCurrentUserPersonalDetails from '@hooks/useCurrentUserPersonalDetails';
import useLocalize from '@hooks/useLocalize';
import useNetwork from '@hooks/useNetwork';
import usePermissions from '@hooks/usePermissions';
import usePrevious from '@hooks/usePrevious';
import useTheme from '@hooks/useTheme';
import useThemeStyles from '@hooks/useThemeStyles';
import * as CurrencyUtils from '@libs/CurrencyUtils';
import DistanceRequestUtils from '@libs/DistanceRequestUtils';
import type {MileageRate} from '@libs/DistanceRequestUtils';
import * as IOUUtils from '@libs/IOUUtils';
import Log from '@libs/Log';
import * as MoneyRequestUtils from '@libs/MoneyRequestUtils';
import Navigation from '@libs/Navigation/Navigation';
import * as OptionsListUtils from '@libs/OptionsListUtils';
import * as PolicyUtils from '@libs/PolicyUtils';
import {isTaxTrackingEnabled} from '@libs/PolicyUtils';
import * as ReceiptUtils from '@libs/ReceiptUtils';
import * as ReportUtils from '@libs/ReportUtils';
import {getDefaultWorkspaceAvatar} from '@libs/ReportUtils';
import playSound, {SOUNDS} from '@libs/Sound';
import * as TransactionUtils from '@libs/TransactionUtils';
import tryResolveUrlFromApiRoot from '@libs/tryResolveUrlFromApiRoot';
import * as UserUtils from '@libs/UserUtils';
import * as IOU from '@userActions/IOU';
import type {IOUAction, IOUType} from '@src/CONST';
import CONST from '@src/CONST';
import ONYXKEYS from '@src/ONYXKEYS';
import ROUTES from '@src/ROUTES';
import type {Route} from '@src/ROUTES';
import type * as OnyxTypes from '@src/types/onyx';
import type {Participant} from '@src/types/onyx/IOU';
import type {PaymentMethodType} from '@src/types/onyx/OriginalMessage';
import ButtonWithDropdownMenu from './ButtonWithDropdownMenu';
import type {DropdownOption} from './ButtonWithDropdownMenu/types';
import ConfirmedRoute from './ConfirmedRoute';
import ConfirmModal from './ConfirmModal';
import FormHelpMessage from './FormHelpMessage';
import MenuItem from './MenuItem';
import MenuItemWithTopDescription from './MenuItemWithTopDescription';
import {usePersonalDetails} from './OnyxProvider';
import OptionsSelector from './OptionsSelector';
import PDFThumbnail from './PDFThumbnail';
import ReceiptEmptyState from './ReceiptEmptyState';
import ReceiptImage from './ReceiptImage';
import SettlementButton from './SettlementButton';
import ShowMoreButton from './ShowMoreButton';
import Switch from './Switch';
import Text from './Text';

type MoneyRequestConfirmationListOnyxProps = {
    /** Collection of categories attached to a policy */
    policyCategories: OnyxEntry<OnyxTypes.PolicyCategories>;

    /** Collection of tags attached to a policy */
    policyTags: OnyxEntry<OnyxTypes.PolicyTagList>;

    /** The policy of the report */
    policy: OnyxEntry<OnyxTypes.Policy>;

    /** The session of the logged in user */
    session: OnyxEntry<OnyxTypes.Session>;

    /** Unit and rate used for if the expense is a distance expense */
    mileageRates: OnyxEntry<Record<string, MileageRate>>;

    /** Mileage rate default for the policy */
    defaultMileageRate: OnyxEntry<MileageRate>;

    /** Last selected distance rates */
    lastSelectedDistanceRates: OnyxEntry<Record<string, string>>;

    /** The list of all policies */
    allPolicies: OnyxCollection<OnyxTypes.Policy>;
};

type MoneyRequestConfirmationListProps = MoneyRequestConfirmationListOnyxProps & {
    /** Callback to inform parent modal of success */
    onConfirm?: (selectedParticipants: Participant[]) => void;

    /** Callback to parent modal to pay someone */
    onSendMoney?: (paymentMethod: PaymentMethodType | undefined) => void;

    /** Callback to inform a participant is selected */
    onSelectParticipant?: (option: Participant) => void;

    /** Should we request a single or multiple participant selection from user */
    hasMultipleParticipants: boolean;

    /** IOU amount */
    iouAmount: number;

    /** IOU comment */
    iouComment?: string;

    /** IOU currency */
    iouCurrencyCode?: string;

    /** IOU type */
    iouType?: Exclude<IOUType, typeof CONST.IOU.TYPE.REQUEST | typeof CONST.IOU.TYPE.SEND>;

    /** IOU date */
    iouCreated?: string;

    /** IOU merchant */
    iouMerchant?: string;

    /** IOU Category */
    iouCategory?: string;

    /** IOU isBillable */
    iouIsBillable?: boolean;

    /** Callback to toggle the billable state */
    onToggleBillable?: (isOn: boolean) => void;

    /** Selected participants from MoneyRequestModal with login / accountID */
    selectedParticipants: Participant[];

    /** Payee of the expense with login */
    payeePersonalDetails?: OnyxEntry<OnyxTypes.PersonalDetails>;

    /** Can the participants be modified or not */
    canModifyParticipants?: boolean;

    /** Should the list be read only, and not editable? */
    isReadOnly?: boolean;

    /** Depending on expense report or personal IOU report, respective bank account route */
    bankAccountRoute?: Route;

    /** The policyID of the request */
    policyID?: string;

    /** The reportID of the request */
    reportID?: string;

    /** File path of the receipt */
    receiptPath?: string;

    /** File name of the receipt */
    receiptFilename?: string;

    /** List styles for OptionsSelector */
    listStyles?: StyleProp<ViewStyle>;

    /** Transaction that represents the expense */
    transaction?: OnyxEntry<OnyxTypes.Transaction>;

    /** Whether the expense is a distance expense */
    isDistanceRequest?: boolean;

    /** Whether the expense is a scan expense */
    isScanRequest?: boolean;

    /** Whether we're editing a split expense */
    isEditingSplitBill?: boolean;

    /** Whether we should show the amount, date, and merchant fields. */
    shouldShowSmartScanFields?: boolean;

    /** A flag for verifying that the current report is a sub-report of a workspace chat */
    isPolicyExpenseChat?: boolean;

    /** Whether smart scan failed */
    hasSmartScanFailed?: boolean;

    /** The ID of the report action */
    reportActionID?: string;

    /** The action to take */
    action?: IOUAction;
};

const getTaxAmount = (transaction: OnyxEntry<OnyxTypes.Transaction>, defaultTaxValue: string) => {
    const percentage = (transaction?.taxRate ? transaction?.taxRate?.data?.value : defaultTaxValue) ?? '';
    return TransactionUtils.calculateTaxAmount(percentage, transaction?.amount ?? 0);
};

function MoneyRequestConfirmationList({
    transaction = null,
    onSendMoney,
    onConfirm,
    onSelectParticipant,
    iouType = CONST.IOU.TYPE.SUBMIT,
    isScanRequest = false,
    iouAmount,
    policyCategories,
    mileageRates,
    isDistanceRequest = false,
    policy,
    isPolicyExpenseChat = false,
    iouCategory = '',
    shouldShowSmartScanFields = true,
    isEditingSplitBill,
    policyTags,
    iouCurrencyCode,
    iouMerchant,
    hasMultipleParticipants,
    selectedParticipants: selectedParticipantsProp,
    payeePersonalDetails: payeePersonalDetailsProp,
    canModifyParticipants: canModifyParticipantsProp = false,
    session,
    isReadOnly = false,
    bankAccountRoute = '',
    policyID = '',
    reportID = '',
    receiptPath = '',
    iouComment,
    receiptFilename = '',
    listStyles,
    iouCreated,
    iouIsBillable = false,
    onToggleBillable,
    hasSmartScanFailed,
    reportActionID,
    defaultMileageRate,
    lastSelectedDistanceRates,
    allPolicies,
    action = CONST.IOU.ACTION.CREATE,
}: MoneyRequestConfirmationListProps) {
    const theme = useTheme();
    const styles = useThemeStyles();
    const {translate, toLocaleDigit} = useLocalize();
    const currentUserPersonalDetails = useCurrentUserPersonalDetails();
    const personalDetails = usePersonalDetails();
    const {canUseP2PDistanceRequests, canUseViolations} = usePermissions(iouType);
    const {isOffline} = useNetwork();

    const isTypeRequest = iouType === CONST.IOU.TYPE.SUBMIT;
    const isTypeSplit = iouType === CONST.IOU.TYPE.SPLIT;
    const isTypeSend = iouType === CONST.IOU.TYPE.PAY;
    const isTypeTrackExpense = iouType === CONST.IOU.TYPE.TRACK;
    const isTypeInvoice = iouType === CONST.IOU.TYPE.INVOICE;

    const transactionID = transaction?.transactionID ?? '';
    const customUnitRateID = TransactionUtils.getRateID(transaction) ?? '';

<<<<<<< HEAD
    const {unit, rate, currency} = mileageRate ?? {
        unit: CONST.CUSTOM_UNITS.DISTANCE_UNIT_MILES,
        rate: 0,
        currency: CONST.CURRENCY.USD,
    };
    const distance = transaction?.comment?.customUnit?.quantity ?? 0;
    const shouldCalculateDistanceAmount = isDistanceRequest && iouAmount === 0;
    const taxRates = policy?.taxRates;
=======
    useEffect(() => {
        if (customUnitRateID || !canUseP2PDistanceRequests) {
            return;
        }
        if (!customUnitRateID) {
            const rateID = lastSelectedDistanceRates?.[policy?.id ?? ''] ?? defaultMileageRate?.customUnitRateID ?? '';
            IOU.setCustomUnitRateID(transactionID, rateID);
        }
    }, [defaultMileageRate, customUnitRateID, lastSelectedDistanceRates, policy?.id, canUseP2PDistanceRequests, transactionID]);

    const policyCurrency = policy?.outputCurrency ?? PolicyUtils.getPersonalPolicy()?.outputCurrency ?? CONST.CURRENCY.USD;

    const mileageRate = TransactionUtils.isCustomUnitRateIDForP2P(transaction)
        ? DistanceRequestUtils.getRateForP2P(policyCurrency)
        : mileageRates?.[customUnitRateID] ?? DistanceRequestUtils.getDefaultMileageRate(policy);

    const {unit, rate} = mileageRate ?? {};

    const prevRate = usePrevious(rate);
    const shouldCalculateDistanceAmount = isDistanceRequest && (iouAmount === 0 || prevRate !== rate);

    const currency = (mileageRate as MileageRate)?.currency ?? policyCurrency;

    const distance = transaction?.routes?.route0?.distance ?? 0;
    const taxRates = policy?.taxRates ?? null;
>>>>>>> 35772b2f

    // A flag for showing the categories field
    const shouldShowCategories = isPolicyExpenseChat && (!!iouCategory || OptionsListUtils.hasEnabledOptions(Object.values(policyCategories ?? {})));

    // A flag and a toggler for showing the rest of the form fields
    const [shouldExpandFields, toggleShouldExpandFields] = useReducer((state) => !state, false);

    // Do not hide fields in case of paying someone
    const shouldShowAllFields = !!isDistanceRequest || shouldExpandFields || !shouldShowSmartScanFields || isTypeSend || !!isEditingSplitBill;

    // In Send Money and Split Bill with Scan flow, we don't allow the Merchant or Date to be edited. For distance requests, don't show the merchant as there's already another "Distance" menu item
    const shouldShowDate = (shouldShowSmartScanFields || isDistanceRequest) && !isTypeSend;
    const shouldShowMerchant = shouldShowSmartScanFields && !isDistanceRequest && !isTypeSend;

    const policyTagLists = useMemo(() => PolicyUtils.getTagLists(policyTags), [policyTags]);

    const senderWorkspace = useMemo(() => {
        const senderWorkspaceParticipant = selectedParticipantsProp.find((participant) => participant.isSender);
        return allPolicies?.[`${ONYXKEYS.COLLECTION.POLICY}${senderWorkspaceParticipant?.policyID}`];
    }, [allPolicies, selectedParticipantsProp]);

    const canUpdateSenderWorkspace = useMemo(() => PolicyUtils.canSendInvoice(allPolicies) && !!transaction?.isFromGlobalCreate, [allPolicies, transaction?.isFromGlobalCreate]);

    // A flag for showing the tags field
    const shouldShowTags = useMemo(() => isPolicyExpenseChat && OptionsListUtils.hasEnabledTags(policyTagLists), [isPolicyExpenseChat, policyTagLists]);

    // A flag for showing tax rate
    const shouldShowTax = isTaxTrackingEnabled(isPolicyExpenseChat, policy);

    // A flag for showing the billable field
    const shouldShowBillable = policy?.disabledFields?.defaultBillable === false;
    const isMovingTransactionFromTrackExpense = IOUUtils.isMovingTransactionFromTrackExpense(action);
    const hasRoute = TransactionUtils.hasRoute(transaction, isDistanceRequest);
    const isDistanceRequestWithPendingRoute = isDistanceRequest && (!hasRoute || !rate) && !isMovingTransactionFromTrackExpense;
    const formattedAmount = isDistanceRequestWithPendingRoute
        ? ''
        : CurrencyUtils.convertToDisplayString(
              shouldCalculateDistanceAmount ? DistanceRequestUtils.getDistanceRequestAmount(distance, unit ?? CONST.CUSTOM_UNITS.DISTANCE_UNIT_MILES, rate ?? 0) : iouAmount,
              isDistanceRequest ? currency : iouCurrencyCode,
          );
    const formattedTaxAmount = CurrencyUtils.convertToDisplayString(transaction?.taxAmount, iouCurrencyCode);
    const taxRateTitle = taxRates && transaction ? TransactionUtils.getDefaultTaxName(taxRates, transaction) : '';

    const previousTransactionAmount = usePrevious(transaction?.amount);

    const isFocused = useIsFocused();
    const [formError, setFormError] = useState('');

    const [didConfirm, setDidConfirm] = useState(false);
    const [didConfirmSplit, setDidConfirmSplit] = useState(false);

    const [isAttachmentInvalid, setIsAttachmentInvalid] = useState(false);

    const navigateBack = () => {
        Navigation.goBack(ROUTES.MONEY_REQUEST_CREATE_TAB_SCAN.getRoute(CONST.IOU.ACTION.CREATE, iouType, transactionID, reportID));
    };

    const shouldDisplayFieldError: boolean = useMemo(() => {
        if (!isEditingSplitBill) {
            return false;
        }

        return (!!hasSmartScanFailed && TransactionUtils.hasMissingSmartscanFields(transaction)) || (didConfirmSplit && TransactionUtils.areRequiredFieldsEmpty(transaction));
    }, [isEditingSplitBill, hasSmartScanFailed, transaction, didConfirmSplit]);

    const isMerchantEmpty = !iouMerchant || iouMerchant === CONST.TRANSACTION.PARTIAL_TRANSACTION_MERCHANT;
    const isMerchantRequired = isPolicyExpenseChat && !isScanRequest && shouldShowMerchant;

    const shouldDisplayMerchantError = isMerchantRequired && (shouldDisplayFieldError || formError === 'iou.error.invalidMerchant') && isMerchantEmpty;

    const isCategoryRequired = canUseViolations && !!policy?.requiresCategory;

    useEffect(() => {
        if (shouldDisplayFieldError && hasSmartScanFailed) {
            setFormError('iou.receiptScanningFailed');
            return;
        }
        if (shouldDisplayFieldError && didConfirmSplit) {
            setFormError('iou.error.genericSmartscanFailureMessage');
            return;
        }
        // reset the form error whenever the screen gains or loses focus
        setFormError('');
    }, [isFocused, transaction, shouldDisplayFieldError, hasSmartScanFailed, didConfirmSplit]);

    useEffect(() => {
        if (!shouldCalculateDistanceAmount) {
            return;
        }

        const amount = DistanceRequestUtils.getDistanceRequestAmount(distance, unit ?? CONST.CUSTOM_UNITS.DISTANCE_UNIT_MILES, rate ?? 0);
        IOU.setMoneyRequestAmount(transactionID, amount, currency ?? '');
    }, [shouldCalculateDistanceAmount, distance, rate, unit, transactionID, currency]);

    // Calculate and set tax amount in transaction draft
    useEffect(() => {
        const taxAmount = getTaxAmount(transaction, taxRates?.defaultValue ?? '').toString();
        const amountInSmallestCurrencyUnits = CurrencyUtils.convertToBackendAmount(Number.parseFloat(taxAmount));

        if (transaction?.taxAmount && previousTransactionAmount === transaction?.amount) {
            return IOU.setMoneyRequestTaxAmount(transaction?.transactionID, transaction?.taxAmount, true);
        }

        IOU.setMoneyRequestTaxAmount(transactionID, amountInSmallestCurrencyUnits, true);
    }, [taxRates?.defaultValue, transaction, transactionID, previousTransactionAmount]);

    /**
     * Returns the participants with amount
     */
    const getParticipantsWithAmount = useCallback(
        (participantsList: Participant[]) => {
            const amount = IOUUtils.calculateAmount(participantsList.length, iouAmount, iouCurrencyCode ?? '');
            return OptionsListUtils.getIOUConfirmationOptionsFromParticipants(participantsList, amount > 0 ? CurrencyUtils.convertToDisplayString(amount, iouCurrencyCode) : '');
        },
        [iouAmount, iouCurrencyCode],
    );

    // If completing a split expense fails, set didConfirm to false to allow the user to edit the fields again
    if (isEditingSplitBill && didConfirm) {
        setDidConfirm(false);
    }

    const splitOrRequestOptions: Array<DropdownOption<string>> = useMemo(() => {
        let text;
        if (isTypeInvoice) {
            text = translate('iou.sendInvoice', {amount: formattedAmount});
        } else if (isTypeTrackExpense) {
            text = translate('iou.trackExpense');
        } else if (isTypeSplit && iouAmount === 0) {
            text = translate('iou.splitExpense');
        } else if ((receiptPath && isTypeRequest) || isDistanceRequestWithPendingRoute) {
            text = translate('iou.submitExpense');
            if (iouAmount !== 0) {
                text = translate('iou.submitAmount', {amount: formattedAmount});
            }
        } else {
            const translationKey = isTypeSplit ? 'iou.splitAmount' : 'iou.submitAmount';
            text = translate(translationKey, {amount: formattedAmount});
        }
        return [
            {
                text: text[0].toUpperCase() + text.slice(1),
                value: iouType,
            },
        ];
    }, [isTypeTrackExpense, isTypeSplit, iouAmount, receiptPath, isTypeRequest, isDistanceRequestWithPendingRoute, iouType, translate, formattedAmount, isTypeInvoice]);

    const selectedParticipants = useMemo(() => selectedParticipantsProp.filter((participant) => participant.selected), [selectedParticipantsProp]);
    const payeePersonalDetails = useMemo(() => payeePersonalDetailsProp ?? currentUserPersonalDetails, [payeePersonalDetailsProp, currentUserPersonalDetails]);
    const payeeTooltipDetails = useMemo(
        () => ReportUtils.getDisplayNamesWithTooltips(OptionsListUtils.getPersonalDetailsForAccountIDs([payeePersonalDetails.accountID], personalDetails), false),
        [payeePersonalDetails.accountID, personalDetails],
    );
    const payeeIcons = [
        {
            source: UserUtils.getAvatar(payeePersonalDetails.avatar, payeePersonalDetails.accountID) ?? '',
            name: payeePersonalDetails.login ?? '',
            type: CONST.ICON_TYPE_AVATAR,
            id: payeePersonalDetails.accountID,
        },
    ];
    const canModifyParticipants = !isReadOnly && canModifyParticipantsProp && hasMultipleParticipants;
    const shouldDisablePaidBySection = canModifyParticipants;
    const optionSelectorSections = useMemo(() => {
        const sections = [];
        const unselectedParticipants = selectedParticipantsProp.filter((participant) => !participant.selected);
        if (hasMultipleParticipants) {
            const formattedSelectedParticipants = getParticipantsWithAmount(selectedParticipants);
            let formattedParticipantsList = [...new Set([...formattedSelectedParticipants, ...unselectedParticipants])];

            if (!canModifyParticipants) {
                formattedParticipantsList = formattedParticipantsList.map((participant) => ({
                    ...participant,
                    isDisabled: ReportUtils.isOptimisticPersonalDetail(participant.accountID ?? -1),
                }));
            }

            const myIOUAmount = IOUUtils.calculateAmount(selectedParticipants.length, iouAmount, iouCurrencyCode ?? '', true);

            const formattedPayeeOption = OptionsListUtils.getIOUConfirmationOptionsFromPayeePersonalDetail(
                payeePersonalDetails,
                iouAmount > 0 ? CurrencyUtils.convertToDisplayString(myIOUAmount, iouCurrencyCode) : '',
            );

            sections.push(
                {
                    title: translate('moneyRequestConfirmationList.paidBy'),
                    data: [formattedPayeeOption],
                    shouldShow: true,
                    isDisabled: shouldDisablePaidBySection,
                },
                {
                    title: translate('moneyRequestConfirmationList.splitWith'),
                    data: formattedParticipantsList,
                    shouldShow: true,
                },
            );
        } else {
            const formattedSelectedParticipants = selectedParticipants.map((participant) => ({
                ...participant,
                isDisabled: !participant.isPolicyExpenseChat && !participant.isSelfDM && ReportUtils.isOptimisticPersonalDetail(participant.accountID ?? -1),
            }));
            sections.push({
                title: translate('common.to'),
                data: formattedSelectedParticipants,
                shouldShow: true,
            });
        }
        return sections;
    }, [
        selectedParticipants,
        selectedParticipantsProp,
        hasMultipleParticipants,
        iouAmount,
        iouCurrencyCode,
        getParticipantsWithAmount,
        payeePersonalDetails,
        translate,
        shouldDisablePaidBySection,
        canModifyParticipants,
    ]);

    const selectedOptions = useMemo(() => {
        if (!hasMultipleParticipants) {
            return [];
        }
        return [...selectedParticipants, OptionsListUtils.getIOUConfirmationOptionsFromPayeePersonalDetail(payeePersonalDetails)];
    }, [selectedParticipants, hasMultipleParticipants, payeePersonalDetails]);

    useEffect(() => {
        if (!isDistanceRequest || isMovingTransactionFromTrackExpense) {
            return;
        }

        /*
         Set pending waypoints based on the route status. We should handle this dynamically to cover cases such as:
         When the user completes the initial steps of the IOU flow offline and then goes online on the confirmation page.
         In this scenario, the route will be fetched from the server, and the waypoints will no longer be pending.
        */
        IOU.setMoneyRequestPendingFields(transactionID, {waypoints: isDistanceRequestWithPendingRoute ? CONST.RED_BRICK_ROAD_PENDING_ACTION.ADD : null});

        const distanceMerchant = DistanceRequestUtils.getDistanceMerchant(hasRoute, distance, unit, rate ?? 0, currency ?? CONST.CURRENCY.USD, translate, toLocaleDigit);
        IOU.setMoneyRequestMerchant(transactionID, distanceMerchant, true);
    }, [
        isDistanceRequestWithPendingRoute,
        hasRoute,
        distance,
        unit,
        rate,
        currency,
        translate,
        toLocaleDigit,
        isDistanceRequest,
        transaction,
        transactionID,
        action,
        isMovingTransactionFromTrackExpense,
    ]);

    // Auto select the category if there is only one enabled category and it is required
    useEffect(() => {
        const enabledCategories = Object.values(policyCategories ?? {}).filter((category) => category.enabled);
        if (iouCategory || !shouldShowCategories || enabledCategories.length !== 1 || !isCategoryRequired) {
            return;
        }
        IOU.setMoneyRequestCategory(transactionID, enabledCategories[0].name);
        // eslint-disable-next-line react-hooks/exhaustive-deps
    }, [shouldShowCategories, policyCategories, isCategoryRequired]);

    // Auto select the tag if there is only one enabled tag and it is required
    useEffect(() => {
        let updatedTagsString = TransactionUtils.getTag(transaction);
        policyTagLists.forEach((tagList, index) => {
            const enabledTags = Object.values(tagList.tags).filter((tag) => tag.enabled);
            const isTagListRequired = tagList.required === undefined ? false : tagList.required && canUseViolations;
            if (!isTagListRequired || enabledTags.length !== 1 || TransactionUtils.getTag(transaction, index)) {
                return;
            }
            updatedTagsString = IOUUtils.insertTagIntoTransactionTagsString(updatedTagsString, enabledTags[0] ? enabledTags[0].name : '', index);
        });
        if (updatedTagsString !== TransactionUtils.getTag(transaction) && updatedTagsString) {
            IOU.setMoneyRequestTag(transactionID, updatedTagsString);
        }
    }, [policyTagLists, transaction, transactionID, policyTags, canUseViolations]);

    /**
     */
    const selectParticipant = useCallback(
        (option: Participant) => {
            // Return early if selected option is currently logged in user.
            if (option.accountID === session?.accountID) {
                return;
            }
            onSelectParticipant?.(option);
        },
        [session?.accountID, onSelectParticipant],
    );

    /**
     * Navigate to report details or profile of selected user
     */
    const navigateToReportOrUserDetail = (option: ReportUtils.OptionData) => {
        const activeRoute = Navigation.getActiveRouteWithoutParams();

        if (option.isSelfDM) {
            Navigation.navigate(ROUTES.PROFILE.getRoute(currentUserPersonalDetails.accountID, activeRoute));
            return;
        }

        if (option.accountID) {
            Navigation.navigate(ROUTES.PROFILE.getRoute(option.accountID, activeRoute));
        } else if (option.reportID) {
            Navigation.navigate(ROUTES.REPORT_WITH_ID_DETAILS.getRoute(option.reportID, activeRoute));
        }
    };

    /**
     * @param {String} paymentMethod
     */
    const confirm = useCallback(
        (paymentMethod: PaymentMethodType | undefined) => {
            if (selectedParticipants.length === 0) {
                return;
            }
            if (!isEditingSplitBill && isMerchantRequired && (isMerchantEmpty || (shouldDisplayFieldError && TransactionUtils.isMerchantMissing(transaction ?? null)))) {
                setFormError('iou.error.invalidMerchant');
                return;
            }
            if (iouCategory.length > CONST.API_TRANSACTION_CATEGORY_MAX_LENGTH) {
                setFormError('iou.error.invalidCategoryLength');
                return;
            }

            if (iouType === CONST.IOU.TYPE.PAY) {
                if (!paymentMethod) {
                    return;
                }

                setDidConfirm(true);

                Log.info(`[IOU] Sending money via: ${paymentMethod}`);
                onSendMoney?.(paymentMethod);
            } else {
                // validate the amount for distance expenses
                const decimals = CurrencyUtils.getCurrencyDecimals(iouCurrencyCode);
                if (isDistanceRequest && !isDistanceRequestWithPendingRoute && !MoneyRequestUtils.validateAmount(String(iouAmount), decimals)) {
                    setFormError('common.error.invalidAmount');
                    return;
                }

                if (isEditingSplitBill && TransactionUtils.areRequiredFieldsEmpty(transaction ?? null)) {
                    setDidConfirmSplit(true);
                    setFormError('iou.error.genericSmartscanFailureMessage');
                    return;
                }

                playSound(SOUNDS.DONE);
                setDidConfirm(true);
                onConfirm?.(selectedParticipants);
            }
        },
        [
            selectedParticipants,
            isMerchantRequired,
            isMerchantEmpty,
            shouldDisplayFieldError,
            transaction,
            iouType,
            onSendMoney,
            iouCurrencyCode,
            isDistanceRequest,
            iouCategory,
            isDistanceRequestWithPendingRoute,
            iouAmount,
            isEditingSplitBill,
            onConfirm,
        ],
    );

    const footerContent = useMemo(() => {
        if (isReadOnly) {
            return;
        }

        const shouldShowSettlementButton = iouType === CONST.IOU.TYPE.PAY;
        const shouldDisableButton = selectedParticipants.length === 0;

        const button = shouldShowSettlementButton ? (
            <SettlementButton
                pressOnEnter
                isDisabled={shouldDisableButton}
                onPress={confirm}
                enablePaymentsRoute={ROUTES.IOU_SEND_ENABLE_PAYMENTS}
                addBankAccountRoute={bankAccountRoute}
                shouldShowPersonalBankAccountOption
                currency={iouCurrencyCode}
                policyID={policyID}
                buttonSize={CONST.DROPDOWN_BUTTON_SIZE.LARGE}
                kycWallAnchorAlignment={{
                    horizontal: CONST.MODAL.ANCHOR_ORIGIN_HORIZONTAL.LEFT,
                    vertical: CONST.MODAL.ANCHOR_ORIGIN_VERTICAL.BOTTOM,
                }}
                paymentMethodDropdownAnchorAlignment={{
                    horizontal: CONST.MODAL.ANCHOR_ORIGIN_HORIZONTAL.RIGHT,
                    vertical: CONST.MODAL.ANCHOR_ORIGIN_VERTICAL.BOTTOM,
                }}
                enterKeyEventListenerPriority={1}
            />
        ) : (
            <ButtonWithDropdownMenu
                success
                pressOnEnter
                isDisabled={shouldDisableButton}
                onPress={(event, value) => confirm(value as PaymentMethodType)}
                options={splitOrRequestOptions}
                buttonSize={CONST.DROPDOWN_BUTTON_SIZE.LARGE}
                enterKeyEventListenerPriority={1}
            />
        );

        return (
            <>
                {!!formError && (
                    <FormHelpMessage
                        style={[styles.ph1, styles.mb2]}
                        isError
                        message={formError}
                    />
                )}

                {button}
            </>
        );
    }, [isReadOnly, iouType, selectedParticipants.length, confirm, bankAccountRoute, iouCurrencyCode, policyID, splitOrRequestOptions, formError, styles.ph1, styles.mb2]);

    // An intermediate structure that helps us classify the fields as "primary" and "supplementary".
    // The primary fields are always shown to the user, while an extra action is needed to reveal the supplementary ones.
    const classifiedFields = [
        {
            item: (
                <MenuItemWithTopDescription
                    key={translate('iou.amount')}
                    shouldShowRightIcon={!isReadOnly && !isDistanceRequest}
                    title={formattedAmount}
                    description={translate('iou.amount')}
                    interactive={!isReadOnly}
                    onPress={() => {
                        if (isDistanceRequest) {
                            return;
                        }

                        Navigation.navigate(ROUTES.MONEY_REQUEST_STEP_AMOUNT.getRoute(action, iouType, transactionID, reportID, Navigation.getActiveRouteWithoutParams()));
                    }}
                    style={[styles.moneyRequestMenuItem, styles.mt2]}
                    titleStyle={styles.moneyRequestConfirmationAmount}
                    disabled={didConfirm}
                    brickRoadIndicator={shouldDisplayFieldError && TransactionUtils.isAmountMissing(transaction ?? null) ? CONST.BRICK_ROAD_INDICATOR_STATUS.ERROR : undefined}
                    error={shouldDisplayFieldError && TransactionUtils.isAmountMissing(transaction ?? null) ? translate('common.error.enterAmount') : ''}
                />
            ),
            shouldShow: shouldShowSmartScanFields,
            isSupplementary: false,
        },
        {
            item: (
                <MenuItemWithTopDescription
                    key={translate('common.description')}
                    shouldShowRightIcon={!isReadOnly}
                    shouldParseTitle
                    title={iouComment}
                    description={translate('common.description')}
                    onPress={() => {
                        Navigation.navigate(
                            ROUTES.MONEY_REQUEST_STEP_DESCRIPTION.getRoute(action, iouType, transactionID, reportID, Navigation.getActiveRouteWithoutParams(), reportActionID),
                        );
                    }}
                    style={[styles.moneyRequestMenuItem]}
                    titleStyle={styles.flex1}
                    disabled={didConfirm}
                    interactive={!isReadOnly}
                    numberOfLinesTitle={2}
                />
            ),
            shouldShow: true,
            isSupplementary: false,
        },
        {
            item: (
                <MenuItemWithTopDescription
                    key={translate('common.distance')}
                    shouldShowRightIcon={!isReadOnly && !isMovingTransactionFromTrackExpense}
                    title={isMerchantEmpty ? '' : iouMerchant}
                    description={translate('common.distance')}
                    style={[styles.moneyRequestMenuItem]}
                    titleStyle={styles.flex1}
                    onPress={() => Navigation.navigate(ROUTES.MONEY_REQUEST_STEP_DISTANCE.getRoute(action, iouType, transactionID, reportID, Navigation.getActiveRouteWithoutParams()))}
                    disabled={didConfirm}
                    // todo: handle edit for transaction while moving from track expense
                    interactive={!isReadOnly && !isMovingTransactionFromTrackExpense}
                />
            ),
            shouldShow: isDistanceRequest && !canUseP2PDistanceRequests,
            isSupplementary: false,
        },
        {
            item: (
                <MenuItemWithTopDescription
                    key={translate('common.distance')}
                    shouldShowRightIcon={!isReadOnly}
                    title={DistanceRequestUtils.getDistanceForDisplay(hasRoute, distance, unit, rate, translate)}
                    description={translate('common.distance')}
                    style={[styles.moneyRequestMenuItem]}
                    titleStyle={styles.flex1}
                    onPress={() => Navigation.navigate(ROUTES.MONEY_REQUEST_STEP_DISTANCE.getRoute(action, iouType, transactionID, reportID, Navigation.getActiveRouteWithoutParams()))}
                    disabled={didConfirm}
                    interactive={!isReadOnly}
                />
            ),
            shouldShow: isDistanceRequest && canUseP2PDistanceRequests,
            isSupplementary: false,
        },
        {
            item: (
                <MenuItemWithTopDescription
                    key={translate('common.rate')}
                    shouldShowRightIcon={Boolean(rate) && !isReadOnly && isPolicyExpenseChat}
                    title={DistanceRequestUtils.getRateForDisplay(unit, rate, currency, translate, toLocaleDigit, isOffline)}
                    description={translate('common.rate')}
                    style={[styles.moneyRequestMenuItem]}
                    titleStyle={styles.flex1}
                    onPress={() => Navigation.navigate(ROUTES.MONEY_REQUEST_STEP_DISTANCE_RATE.getRoute(action, iouType, transactionID, reportID, Navigation.getActiveRouteWithoutParams()))}
                    disabled={didConfirm}
                    interactive={Boolean(rate) && !isReadOnly && isPolicyExpenseChat}
                />
            ),
            shouldShow: isDistanceRequest && canUseP2PDistanceRequests,
            isSupplementary: false,
        },
        {
            item: (
                <MenuItemWithTopDescription
                    key={translate('common.merchant')}
                    shouldShowRightIcon={!isReadOnly}
                    title={isMerchantEmpty ? '' : iouMerchant}
                    description={translate('common.merchant')}
                    style={[styles.moneyRequestMenuItem]}
                    titleStyle={styles.flex1}
                    onPress={() => {
                        Navigation.navigate(ROUTES.MONEY_REQUEST_STEP_MERCHANT.getRoute(action, iouType, transactionID, reportID, Navigation.getActiveRouteWithoutParams()));
                    }}
                    disabled={didConfirm}
                    interactive={!isReadOnly}
                    brickRoadIndicator={shouldDisplayMerchantError ? CONST.BRICK_ROAD_INDICATOR_STATUS.ERROR : undefined}
                    error={shouldDisplayMerchantError ? translate('common.error.fieldRequired') : ''}
                    rightLabel={isMerchantRequired ? translate('common.required') : ''}
                />
            ),
            shouldShow: shouldShowMerchant,
            isSupplementary: !isMerchantRequired,
        },
        {
            item: (
                <MenuItemWithTopDescription
                    key={translate('common.date')}
                    shouldShowRightIcon={!isReadOnly}
                    // eslint-disable-next-line @typescript-eslint/prefer-nullish-coalescing
                    title={iouCreated || format(new Date(), CONST.DATE.FNS_FORMAT_STRING)}
                    description={translate('common.date')}
                    style={[styles.moneyRequestMenuItem]}
                    titleStyle={styles.flex1}
                    onPress={() => {
                        Navigation.navigate(ROUTES.MONEY_REQUEST_STEP_DATE.getRoute(action, iouType, transactionID, reportID, Navigation.getActiveRouteWithoutParams()));
                    }}
                    disabled={didConfirm}
                    interactive={!isReadOnly}
                    brickRoadIndicator={shouldDisplayFieldError && TransactionUtils.isCreatedMissing(transaction) ? CONST.BRICK_ROAD_INDICATOR_STATUS.ERROR : undefined}
                    error={shouldDisplayFieldError && TransactionUtils.isCreatedMissing(transaction) ? translate('common.error.enterDate') : ''}
                />
            ),
            shouldShow: shouldShowDate,
            isSupplementary: true,
        },
        {
            item: (
                <MenuItemWithTopDescription
                    key={translate('common.category')}
                    shouldShowRightIcon={!isReadOnly}
                    title={iouCategory}
                    description={translate('common.category')}
                    numberOfLinesTitle={2}
                    onPress={() =>
                        Navigation.navigate(ROUTES.MONEY_REQUEST_STEP_CATEGORY.getRoute(action, iouType, transactionID, reportID, Navigation.getActiveRouteWithoutParams(), reportActionID))
                    }
                    style={[styles.moneyRequestMenuItem]}
                    titleStyle={styles.flex1}
                    disabled={didConfirm}
                    interactive={!isReadOnly}
                    rightLabel={isCategoryRequired ? translate('common.required') : ''}
                />
            ),
            shouldShow: shouldShowCategories,
            isSupplementary: action === CONST.IOU.ACTION.CATEGORIZE ? false : !isCategoryRequired,
        },
        ...policyTagLists.map(({name, required}, index) => {
            const isTagRequired = required === undefined ? false : canUseViolations && required;
            return {
                item: (
                    <MenuItemWithTopDescription
                        key={name}
                        shouldShowRightIcon={!isReadOnly}
                        title={TransactionUtils.getTagForDisplay(transaction, index)}
                        description={name}
                        numberOfLinesTitle={2}
                        onPress={() =>
                            Navigation.navigate(
                                ROUTES.MONEY_REQUEST_STEP_TAG.getRoute(action, iouType, index, transactionID, reportID, Navigation.getActiveRouteWithoutParams(), reportActionID),
                            )
                        }
                        style={[styles.moneyRequestMenuItem]}
                        disabled={didConfirm}
                        interactive={!isReadOnly}
                        rightLabel={isTagRequired ? translate('common.required') : ''}
                    />
                ),
                shouldShow: shouldShowTags,
                isSupplementary: !isTagRequired,
            };
        }),
        {
            item: (
                <MenuItemWithTopDescription
                    key={`${taxRates?.name}${taxRateTitle}`}
                    shouldShowRightIcon={!isReadOnly}
                    title={taxRateTitle}
                    description={taxRates?.name}
                    style={[styles.moneyRequestMenuItem]}
                    titleStyle={styles.flex1}
                    onPress={() => Navigation.navigate(ROUTES.MONEY_REQUEST_STEP_TAX_RATE.getRoute(action, iouType, transactionID, reportID, Navigation.getActiveRouteWithoutParams()))}
                    disabled={didConfirm}
                    interactive={!isReadOnly}
                />
            ),
            shouldShow: shouldShowTax,
            isSupplementary: true,
        },
        {
            item: (
                <MenuItemWithTopDescription
                    key={`${taxRates?.name}${formattedTaxAmount}`}
                    shouldShowRightIcon={!isReadOnly}
                    title={formattedTaxAmount}
                    description={translate('iou.taxAmount')}
                    style={[styles.moneyRequestMenuItem]}
                    titleStyle={styles.flex1}
                    onPress={() => Navigation.navigate(ROUTES.MONEY_REQUEST_STEP_TAX_AMOUNT.getRoute(action, iouType, transactionID, reportID, Navigation.getActiveRouteWithoutParams()))}
                    disabled={didConfirm}
                    interactive={!isReadOnly}
                />
            ),
            shouldShow: shouldShowTax,
            isSupplementary: true,
        },
        {
            item: (
                <View style={[styles.flexRow, styles.justifyContentBetween, styles.alignItemsCenter, styles.ml5, styles.mr8, styles.optionRow]}>
                    <Text color={!iouIsBillable ? theme.textSupporting : undefined}>{translate('common.billable')}</Text>
                    <Switch
                        accessibilityLabel={translate('common.billable')}
                        isOn={iouIsBillable}
                        onToggle={(isOn) => onToggleBillable?.(isOn)}
                    />
                </View>
            ),
            shouldShow: shouldShowBillable,
            isSupplementary: true,
        },
    ];

    const primaryFields = classifiedFields.filter((classifiedField) => classifiedField.shouldShow && !classifiedField.isSupplementary).map((primaryField) => primaryField.item);

    const supplementaryFields = classifiedFields
        .filter((classifiedField) => classifiedField.shouldShow && classifiedField.isSupplementary)
        .map((supplementaryField) => supplementaryField.item);

    const {
        image: receiptImage,
        thumbnail: receiptThumbnail,
        isThumbnail,
        fileExtension,
        isLocalFile,
    } = receiptPath && receiptFilename ? ReceiptUtils.getThumbnailAndImageURIs(transaction ?? null, receiptPath, receiptFilename) : ({} as ReceiptUtils.ThumbnailAndImageURI);

    const resolvedThumbnail = isLocalFile ? receiptThumbnail : tryResolveUrlFromApiRoot(receiptThumbnail ?? '');
    const resolvedReceiptImage = isLocalFile ? receiptImage : tryResolveUrlFromApiRoot(receiptImage ?? '');

    const receiptThumbnailContent = useMemo(
        () =>
            isLocalFile && Str.isPDF(receiptFilename) ? (
                <PDFThumbnail
                    // eslint-disable-next-line @typescript-eslint/non-nullable-type-assertion-style
                    previewSourceURL={resolvedReceiptImage as string}
                    style={styles.moneyRequestImage}
                    // We don't support scaning password protected PDF receipt
                    enabled={!isAttachmentInvalid}
                    onPassword={() => setIsAttachmentInvalid(true)}
                />
            ) : (
                <ReceiptImage
                    style={styles.moneyRequestImage}
                    isThumbnail={isThumbnail}
                    // eslint-disable-next-line @typescript-eslint/prefer-nullish-coalescing
                    source={resolvedThumbnail || resolvedReceiptImage || ''}
                    // AuthToken is required when retrieving the image from the server
                    // but we don't need it to load the blob:// or file:// image when starting an expense/split
                    // So if we have a thumbnail, it means we're retrieving the image from the server
                    isAuthTokenRequired={!!receiptThumbnail}
                    fileExtension={fileExtension}
                />
            ),
        [isLocalFile, receiptFilename, resolvedThumbnail, styles.moneyRequestImage, isAttachmentInvalid, isThumbnail, resolvedReceiptImage, receiptThumbnail, fileExtension],
    );

    return (
        <>
            {/** Hide it temporarily, it will back when https://github.com/Expensify/App/pull/40386 is merged */}
            {isTypeSplit && action === CONST.IOU.ACTION.CREATE && false && (
                <MenuItem
                    key={translate('moneyRequestConfirmationList.paidBy')}
                    label={translate('moneyRequestConfirmationList.paidBy')}
                    interactive={!isPolicyExpenseChat && !isReadOnly}
                    description={payeePersonalDetails.login ?? ReportUtils.getDisplayNameForParticipant(payeePersonalDetails.accountID)}
                    title={payeePersonalDetails.displayName ?? ReportUtils.getDisplayNameForParticipant(payeePersonalDetails.accountID)}
                    icon={payeeIcons}
                    onPress={() => {
                        Navigation.navigate(
                            ROUTES.MONEY_REQUEST_STEP_SPLIT_PAYER.getRoute(action, iouType, transaction?.transactionID ?? '', reportID, Navigation.getActiveRouteWithoutParams()),
                        );
                    }}
                    shouldShowRightIcon={!isPolicyExpenseChat && !isReadOnly}
                    titleWithTooltips={payeePersonalDetails?.isOptimisticPersonalDetail ? undefined : payeeTooltipDetails}
                />
            )}
            {/** @ts-expect-error This component is deprecated and will not be migrated to TypeScript (context: https://expensify.slack.com/archives/C01GTK53T8Q/p1709232289899589?thread_ts=1709156803.359359&cid=C01GTK53T8Q) */}
            <OptionsSelector
                sections={optionSelectorSections}
                onSelectRow={canModifyParticipants ? selectParticipant : navigateToReportOrUserDetail}
                onAddToSelection={selectParticipant}
                onConfirmSelection={confirm}
                selectedOptions={selectedOptions}
                canSelectMultipleOptions={canModifyParticipants}
                disableArrowKeysActions={!canModifyParticipants}
                boldStyle
                showTitleTooltip
                shouldTextInputAppearBelowOptions
                shouldShowTextInput={false}
                shouldUseStyleForChildren={false}
                optionHoveredStyle={canModifyParticipants ? styles.hoveredComponentBG : {}}
                footerContent={footerContent}
                listStyles={listStyles}
                shouldAllowScrollingChildren
            >
                {isDistanceRequest && (
                    <View style={styles.confirmationListMapItem}>
                        <ConfirmedRoute transaction={transaction ?? ({} as OnyxTypes.Transaction)} />
                    </View>
                )}
                {isTypeInvoice && (
                    <MenuItem
                        key={translate('workspace.invoices.sendFrom')}
                        shouldShowRightIcon={!isReadOnly && canUpdateSenderWorkspace}
                        title={senderWorkspace?.name}
                        icon={senderWorkspace?.avatar ? senderWorkspace?.avatar : getDefaultWorkspaceAvatar(senderWorkspace?.name)}
                        iconType={CONST.ICON_TYPE_WORKSPACE}
                        description={translate('workspace.common.workspace')}
                        label={translate('workspace.invoices.sendFrom')}
                        isLabelHoverable={false}
                        interactive={!isReadOnly && canUpdateSenderWorkspace}
                        onPress={() => {
                            Navigation.navigate(ROUTES.MONEY_REQUEST_STEP_SEND_FROM.getRoute(iouType, transaction?.transactionID ?? '', reportID, Navigation.getActiveRouteWithoutParams()));
                        }}
                        style={styles.moneyRequestMenuItem}
                        labelStyle={styles.mt2}
                        titleStyle={styles.flex1}
                        disabled={didConfirm || !canUpdateSenderWorkspace}
                    />
                )}
                {!isDistanceRequest &&
                    // eslint-disable-next-line @typescript-eslint/prefer-nullish-coalescing
                    (receiptImage || receiptThumbnail
                        ? receiptThumbnailContent
                        : // The empty receipt component should only show for IOU Requests of a paid policy ("Team" or "Corporate")
                          PolicyUtils.isPaidGroupPolicy(policy) &&
                          !isDistanceRequest &&
                          iouType === CONST.IOU.TYPE.SUBMIT && (
                              <ReceiptEmptyState
                                  onPress={() =>
                                      Navigation.navigate(
                                          ROUTES.MONEY_REQUEST_STEP_SCAN.getRoute(CONST.IOU.ACTION.CREATE, iouType, transactionID, reportID, Navigation.getActiveRouteWithoutParams()),
                                      )
                                  }
                              />
                          ))}
                {primaryFields}
                {!shouldShowAllFields && (
                    <ShowMoreButton
                        containerStyle={[styles.mt1, styles.mb2]}
                        onPress={toggleShouldExpandFields}
                    />
                )}
                {shouldShowAllFields && supplementaryFields}
                <ConfirmModal
                    title={translate('attachmentPicker.wrongFileType')}
                    onConfirm={navigateBack}
                    onCancel={navigateBack}
                    isVisible={isAttachmentInvalid}
                    prompt={translate('attachmentPicker.protectedPDFNotSupported')}
                    confirmText={translate('common.close')}
                    shouldShowCancelButton={false}
                />
            </OptionsSelector>
        </>
    );
}

MoneyRequestConfirmationList.displayName = 'MoneyRequestConfirmationList';

export default withOnyx<MoneyRequestConfirmationListProps, MoneyRequestConfirmationListOnyxProps>({
    session: {
        key: ONYXKEYS.SESSION,
    },
    policyCategories: {
        key: ({policyID}) => `${ONYXKEYS.COLLECTION.POLICY_CATEGORIES}${policyID}`,
    },
    policyTags: {
        key: ({policyID}) => `${ONYXKEYS.COLLECTION.POLICY_TAGS}${policyID}`,
    },
    defaultMileageRate: {
        key: ({policyID}) => `${ONYXKEYS.COLLECTION.POLICY}${policyID}`,
        selector: DistanceRequestUtils.getDefaultMileageRate,
    },
    mileageRates: {
        key: ({policyID}) => `${ONYXKEYS.COLLECTION.POLICY}${policyID}`,
        selector: DistanceRequestUtils.getMileageRates,
    },
    policy: {
        key: ({policyID}) => `${ONYXKEYS.COLLECTION.POLICY}${policyID}`,
    },
    lastSelectedDistanceRates: {
        key: ONYXKEYS.NVP_LAST_SELECTED_DISTANCE_RATES,
    },
    allPolicies: {
        key: ONYXKEYS.COLLECTION.POLICY,
    },
})(MoneyRequestConfirmationList);<|MERGE_RESOLUTION|>--- conflicted
+++ resolved
@@ -244,16 +244,6 @@
     const transactionID = transaction?.transactionID ?? '';
     const customUnitRateID = TransactionUtils.getRateID(transaction) ?? '';
 
-<<<<<<< HEAD
-    const {unit, rate, currency} = mileageRate ?? {
-        unit: CONST.CUSTOM_UNITS.DISTANCE_UNIT_MILES,
-        rate: 0,
-        currency: CONST.CURRENCY.USD,
-    };
-    const distance = transaction?.comment?.customUnit?.quantity ?? 0;
-    const shouldCalculateDistanceAmount = isDistanceRequest && iouAmount === 0;
-    const taxRates = policy?.taxRates;
-=======
     useEffect(() => {
         if (customUnitRateID || !canUseP2PDistanceRequests) {
             return;
@@ -277,9 +267,8 @@
 
     const currency = (mileageRate as MileageRate)?.currency ?? policyCurrency;
 
-    const distance = transaction?.routes?.route0?.distance ?? 0;
+    const distance = transaction?.comment?.customUnit?.quantity ?? 0;
     const taxRates = policy?.taxRates ?? null;
->>>>>>> 35772b2f
 
     // A flag for showing the categories field
     const shouldShowCategories = isPolicyExpenseChat && (!!iouCategory || OptionsListUtils.hasEnabledOptions(Object.values(policyCategories ?? {})));

import {useFocusEffect, useIsFocused} from '@react-navigation/native';
import lodashIsEqual from 'lodash/isEqual';
import React, {memo, useCallback, useEffect, useMemo, useRef, useState} from 'react';
import {InteractionManager, View} from 'react-native';
<<<<<<< HEAD
import {useOnyx} from 'react-native-onyx';
=======
import {withOnyx} from 'react-native-onyx';
>>>>>>> e4fe4c4f
import type {OnyxEntry} from 'react-native-onyx';
import useCurrentUserPersonalDetails from '@hooks/useCurrentUserPersonalDetails';
import useDebouncedState from '@hooks/useDebouncedState';
import useLocalize from '@hooks/useLocalize';
import {MouseProvider} from '@hooks/useMouseContext';
import usePermissions from '@hooks/usePermissions';
import usePrevious from '@hooks/usePrevious';
import useThemeStyles from '@hooks/useThemeStyles';
import blurActiveElement from '@libs/Accessibility/blurActiveElement';
import * as CurrencyUtils from '@libs/CurrencyUtils';
import DistanceRequestUtils from '@libs/DistanceRequestUtils';
import type {MileageRate} from '@libs/DistanceRequestUtils';
import * as IOUUtils from '@libs/IOUUtils';
import Log from '@libs/Log';
import * as MoneyRequestUtils from '@libs/MoneyRequestUtils';
import Navigation from '@libs/Navigation/Navigation';
import * as OptionsListUtils from '@libs/OptionsListUtils';
import * as PolicyUtils from '@libs/PolicyUtils';
import {getCustomUnitRate, isTaxTrackingEnabled} from '@libs/PolicyUtils';
import * as ReportUtils from '@libs/ReportUtils';
import playSound, {SOUNDS} from '@libs/Sound';
import * as TransactionUtils from '@libs/TransactionUtils';
import * as IOU from '@userActions/IOU';
import {hasInvoicingDetails} from '@userActions/Policy/Policy';
import type {IOUAction, IOUType} from '@src/CONST';
import CONST from '@src/CONST';
import type {TranslationPaths} from '@src/languages/types';
import ONYXKEYS from '@src/ONYXKEYS';
import ROUTES from '@src/ROUTES';
import type {Route} from '@src/ROUTES';
import type * as OnyxTypes from '@src/types/onyx';
import type {Participant} from '@src/types/onyx/IOU';
import type {PaymentMethodType} from '@src/types/onyx/OriginalMessage';
import type {SplitShares} from '@src/types/onyx/Transaction';
import ButtonWithDropdownMenu from './ButtonWithDropdownMenu';
import type {DropdownOption} from './ButtonWithDropdownMenu/types';
import FormHelpMessage from './FormHelpMessage';
import MoneyRequestAmountInput from './MoneyRequestAmountInput';
import MoneyRequestConfirmationListFooter from './MoneyRequestConfirmationListFooter';
import {PressableWithFeedback} from './Pressable';
import SelectionList from './SelectionList';
import type {SectionListDataType} from './SelectionList/types';
import UserListItem from './SelectionList/UserListItem';
import SettlementButton from './SettlementButton';
import Text from './Text';

<<<<<<< HEAD
type MoneyRequestConfirmationListProps = {
=======
type MoneyRequestConfirmationListOnyxProps = {
    /** Collection of categories attached to a policy */
    policyCategories: OnyxEntry<OnyxTypes.PolicyCategories>;

    /** Collection of draft categories attached to a policy */
    policyCategoriesDraft: OnyxEntry<OnyxTypes.PolicyCategories>;

    /** Collection of tags attached to a policy */
    policyTags: OnyxEntry<OnyxTypes.PolicyTagLists>;

    /** The policy of the report */
    policy: OnyxEntry<OnyxTypes.Policy>;

    /** The draft policy of the report */
    policyDraft: OnyxEntry<OnyxTypes.Policy>;

    /** Mileage rate default for the policy */
    defaultMileageRate: OnyxEntry<MileageRate>;

    /** Last selected distance rates */
    lastSelectedDistanceRates: OnyxEntry<Record<string, string>>;

    /** List of currencies */
    currencyList: OnyxEntry<OnyxTypes.CurrencyList>;
};

type MoneyRequestConfirmationListProps = MoneyRequestConfirmationListOnyxProps & {
>>>>>>> e4fe4c4f
    /** Callback to inform parent modal of success */
    onConfirm?: (selectedParticipants: Participant[]) => void;

    /** Callback to parent modal to pay someone */
    onSendMoney?: (paymentMethod: PaymentMethodType | undefined) => void;

    /** IOU amount */
    iouAmount: number;

    /** IOU comment */
    iouComment?: string;

    /** IOU currency */
    iouCurrencyCode?: string;

    /** IOU type */
    iouType?: Exclude<IOUType, typeof CONST.IOU.TYPE.REQUEST | typeof CONST.IOU.TYPE.SEND>;

    /** IOU date */
    iouCreated?: string;

    /** IOU merchant */
    iouMerchant?: string;

    /** IOU Category */
    iouCategory?: string;

    /** IOU isBillable */
    iouIsBillable?: boolean;

    /** Callback to toggle the billable state */
    onToggleBillable?: (isOn: boolean) => void;

    /** Selected participants from MoneyRequestModal with login / accountID */
    selectedParticipants: Participant[];

    /** Payee of the expense with login */
    payeePersonalDetails?: OnyxEntry<OnyxTypes.PersonalDetails> | null;

    /** Should the list be read only, and not editable? */
    isReadOnly?: boolean;

    /** Depending on expense report or personal IOU report, respective bank account route */
    bankAccountRoute?: Route;

    /** The policyID of the request */
    policyID?: string;

    /** The reportID of the request */
    reportID?: string;

    /** File path of the receipt */
    receiptPath?: string;

    /** File name of the receipt */
    receiptFilename?: string;

    /** Transaction that represents the expense */
    transaction?: OnyxEntry<OnyxTypes.Transaction>;

    /** Whether the expense is a distance expense */
    isDistanceRequest?: boolean;

    /** Whether we're editing a split expense */
    isEditingSplitBill?: boolean;

    /** Whether we can navigate to receipt page */
    shouldDisplayReceipt?: boolean;

    /** Whether we should show the amount, date, and merchant fields. */
    shouldShowSmartScanFields?: boolean;

    /** A flag for verifying that the current report is a sub-report of a workspace chat */
    isPolicyExpenseChat?: boolean;

    /** Whether smart scan failed */
    hasSmartScanFailed?: boolean;

    /** The ID of the report action */
    reportActionID?: string;

    /** The action to take */
    action?: IOUAction;

    /** Should play sound on confirmation */
    shouldPlaySound?: boolean;

    /** Whether the expense is confirmed or not */
    isConfirmed?: boolean;
};

type MoneyRequestConfirmationListItem = Participant | ReportUtils.OptionData;

function MoneyRequestConfirmationList({
    transaction,
    onSendMoney,
    onConfirm,
    iouType = CONST.IOU.TYPE.SUBMIT,
    iouAmount,
<<<<<<< HEAD
=======
    policyCategories: policyCategoriesReal,
    policyCategoriesDraft,
>>>>>>> e4fe4c4f
    isDistanceRequest = false,
    isPolicyExpenseChat = false,
    iouCategory = '',
    shouldShowSmartScanFields = true,
    isEditingSplitBill,
    iouCurrencyCode,
    iouMerchant,
    selectedParticipants: selectedParticipantsProp,
    payeePersonalDetails: payeePersonalDetailsProp,
    isReadOnly = false,
    bankAccountRoute = '',
    policyID = '',
    reportID = '',
    receiptPath = '',
    iouComment,
    receiptFilename = '',
    iouCreated,
    iouIsBillable = false,
    onToggleBillable,
    hasSmartScanFailed,
    reportActionID,
    action = CONST.IOU.ACTION.CREATE,
    shouldDisplayReceipt = false,
    shouldPlaySound = true,
    isConfirmed,
}: MoneyRequestConfirmationListProps) {
    const [policyCategoriesReal] = useOnyx(`${ONYXKEYS.COLLECTION.POLICY_CATEGORIES}${policyID}`);
    const [policyTags] = useOnyx(`${ONYXKEYS.COLLECTION.POLICY_TAGS}${policyID}`);
    const [policyReal] = useOnyx(`${ONYXKEYS.COLLECTION.POLICY}${policyID}`);
    const [policyDraft] = useOnyx(`${ONYXKEYS.COLLECTION.POLICY_DRAFTS}${policyID}`);
    const [mileageRatesReal] = useOnyx(`${ONYXKEYS.COLLECTION.POLICY_DRAFTS}${policyID}`, {
        selector: (selectedPolicy) => DistanceRequestUtils.getMileageRates(selectedPolicy),
    });
    const [defaultMileageRate] = useOnyx(`${ONYXKEYS.COLLECTION.POLICY_DRAFTS}${policyID}`, {
        selector: (selectedPolicy) => DistanceRequestUtils.getDefaultMileageRate(selectedPolicy),
    });
    const [policyCategoriesDraft] = useOnyx(`${ONYXKEYS.COLLECTION.POLICY_CATEGORIES_DRAFT}${policyID}`);
    const [lastSelectedDistanceRates] = useOnyx(ONYXKEYS.NVP_LAST_SELECTED_DISTANCE_RATES);
    const [currencyList] = useOnyx(ONYXKEYS.CURRENCY_LIST);
    const policy = policyReal ?? policyDraft;
    const policyCategories = policyCategoriesReal ?? policyCategoriesDraft;

    const styles = useThemeStyles();
    const {translate, toLocaleDigit} = useLocalize();
    const currentUserPersonalDetails = useCurrentUserPersonalDetails();
    const {canUseP2PDistanceRequests} = usePermissions(iouType);

    const isTypeRequest = iouType === CONST.IOU.TYPE.SUBMIT;
    const isTypeSplit = iouType === CONST.IOU.TYPE.SPLIT;
    const isTypeSend = iouType === CONST.IOU.TYPE.PAY;
    const isTypeTrackExpense = iouType === CONST.IOU.TYPE.TRACK;
    const isTypeInvoice = iouType === CONST.IOU.TYPE.INVOICE;
    const isScanRequest = useMemo(() => TransactionUtils.isScanRequest(transaction), [transaction]);

    const transactionID = transaction?.transactionID ?? '-1';
    const customUnitRateID = TransactionUtils.getRateID(transaction) ?? '-1';

    useEffect(() => {
        if ((customUnitRateID && customUnitRateID !== '-1') || !isDistanceRequest) {
            return;
        }

        const defaultRate = defaultMileageRate?.customUnitRateID ?? '';
        const lastSelectedRate = lastSelectedDistanceRates?.[policy?.id ?? ''] ?? defaultRate;
        const rateID = canUseP2PDistanceRequests ? lastSelectedRate : defaultRate;
        IOU.setCustomUnitRateID(transactionID, rateID);
    }, [defaultMileageRate, customUnitRateID, lastSelectedDistanceRates, policy?.id, canUseP2PDistanceRequests, transactionID, isDistanceRequest]);

    const mileageRate = DistanceRequestUtils.getRate({transaction, policy, policyDraft});
    const rate = mileageRate.rate;
    const prevRate = usePrevious(rate);
    const unit = mileageRate.unit;
    const currency = mileageRate.currency ?? CONST.CURRENCY.USD;
    const prevCurrency = usePrevious(currency);

    // A flag for showing the categories field
    const shouldShowCategories = (isPolicyExpenseChat || isTypeInvoice) && (!!iouCategory || OptionsListUtils.hasEnabledOptions(Object.values(policyCategories ?? {})));

    const shouldShowMerchant = shouldShowSmartScanFields && !isDistanceRequest && !isTypeSend;

    const policyTagLists = useMemo(() => PolicyUtils.getTagLists(policyTags), [policyTags]);

    const shouldShowTax = isTaxTrackingEnabled(isPolicyExpenseChat, policy, isDistanceRequest);

    const previousTransactionAmount = usePrevious(transaction?.amount);
    const previousTransactionCurrency = usePrevious(transaction?.currency);
    const previousTransactionModifiedCurrency = usePrevious(transaction?.modifiedCurrency);
    const previousCustomUnitRateID = usePrevious(customUnitRateID);
    useEffect(() => {
        // previousTransaction is in the condition because if it is falsey, it means this is the first time the useEffect is triggered after we load it, so we should calculate the default
        // tax even if the other parameters are the same against their previous values.
        if (
            !shouldShowTax ||
            !transaction ||
            (transaction.taxCode &&
                previousTransactionModifiedCurrency === transaction.modifiedCurrency &&
                previousTransactionCurrency === transaction.currency &&
                previousCustomUnitRateID === customUnitRateID)
        ) {
            return;
        }
        const defaultTaxCode = TransactionUtils.getDefaultTaxCode(policy, transaction);
        IOU.setMoneyRequestTaxRate(transactionID, defaultTaxCode ?? '');
    }, [customUnitRateID, policy, previousCustomUnitRateID, previousTransactionCurrency, previousTransactionModifiedCurrency, shouldShowTax, transaction, transactionID]);

    const isMovingTransactionFromTrackExpense = IOUUtils.isMovingTransactionFromTrackExpense(action);

    const distance = TransactionUtils.getDistanceInMeters(transaction, unit);
    const prevDistance = usePrevious(distance);

    const shouldCalculateDistanceAmount = isDistanceRequest && (iouAmount === 0 || prevRate !== rate || prevDistance !== distance || prevCurrency !== currency);

    const hasRoute = TransactionUtils.hasRoute(transaction, isDistanceRequest);
    const isDistanceRequestWithPendingRoute = isDistanceRequest && (!hasRoute || !rate) && !isMovingTransactionFromTrackExpense;
    const distanceRequestAmount = DistanceRequestUtils.getDistanceRequestAmount(distance, unit ?? CONST.CUSTOM_UNITS.DISTANCE_UNIT_MILES, rate ?? 0);
    const formattedAmount = isDistanceRequestWithPendingRoute
        ? ''
        : CurrencyUtils.convertToDisplayString(shouldCalculateDistanceAmount ? distanceRequestAmount : iouAmount, isDistanceRequest ? currency : iouCurrencyCode);

    const isFocused = useIsFocused();
    const [formError, debouncedFormError, setFormError] = useDebouncedState<TranslationPaths | ''>('');

    const [didConfirm, setDidConfirm] = useState(isConfirmed);
    const [didConfirmSplit, setDidConfirmSplit] = useState(false);

    const shouldDisplayFieldError: boolean = useMemo(() => {
        if (!isEditingSplitBill) {
            return false;
        }

        return (!!hasSmartScanFailed && TransactionUtils.hasMissingSmartscanFields(transaction)) || (didConfirmSplit && TransactionUtils.areRequiredFieldsEmpty(transaction));
    }, [isEditingSplitBill, hasSmartScanFailed, transaction, didConfirmSplit]);

    const isMerchantEmpty = useMemo(() => !iouMerchant || TransactionUtils.isMerchantMissing(transaction), [transaction, iouMerchant]);
    const isMerchantRequired = isPolicyExpenseChat && (!isScanRequest || isEditingSplitBill) && shouldShowMerchant;

    const isCategoryRequired = !!policy?.requiresCategory;

    const shouldDisableParticipant = (participant: Participant): boolean => {
        if (ReportUtils.isDraftReport(participant.reportID)) {
            return true;
        }

        if (!participant.isInvoiceRoom && !participant.isPolicyExpenseChat && !participant.isSelfDM && ReportUtils.isOptimisticPersonalDetail(participant.accountID ?? -1)) {
            return true;
        }

        return false;
    };

    useEffect(() => {
        if (shouldDisplayFieldError && didConfirmSplit) {
            setFormError('iou.error.genericSmartscanFailureMessage');
            return;
        }
        if (shouldDisplayFieldError && hasSmartScanFailed) {
            setFormError('iou.receiptScanningFailed');
            return;
        }
        // reset the form error whenever the screen gains or loses focus
        setFormError('');

        // eslint-disable-next-line react-compiler/react-compiler, react-hooks/exhaustive-deps -- we don't want this effect to run if it's just setFormError that changes
    }, [isFocused, transaction, shouldDisplayFieldError, hasSmartScanFailed, didConfirmSplit]);

    const isFirstUpdatedDistanceAmount = useRef(false);

    useEffect(() => {
        if (isFirstUpdatedDistanceAmount.current) {
            return;
        }
        if (!isDistanceRequest) {
            return;
        }
        const amount = DistanceRequestUtils.getDistanceRequestAmount(distance, unit ?? CONST.CUSTOM_UNITS.DISTANCE_UNIT_MILES, rate ?? 0);
        IOU.setMoneyRequestAmount(transactionID, amount, currency ?? '');
        isFirstUpdatedDistanceAmount.current = true;
    }, [distance, rate, unit, transactionID, currency, isDistanceRequest]);

    useEffect(() => {
        if (!shouldCalculateDistanceAmount) {
            return;
        }

        const amount = distanceRequestAmount;
        IOU.setMoneyRequestAmount(transactionID, amount, currency ?? '');

        // If it's a split request among individuals, set the split shares
        const participantAccountIDs: number[] = selectedParticipantsProp.map((participant) => participant.accountID ?? -1);
        if (isTypeSplit && !isPolicyExpenseChat && amount && transaction?.currency) {
            IOU.setSplitShares(transaction, amount, currency, participantAccountIDs);
        }
    }, [shouldCalculateDistanceAmount, distanceRequestAmount, transactionID, currency, isTypeSplit, isPolicyExpenseChat, selectedParticipantsProp, transaction]);

    const previousTaxCode = usePrevious(transaction?.taxCode);

    // Calculate and set tax amount in transaction draft
    useEffect(() => {
        if (
            !shouldShowTax ||
            !transaction ||
            (transaction.taxAmount !== undefined &&
                previousTransactionAmount === transaction.amount &&
                previousTransactionCurrency === transaction.currency &&
                previousCustomUnitRateID === customUnitRateID &&
                previousTaxCode === transaction.taxCode)
        ) {
            return;
        }

        let taxableAmount: number;
        let taxCode: string;
        if (isDistanceRequest) {
            const customUnitRate = getCustomUnitRate(policy, customUnitRateID);
            taxCode = customUnitRate?.attributes?.taxRateExternalID ?? '';
            taxableAmount = DistanceRequestUtils.getTaxableAmount(policy, customUnitRateID, distance);
        } else {
            taxableAmount = transaction.amount ?? 0;
            taxCode = transaction.taxCode ?? TransactionUtils.getDefaultTaxCode(policy, transaction) ?? '';
        }
        const taxPercentage = TransactionUtils.getTaxValue(policy, transaction, taxCode) ?? '';
        const taxAmount = TransactionUtils.calculateTaxAmount(taxPercentage, taxableAmount, transaction.currency);
        const taxAmountInSmallestCurrencyUnits = CurrencyUtils.convertToBackendAmount(Number.parseFloat(taxAmount.toString()));
        IOU.setMoneyRequestTaxAmount(transaction.transactionID ?? '', taxAmountInSmallestCurrencyUnits);
    }, [
        policy,
        shouldShowTax,
        previousTransactionAmount,
        previousTransactionCurrency,
        transaction,
        isDistanceRequest,
        customUnitRateID,
        previousCustomUnitRateID,
        previousTaxCode,
        distance,
    ]);

    // If completing a split expense fails, set didConfirm to false to allow the user to edit the fields again
    if (isEditingSplitBill && didConfirm) {
        setDidConfirm(false);
    }

    useEffect(() => {
        setDidConfirm(isConfirmed);
    }, [isConfirmed]);

    const splitOrRequestOptions: Array<DropdownOption<string>> = useMemo(() => {
        let text;
        if (isTypeInvoice) {
            if (hasInvoicingDetails(policy)) {
                text = translate('iou.sendInvoice', {amount: formattedAmount});
            } else {
                text = translate('common.next');
            }
        } else if (isTypeTrackExpense) {
            text = translate('iou.trackExpense');
        } else if (isTypeSplit && iouAmount === 0) {
            text = translate('iou.splitExpense');
        } else if ((receiptPath && isTypeRequest) || isDistanceRequestWithPendingRoute) {
            text = translate('iou.submitExpense');
            if (iouAmount !== 0) {
                text = translate('iou.submitAmount', {amount: formattedAmount});
            }
        } else {
            const translationKey = isTypeSplit ? 'iou.splitAmount' : 'iou.submitAmount';
            text = translate(translationKey, {amount: formattedAmount});
        }
        return [
            {
                text: text[0].toUpperCase() + text.slice(1),
                value: iouType,
            },
        ];
    }, [isTypeTrackExpense, isTypeSplit, iouAmount, receiptPath, isTypeRequest, policy, isDistanceRequestWithPendingRoute, iouType, translate, formattedAmount, isTypeInvoice]);

    const onSplitShareChange = useCallback(
        (accountID: number, value: number) => {
            if (!transaction?.transactionID) {
                return;
            }
            const amountInCents = CurrencyUtils.convertToBackendAmount(value);
            IOU.setIndividualShare(transaction?.transactionID, accountID, amountInCents);
        },
        [transaction],
    );

    useEffect(() => {
        if (!isTypeSplit || !transaction?.splitShares) {
            return;
        }

        const splitSharesMap: SplitShares = transaction.splitShares;
        const shares: number[] = Object.values(splitSharesMap).map((splitShare) => splitShare?.amount ?? 0);
        const sumOfShares = shares?.reduce((prev, current): number => prev + current, 0);
        if (sumOfShares !== iouAmount) {
            setFormError('iou.error.invalidSplit');
            return;
        }

        const participantsWithAmount = Object.keys(transaction?.splitShares ?? {})
            .filter((accountID: string): boolean => (transaction?.splitShares?.[Number(accountID)]?.amount ?? 0) > 0)
            .map((accountID) => Number(accountID));

        // A split must have at least two participants with amounts bigger than 0
        if (participantsWithAmount.length === 1) {
            setFormError('iou.error.invalidSplitParticipants');
            return;
        }

        // Amounts should be bigger than 0 for the split bill creator (yourself)
        if (transaction?.splitShares[currentUserPersonalDetails.accountID] && (transaction.splitShares[currentUserPersonalDetails.accountID]?.amount ?? 0) === 0) {
            setFormError('iou.error.invalidSplitYourself');
            return;
        }

        setFormError('');
    }, [isFocused, transaction, isTypeSplit, transaction?.splitShares, currentUserPersonalDetails.accountID, iouAmount, iouCurrencyCode, setFormError, translate]);

    useEffect(() => {
        if (!isTypeSplit || !transaction?.splitShares) {
            return;
        }
        IOU.adjustRemainingSplitShares(transaction);
    }, [isTypeSplit, transaction]);

    const selectedParticipants = useMemo(() => selectedParticipantsProp.filter((participant) => participant.selected), [selectedParticipantsProp]);
    const payeePersonalDetails = useMemo(() => payeePersonalDetailsProp ?? currentUserPersonalDetails, [payeePersonalDetailsProp, currentUserPersonalDetails]);
    const shouldShowReadOnlySplits = useMemo(() => isPolicyExpenseChat || isReadOnly || isScanRequest, [isPolicyExpenseChat, isReadOnly, isScanRequest]);

    const splitParticipants = useMemo(() => {
        if (!isTypeSplit) {
            return [];
        }

        const payeeOption = OptionsListUtils.getIOUConfirmationOptionsFromPayeePersonalDetail(payeePersonalDetails);
        if (shouldShowReadOnlySplits) {
            return [payeeOption, ...selectedParticipants].map((participantOption: Participant) => {
                const isPayer = participantOption.accountID === payeeOption.accountID;
                let amount: number | undefined = 0;
                if (iouAmount > 0) {
                    amount =
                        transaction?.comment?.splits?.find((split) => split.accountID === participantOption.accountID)?.amount ??
                        IOUUtils.calculateAmount(selectedParticipants.length, iouAmount, iouCurrencyCode ?? '', isPayer);
                }
                return {
                    ...participantOption,
                    isSelected: false,
                    isInteractive: !shouldDisableParticipant(participantOption),
                    rightElement: (
                        <View style={[styles.flexWrap, styles.pl2]}>
                            <Text style={[styles.textLabel]}>{amount ? CurrencyUtils.convertToDisplayString(amount, iouCurrencyCode) : ''}</Text>
                        </View>
                    ),
                };
            });
        }

        const currencySymbol = currencyList?.[iouCurrencyCode ?? '']?.symbol ?? iouCurrencyCode;
        const formattedTotalAmount = CurrencyUtils.convertToDisplayStringWithoutCurrency(iouAmount, iouCurrencyCode);

        return [payeeOption, ...selectedParticipants].map((participantOption: Participant) => ({
            ...participantOption,
            tabIndex: -1,
            isSelected: false,
            isInteractive: !shouldDisableParticipant(participantOption),
            rightElement: (
                <MoneyRequestAmountInput
                    autoGrow={false}
                    amount={transaction?.splitShares?.[participantOption.accountID ?? -1]?.amount}
                    currency={iouCurrencyCode}
                    prefixCharacter={currencySymbol}
                    disableKeyboard={false}
                    isCurrencyPressable={false}
                    hideFocusedState={false}
                    hideCurrencySymbol
                    formatAmountOnBlur
                    prefixContainerStyle={[styles.pv0]}
                    inputStyle={[styles.optionRowAmountInput]}
                    containerStyle={[styles.textInputContainer]}
                    touchableInputWrapperStyle={[styles.ml3]}
                    onFormatAmount={CurrencyUtils.convertToDisplayStringWithoutCurrency}
                    onAmountChange={(value: string) => onSplitShareChange(participantOption.accountID ?? -1, Number(value))}
                    maxLength={formattedTotalAmount.length}
                    contentWidth={formattedTotalAmount.length * 8}
                />
            ),
        }));
    }, [
        isTypeSplit,
        payeePersonalDetails,
        shouldShowReadOnlySplits,
        currencyList,
        iouCurrencyCode,
        iouAmount,
        selectedParticipants,
        styles.flexWrap,
        styles.pl2,
        styles.textLabel,
        styles.pv0,
        styles.optionRowAmountInput,
        styles.textInputContainer,
        styles.ml3,
        transaction?.comment?.splits,
        transaction?.splitShares,
        onSplitShareChange,
    ]);

    const isSplitModified = useMemo(() => {
        if (!transaction?.splitShares) {
            return;
        }
        return Object.keys(transaction.splitShares).some((key) => transaction.splitShares?.[Number(key) ?? -1]?.isModified);
    }, [transaction?.splitShares]);

    const getSplitSectionHeader = useCallback(
        () => (
            <View style={[styles.mt2, styles.mb1, styles.flexRow, styles.justifyContentBetween]}>
                <Text style={[styles.ph5, styles.textLabelSupporting]}>{translate('iou.participants')}</Text>
                {!shouldShowReadOnlySplits && isSplitModified && (
                    <PressableWithFeedback
                        onPress={() => {
                            IOU.resetSplitShares(transaction);
                        }}
                        accessibilityLabel={CONST.ROLE.BUTTON}
                        role={CONST.ROLE.BUTTON}
                        shouldUseAutoHitSlop
                    >
                        <Text style={[styles.pr5, styles.textLabelSupporting, styles.link]}>{translate('common.reset')}</Text>
                    </PressableWithFeedback>
                )}
            </View>
        ),
        [
            isSplitModified,
            shouldShowReadOnlySplits,
            styles.flexRow,
            styles.justifyContentBetween,
            styles.link,
            styles.mb1,
            styles.mt2,
            styles.ph5,
            styles.pr5,
            styles.textLabelSupporting,
            transaction,
            translate,
        ],
    );

    const sections = useMemo(() => {
        const options: Array<SectionListDataType<MoneyRequestConfirmationListItem>> = [];
        if (isTypeSplit) {
            options.push(
                ...[
                    {
                        title: translate('moneyRequestConfirmationList.paidBy'),
                        data: [OptionsListUtils.getIOUConfirmationOptionsFromPayeePersonalDetail(payeePersonalDetails)],
                        shouldShow: true,
                    },
                    {
                        CustomSectionHeader: getSplitSectionHeader,
                        data: splitParticipants,
                        shouldShow: true,
                    },
                ],
            );
            options.push();
        } else {
            const formattedSelectedParticipants = selectedParticipants.map((participant) => ({
                ...participant,
                isSelected: false,
                isInteractive: !shouldDisableParticipant(participant),
            }));
            options.push({
                title: translate('common.to'),
                data: formattedSelectedParticipants,
                shouldShow: true,
            });
        }

        return options;
    }, [isTypeSplit, translate, payeePersonalDetails, getSplitSectionHeader, splitParticipants, selectedParticipants]);

    useEffect(() => {
        if (!isDistanceRequest || isMovingTransactionFromTrackExpense) {
            return;
        }

        /*
         Set pending waypoints based on the route status. We should handle this dynamically to cover cases such as:
         When the user completes the initial steps of the IOU flow offline and then goes online on the confirmation page.
         In this scenario, the route will be fetched from the server, and the waypoints will no longer be pending.
        */
        IOU.setMoneyRequestPendingFields(transactionID, {waypoints: isDistanceRequestWithPendingRoute ? CONST.RED_BRICK_ROAD_PENDING_ACTION.ADD : null});

        const distanceMerchant = DistanceRequestUtils.getDistanceMerchant(hasRoute, distance, unit, rate ?? 0, currency ?? CONST.CURRENCY.USD, translate, toLocaleDigit);
        IOU.setMoneyRequestMerchant(transactionID, distanceMerchant, true);
    }, [
        isDistanceRequestWithPendingRoute,
        hasRoute,
        distance,
        unit,
        rate,
        currency,
        translate,
        toLocaleDigit,
        isDistanceRequest,
        transaction,
        transactionID,
        action,
        isMovingTransactionFromTrackExpense,
    ]);

    // Auto select the category if there is only one enabled category and it is required
    useEffect(() => {
        const enabledCategories = Object.values(policyCategories ?? {}).filter((category) => category.enabled);
        if (iouCategory || !shouldShowCategories || enabledCategories.length !== 1 || !isCategoryRequired) {
            return;
        }
        IOU.setMoneyRequestCategory(transactionID, enabledCategories.at(0)?.name ?? '');
        // Keep 'transaction' out to ensure that we autoselect the option only once
        // eslint-disable-next-line react-compiler/react-compiler, react-hooks/exhaustive-deps
    }, [shouldShowCategories, policyCategories, isCategoryRequired]);

    // Auto select the tag if there is only one enabled tag and it is required
    useEffect(() => {
        let updatedTagsString = TransactionUtils.getTag(transaction);
        policyTagLists.forEach((tagList, index) => {
            const enabledTags = Object.values(tagList.tags).filter((tag) => tag.enabled);
            const isTagListRequired = tagList.required ?? false;
            if (!isTagListRequired || enabledTags.length !== 1 || TransactionUtils.getTag(transaction, index)) {
                return;
            }
            updatedTagsString = IOUUtils.insertTagIntoTransactionTagsString(updatedTagsString, enabledTags.at(0)?.name ?? '', index);
        });
        if (updatedTagsString !== TransactionUtils.getTag(transaction) && updatedTagsString) {
            IOU.setMoneyRequestTag(transactionID, updatedTagsString);
        }
        // Keep 'transaction' out to ensure that we autoselect the option only once
        // eslint-disable-next-line react-compiler/react-compiler, react-hooks/exhaustive-deps
    }, [policyTagLists, policyTags]);

    /**
     * Navigate to report details or profile of selected user
     */
    const navigateToReportOrUserDetail = (option: MoneyRequestConfirmationListItem) => {
        const activeRoute = Navigation.getActiveRoute();

        if (option.isSelfDM) {
            Navigation.navigate(ROUTES.PROFILE.getRoute(currentUserPersonalDetails.accountID, activeRoute));
            return;
        }

        if (option.accountID) {
            Navigation.navigate(ROUTES.PROFILE.getRoute(option.accountID, activeRoute));
        } else if (option.reportID) {
            Navigation.navigate(ROUTES.REPORT_WITH_ID_DETAILS.getRoute(option.reportID, activeRoute));
        }
    };

    /**
     * @param {String} paymentMethod
     */
    const confirm = useCallback(
        (paymentMethod: PaymentMethodType | undefined) => {
            if (iouType === CONST.IOU.TYPE.INVOICE && !hasInvoicingDetails(policy)) {
                Navigation.navigate(ROUTES.MONEY_REQUEST_STEP_COMPANY_INFO.getRoute(iouType, transactionID, reportID, Navigation.getActiveRouteWithoutParams()));
                return;
            }

            if (selectedParticipants.length === 0) {
                return;
            }
            if (!isEditingSplitBill && isMerchantRequired && (isMerchantEmpty || (shouldDisplayFieldError && TransactionUtils.isMerchantMissing(transaction)))) {
                setFormError('iou.error.invalidMerchant');
                return;
            }
            if (iouCategory.length > CONST.API_TRANSACTION_CATEGORY_MAX_LENGTH) {
                setFormError('iou.error.invalidCategoryLength');
                return;
            }

            if (iouType !== CONST.IOU.TYPE.PAY) {
                // validate the amount for distance expenses
                const decimals = CurrencyUtils.getCurrencyDecimals(iouCurrencyCode);
                if (isDistanceRequest && !isDistanceRequestWithPendingRoute && !MoneyRequestUtils.validateAmount(String(iouAmount), decimals)) {
                    setFormError('common.error.invalidAmount');
                    return;
                }

                if (isEditingSplitBill && TransactionUtils.areRequiredFieldsEmpty(transaction)) {
                    setDidConfirmSplit(true);
                    setFormError('iou.error.genericSmartscanFailureMessage');
                    return;
                }

                if (formError) {
                    return;
                }

                if (shouldPlaySound) {
                    playSound(SOUNDS.DONE);
                }
                onConfirm?.(selectedParticipants);
            } else {
                if (!paymentMethod) {
                    return;
                }
                if (formError) {
                    return;
                }
                Log.info(`[IOU] Sending money via: ${paymentMethod}`);
                onSendMoney?.(paymentMethod);
            }
        },
        [
            selectedParticipants,
            isEditingSplitBill,
            isMerchantRequired,
            isMerchantEmpty,
            shouldDisplayFieldError,
            transaction,
            iouCategory.length,
            formError,
            iouType,
            setFormError,
            onSendMoney,
            iouCurrencyCode,
            isDistanceRequest,
            isDistanceRequestWithPendingRoute,
            iouAmount,
            onConfirm,
            shouldPlaySound,
            transactionID,
            reportID,
            policy,
        ],
    );

    const focusTimeoutRef = useRef<NodeJS.Timeout | null>(null);
    useFocusEffect(
        useCallback(() => {
            focusTimeoutRef.current = setTimeout(() => {
                InteractionManager.runAfterInteractions(() => {
                    blurActiveElement();
                });
            }, CONST.ANIMATED_TRANSITION);
            return () => focusTimeoutRef.current && clearTimeout(focusTimeoutRef.current);
        }, []),
    );

    const footerContent = useMemo(() => {
        if (isReadOnly) {
            return;
        }

        const shouldShowSettlementButton = iouType === CONST.IOU.TYPE.PAY;
        const shouldDisableButton = selectedParticipants.length === 0;

        const button = shouldShowSettlementButton ? (
            <SettlementButton
                pressOnEnter
                isDisabled={shouldDisableButton}
                onPress={confirm}
                enablePaymentsRoute={ROUTES.IOU_SEND_ENABLE_PAYMENTS}
                addBankAccountRoute={bankAccountRoute}
                shouldShowPersonalBankAccountOption
                currency={iouCurrencyCode}
                policyID={policyID}
                buttonSize={CONST.DROPDOWN_BUTTON_SIZE.LARGE}
                kycWallAnchorAlignment={{
                    horizontal: CONST.MODAL.ANCHOR_ORIGIN_HORIZONTAL.LEFT,
                    vertical: CONST.MODAL.ANCHOR_ORIGIN_VERTICAL.BOTTOM,
                }}
                paymentMethodDropdownAnchorAlignment={{
                    horizontal: CONST.MODAL.ANCHOR_ORIGIN_HORIZONTAL.RIGHT,
                    vertical: CONST.MODAL.ANCHOR_ORIGIN_VERTICAL.BOTTOM,
                }}
                enterKeyEventListenerPriority={1}
                useKeyboardShortcuts
            />
        ) : (
            <ButtonWithDropdownMenu
                success
                pressOnEnter
                isDisabled={shouldDisableButton}
                onPress={(event, value) => confirm(value as PaymentMethodType)}
                options={splitOrRequestOptions}
                buttonSize={CONST.DROPDOWN_BUTTON_SIZE.LARGE}
                enterKeyEventListenerPriority={1}
                useKeyboardShortcuts
            />
        );

        return (
            <>
                {!!formError && (
                    <FormHelpMessage
                        style={[styles.ph1, styles.mb2]}
                        isError
                        message={isTypeSplit && !shouldShowReadOnlySplits ? debouncedFormError && translate(debouncedFormError) : translate(formError)}
                    />
                )}

                {button}
            </>
        );
    }, [
        isReadOnly,
        isTypeSplit,
        iouType,
        selectedParticipants.length,
        confirm,
        bankAccountRoute,
        iouCurrencyCode,
        policyID,
        splitOrRequestOptions,
        formError,
        styles.ph1,
        styles.mb2,
        shouldShowReadOnlySplits,
        debouncedFormError,
        translate,
    ]);

    const listFooterContent = (
        <MoneyRequestConfirmationListFooter
            action={action}
            canUseP2PDistanceRequests={canUseP2PDistanceRequests}
            currency={currency}
            didConfirm={!!didConfirm}
            distance={distance}
            formattedAmount={formattedAmount}
            formError={formError}
            hasRoute={hasRoute}
            iouCategory={iouCategory}
            iouComment={iouComment}
            iouCreated={iouCreated}
            iouCurrencyCode={iouCurrencyCode}
            iouIsBillable={iouIsBillable}
            iouMerchant={iouMerchant}
            iouType={iouType}
            isCategoryRequired={isCategoryRequired}
            isDistanceRequest={isDistanceRequest}
            isEditingSplitBill={isEditingSplitBill}
            isMerchantEmpty={isMerchantEmpty}
            isMerchantRequired={isMerchantRequired}
            isMovingTransactionFromTrackExpense={isMovingTransactionFromTrackExpense}
            isPolicyExpenseChat={isPolicyExpenseChat}
            isReadOnly={isReadOnly}
            isTypeInvoice={isTypeInvoice}
            onToggleBillable={onToggleBillable}
            policy={policy}
            policyTags={policyTags}
            policyTagLists={policyTagLists}
            rate={rate}
            receiptFilename={receiptFilename}
            receiptPath={receiptPath}
            reportActionID={reportActionID}
            reportID={reportID}
            selectedParticipants={selectedParticipantsProp}
            shouldDisplayFieldError={shouldDisplayFieldError}
            shouldDisplayReceipt={shouldDisplayReceipt}
            shouldShowCategories={shouldShowCategories}
            shouldShowMerchant={shouldShowMerchant}
            shouldShowSmartScanFields={shouldShowSmartScanFields}
            shouldShowTax={shouldShowTax}
            transaction={transaction}
            transactionID={transactionID}
            unit={unit}
        />
    );

    return (
        <MouseProvider>
            <SelectionList<MoneyRequestConfirmationListItem>
                sections={sections}
                ListItem={UserListItem}
                onSelectRow={navigateToReportOrUserDetail}
                shouldSingleExecuteRowSelect
                canSelectMultiple={false}
                shouldPreventDefaultFocusOnSelectRow
                footerContent={footerContent}
                listFooterContent={listFooterContent}
                containerStyle={[styles.flexBasisAuto]}
                removeClippedSubviews={false}
                disableKeyboardShortcuts
            />
        </MouseProvider>
    );
}

MoneyRequestConfirmationList.displayName = 'MoneyRequestConfirmationList';

<<<<<<< HEAD
export default memo(
    MoneyRequestConfirmationList,
    (prevProps, nextProps) =>
        lodashIsEqual(prevProps.transaction, nextProps.transaction) &&
        prevProps.onSendMoney === nextProps.onSendMoney &&
        prevProps.onConfirm === nextProps.onConfirm &&
        prevProps.iouType === nextProps.iouType &&
        prevProps.iouAmount === nextProps.iouAmount &&
        prevProps.isDistanceRequest === nextProps.isDistanceRequest &&
        prevProps.isPolicyExpenseChat === nextProps.isPolicyExpenseChat &&
        prevProps.iouCategory === nextProps.iouCategory &&
        prevProps.shouldShowSmartScanFields === nextProps.shouldShowSmartScanFields &&
        prevProps.isEditingSplitBill === nextProps.isEditingSplitBill &&
        prevProps.iouCurrencyCode === nextProps.iouCurrencyCode &&
        prevProps.iouMerchant === nextProps.iouMerchant &&
        lodashIsEqual(prevProps.selectedParticipants, nextProps.selectedParticipants) &&
        lodashIsEqual(prevProps.payeePersonalDetails, nextProps.payeePersonalDetails) &&
        prevProps.isReadOnly === nextProps.isReadOnly &&
        prevProps.bankAccountRoute === nextProps.bankAccountRoute &&
        prevProps.policyID === nextProps.policyID &&
        prevProps.reportID === nextProps.reportID &&
        prevProps.receiptPath === nextProps.receiptPath &&
        prevProps.iouComment === nextProps.iouComment &&
        prevProps.receiptFilename === nextProps.receiptFilename &&
        prevProps.iouCreated === nextProps.iouCreated &&
        prevProps.iouIsBillable === nextProps.iouIsBillable &&
        prevProps.onToggleBillable === nextProps.onToggleBillable &&
        prevProps.hasSmartScanFailed === nextProps.hasSmartScanFailed &&
        prevProps.reportActionID === nextProps.reportActionID &&
        lodashIsEqual(prevProps.action, nextProps.action) &&
        prevProps.shouldDisplayReceipt === nextProps.shouldDisplayReceipt,
=======
export default withOnyx<MoneyRequestConfirmationListProps, MoneyRequestConfirmationListOnyxProps>({
    policyCategories: {
        key: ({policyID}) => `${ONYXKEYS.COLLECTION.POLICY_CATEGORIES}${policyID}`,
    },
    policyCategoriesDraft: {
        key: ({policyID}) => `${ONYXKEYS.COLLECTION.POLICY_CATEGORIES_DRAFT}${policyID}`,
    },
    policyTags: {
        key: ({policyID}) => `${ONYXKEYS.COLLECTION.POLICY_TAGS}${policyID}`,
    },
    defaultMileageRate: {
        key: ({policyID}) => `${ONYXKEYS.COLLECTION.POLICY}${policyID}`,
        selector: DistanceRequestUtils.getDefaultMileageRate,
    },
    policy: {
        key: ({policyID}) => `${ONYXKEYS.COLLECTION.POLICY}${policyID}`,
    },
    policyDraft: {
        key: ({policyID}) => `${ONYXKEYS.COLLECTION.POLICY_DRAFTS}${policyID}`,
    },
    lastSelectedDistanceRates: {
        key: ONYXKEYS.NVP_LAST_SELECTED_DISTANCE_RATES,
    },
    currencyList: {
        key: ONYXKEYS.CURRENCY_LIST,
    },
})(
    memo(
        MoneyRequestConfirmationList,
        (prevProps, nextProps) =>
            lodashIsEqual(prevProps.transaction, nextProps.transaction) &&
            prevProps.onSendMoney === nextProps.onSendMoney &&
            prevProps.onConfirm === nextProps.onConfirm &&
            prevProps.iouType === nextProps.iouType &&
            prevProps.iouAmount === nextProps.iouAmount &&
            prevProps.isDistanceRequest === nextProps.isDistanceRequest &&
            prevProps.isPolicyExpenseChat === nextProps.isPolicyExpenseChat &&
            prevProps.iouCategory === nextProps.iouCategory &&
            prevProps.shouldShowSmartScanFields === nextProps.shouldShowSmartScanFields &&
            prevProps.isEditingSplitBill === nextProps.isEditingSplitBill &&
            prevProps.iouCurrencyCode === nextProps.iouCurrencyCode &&
            prevProps.iouMerchant === nextProps.iouMerchant &&
            lodashIsEqual(prevProps.selectedParticipants, nextProps.selectedParticipants) &&
            lodashIsEqual(prevProps.payeePersonalDetails, nextProps.payeePersonalDetails) &&
            prevProps.isReadOnly === nextProps.isReadOnly &&
            prevProps.bankAccountRoute === nextProps.bankAccountRoute &&
            prevProps.policyID === nextProps.policyID &&
            prevProps.reportID === nextProps.reportID &&
            prevProps.receiptPath === nextProps.receiptPath &&
            prevProps.iouComment === nextProps.iouComment &&
            prevProps.receiptFilename === nextProps.receiptFilename &&
            prevProps.iouCreated === nextProps.iouCreated &&
            prevProps.iouIsBillable === nextProps.iouIsBillable &&
            prevProps.onToggleBillable === nextProps.onToggleBillable &&
            prevProps.hasSmartScanFailed === nextProps.hasSmartScanFailed &&
            prevProps.reportActionID === nextProps.reportActionID &&
            lodashIsEqual(prevProps.defaultMileageRate, nextProps.defaultMileageRate) &&
            lodashIsEqual(prevProps.lastSelectedDistanceRates, nextProps.lastSelectedDistanceRates) &&
            lodashIsEqual(prevProps.action, nextProps.action) &&
            lodashIsEqual(prevProps.currencyList, nextProps.currencyList) &&
            prevProps.shouldDisplayReceipt === nextProps.shouldDisplayReceipt,
    ),
>>>>>>> e4fe4c4f
);<|MERGE_RESOLUTION|>--- conflicted
+++ resolved
@@ -2,11 +2,7 @@
 import lodashIsEqual from 'lodash/isEqual';
 import React, {memo, useCallback, useEffect, useMemo, useRef, useState} from 'react';
 import {InteractionManager, View} from 'react-native';
-<<<<<<< HEAD
 import {useOnyx} from 'react-native-onyx';
-=======
-import {withOnyx} from 'react-native-onyx';
->>>>>>> e4fe4c4f
 import type {OnyxEntry} from 'react-native-onyx';
 import useCurrentUserPersonalDetails from '@hooks/useCurrentUserPersonalDetails';
 import useDebouncedState from '@hooks/useDebouncedState';
@@ -18,7 +14,6 @@
 import blurActiveElement from '@libs/Accessibility/blurActiveElement';
 import * as CurrencyUtils from '@libs/CurrencyUtils';
 import DistanceRequestUtils from '@libs/DistanceRequestUtils';
-import type {MileageRate} from '@libs/DistanceRequestUtils';
 import * as IOUUtils from '@libs/IOUUtils';
 import Log from '@libs/Log';
 import * as MoneyRequestUtils from '@libs/MoneyRequestUtils';
@@ -53,37 +48,7 @@
 import SettlementButton from './SettlementButton';
 import Text from './Text';
 
-<<<<<<< HEAD
 type MoneyRequestConfirmationListProps = {
-=======
-type MoneyRequestConfirmationListOnyxProps = {
-    /** Collection of categories attached to a policy */
-    policyCategories: OnyxEntry<OnyxTypes.PolicyCategories>;
-
-    /** Collection of draft categories attached to a policy */
-    policyCategoriesDraft: OnyxEntry<OnyxTypes.PolicyCategories>;
-
-    /** Collection of tags attached to a policy */
-    policyTags: OnyxEntry<OnyxTypes.PolicyTagLists>;
-
-    /** The policy of the report */
-    policy: OnyxEntry<OnyxTypes.Policy>;
-
-    /** The draft policy of the report */
-    policyDraft: OnyxEntry<OnyxTypes.Policy>;
-
-    /** Mileage rate default for the policy */
-    defaultMileageRate: OnyxEntry<MileageRate>;
-
-    /** Last selected distance rates */
-    lastSelectedDistanceRates: OnyxEntry<Record<string, string>>;
-
-    /** List of currencies */
-    currencyList: OnyxEntry<OnyxTypes.CurrencyList>;
-};
-
-type MoneyRequestConfirmationListProps = MoneyRequestConfirmationListOnyxProps & {
->>>>>>> e4fe4c4f
     /** Callback to inform parent modal of success */
     onConfirm?: (selectedParticipants: Participant[]) => void;
 
@@ -183,11 +148,6 @@
     onConfirm,
     iouType = CONST.IOU.TYPE.SUBMIT,
     iouAmount,
-<<<<<<< HEAD
-=======
-    policyCategories: policyCategoriesReal,
-    policyCategoriesDraft,
->>>>>>> e4fe4c4f
     isDistanceRequest = false,
     isPolicyExpenseChat = false,
     iouCategory = '',
@@ -218,9 +178,6 @@
     const [policyTags] = useOnyx(`${ONYXKEYS.COLLECTION.POLICY_TAGS}${policyID}`);
     const [policyReal] = useOnyx(`${ONYXKEYS.COLLECTION.POLICY}${policyID}`);
     const [policyDraft] = useOnyx(`${ONYXKEYS.COLLECTION.POLICY_DRAFTS}${policyID}`);
-    const [mileageRatesReal] = useOnyx(`${ONYXKEYS.COLLECTION.POLICY_DRAFTS}${policyID}`, {
-        selector: (selectedPolicy) => DistanceRequestUtils.getMileageRates(selectedPolicy),
-    });
     const [defaultMileageRate] = useOnyx(`${ONYXKEYS.COLLECTION.POLICY_DRAFTS}${policyID}`, {
         selector: (selectedPolicy) => DistanceRequestUtils.getDefaultMileageRate(selectedPolicy),
     });
@@ -981,7 +938,6 @@
 
 MoneyRequestConfirmationList.displayName = 'MoneyRequestConfirmationList';
 
-<<<<<<< HEAD
 export default memo(
     MoneyRequestConfirmationList,
     (prevProps, nextProps) =>
@@ -1013,68 +969,4 @@
         prevProps.reportActionID === nextProps.reportActionID &&
         lodashIsEqual(prevProps.action, nextProps.action) &&
         prevProps.shouldDisplayReceipt === nextProps.shouldDisplayReceipt,
-=======
-export default withOnyx<MoneyRequestConfirmationListProps, MoneyRequestConfirmationListOnyxProps>({
-    policyCategories: {
-        key: ({policyID}) => `${ONYXKEYS.COLLECTION.POLICY_CATEGORIES}${policyID}`,
-    },
-    policyCategoriesDraft: {
-        key: ({policyID}) => `${ONYXKEYS.COLLECTION.POLICY_CATEGORIES_DRAFT}${policyID}`,
-    },
-    policyTags: {
-        key: ({policyID}) => `${ONYXKEYS.COLLECTION.POLICY_TAGS}${policyID}`,
-    },
-    defaultMileageRate: {
-        key: ({policyID}) => `${ONYXKEYS.COLLECTION.POLICY}${policyID}`,
-        selector: DistanceRequestUtils.getDefaultMileageRate,
-    },
-    policy: {
-        key: ({policyID}) => `${ONYXKEYS.COLLECTION.POLICY}${policyID}`,
-    },
-    policyDraft: {
-        key: ({policyID}) => `${ONYXKEYS.COLLECTION.POLICY_DRAFTS}${policyID}`,
-    },
-    lastSelectedDistanceRates: {
-        key: ONYXKEYS.NVP_LAST_SELECTED_DISTANCE_RATES,
-    },
-    currencyList: {
-        key: ONYXKEYS.CURRENCY_LIST,
-    },
-})(
-    memo(
-        MoneyRequestConfirmationList,
-        (prevProps, nextProps) =>
-            lodashIsEqual(prevProps.transaction, nextProps.transaction) &&
-            prevProps.onSendMoney === nextProps.onSendMoney &&
-            prevProps.onConfirm === nextProps.onConfirm &&
-            prevProps.iouType === nextProps.iouType &&
-            prevProps.iouAmount === nextProps.iouAmount &&
-            prevProps.isDistanceRequest === nextProps.isDistanceRequest &&
-            prevProps.isPolicyExpenseChat === nextProps.isPolicyExpenseChat &&
-            prevProps.iouCategory === nextProps.iouCategory &&
-            prevProps.shouldShowSmartScanFields === nextProps.shouldShowSmartScanFields &&
-            prevProps.isEditingSplitBill === nextProps.isEditingSplitBill &&
-            prevProps.iouCurrencyCode === nextProps.iouCurrencyCode &&
-            prevProps.iouMerchant === nextProps.iouMerchant &&
-            lodashIsEqual(prevProps.selectedParticipants, nextProps.selectedParticipants) &&
-            lodashIsEqual(prevProps.payeePersonalDetails, nextProps.payeePersonalDetails) &&
-            prevProps.isReadOnly === nextProps.isReadOnly &&
-            prevProps.bankAccountRoute === nextProps.bankAccountRoute &&
-            prevProps.policyID === nextProps.policyID &&
-            prevProps.reportID === nextProps.reportID &&
-            prevProps.receiptPath === nextProps.receiptPath &&
-            prevProps.iouComment === nextProps.iouComment &&
-            prevProps.receiptFilename === nextProps.receiptFilename &&
-            prevProps.iouCreated === nextProps.iouCreated &&
-            prevProps.iouIsBillable === nextProps.iouIsBillable &&
-            prevProps.onToggleBillable === nextProps.onToggleBillable &&
-            prevProps.hasSmartScanFailed === nextProps.hasSmartScanFailed &&
-            prevProps.reportActionID === nextProps.reportActionID &&
-            lodashIsEqual(prevProps.defaultMileageRate, nextProps.defaultMileageRate) &&
-            lodashIsEqual(prevProps.lastSelectedDistanceRates, nextProps.lastSelectedDistanceRates) &&
-            lodashIsEqual(prevProps.action, nextProps.action) &&
-            lodashIsEqual(prevProps.currencyList, nextProps.currencyList) &&
-            prevProps.shouldDisplayReceipt === nextProps.shouldDisplayReceipt,
-    ),
->>>>>>> e4fe4c4f
 );
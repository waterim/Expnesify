--- conflicted
+++ resolved
@@ -26,11 +26,6 @@
 import * as ReportUtils from '@libs/ReportUtils';
 import playSound, {SOUNDS} from '@libs/Sound';
 import * as TransactionUtils from '@libs/TransactionUtils';
-<<<<<<< HEAD
-=======
-import tryResolveUrlFromApiRoot from '@libs/tryResolveUrlFromApiRoot';
-import ToggleSettingOptionRow from '@pages/workspace/workflows/ToggleSettingsOptionRow';
->>>>>>> 68374a55
 import * as IOU from '@userActions/IOU';
 import type {IOUAction, IOUType} from '@src/CONST';
 import CONST from '@src/CONST';
@@ -52,10 +47,6 @@
 import type {SectionListDataType} from './SelectionList/types';
 import UserListItem from './SelectionList/UserListItem';
 import SettlementButton from './SettlementButton';
-<<<<<<< HEAD
-=======
-import ShowMoreButton from './ShowMoreButton';
->>>>>>> 68374a55
 import Text from './Text';
 
 type MoneyRequestConfirmationListOnyxProps = {
@@ -795,7 +786,6 @@
         translate,
     ]);
 
-<<<<<<< HEAD
     const listFooterContent = (
         <MoneyRequestConfirmationListFooter
             action={action}
@@ -841,439 +831,6 @@
             transactionID={transactionID}
             unit={unit}
         />
-=======
-    // An intermediate structure that helps us classify the fields as "primary" and "supplementary".
-    // The primary fields are always shown to the user, while an extra action is needed to reveal the supplementary ones.
-    const classifiedFields = [
-        {
-            item: (
-                <MenuItemWithTopDescription
-                    key={translate('iou.amount')}
-                    shouldShowRightIcon={!isReadOnly && !isDistanceRequest}
-                    title={formattedAmount}
-                    description={translate('iou.amount')}
-                    interactive={!isReadOnly}
-                    onPress={() => {
-                        if (isDistanceRequest) {
-                            return;
-                        }
-
-                        Navigation.navigate(ROUTES.MONEY_REQUEST_STEP_AMOUNT.getRoute(action, iouType, transactionID, reportID, Navigation.getActiveRouteWithoutParams()));
-                    }}
-                    style={[styles.moneyRequestMenuItem, styles.mt2]}
-                    titleStyle={styles.moneyRequestConfirmationAmount}
-                    disabled={didConfirm}
-                    brickRoadIndicator={shouldDisplayFieldError && TransactionUtils.isAmountMissing(transaction) ? CONST.BRICK_ROAD_INDICATOR_STATUS.ERROR : undefined}
-                    errorText={shouldDisplayFieldError && TransactionUtils.isAmountMissing(transaction) ? translate('common.error.enterAmount') : ''}
-                />
-            ),
-            shouldShow: shouldShowSmartScanFields,
-            isSupplementary: false,
-        },
-        {
-            item: (
-                <MenuItemWithTopDescription
-                    key={translate('common.description')}
-                    shouldShowRightIcon={!isReadOnly}
-                    shouldParseTitle
-                    title={iouComment}
-                    description={translate('common.description')}
-                    onPress={() => {
-                        Navigation.navigate(
-                            ROUTES.MONEY_REQUEST_STEP_DESCRIPTION.getRoute(action, iouType, transactionID, reportID, Navigation.getActiveRouteWithoutParams(), reportActionID),
-                        );
-                    }}
-                    style={[styles.moneyRequestMenuItem]}
-                    titleStyle={styles.flex1}
-                    disabled={didConfirm}
-                    interactive={!isReadOnly}
-                    numberOfLinesTitle={2}
-                />
-            ),
-            shouldShow: true,
-            isSupplementary: false,
-        },
-        {
-            item: (
-                <MenuItemWithTopDescription
-                    key={translate('common.distance')}
-                    shouldShowRightIcon={!isReadOnly && !isMovingTransactionFromTrackExpense}
-                    title={isMerchantEmpty ? '' : iouMerchant}
-                    description={translate('common.distance')}
-                    style={[styles.moneyRequestMenuItem]}
-                    titleStyle={styles.flex1}
-                    onPress={() => Navigation.navigate(ROUTES.MONEY_REQUEST_STEP_DISTANCE.getRoute(action, iouType, transactionID, reportID, Navigation.getActiveRouteWithoutParams()))}
-                    disabled={didConfirm}
-                    // todo: handle edit for transaction while moving from track expense
-                    interactive={!isReadOnly && !isMovingTransactionFromTrackExpense}
-                />
-            ),
-            shouldShow: isDistanceRequest && !canUseP2PDistanceRequests,
-            isSupplementary: false,
-        },
-        {
-            item: (
-                <MenuItemWithTopDescription
-                    key={translate('common.distance')}
-                    shouldShowRightIcon={!isReadOnly}
-                    title={DistanceRequestUtils.getDistanceForDisplay(hasRoute, distance, unit, rate, translate)}
-                    description={translate('common.distance')}
-                    style={[styles.moneyRequestMenuItem]}
-                    titleStyle={styles.flex1}
-                    onPress={() => Navigation.navigate(ROUTES.MONEY_REQUEST_STEP_DISTANCE.getRoute(action, iouType, transactionID, reportID, Navigation.getActiveRouteWithoutParams()))}
-                    disabled={didConfirm}
-                    interactive={!isReadOnly}
-                />
-            ),
-            shouldShow: isDistanceRequest && canUseP2PDistanceRequests,
-            isSupplementary: false,
-        },
-        {
-            item: (
-                <MenuItemWithTopDescription
-                    key={translate('common.rate')}
-                    shouldShowRightIcon={!!rate && !isReadOnly && isPolicyExpenseChat}
-                    title={DistanceRequestUtils.getRateForDisplay(unit, rate, currency, translate, toLocaleDigit, isOffline)}
-                    description={translate('common.rate')}
-                    style={[styles.moneyRequestMenuItem]}
-                    titleStyle={styles.flex1}
-                    onPress={() => Navigation.navigate(ROUTES.MONEY_REQUEST_STEP_DISTANCE_RATE.getRoute(action, iouType, transactionID, reportID, Navigation.getActiveRouteWithoutParams()))}
-                    disabled={didConfirm}
-                    interactive={!!rate && !isReadOnly && isPolicyExpenseChat}
-                />
-            ),
-            shouldShow: isDistanceRequest && canUseP2PDistanceRequests,
-            isSupplementary: false,
-        },
-        {
-            item: (
-                <MenuItemWithTopDescription
-                    key={translate('common.merchant')}
-                    shouldShowRightIcon={!isReadOnly}
-                    title={isMerchantEmpty ? '' : iouMerchant}
-                    description={translate('common.merchant')}
-                    style={[styles.moneyRequestMenuItem]}
-                    titleStyle={styles.flex1}
-                    onPress={() => {
-                        Navigation.navigate(ROUTES.MONEY_REQUEST_STEP_MERCHANT.getRoute(action, iouType, transactionID, reportID, Navigation.getActiveRouteWithoutParams()));
-                    }}
-                    disabled={didConfirm}
-                    interactive={!isReadOnly}
-                    brickRoadIndicator={shouldDisplayMerchantError ? CONST.BRICK_ROAD_INDICATOR_STATUS.ERROR : undefined}
-                    errorText={shouldDisplayMerchantError ? translate('common.error.fieldRequired') : ''}
-                    rightLabel={isMerchantRequired && !shouldDisplayMerchantError ? translate('common.required') : ''}
-                    numberOfLinesTitle={2}
-                />
-            ),
-            shouldShow: shouldShowMerchant,
-            isSupplementary: !isMerchantRequired,
-        },
-        {
-            item: (
-                <MenuItemWithTopDescription
-                    key={translate('common.date')}
-                    shouldShowRightIcon={!isReadOnly}
-                    // eslint-disable-next-line @typescript-eslint/prefer-nullish-coalescing
-                    title={iouCreated || format(new Date(), CONST.DATE.FNS_FORMAT_STRING)}
-                    description={translate('common.date')}
-                    style={[styles.moneyRequestMenuItem]}
-                    titleStyle={styles.flex1}
-                    onPress={() => {
-                        Navigation.navigate(ROUTES.MONEY_REQUEST_STEP_DATE.getRoute(action, iouType, transactionID, reportID, Navigation.getActiveRouteWithoutParams(), reportActionID));
-                    }}
-                    disabled={didConfirm}
-                    interactive={!isReadOnly}
-                    brickRoadIndicator={shouldDisplayFieldError && TransactionUtils.isCreatedMissing(transaction) ? CONST.BRICK_ROAD_INDICATOR_STATUS.ERROR : undefined}
-                    errorText={shouldDisplayFieldError && TransactionUtils.isCreatedMissing(transaction) ? translate('common.error.enterDate') : ''}
-                />
-            ),
-            shouldShow: shouldShowDate,
-            isSupplementary: true,
-        },
-        {
-            item: (
-                <MenuItemWithTopDescription
-                    key={translate('common.category')}
-                    shouldShowRightIcon={!isReadOnly}
-                    title={iouCategory}
-                    description={translate('common.category')}
-                    numberOfLinesTitle={2}
-                    onPress={() =>
-                        Navigation.navigate(ROUTES.MONEY_REQUEST_STEP_CATEGORY.getRoute(action, iouType, transactionID, reportID, Navigation.getActiveRouteWithoutParams(), reportActionID))
-                    }
-                    style={[styles.moneyRequestMenuItem]}
-                    titleStyle={styles.flex1}
-                    disabled={didConfirm}
-                    interactive={!isReadOnly}
-                    rightLabel={isCategoryRequired && canUseViolations ? translate('common.required') : ''}
-                />
-            ),
-            shouldShow: shouldShowCategories,
-            isSupplementary: action === CONST.IOU.ACTION.CATEGORIZE ? false : !isCategoryRequired,
-        },
-        ...policyTagLists.map(({name, required}, index) => {
-            const isTagRequired = required ?? false;
-            return {
-                item: (
-                    <MenuItemWithTopDescription
-                        key={name}
-                        shouldShowRightIcon={!isReadOnly}
-                        title={TransactionUtils.getTagForDisplay(transaction, index)}
-                        description={name}
-                        numberOfLinesTitle={2}
-                        onPress={() =>
-                            Navigation.navigate(
-                                ROUTES.MONEY_REQUEST_STEP_TAG.getRoute(action, iouType, index, transactionID, reportID, Navigation.getActiveRouteWithoutParams(), reportActionID),
-                            )
-                        }
-                        style={[styles.moneyRequestMenuItem]}
-                        disabled={didConfirm}
-                        interactive={!isReadOnly}
-                        rightLabel={isTagRequired && canUseViolations ? translate('common.required') : ''}
-                    />
-                ),
-                shouldShow: shouldShowTags,
-                isSupplementary: !isTagRequired,
-            };
-        }),
-        {
-            item: (
-                <MenuItemWithTopDescription
-                    key={`${taxRates?.name}${taxRateTitle}`}
-                    shouldShowRightIcon={canModifyTaxFields}
-                    title={taxRateTitle}
-                    description={taxRates?.name}
-                    style={[styles.moneyRequestMenuItem]}
-                    titleStyle={styles.flex1}
-                    onPress={() => Navigation.navigate(ROUTES.MONEY_REQUEST_STEP_TAX_RATE.getRoute(action, iouType, transactionID, reportID, Navigation.getActiveRouteWithoutParams()))}
-                    disabled={didConfirm}
-                    interactive={canModifyTaxFields}
-                />
-            ),
-            shouldShow: shouldShowTax,
-            isSupplementary: true,
-        },
-        {
-            item: (
-                <MenuItemWithTopDescription
-                    key={`${taxRates?.name}${formattedTaxAmount}`}
-                    shouldShowRightIcon={canModifyTaxFields}
-                    title={formattedTaxAmount}
-                    description={translate('iou.taxAmount')}
-                    style={[styles.moneyRequestMenuItem]}
-                    titleStyle={styles.flex1}
-                    onPress={() => Navigation.navigate(ROUTES.MONEY_REQUEST_STEP_TAX_AMOUNT.getRoute(action, iouType, transactionID, reportID, Navigation.getActiveRouteWithoutParams()))}
-                    disabled={didConfirm}
-                    interactive={canModifyTaxFields}
-                />
-            ),
-            shouldShow: shouldShowTax,
-            isSupplementary: true,
-        },
-        {
-            item: (
-                <View style={[styles.flexRow, styles.justifyContentBetween, styles.alignItemsCenter, styles.ml5, styles.mr8, styles.optionRow]}>
-                    <ToggleSettingOptionRow
-                        switchAccessibilityLabel={translate('common.billable')}
-                        title={translate('common.billable')}
-                        onToggle={(isOn) => onToggleBillable?.(isOn)}
-                        isActive={iouIsBillable}
-                        disabled={isReadOnly}
-                        titleStyle={!iouIsBillable && {color: theme.textSupporting}}
-                        wrapperStyle={styles.flex1}
-                    />
-                </View>
-            ),
-            shouldShow: shouldShowBillable,
-            isSupplementary: true,
-        },
-    ];
-
-    const primaryFields = classifiedFields.filter((classifiedField) => classifiedField.shouldShow && !classifiedField.isSupplementary).map((primaryField) => primaryField.item);
-
-    const supplementaryFields = classifiedFields
-        .filter((classifiedField) => classifiedField.shouldShow && classifiedField.isSupplementary)
-        .map((supplementaryField) => supplementaryField.item);
-
-    const {
-        image: receiptImage,
-        thumbnail: receiptThumbnail,
-        isThumbnail,
-        fileExtension,
-        isLocalFile,
-    } = receiptPath && receiptFilename ? ReceiptUtils.getThumbnailAndImageURIs(transaction, receiptPath, receiptFilename) : ({} as ReceiptUtils.ThumbnailAndImageURI);
-
-    const resolvedThumbnail = isLocalFile ? receiptThumbnail : tryResolveUrlFromApiRoot(receiptThumbnail ?? '');
-    const resolvedReceiptImage = isLocalFile ? receiptImage : tryResolveUrlFromApiRoot(receiptImage ?? '');
-
-    const receiptThumbnailContent = useMemo(
-        () => (
-            <View style={styles.moneyRequestImage}>
-                {isLocalFile && Str.isPDF(receiptFilename) ? (
-                    <PressableWithoutFocus
-                        onPress={() => Navigation.navigate(ROUTES.TRANSACTION_RECEIPT.getRoute(reportID ?? '', transactionID ?? ''))}
-                        accessibilityRole={CONST.ROLE.BUTTON}
-                        accessibilityLabel={translate('accessibilityHints.viewAttachment')}
-                        disabled={!shouldDisplayReceipt}
-                        disabledStyle={styles.cursorDefault}
-                    >
-                        <PDFThumbnail
-                            // eslint-disable-next-line @typescript-eslint/non-nullable-type-assertion-style
-                            previewSourceURL={resolvedReceiptImage as string}
-                            // We don't support scanning password protected PDF receipt
-                            enabled={!isAttachmentInvalid}
-                            onPassword={() => {
-                                setIsAttachmentInvalid(true);
-                                setInvalidAttachmentPromt(translate('attachmentPicker.protectedPDFNotSupported'));
-                            }}
-                            onLoadError={() => {
-                                setInvalidAttachmentPromt(translate('attachmentPicker.errorWhileSelectingCorruptedAttachment'));
-                                setIsAttachmentInvalid(true);
-                            }}
-                        />
-                    </PressableWithoutFocus>
-                ) : (
-                    <PressableWithoutFocus
-                        onPress={() => Navigation.navigate(ROUTES.TRANSACTION_RECEIPT.getRoute(reportID ?? '', transactionID ?? ''))}
-                        disabled={!shouldDisplayReceipt || isThumbnail}
-                        accessibilityRole={CONST.ROLE.BUTTON}
-                        accessibilityLabel={translate('accessibilityHints.viewAttachment')}
-                        disabledStyle={styles.cursorDefault}
-                    >
-                        <ReceiptImage
-                            isThumbnail={isThumbnail}
-                            // eslint-disable-next-line @typescript-eslint/prefer-nullish-coalescing
-                            source={resolvedThumbnail || resolvedReceiptImage || ''}
-                            // AuthToken is required when retrieving the image from the server
-                            // but we don't need it to load the blob:// or file:// image when starting an expense/split
-                            // So if we have a thumbnail, it means we're retrieving the image from the server
-                            isAuthTokenRequired={!!receiptThumbnail && !isLocalFile}
-                            fileExtension={fileExtension}
-                            shouldUseThumbnailImage
-                            shouldUseInitialObjectPosition={isDistanceRequest}
-                        />
-                    </PressableWithoutFocus>
-                )}
-            </View>
-        ),
-        [
-            isLocalFile,
-            receiptFilename,
-            resolvedThumbnail,
-            styles.moneyRequestImage,
-            isAttachmentInvalid,
-            isThumbnail,
-            resolvedReceiptImage,
-            receiptThumbnail,
-            fileExtension,
-            isDistanceRequest,
-            reportID,
-            transactionID,
-            translate,
-            styles.cursorDefault,
-            shouldDisplayReceipt,
-        ],
-    );
-
-    const listFooterContent = useMemo(
-        () => (
-            <>
-                {isTypeInvoice && (
-                    <MenuItem
-                        key={translate('workspace.invoices.sendFrom')}
-                        avatarID={senderWorkspace?.id}
-                        shouldShowRightIcon={!isReadOnly && canUpdateSenderWorkspace}
-                        title={senderWorkspace?.name}
-                        icon={senderWorkspace?.avatarURL ? senderWorkspace?.avatarURL : getDefaultWorkspaceAvatar(senderWorkspace?.name)}
-                        iconType={CONST.ICON_TYPE_WORKSPACE}
-                        description={translate('workspace.common.workspace')}
-                        label={translate('workspace.invoices.sendFrom')}
-                        isLabelHoverable={false}
-                        interactive={!isReadOnly && canUpdateSenderWorkspace}
-                        onPress={() => {
-                            Navigation.navigate(
-                                ROUTES.MONEY_REQUEST_STEP_SEND_FROM.getRoute(iouType, transaction?.transactionID ?? '-1', reportID, Navigation.getActiveRouteWithoutParams()),
-                            );
-                        }}
-                        style={styles.moneyRequestMenuItem}
-                        labelStyle={styles.mt2}
-                        titleStyle={styles.flex1}
-                        disabled={didConfirm}
-                    />
-                )}
-                {isDistanceRequest && (
-                    <View style={styles.confirmationListMapItem}>
-                        <ConfirmedRoute transaction={transaction ?? ({} as OnyxTypes.Transaction)} />
-                    </View>
-                )}
-                {!isDistanceRequest &&
-                    // eslint-disable-next-line @typescript-eslint/prefer-nullish-coalescing
-                    (receiptImage || receiptThumbnail
-                        ? receiptThumbnailContent
-                        : // The empty receipt component should only show for IOU Requests of a paid policy ("Team" or "Corporate")
-                          PolicyUtils.isPaidGroupPolicy(policy) &&
-                          !isDistanceRequest &&
-                          iouType === CONST.IOU.TYPE.SUBMIT && (
-                              <ReceiptEmptyState
-                                  onPress={() =>
-                                      Navigation.navigate(
-                                          ROUTES.MONEY_REQUEST_STEP_SCAN.getRoute(CONST.IOU.ACTION.CREATE, iouType, transactionID, reportID, Navigation.getActiveRouteWithoutParams()),
-                                      )
-                                  }
-                              />
-                          ))}
-                {primaryFields}
-                {!shouldShowAllFields && (
-                    <ShowMoreButton
-                        containerStyle={[styles.mt1, styles.mb2]}
-                        onPress={toggleShouldExpandFields}
-                    />
-                )}
-                <View style={[styles.mb5]}>{shouldShowAllFields && supplementaryFields}</View>
-                <ConfirmModal
-                    title={translate('attachmentPicker.attachmentError')}
-                    onConfirm={navigateBack}
-                    onCancel={navigateBack}
-                    isVisible={isAttachmentInvalid}
-                    prompt={invalidAttachmentPromt}
-                    confirmText={translate('common.close')}
-                    shouldShowCancelButton={false}
-                />
-            </>
-        ),
-        [
-            canUpdateSenderWorkspace,
-            didConfirm,
-            iouType,
-            isAttachmentInvalid,
-            isDistanceRequest,
-            isReadOnly,
-            isTypeInvoice,
-            navigateBack,
-            policy,
-            primaryFields,
-            receiptImage,
-            receiptThumbnail,
-            receiptThumbnailContent,
-            reportID,
-            senderWorkspace?.avatarURL,
-            senderWorkspace?.name,
-            senderWorkspace?.id,
-            shouldShowAllFields,
-            styles.confirmationListMapItem,
-            styles.flex1,
-            styles.mb2,
-            styles.mb5,
-            styles.moneyRequestMenuItem,
-            styles.mt1,
-            styles.mt2,
-            supplementaryFields,
-            transaction,
-            transactionID,
-            translate,
-            invalidAttachmentPromt,
-        ],
->>>>>>> 68374a55
     );
 
     return (

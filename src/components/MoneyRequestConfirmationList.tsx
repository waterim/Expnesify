import {useIsFocused} from '@react-navigation/native';
import {format} from 'date-fns';
import Str from 'expensify-common/lib/str';
import React, {useCallback, useEffect, useMemo, useReducer, useState} from 'react';
import type {TextStyle} from 'react-native';
import {View} from 'react-native';
import {withOnyx} from 'react-native-onyx';
import type {OnyxCollection, OnyxEntry} from 'react-native-onyx';
import useCurrentUserPersonalDetails from '@hooks/useCurrentUserPersonalDetails';
import useDebouncedState from '@hooks/useDebouncedState';
import useLocalize from '@hooks/useLocalize';
import {MouseProvider} from '@hooks/useMouseContext';
import useNetwork from '@hooks/useNetwork';
import usePermissions from '@hooks/usePermissions';
import usePrevious from '@hooks/usePrevious';
import useStyleUtils from '@hooks/useStyleUtils';
import useTheme from '@hooks/useTheme';
import useThemeStyles from '@hooks/useThemeStyles';
import * as CurrencyUtils from '@libs/CurrencyUtils';
import DistanceRequestUtils from '@libs/DistanceRequestUtils';
import type {MileageRate} from '@libs/DistanceRequestUtils';
import * as IOUUtils from '@libs/IOUUtils';
import Log from '@libs/Log';
import * as MoneyRequestUtils from '@libs/MoneyRequestUtils';
import Navigation from '@libs/Navigation/Navigation';
import * as OptionsListUtils from '@libs/OptionsListUtils';
import * as PolicyUtils from '@libs/PolicyUtils';
import {isTaxTrackingEnabled} from '@libs/PolicyUtils';
import * as ReceiptUtils from '@libs/ReceiptUtils';
import * as ReportUtils from '@libs/ReportUtils';
import {getDefaultWorkspaceAvatar} from '@libs/ReportUtils';
import playSound, {SOUNDS} from '@libs/Sound';
import * as TransactionUtils from '@libs/TransactionUtils';
import tryResolveUrlFromApiRoot from '@libs/tryResolveUrlFromApiRoot';
import * as IOU from '@userActions/IOU';
import type {IOUAction, IOUType} from '@src/CONST';
import CONST from '@src/CONST';
import ONYXKEYS from '@src/ONYXKEYS';
import ROUTES from '@src/ROUTES';
import type {Route} from '@src/ROUTES';
import type * as OnyxTypes from '@src/types/onyx';
import type {Participant} from '@src/types/onyx/IOU';
import type {PaymentMethodType} from '@src/types/onyx/OriginalMessage';
import type {SplitShares} from '@src/types/onyx/Transaction';
import ButtonWithDropdownMenu from './ButtonWithDropdownMenu';
import type {DropdownOption} from './ButtonWithDropdownMenu/types';
import ConfirmedRoute from './ConfirmedRoute';
import ConfirmModal from './ConfirmModal';
import FormHelpMessage from './FormHelpMessage';
import MenuItem from './MenuItem';
import MenuItemWithTopDescription from './MenuItemWithTopDescription';
import MoneyRequestAmountInput from './MoneyRequestAmountInput';
import PDFThumbnail from './PDFThumbnail';
import {PressableWithFeedback} from './Pressable';
import ReceiptEmptyState from './ReceiptEmptyState';
import ReceiptImage from './ReceiptImage';
import SelectionList from './SelectionList';
import type {SectionListDataType} from './SelectionList/types';
import UserListItem from './SelectionList/UserListItem';
import SettlementButton from './SettlementButton';
import ShowMoreButton from './ShowMoreButton';
import Switch from './Switch';
import Text from './Text';

type MoneyRequestConfirmationListOnyxProps = {
    /** Collection of categories attached to a policy */
    policyCategories: OnyxEntry<OnyxTypes.PolicyCategories>;

    /** Collection of draft categories attached to a policy */
    policyCategoriesDraft: OnyxEntry<OnyxTypes.PolicyCategories>;

    /** Collection of tags attached to a policy */
    policyTags: OnyxEntry<OnyxTypes.PolicyTagList>;

    /** The policy of the report */
    policy: OnyxEntry<OnyxTypes.Policy>;

    /** The draft policy of the report */
    policyDraft: OnyxEntry<OnyxTypes.Policy>;

    /** Unit and rate used for if the expense is a distance expense */
    mileageRates: OnyxEntry<Record<string, MileageRate>>;

    /** Mileage rate default for the policy */
    defaultMileageRate: OnyxEntry<MileageRate>;

    /** Last selected distance rates */
    lastSelectedDistanceRates: OnyxEntry<Record<string, string>>;

    /** The list of all policies */
    allPolicies: OnyxCollection<OnyxTypes.Policy>;

    /** List of currencies */
    currencyList: OnyxEntry<OnyxTypes.CurrencyList>;
};

type MoneyRequestConfirmationListProps = MoneyRequestConfirmationListOnyxProps & {
    /** Callback to inform parent modal of success */
    onConfirm?: (selectedParticipants: Participant[]) => void;

    /** Callback to parent modal to pay someone */
    onSendMoney?: (paymentMethod: PaymentMethodType | undefined) => void;

    /** IOU amount */
    iouAmount: number;

    /** IOU comment */
    iouComment?: string;

    /** IOU currency */
    iouCurrencyCode?: string;

    /** IOU type */
    iouType?: Exclude<IOUType, typeof CONST.IOU.TYPE.REQUEST | typeof CONST.IOU.TYPE.SEND>;

    /** IOU date */
    iouCreated?: string;

    /** IOU merchant */
    iouMerchant?: string;

    /** IOU Category */
    iouCategory?: string;

    /** IOU isBillable */
    iouIsBillable?: boolean;

    /** Callback to toggle the billable state */
    onToggleBillable?: (isOn: boolean) => void;

    /** Selected participants from MoneyRequestModal with login / accountID */
    selectedParticipants: Participant[];

    /** Payee of the expense with login */
    payeePersonalDetails?: OnyxEntry<OnyxTypes.PersonalDetails>;

    /** Should the list be read only, and not editable? */
    isReadOnly?: boolean;

    /** Depending on expense report or personal IOU report, respective bank account route */
    bankAccountRoute?: Route;

    /** The policyID of the request */
    policyID?: string;

    /** The reportID of the request */
    reportID?: string;

    /** File path of the receipt */
    receiptPath?: string;

    /** File name of the receipt */
    receiptFilename?: string;

    /** Transaction that represents the expense */
    transaction?: OnyxEntry<OnyxTypes.Transaction>;

    /** Whether the expense is a distance expense */
    isDistanceRequest?: boolean;

    /** Whether we're editing a split expense */
    isEditingSplitBill?: boolean;

    /** Whether we should show the amount, date, and merchant fields. */
    shouldShowSmartScanFields?: boolean;

    /** A flag for verifying that the current report is a sub-report of a workspace chat */
    isPolicyExpenseChat?: boolean;

    /** Whether smart scan failed */
    hasSmartScanFailed?: boolean;

    /** The ID of the report action */
    reportActionID?: string;

    /** The action to take */
    action?: IOUAction;
};

type MoneyRequestConfirmationListItem = Participant | ReportUtils.OptionData;

function MoneyRequestConfirmationList({
    transaction = null,
    onSendMoney,
    onConfirm,
    iouType = CONST.IOU.TYPE.SUBMIT,
    iouAmount,
    policyCategories: policyCategoriesReal,
    policyCategoriesDraft,
    mileageRates,
    isDistanceRequest = false,
    policy: policyReal,
    policyDraft,
    isPolicyExpenseChat = false,
    iouCategory = '',
    shouldShowSmartScanFields = true,
    isEditingSplitBill,
    policyTags,
    iouCurrencyCode,
    iouMerchant,
    selectedParticipants: selectedParticipantsProp,
    payeePersonalDetails: payeePersonalDetailsProp,
    isReadOnly = false,
    bankAccountRoute = '',
    policyID = '',
    reportID = '',
    receiptPath = '',
    iouComment,
    receiptFilename = '',
    iouCreated,
    iouIsBillable = false,
    onToggleBillable,
    hasSmartScanFailed,
    reportActionID,
    defaultMileageRate,
    lastSelectedDistanceRates,
    allPolicies,
    action = CONST.IOU.ACTION.CREATE,
    currencyList,
}: MoneyRequestConfirmationListProps) {
    const policy = policyReal ?? policyDraft;
    const policyCategories = policyCategoriesReal ?? policyCategoriesDraft;
    const theme = useTheme();
    const styles = useThemeStyles();
    const StyleUtils = useStyleUtils();
    const {translate, toLocaleDigit} = useLocalize();
    const currentUserPersonalDetails = useCurrentUserPersonalDetails();
    const {canUseP2PDistanceRequests, canUseViolations} = usePermissions(iouType);
    const {isOffline} = useNetwork();

    const isTypeRequest = iouType === CONST.IOU.TYPE.SUBMIT;
    const isTypeSplit = iouType === CONST.IOU.TYPE.SPLIT;
    const isTypeSend = iouType === CONST.IOU.TYPE.PAY;
    const isTypeTrackExpense = iouType === CONST.IOU.TYPE.TRACK;
    const isTypeInvoice = iouType === CONST.IOU.TYPE.INVOICE;
    const isScanRequest = useMemo(() => TransactionUtils.isScanRequest(transaction), [transaction]);

    const transactionID = transaction?.transactionID ?? '';
    const customUnitRateID = TransactionUtils.getRateID(transaction) ?? '';

    const policyCurrency = policy?.outputCurrency ?? PolicyUtils.getPersonalPolicy()?.outputCurrency ?? CONST.CURRENCY.USD;

    const mileageRate = TransactionUtils.isCustomUnitRateIDForP2P(transaction)
        ? DistanceRequestUtils.getRateForP2P(policyCurrency)
        : mileageRates?.[customUnitRateID] ?? DistanceRequestUtils.getDefaultMileageRate(policy);

    const {unit, rate} = mileageRate ?? {};

    const distance = TransactionUtils.getDistance(transaction);
    const prevRate = usePrevious(rate);
    const prevDistance = usePrevious(distance);
    const shouldCalculateDistanceAmount = isDistanceRequest && (iouAmount === 0 || prevRate !== rate || prevDistance !== distance);

    const currency = (mileageRate as MileageRate)?.currency ?? policyCurrency;

    const taxRates = policy?.taxRates ?? null;

    // A flag for showing the categories field
    const shouldShowCategories = isPolicyExpenseChat && (!!iouCategory || OptionsListUtils.hasEnabledOptions(Object.values(policyCategories ?? {})));

    // A flag and a toggler for showing the rest of the form fields
    const [shouldExpandFields, toggleShouldExpandFields] = useReducer((state) => !state, false);

    // Do not hide fields in case of paying someone
    const shouldShowAllFields = !!isDistanceRequest || shouldExpandFields || !shouldShowSmartScanFields || isTypeSend || !!isEditingSplitBill;

    // In Send Money and Split Bill with Scan flow, we don't allow the Merchant or Date to be edited. For distance requests, don't show the merchant as there's already another "Distance" menu item
    const shouldShowDate = (shouldShowSmartScanFields || isDistanceRequest) && !isTypeSend;
    const shouldShowMerchant = shouldShowSmartScanFields && !isDistanceRequest && !isTypeSend;

    const policyTagLists = useMemo(() => PolicyUtils.getTagLists(policyTags), [policyTags]);

    const senderWorkspace = useMemo(() => {
        const senderWorkspaceParticipant = selectedParticipantsProp.find((participant) => participant.isSender);
        return allPolicies?.[`${ONYXKEYS.COLLECTION.POLICY}${senderWorkspaceParticipant?.policyID}`];
    }, [allPolicies, selectedParticipantsProp]);

    const canUpdateSenderWorkspace = useMemo(() => PolicyUtils.canSendInvoice(allPolicies) && !!transaction?.isFromGlobalCreate, [allPolicies, transaction?.isFromGlobalCreate]);

    const canModifyTaxFields = !isReadOnly && !isDistanceRequest;

    // A flag for showing the tags field
    // TODO: remove the !isTypeInvoice from this condition after BE supports tags for invoices: https://github.com/Expensify/App/issues/41281
    const shouldShowTags = useMemo(() => isPolicyExpenseChat && OptionsListUtils.hasEnabledTags(policyTagLists) && !isTypeInvoice, [isPolicyExpenseChat, policyTagLists, isTypeInvoice]);

    const shouldShowTax = isTaxTrackingEnabled(isPolicyExpenseChat, policy, isDistanceRequest) && !isTypeInvoice;

    // A flag for showing the billable field
    const shouldShowBillable = policy?.disabledFields?.defaultBillable === false;
    const isMovingTransactionFromTrackExpense = IOUUtils.isMovingTransactionFromTrackExpense(action);
    const hasRoute = TransactionUtils.hasRoute(transaction, isDistanceRequest);
    const isDistanceRequestWithPendingRoute = isDistanceRequest && (!hasRoute || !rate) && !isMovingTransactionFromTrackExpense;
    const formattedAmount = isDistanceRequestWithPendingRoute
        ? ''
        : CurrencyUtils.convertToDisplayString(
              shouldCalculateDistanceAmount ? DistanceRequestUtils.getDistanceRequestAmount(distance, unit ?? CONST.CUSTOM_UNITS.DISTANCE_UNIT_MILES, rate ?? 0) : iouAmount,
              isDistanceRequest ? currency : iouCurrencyCode,
          );
    const formattedTaxAmount = CurrencyUtils.convertToDisplayString(transaction?.taxAmount, iouCurrencyCode);
    const taxRateTitle = TransactionUtils.getTaxName(policy, transaction);
    const prevAmount = usePrevious(transaction?.amount);
    const prevCurrency = usePrevious(transaction?.currency);

    const isFocused = useIsFocused();
    const [formError, debouncedFormError, setFormError] = useDebouncedState('');

    const [didConfirm, setDidConfirm] = useState(false);
    const [didConfirmSplit, setDidConfirmSplit] = useState(false);

    const [isAttachmentInvalid, setIsAttachmentInvalid] = useState(false);
    const [invalidAttachmentPromt, setInvalidAttachmentPromt] = useState(translate('attachmentPicker.protectedPDFNotSupported'));

    const navigateBack = useCallback(
        () => Navigation.goBack(ROUTES.MONEY_REQUEST_CREATE_TAB_SCAN.getRoute(CONST.IOU.ACTION.CREATE, iouType, transactionID, reportID)),
        [iouType, reportID, transactionID],
    );

    const shouldDisplayFieldError: boolean = useMemo(() => {
        if (!isEditingSplitBill) {
            return false;
        }

        return (!!hasSmartScanFailed && TransactionUtils.hasMissingSmartscanFields(transaction)) || (didConfirmSplit && TransactionUtils.areRequiredFieldsEmpty(transaction));
    }, [isEditingSplitBill, hasSmartScanFailed, transaction, didConfirmSplit]);

    const isMerchantEmpty = useMemo(() => !iouMerchant || TransactionUtils.isMerchantMissing(transaction), [transaction, iouMerchant]);
    const isMerchantRequired = (isPolicyExpenseChat || isTypeInvoice) && (!isScanRequest || isEditingSplitBill) && shouldShowMerchant;
    const shouldDisplayMerchantError = isMerchantRequired && (shouldDisplayFieldError || formError === 'iou.error.invalidMerchant') && isMerchantEmpty;

    const isCategoryRequired = !!policy?.requiresCategory;

    useEffect(() => {
<<<<<<< HEAD
        if (!shouldShowTax || (transaction?.taxAmount !== undefined && prevAmount === transaction?.amount && prevCurrency === transaction?.currency)) {
            return;
        }

        let taxAmount;
        if (isDistanceRequest) {
            taxAmount = DistanceRequestUtils.calculateTaxAmount(policy, transaction, TransactionUtils.getRateID(transaction) ?? '');
        } else {
            const defaultTaxCode = TransactionUtils.getDefaultTaxCode(policy, transaction) ?? '';
            const taxPercentage = TransactionUtils.getTaxValue(policy, transaction, transaction?.taxCode ?? defaultTaxCode) ?? '';
            taxAmount = TransactionUtils.calculateTaxAmount(taxPercentage, transaction?.amount ?? 0);
        }
        const taxAmountInSmallestCurrencyUnits = CurrencyUtils.convertToBackendAmount(Number.parseFloat(taxAmount.toString()));
        IOU.setMoneyRequestTaxAmount(transaction?.transactionID ?? '', taxAmountInSmallestCurrencyUnits);
    }, [policy, shouldShowTax, prevAmount, prevCurrency, transaction, isDistanceRequest]);

    useEffect(() => {
        if (customUnitRateID || !canUseP2PDistanceRequests) {
            return;
        }
        if (!customUnitRateID) {
            const rateID = lastSelectedDistanceRates?.[policy?.id ?? ''] ?? defaultMileageRate?.customUnitRateID ?? '';
            IOU.setCustomUnitRateID(transactionID, rateID);
        }
    }, [defaultMileageRate, customUnitRateID, lastSelectedDistanceRates, policy?.id, canUseP2PDistanceRequests, transactionID]);

    useEffect(() => {
        if (shouldDisplayFieldError && hasSmartScanFailed) {
            setFormError('iou.receiptScanningFailed');
            return;
        }
=======
>>>>>>> 8dbec8de
        if (shouldDisplayFieldError && didConfirmSplit) {
            setFormError('iou.error.genericSmartscanFailureMessage');
            return;
        }

        if (shouldDisplayFieldError && hasSmartScanFailed) {
            setFormError('iou.receiptScanningFailed');
            return;
        }
        // reset the form error whenever the screen gains or loses focus
        setFormError('');

        // eslint-disable-next-line react-hooks/exhaustive-deps -- we don't want this effect to run if it's just setFormError that changes
    }, [isFocused, transaction, shouldDisplayFieldError, hasSmartScanFailed, didConfirmSplit]);

    useEffect(() => {
        if (!shouldCalculateDistanceAmount) {
            return;
        }

        const amount = DistanceRequestUtils.getDistanceRequestAmount(distance, unit ?? CONST.CUSTOM_UNITS.DISTANCE_UNIT_MILES, rate ?? 0);
        IOU.setMoneyRequestAmount(transactionID, amount, currency ?? '');
    }, [shouldCalculateDistanceAmount, distance, rate, unit, transactionID, currency]);

    // If completing a split expense fails, set didConfirm to false to allow the user to edit the fields again
    if (isEditingSplitBill && didConfirm) {
        setDidConfirm(false);
    }

    const splitOrRequestOptions: Array<DropdownOption<string>> = useMemo(() => {
        let text;
        if (isTypeInvoice) {
            text = translate('iou.sendInvoice', {amount: formattedAmount});
        } else if (isTypeTrackExpense) {
            text = translate('iou.trackExpense');
        } else if (isTypeSplit && iouAmount === 0) {
            text = translate('iou.splitExpense');
        } else if ((receiptPath && isTypeRequest) || isDistanceRequestWithPendingRoute) {
            text = translate('iou.submitExpense');
            if (iouAmount !== 0) {
                text = translate('iou.submitAmount', {amount: formattedAmount});
            }
        } else {
            const translationKey = isTypeSplit ? 'iou.splitAmount' : 'iou.submitAmount';
            text = translate(translationKey, {amount: formattedAmount});
        }
        return [
            {
                text: text[0].toUpperCase() + text.slice(1),
                value: iouType,
            },
        ];
    }, [isTypeTrackExpense, isTypeSplit, iouAmount, receiptPath, isTypeRequest, isDistanceRequestWithPendingRoute, iouType, translate, formattedAmount, isTypeInvoice]);

    const onSplitShareChange = useCallback(
        (accountID: number, value: number) => {
            if (!transaction?.transactionID) {
                return;
            }
            const amountInCents = CurrencyUtils.convertToBackendAmount(value);
            IOU.setIndividualShare(transaction?.transactionID, accountID, amountInCents);
        },
        [transaction],
    );

    useEffect(() => {
        if (!isTypeSplit || !transaction?.splitShares) {
            return;
        }

        const splitSharesMap: SplitShares = transaction.splitShares;
        const shares: number[] = Object.values(splitSharesMap).map((splitShare) => splitShare?.amount ?? 0);
        const sumOfShares = shares?.reduce((prev, current): number => prev + current, 0);
        if (sumOfShares !== iouAmount) {
            setFormError('iou.error.invalidSplit');
            return;
        }

        const participantsWithAmount = Object.keys(transaction?.splitShares ?? {})
            .filter((accountID: string): boolean => (transaction?.splitShares?.[Number(accountID)]?.amount ?? 0) > 0)
            .map((accountID) => Number(accountID));

        // A split must have at least two participants with amounts bigger than 0
        if (participantsWithAmount.length === 1) {
            setFormError('iou.error.invalidSplitParticipants');
            return;
        }

        setFormError('');
    }, [isTypeSplit, transaction?.splitShares, iouAmount, iouCurrencyCode, setFormError, translate]);

    useEffect(() => {
        if (!isTypeSplit || !transaction?.splitShares) {
            return;
        }
        IOU.adjustRemainingSplitShares(transaction);
    }, [isTypeSplit, transaction]);

    const selectedParticipants = useMemo(() => selectedParticipantsProp.filter((participant) => participant.selected), [selectedParticipantsProp]);
    const payeePersonalDetails = useMemo(() => payeePersonalDetailsProp ?? currentUserPersonalDetails, [payeePersonalDetailsProp, currentUserPersonalDetails]);
    const shouldShowReadOnlySplits = useMemo(() => isPolicyExpenseChat || isReadOnly || isScanRequest, [isPolicyExpenseChat, isReadOnly, isScanRequest]);

    const splitParticipants = useMemo(() => {
        if (!isTypeSplit) {
            return [];
        }

        const payeeOption = OptionsListUtils.getIOUConfirmationOptionsFromPayeePersonalDetail(payeePersonalDetails);
        if (shouldShowReadOnlySplits) {
            return [payeeOption, ...selectedParticipants].map((participantOption: Participant) => {
                const isPayer = participantOption.accountID === payeeOption.accountID;
                let amount: number | undefined = 0;
                if (iouAmount > 0) {
                    amount =
                        transaction?.comment?.splits?.find((split) => split.accountID === participantOption.accountID)?.amount ??
                        IOUUtils.calculateAmount(selectedParticipants.length, iouAmount, iouCurrencyCode ?? '', isPayer);
                }
                return {
                    ...participantOption,
                    isSelected: false,
                    rightElement: (
                        <View style={[styles.flexWrap, styles.pl2]}>
                            <Text style={[styles.textLabel]}>{amount ? CurrencyUtils.convertToDisplayString(amount, iouCurrencyCode) : ''}</Text>
                        </View>
                    ),
                };
            });
        }

        const currencySymbol = currencyList?.[iouCurrencyCode ?? '']?.symbol ?? iouCurrencyCode;
        const prefixPadding = StyleUtils.getCharacterPadding(currencySymbol ?? '');
        const formattedTotalAmount = CurrencyUtils.convertToDisplayStringWithoutCurrency(iouAmount, iouCurrencyCode);
        const amountWidth = StyleUtils.getWidthStyle(formattedTotalAmount.length * 9 + prefixPadding);

        return [payeeOption, ...selectedParticipants].map((participantOption: Participant) => ({
            ...participantOption,
            tabIndex: -1,
            isSelected: false,
            rightElement: (
                <MoneyRequestAmountInput
                    autoGrow={false}
                    amount={transaction?.splitShares?.[participantOption.accountID ?? 0]?.amount}
                    currency={iouCurrencyCode}
                    prefixCharacter={currencySymbol}
                    disableKeyboard={false}
                    isCurrencyPressable={false}
                    hideFocusedState={false}
                    hideCurrencySymbol
                    formatAmountOnBlur
                    prefixContainerStyle={[styles.pv0]}
                    inputStyle={[styles.optionRowAmountInput, amountWidth] as TextStyle[]}
                    containerStyle={[styles.textInputContainer, amountWidth]}
                    touchableInputWrapperStyle={[styles.ml3]}
                    onFormatAmount={CurrencyUtils.convertToDisplayStringWithoutCurrency}
                    onAmountChange={(value: string) => onSplitShareChange(participantOption.accountID ?? 0, Number(value))}
                    maxLength={formattedTotalAmount.length}
                />
            ),
        }));
    }, [
        isTypeSplit,
        payeePersonalDetails,
        shouldShowReadOnlySplits,
        currencyList,
        iouCurrencyCode,
        StyleUtils,
        iouAmount,
        selectedParticipants,
        styles.flexWrap,
        styles.pl2,
        styles.textLabel,
        styles.pv0,
        styles.optionRowAmountInput,
        styles.textInputContainer,
        styles.ml3,
        transaction?.comment?.splits,
        transaction?.splitShares,
        onSplitShareChange,
    ]);

    const isSplitModified = useMemo(() => {
        if (!transaction?.splitShares) {
            return;
        }
        return Object.keys(transaction.splitShares).some((key) => transaction.splitShares?.[Number(key) ?? -1]?.isModified);
    }, [transaction?.splitShares]);

    const getSplitSectionHeader = useCallback(
        () => (
            <View style={[styles.mt2, styles.mb1, styles.flexRow, styles.justifyContentBetween]}>
                <Text style={[styles.ph5, styles.textLabelSupporting]}>{translate('iou.participants')}</Text>
                {!shouldShowReadOnlySplits && isSplitModified && (
                    <PressableWithFeedback
                        onPress={() => {
                            IOU.resetSplitShares(transaction);
                        }}
                        accessibilityLabel={CONST.ROLE.BUTTON}
                        role={CONST.ROLE.BUTTON}
                        shouldUseAutoHitSlop
                    >
                        <Text style={[styles.pr5, styles.textLabelSupporting, styles.link]}>{translate('common.reset')}</Text>
                    </PressableWithFeedback>
                )}
            </View>
        ),
        [
            isSplitModified,
            shouldShowReadOnlySplits,
            styles.flexRow,
            styles.justifyContentBetween,
            styles.link,
            styles.mb1,
            styles.mt2,
            styles.ph5,
            styles.pr5,
            styles.textLabelSupporting,
            transaction,
            translate,
        ],
    );

    const sections = useMemo(() => {
        const options: Array<SectionListDataType<MoneyRequestConfirmationListItem>> = [];
        if (isTypeSplit) {
            options.push(
                ...[
                    {
                        title: translate('moneyRequestConfirmationList.paidBy'),
                        data: [OptionsListUtils.getIOUConfirmationOptionsFromPayeePersonalDetail(payeePersonalDetails)],
                        shouldShow: true,
                    },
                    {
                        CustomSectionHeader: getSplitSectionHeader,
                        data: splitParticipants,
                        shouldShow: true,
                    },
                ],
            );
            options.push();
        } else {
            const formattedSelectedParticipants = selectedParticipants.map((participant) => ({
                ...participant,
                isSelected: false,
                isDisabled: !participant.isInvoiceRoom && !participant.isPolicyExpenseChat && !participant.isSelfDM && ReportUtils.isOptimisticPersonalDetail(participant.accountID ?? -1),
            }));
            options.push({
                title: translate('common.to'),
                data: formattedSelectedParticipants,
                shouldShow: true,
            });
        }

        return options;
    }, [isTypeSplit, translate, payeePersonalDetails, getSplitSectionHeader, splitParticipants, selectedParticipants]);

    useEffect(() => {
        if (!isDistanceRequest || isMovingTransactionFromTrackExpense) {
            return;
        }

        /*
         Set pending waypoints based on the route status. We should handle this dynamically to cover cases such as:
         When the user completes the initial steps of the IOU flow offline and then goes online on the confirmation page.
         In this scenario, the route will be fetched from the server, and the waypoints will no longer be pending.
        */
        IOU.setMoneyRequestPendingFields(transactionID, {waypoints: isDistanceRequestWithPendingRoute ? CONST.RED_BRICK_ROAD_PENDING_ACTION.ADD : null});

        const distanceMerchant = DistanceRequestUtils.getDistanceMerchant(hasRoute, distance, unit, rate ?? 0, currency ?? CONST.CURRENCY.USD, translate, toLocaleDigit);
        IOU.setMoneyRequestMerchant(transactionID, distanceMerchant, true);
    }, [
        isDistanceRequestWithPendingRoute,
        hasRoute,
        distance,
        unit,
        rate,
        currency,
        translate,
        toLocaleDigit,
        isDistanceRequest,
        transaction,
        transactionID,
        action,
        isMovingTransactionFromTrackExpense,
    ]);

    // Auto select the category if there is only one enabled category and it is required
    useEffect(() => {
        const enabledCategories = Object.values(policyCategories ?? {}).filter((category) => category.enabled);
        if (iouCategory || !shouldShowCategories || enabledCategories.length !== 1 || !isCategoryRequired) {
            return;
        }
        IOU.setMoneyRequestCategory(transactionID, enabledCategories[0].name);
        // Keep 'transaction' out to ensure that we autoselect the option only once
        // eslint-disable-next-line react-hooks/exhaustive-deps
    }, [shouldShowCategories, policyCategories, isCategoryRequired]);

    // Auto select the tag if there is only one enabled tag and it is required
    useEffect(() => {
        let updatedTagsString = TransactionUtils.getTag(transaction);
        policyTagLists.forEach((tagList, index) => {
            const enabledTags = Object.values(tagList.tags).filter((tag) => tag.enabled);
            const isTagListRequired = tagList.required ?? false;
            if (!isTagListRequired || enabledTags.length !== 1 || TransactionUtils.getTag(transaction, index)) {
                return;
            }
            updatedTagsString = IOUUtils.insertTagIntoTransactionTagsString(updatedTagsString, enabledTags[0] ? enabledTags[0].name : '', index);
        });
        if (updatedTagsString !== TransactionUtils.getTag(transaction) && updatedTagsString) {
            IOU.setMoneyRequestTag(transactionID, updatedTagsString);
        }
        // Keep 'transaction' out to ensure that we autoselect the option only once
        // eslint-disable-next-line react-hooks/exhaustive-deps
    }, [policyTagLists, policyTags]);

    /**
     * Navigate to report details or profile of selected user
     */
    const navigateToReportOrUserDetail = (option: MoneyRequestConfirmationListItem) => {
        const activeRoute = Navigation.getActiveRouteWithoutParams();

        if (option.isSelfDM) {
            Navigation.navigate(ROUTES.PROFILE.getRoute(currentUserPersonalDetails.accountID, activeRoute));
            return;
        }

        if (option.accountID) {
            Navigation.navigate(ROUTES.PROFILE.getRoute(option.accountID, activeRoute));
        } else if (option.reportID) {
            Navigation.navigate(ROUTES.REPORT_WITH_ID_DETAILS.getRoute(option.reportID, activeRoute));
        }
    };

    /**
     * @param {String} paymentMethod
     */
    const confirm = useCallback(
        (paymentMethod: PaymentMethodType | undefined) => {
            if (selectedParticipants.length === 0) {
                return;
            }
            if (!isEditingSplitBill && isMerchantRequired && (isMerchantEmpty || (shouldDisplayFieldError && TransactionUtils.isMerchantMissing(transaction ?? null)))) {
                setFormError('iou.error.invalidMerchant');
                return;
            }
            if (iouCategory.length > CONST.API_TRANSACTION_CATEGORY_MAX_LENGTH) {
                setFormError('iou.error.invalidCategoryLength');
                return;
            }
            if (iouType !== CONST.IOU.TYPE.PAY) {
                // validate the amount for distance expenses
                const decimals = CurrencyUtils.getCurrencyDecimals(iouCurrencyCode);
                if (isDistanceRequest && !isDistanceRequestWithPendingRoute && !MoneyRequestUtils.validateAmount(String(iouAmount), decimals)) {
                    setFormError('common.error.invalidAmount');
                    return;
                }

                if (isEditingSplitBill && TransactionUtils.areRequiredFieldsEmpty(transaction ?? null)) {
                    setDidConfirmSplit(true);
                    setFormError('iou.error.genericSmartscanFailureMessage');
                    return;
                }

                playSound(SOUNDS.DONE);
                setDidConfirm(true);
                onConfirm?.(selectedParticipants);
            } else {
                if (formError) {
                    return;
                }
                if (!paymentMethod) {
                    return;
                }

                setDidConfirm(true);

                Log.info(`[IOU] Sending money via: ${paymentMethod}`);
                onSendMoney?.(paymentMethod);
            }
        },
        [
            selectedParticipants,
            isMerchantRequired,
            isMerchantEmpty,
            shouldDisplayFieldError,
            transaction,
            iouType,
            onSendMoney,
            iouCurrencyCode,
            isDistanceRequest,
            iouCategory,
            isDistanceRequestWithPendingRoute,
            iouAmount,
            isEditingSplitBill,
            formError,
            setFormError,
            onConfirm,
        ],
    );

    const footerContent = useMemo(() => {
        if (isReadOnly) {
            return;
        }

        const shouldShowSettlementButton = iouType === CONST.IOU.TYPE.PAY;
        const shouldDisableButton = selectedParticipants.length === 0;

        const button = shouldShowSettlementButton ? (
            <SettlementButton
                pressOnEnter
                isDisabled={shouldDisableButton}
                onPress={confirm}
                enablePaymentsRoute={ROUTES.IOU_SEND_ENABLE_PAYMENTS}
                addBankAccountRoute={bankAccountRoute}
                shouldShowPersonalBankAccountOption
                currency={iouCurrencyCode}
                policyID={policyID}
                buttonSize={CONST.DROPDOWN_BUTTON_SIZE.LARGE}
                kycWallAnchorAlignment={{
                    horizontal: CONST.MODAL.ANCHOR_ORIGIN_HORIZONTAL.LEFT,
                    vertical: CONST.MODAL.ANCHOR_ORIGIN_VERTICAL.BOTTOM,
                }}
                paymentMethodDropdownAnchorAlignment={{
                    horizontal: CONST.MODAL.ANCHOR_ORIGIN_HORIZONTAL.RIGHT,
                    vertical: CONST.MODAL.ANCHOR_ORIGIN_VERTICAL.BOTTOM,
                }}
                enterKeyEventListenerPriority={1}
            />
        ) : (
            <ButtonWithDropdownMenu
                success
                pressOnEnter
                isDisabled={shouldDisableButton}
                onPress={(event, value) => confirm(value as PaymentMethodType)}
                options={splitOrRequestOptions}
                buttonSize={CONST.DROPDOWN_BUTTON_SIZE.LARGE}
                enterKeyEventListenerPriority={1}
            />
        );

        return (
            <>
                {!!formError && (
                    <FormHelpMessage
                        style={[styles.ph1, styles.mb2]}
                        isError
                        message={!shouldShowReadOnlySplits ? debouncedFormError : formError}
                    />
                )}

                {button}
            </>
        );
    }, [
        isReadOnly,
        iouType,
        selectedParticipants.length,
        confirm,
        bankAccountRoute,
        iouCurrencyCode,
        policyID,
        splitOrRequestOptions,
        formError,
        debouncedFormError,
        shouldShowReadOnlySplits,
        styles.ph1,
        styles.mb2,
    ]);

    // An intermediate structure that helps us classify the fields as "primary" and "supplementary".
    // The primary fields are always shown to the user, while an extra action is needed to reveal the supplementary ones.
    const classifiedFields = [
        {
            item: (
                <MenuItemWithTopDescription
                    key={translate('iou.amount')}
                    shouldShowRightIcon={!isReadOnly && !isDistanceRequest}
                    title={formattedAmount}
                    description={translate('iou.amount')}
                    interactive={!isReadOnly}
                    onPress={() => {
                        if (isDistanceRequest) {
                            return;
                        }

                        Navigation.navigate(ROUTES.MONEY_REQUEST_STEP_AMOUNT.getRoute(action, iouType, transactionID, reportID, Navigation.getActiveRouteWithoutParams()));
                    }}
                    style={[styles.moneyRequestMenuItem, styles.mt2]}
                    titleStyle={styles.moneyRequestConfirmationAmount}
                    disabled={didConfirm}
                    brickRoadIndicator={shouldDisplayFieldError && TransactionUtils.isAmountMissing(transaction ?? null) ? CONST.BRICK_ROAD_INDICATOR_STATUS.ERROR : undefined}
                    errorText={shouldDisplayFieldError && TransactionUtils.isAmountMissing(transaction ?? null) ? translate('common.error.enterAmount') : ''}
                />
            ),
            shouldShow: shouldShowSmartScanFields,
            isSupplementary: false,
        },
        {
            item: (
                <MenuItemWithTopDescription
                    key={translate('common.description')}
                    shouldShowRightIcon={!isReadOnly}
                    shouldParseTitle
                    title={iouComment}
                    description={translate('common.description')}
                    onPress={() => {
                        Navigation.navigate(
                            ROUTES.MONEY_REQUEST_STEP_DESCRIPTION.getRoute(action, iouType, transactionID, reportID, Navigation.getActiveRouteWithoutParams(), reportActionID),
                        );
                    }}
                    style={[styles.moneyRequestMenuItem]}
                    titleStyle={styles.flex1}
                    disabled={didConfirm}
                    interactive={!isReadOnly}
                    numberOfLinesTitle={2}
                />
            ),
            shouldShow: true,
            isSupplementary: false,
        },
        {
            item: (
                <MenuItemWithTopDescription
                    key={translate('common.distance')}
                    shouldShowRightIcon={!isReadOnly && !isMovingTransactionFromTrackExpense}
                    title={isMerchantEmpty ? '' : iouMerchant}
                    description={translate('common.distance')}
                    style={[styles.moneyRequestMenuItem]}
                    titleStyle={styles.flex1}
                    onPress={() => Navigation.navigate(ROUTES.MONEY_REQUEST_STEP_DISTANCE.getRoute(action, iouType, transactionID, reportID, Navigation.getActiveRouteWithoutParams()))}
                    disabled={didConfirm}
                    // todo: handle edit for transaction while moving from track expense
                    interactive={!isReadOnly && !isMovingTransactionFromTrackExpense}
                />
            ),
            shouldShow: isDistanceRequest && !canUseP2PDistanceRequests,
            isSupplementary: false,
        },
        {
            item: (
                <MenuItemWithTopDescription
                    key={translate('common.distance')}
                    shouldShowRightIcon={!isReadOnly}
                    title={DistanceRequestUtils.getDistanceForDisplay(hasRoute, distance, unit, rate, translate)}
                    description={translate('common.distance')}
                    style={[styles.moneyRequestMenuItem]}
                    titleStyle={styles.flex1}
                    onPress={() => Navigation.navigate(ROUTES.MONEY_REQUEST_STEP_DISTANCE.getRoute(action, iouType, transactionID, reportID, Navigation.getActiveRouteWithoutParams()))}
                    disabled={didConfirm}
                    interactive={!isReadOnly}
                />
            ),
            shouldShow: isDistanceRequest && canUseP2PDistanceRequests,
            isSupplementary: false,
        },
        {
            item: (
                <MenuItemWithTopDescription
                    key={translate('common.rate')}
                    shouldShowRightIcon={Boolean(rate) && !isReadOnly && isPolicyExpenseChat}
                    title={DistanceRequestUtils.getRateForDisplay(unit, rate, currency, translate, toLocaleDigit, isOffline)}
                    description={translate('common.rate')}
                    style={[styles.moneyRequestMenuItem]}
                    titleStyle={styles.flex1}
                    onPress={() => Navigation.navigate(ROUTES.MONEY_REQUEST_STEP_DISTANCE_RATE.getRoute(action, iouType, transactionID, reportID, Navigation.getActiveRouteWithoutParams()))}
                    disabled={didConfirm}
                    interactive={Boolean(rate) && !isReadOnly && isPolicyExpenseChat}
                />
            ),
            shouldShow: isDistanceRequest && canUseP2PDistanceRequests,
            isSupplementary: false,
        },
        {
            item: (
                <MenuItemWithTopDescription
                    key={translate('common.merchant')}
                    shouldShowRightIcon={!isReadOnly}
                    title={isMerchantEmpty ? '' : iouMerchant}
                    description={translate('common.merchant')}
                    style={[styles.moneyRequestMenuItem]}
                    titleStyle={styles.flex1}
                    onPress={() => {
                        Navigation.navigate(ROUTES.MONEY_REQUEST_STEP_MERCHANT.getRoute(action, iouType, transactionID, reportID, Navigation.getActiveRouteWithoutParams()));
                    }}
                    disabled={didConfirm}
                    interactive={!isReadOnly}
                    brickRoadIndicator={shouldDisplayMerchantError ? CONST.BRICK_ROAD_INDICATOR_STATUS.ERROR : undefined}
                    errorText={shouldDisplayMerchantError ? translate('common.error.fieldRequired') : ''}
                    rightLabel={isMerchantRequired && !shouldDisplayMerchantError ? translate('common.required') : ''}
                    numberOfLinesTitle={2}
                />
            ),
            shouldShow: shouldShowMerchant,
            isSupplementary: !isMerchantRequired,
        },
        {
            item: (
                <MenuItemWithTopDescription
                    key={translate('common.date')}
                    shouldShowRightIcon={!isReadOnly}
                    // eslint-disable-next-line @typescript-eslint/prefer-nullish-coalescing
                    title={iouCreated || format(new Date(), CONST.DATE.FNS_FORMAT_STRING)}
                    description={translate('common.date')}
                    style={[styles.moneyRequestMenuItem]}
                    titleStyle={styles.flex1}
                    onPress={() => {
                        Navigation.navigate(ROUTES.MONEY_REQUEST_STEP_DATE.getRoute(action, iouType, transactionID, reportID, Navigation.getActiveRouteWithoutParams(), reportActionID));
                    }}
                    disabled={didConfirm}
                    interactive={!isReadOnly}
                    brickRoadIndicator={shouldDisplayFieldError && TransactionUtils.isCreatedMissing(transaction) ? CONST.BRICK_ROAD_INDICATOR_STATUS.ERROR : undefined}
                    errorText={shouldDisplayFieldError && TransactionUtils.isCreatedMissing(transaction) ? translate('common.error.enterDate') : ''}
                />
            ),
            shouldShow: shouldShowDate,
            isSupplementary: true,
        },
        {
            item: (
                <MenuItemWithTopDescription
                    key={translate('common.category')}
                    shouldShowRightIcon={!isReadOnly}
                    title={iouCategory}
                    description={translate('common.category')}
                    numberOfLinesTitle={2}
                    onPress={() =>
                        Navigation.navigate(ROUTES.MONEY_REQUEST_STEP_CATEGORY.getRoute(action, iouType, transactionID, reportID, Navigation.getActiveRouteWithoutParams(), reportActionID))
                    }
                    style={[styles.moneyRequestMenuItem]}
                    titleStyle={styles.flex1}
                    disabled={didConfirm}
                    interactive={!isReadOnly}
                    rightLabel={isCategoryRequired && canUseViolations ? translate('common.required') : ''}
                />
            ),
            shouldShow: shouldShowCategories,
            isSupplementary: action === CONST.IOU.ACTION.CATEGORIZE ? false : !isCategoryRequired,
        },
        ...policyTagLists.map(({name, required}, index) => {
            const isTagRequired = required ?? false;
            return {
                item: (
                    <MenuItemWithTopDescription
                        key={name}
                        shouldShowRightIcon={!isReadOnly}
                        title={TransactionUtils.getTagForDisplay(transaction, index)}
                        description={name}
                        numberOfLinesTitle={2}
                        onPress={() =>
                            Navigation.navigate(
                                ROUTES.MONEY_REQUEST_STEP_TAG.getRoute(action, iouType, index, transactionID, reportID, Navigation.getActiveRouteWithoutParams(), reportActionID),
                            )
                        }
                        style={[styles.moneyRequestMenuItem]}
                        disabled={didConfirm}
                        interactive={!isReadOnly}
                        rightLabel={isTagRequired && canUseViolations ? translate('common.required') : ''}
                    />
                ),
                shouldShow: shouldShowTags,
                isSupplementary: !isTagRequired,
            };
        }),
        {
            item: (
                <MenuItemWithTopDescription
                    key={`${taxRates?.name}${taxRateTitle}`}
                    shouldShowRightIcon={canModifyTaxFields}
                    title={taxRateTitle}
                    description={taxRates?.name}
                    style={[styles.moneyRequestMenuItem]}
                    titleStyle={styles.flex1}
                    onPress={() => Navigation.navigate(ROUTES.MONEY_REQUEST_STEP_TAX_RATE.getRoute(action, iouType, transactionID, reportID, Navigation.getActiveRouteWithoutParams()))}
                    disabled={didConfirm}
                    interactive={canModifyTaxFields}
                />
            ),
            shouldShow: shouldShowTax,
            isSupplementary: true,
        },
        {
            item: (
                <MenuItemWithTopDescription
                    key={`${taxRates?.name}${formattedTaxAmount}`}
                    shouldShowRightIcon={canModifyTaxFields}
                    title={formattedTaxAmount}
                    description={translate('iou.taxAmount')}
                    style={[styles.moneyRequestMenuItem]}
                    titleStyle={styles.flex1}
                    onPress={() => Navigation.navigate(ROUTES.MONEY_REQUEST_STEP_TAX_AMOUNT.getRoute(action, iouType, transactionID, reportID, Navigation.getActiveRouteWithoutParams()))}
                    disabled={didConfirm}
                    interactive={canModifyTaxFields}
                />
            ),
            shouldShow: shouldShowTax,
            isSupplementary: true,
        },
        {
            item: (
                <View style={[styles.flexRow, styles.justifyContentBetween, styles.alignItemsCenter, styles.ml5, styles.mr8, styles.optionRow]}>
                    <Text color={!iouIsBillable ? theme.textSupporting : undefined}>{translate('common.billable')}</Text>
                    <Switch
                        accessibilityLabel={translate('common.billable')}
                        isOn={iouIsBillable}
                        onToggle={(isOn) => onToggleBillable?.(isOn)}
                    />
                </View>
            ),
            shouldShow: shouldShowBillable,
            isSupplementary: true,
        },
    ];

    const primaryFields = classifiedFields.filter((classifiedField) => classifiedField.shouldShow && !classifiedField.isSupplementary).map((primaryField) => primaryField.item);

    const supplementaryFields = classifiedFields
        .filter((classifiedField) => classifiedField.shouldShow && classifiedField.isSupplementary)
        .map((supplementaryField) => supplementaryField.item);

    const {
        image: receiptImage,
        thumbnail: receiptThumbnail,
        isThumbnail,
        fileExtension,
        isLocalFile,
    } = receiptPath && receiptFilename ? ReceiptUtils.getThumbnailAndImageURIs(transaction ?? null, receiptPath, receiptFilename) : ({} as ReceiptUtils.ThumbnailAndImageURI);

    const resolvedThumbnail = isLocalFile ? receiptThumbnail : tryResolveUrlFromApiRoot(receiptThumbnail ?? '');
    const resolvedReceiptImage = isLocalFile ? receiptImage : tryResolveUrlFromApiRoot(receiptImage ?? '');

    const receiptThumbnailContent = useMemo(
        () => (
            <View style={styles.moneyRequestImage}>
                {isLocalFile && Str.isPDF(receiptFilename) ? (
                    <PDFThumbnail
                        // eslint-disable-next-line @typescript-eslint/non-nullable-type-assertion-style
                        previewSourceURL={resolvedReceiptImage as string}
                        // We don't support scanning password protected PDF receipt
                        enabled={!isAttachmentInvalid}
                        onPassword={() => {
                            setIsAttachmentInvalid(true);
                            setInvalidAttachmentPromt(translate('attachmentPicker.protectedPDFNotSupported'));
                        }}
                        onLoadError={() => {
                            setInvalidAttachmentPromt(translate('attachmentPicker.errorWhileSelectingCorruptedAttachment'));
                            setIsAttachmentInvalid(true);
                        }}
                    />
                ) : (
                    <ReceiptImage
                        isThumbnail={isThumbnail}
                        // eslint-disable-next-line @typescript-eslint/prefer-nullish-coalescing
                        source={resolvedThumbnail || resolvedReceiptImage || ''}
                        // AuthToken is required when retrieving the image from the server
                        // but we don't need it to load the blob:// or file:// image when starting an expense/split
                        // So if we have a thumbnail, it means we're retrieving the image from the server
                        isAuthTokenRequired={!!receiptThumbnail && !isLocalFile}
                        fileExtension={fileExtension}
                        shouldUseThumbnailImage
                        shouldUseInitialObjectPosition={isDistanceRequest}
                    />
                )}
            </View>
        ),
        [
            isLocalFile,
            receiptFilename,
            resolvedThumbnail,
            styles.moneyRequestImage,
            isAttachmentInvalid,
            isThumbnail,
            resolvedReceiptImage,
            receiptThumbnail,
            fileExtension,
            isDistanceRequest,
            translate,
        ],
    );

    const listFooterContent = useMemo(
        () => (
            <>
                {isTypeInvoice && (
                    <MenuItem
                        key={translate('workspace.invoices.sendFrom')}
                        avatarID={senderWorkspace?.id}
                        shouldShowRightIcon={!isReadOnly && canUpdateSenderWorkspace}
                        title={senderWorkspace?.name}
                        icon={senderWorkspace?.avatarURL ? senderWorkspace?.avatarURL : getDefaultWorkspaceAvatar(senderWorkspace?.name)}
                        iconType={CONST.ICON_TYPE_WORKSPACE}
                        description={translate('workspace.common.workspace')}
                        label={translate('workspace.invoices.sendFrom')}
                        isLabelHoverable={false}
                        interactive={!isReadOnly && canUpdateSenderWorkspace}
                        onPress={() => {
                            Navigation.navigate(ROUTES.MONEY_REQUEST_STEP_SEND_FROM.getRoute(iouType, transaction?.transactionID ?? '', reportID, Navigation.getActiveRouteWithoutParams()));
                        }}
                        style={styles.moneyRequestMenuItem}
                        labelStyle={styles.mt2}
                        titleStyle={styles.flex1}
                        disabled={didConfirm}
                    />
                )}
                {isDistanceRequest && (
                    <View style={styles.confirmationListMapItem}>
                        <ConfirmedRoute transaction={transaction ?? ({} as OnyxTypes.Transaction)} />
                    </View>
                )}
                {!isDistanceRequest &&
                    // eslint-disable-next-line @typescript-eslint/prefer-nullish-coalescing
                    (receiptImage || receiptThumbnail
                        ? receiptThumbnailContent
                        : // The empty receipt component should only show for IOU Requests of a paid policy ("Team" or "Corporate")
                          PolicyUtils.isPaidGroupPolicy(policy) &&
                          !isDistanceRequest &&
                          iouType === CONST.IOU.TYPE.SUBMIT && (
                              <ReceiptEmptyState
                                  onPress={() =>
                                      Navigation.navigate(
                                          ROUTES.MONEY_REQUEST_STEP_SCAN.getRoute(CONST.IOU.ACTION.CREATE, iouType, transactionID, reportID, Navigation.getActiveRouteWithoutParams()),
                                      )
                                  }
                              />
                          ))}
                {primaryFields}
                {!shouldShowAllFields && (
                    <ShowMoreButton
                        containerStyle={[styles.mt1, styles.mb2]}
                        onPress={toggleShouldExpandFields}
                    />
                )}
                <View style={[styles.mb5]}>{shouldShowAllFields && supplementaryFields}</View>
                <ConfirmModal
                    title={translate('attachmentPicker.attachmentError')}
                    onConfirm={navigateBack}
                    onCancel={navigateBack}
                    isVisible={isAttachmentInvalid}
                    prompt={invalidAttachmentPromt}
                    confirmText={translate('common.close')}
                    shouldShowCancelButton={false}
                />
            </>
        ),
        [
            canUpdateSenderWorkspace,
            didConfirm,
            iouType,
            isAttachmentInvalid,
            isDistanceRequest,
            isReadOnly,
            isTypeInvoice,
            navigateBack,
            policy,
            primaryFields,
            receiptImage,
            receiptThumbnail,
            receiptThumbnailContent,
            reportID,
            senderWorkspace?.avatarURL,
            senderWorkspace?.name,
            senderWorkspace?.id,
            shouldShowAllFields,
            styles.confirmationListMapItem,
            styles.flex1,
            styles.mb2,
            styles.mb5,
            styles.moneyRequestMenuItem,
            styles.mt1,
            styles.mt2,
            supplementaryFields,
            transaction,
            transactionID,
            translate,
            invalidAttachmentPromt,
        ],
    );

    return (
        <MouseProvider>
            <SelectionList<MoneyRequestConfirmationListItem>
                sections={sections}
                ListItem={UserListItem}
                onSelectRow={navigateToReportOrUserDetail}
                shouldDebounceRowSelect
                canSelectMultiple={false}
                shouldPreventDefaultFocusOnSelectRow
                footerContent={footerContent}
                listFooterContent={listFooterContent}
                containerStyle={[styles.flexBasisAuto]}
            />
        </MouseProvider>
    );
}

MoneyRequestConfirmationList.displayName = 'MoneyRequestConfirmationList';

export default withOnyx<MoneyRequestConfirmationListProps, MoneyRequestConfirmationListOnyxProps>({
    policyCategories: {
        key: ({policyID}) => `${ONYXKEYS.COLLECTION.POLICY_CATEGORIES}${policyID}`,
    },
    policyCategoriesDraft: {
        key: ({policyID}) => `${ONYXKEYS.COLLECTION.POLICY_CATEGORIES_DRAFT}${policyID}`,
    },
    policyTags: {
        key: ({policyID}) => `${ONYXKEYS.COLLECTION.POLICY_TAGS}${policyID}`,
    },
    defaultMileageRate: {
        key: ({policyID}) => `${ONYXKEYS.COLLECTION.POLICY}${policyID}`,
        selector: DistanceRequestUtils.getDefaultMileageRate,
    },
    mileageRates: {
        key: ({policyID}) => `${ONYXKEYS.COLLECTION.POLICY}${policyID}`,
        selector: (policy: OnyxEntry<OnyxTypes.Policy>) => DistanceRequestUtils.getMileageRates(policy),
    },
    policy: {
        key: ({policyID}) => `${ONYXKEYS.COLLECTION.POLICY}${policyID}`,
    },
    policyDraft: {
        key: ({policyID}) => `${ONYXKEYS.COLLECTION.POLICY_DRAFTS}${policyID}`,
    },
    lastSelectedDistanceRates: {
        key: ONYXKEYS.NVP_LAST_SELECTED_DISTANCE_RATES,
    },
    allPolicies: {
        key: ONYXKEYS.COLLECTION.POLICY,
    },
    currencyList: {
        key: ONYXKEYS.CURRENCY_LIST,
    },
})(MoneyRequestConfirmationList);<|MERGE_RESOLUTION|>--- conflicted
+++ resolved
@@ -330,7 +330,6 @@
     const isCategoryRequired = !!policy?.requiresCategory;
 
     useEffect(() => {
-<<<<<<< HEAD
         if (!shouldShowTax || (transaction?.taxAmount !== undefined && prevAmount === transaction?.amount && prevCurrency === transaction?.currency)) {
             return;
         }
@@ -358,12 +357,6 @@
     }, [defaultMileageRate, customUnitRateID, lastSelectedDistanceRates, policy?.id, canUseP2PDistanceRequests, transactionID]);
 
     useEffect(() => {
-        if (shouldDisplayFieldError && hasSmartScanFailed) {
-            setFormError('iou.receiptScanningFailed');
-            return;
-        }
-=======
->>>>>>> 8dbec8de
         if (shouldDisplayFieldError && didConfirmSplit) {
             setFormError('iou.error.genericSmartscanFailureMessage');
             return;

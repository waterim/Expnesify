import React, {useRef} from 'react';
import PropTypes from 'prop-types';
import styles from '../../styles/styles';
import * as StyleUtils from '../../styles/StyleUtils';
import getButtonState from '../../libs/getButtonState';
import * as Expensicons from '../Icon/Expensicons';
import Tooltip from '../Tooltip';
import Icon from '../Icon';
import withLocalize, {withLocalizePropTypes} from '../withLocalize';
import * as EmojiPickerAction from '../../libs/actions/EmojiPickerAction';
import PressableWithoutFeedback from '../Pressable/PressableWithoutFeedback';

const propTypes = {
    /** Flag to disable the emoji picker button */
    isDisabled: PropTypes.bool,

    /** Id to use for the emoji picker button */
    nativeID: PropTypes.string,

    ...withLocalizePropTypes,
};

const defaultProps = {
    isDisabled: false,
    nativeID: '',
};

<<<<<<< HEAD
const EmojiPickerButton = (props) => {
    const emojiPopoverAnchor = useRef(null);
=======
function EmojiPickerButton(props) {
    let emojiPopoverAnchor = null;
>>>>>>> ec3c9a26
    return (
        <Tooltip text={props.translate('reportActionCompose.emoji')}>
            <PressableWithoutFeedback
                ref={emojiPopoverAnchor}
                style={({hovered, pressed}) => [styles.chatItemEmojiButton, StyleUtils.getButtonBackgroundColorStyle(getButtonState(hovered, pressed))]}
                disabled={props.isDisabled}
                onPress={() => {
                    if (!EmojiPickerAction.emojiPickerRef.current.state.isEmojiPickerVisible) {
                        EmojiPickerAction.showEmojiPicker(props.onModalHide, props.onEmojiSelected, emojiPopoverAnchor.current);
                    } else {
                        EmojiPickerAction.emojiPickerRef.current.hideEmojiPicker();
                    }
                }}
                nativeID={props.nativeID}
                accessibilityLabel={props.translate('reportActionCompose.emoji')}
            >
                {({hovered, pressed}) => (
                    <Icon
                        src={Expensicons.Emoji}
                        fill={StyleUtils.getIconFillColor(getButtonState(hovered, pressed))}
                    />
                )}
            </PressableWithoutFeedback>
        </Tooltip>
    );
}

EmojiPickerButton.propTypes = propTypes;
EmojiPickerButton.defaultProps = defaultProps;
EmojiPickerButton.displayName = 'EmojiPickerButton';
export default withLocalize(EmojiPickerButton);<|MERGE_RESOLUTION|>--- conflicted
+++ resolved
@@ -25,13 +25,8 @@
     nativeID: '',
 };
 
-<<<<<<< HEAD
-const EmojiPickerButton = (props) => {
+function EmojiPickerButton(props) {
     const emojiPopoverAnchor = useRef(null);
-=======
-function EmojiPickerButton(props) {
-    let emojiPopoverAnchor = null;
->>>>>>> ec3c9a26
     return (
         <Tooltip text={props.translate('reportActionCompose.emoji')}>
             <PressableWithoutFeedback

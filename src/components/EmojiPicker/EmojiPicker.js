--- conflicted
+++ resolved
@@ -173,12 +173,9 @@
                     width: CONST.EMOJI_PICKER_SIZE.WIDTH,
                     height: CONST.EMOJI_PICKER_SIZE.HEIGHT,
                 }}
-<<<<<<< HEAD
                 anchorRef={this.emojiPopoverAnchor}
                 withoutOverlay
-=======
                 outerStyle={StyleUtils.getOuterModalStyle(this.props.windowHeight, this.props.viewportOffsetTop)}
->>>>>>> 93a7a3da
                 anchorAlignment={this.state.emojiPopoverAnchorOrigin}
                 innerContainerStyle={styles.popoverInnerContainer}
                 avoidKeyboard

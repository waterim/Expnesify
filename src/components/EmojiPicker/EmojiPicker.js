import React, {useState, useEffect, useRef, forwardRef, useImperativeHandle} from 'react';
import {Dimensions, Keyboard} from 'react-native';
import _ from 'underscore';
import EmojiPickerMenu from './EmojiPickerMenu';
import CONST from '../../CONST';
import styles from '../../styles/styles';
import PopoverWithMeasuredContent from '../PopoverWithMeasuredContent';
import withWindowDimensions, {windowDimensionsPropTypes} from '../withWindowDimensions';
import withViewportOffsetTop, {viewportOffsetTopPropTypes} from '../withViewportOffsetTop';
import compose from '../../libs/compose';
import * as StyleUtils from '../../styles/StyleUtils';
import calculateAnchorPosition from '../../libs/calculateAnchorPosition';

const DEFAULT_ANCHOR_ORIGIN = {
    horizontal: CONST.MODAL.ANCHOR_ORIGIN_HORIZONTAL.RIGHT,
    vertical: CONST.MODAL.ANCHOR_ORIGIN_VERTICAL.BOTTOM,
};

const propTypes = {
    ...windowDimensionsPropTypes,
    ...viewportOffsetTopPropTypes,
};

<<<<<<< HEAD
function EmojiPicker(props, ref) {
    const [isEmojiPickerVisible, setIsEmojiPickerVisible] = useState(false);
    const [emojiPopoverAnchorPosition, setEmojiPopoverAnchorPosition] = useState({
        horizontal: 0,
        vertical: 0,
    });
    const emojiPopoverAnchorOrigin = useRef(DEFAULT_ANCHOR_ORIGIN);
    const emojiPopoverAnchor = useRef(null);
    const onModalHide = useRef(() => {});
    const onEmojiSelected = useRef(() => {});
    const emojiSearchInput = useRef();

    useEffect(() => {
        if (isEmojiPickerVisible) {
            Keyboard.dismiss();
=======
class EmojiPicker extends React.Component {
    constructor(props) {
        super(props);

        this.hideEmojiPicker = this.hideEmojiPicker.bind(this);
        this.showEmojiPicker = this.showEmojiPicker.bind(this);
        this.selectEmoji = this.selectEmoji.bind(this);
        this.measureEmojiPopoverAnchorPosition = this.measureEmojiPopoverAnchorPosition.bind(this);
        this.measureEmojiPopoverAnchorPositionAndUpdateState = this.measureEmojiPopoverAnchorPositionAndUpdateState.bind(this);
        this.focusEmojiSearchInput = this.focusEmojiSearchInput.bind(this);
        this.onModalHide = () => {};
        this.onEmojiSelected = () => {};

        this.state = {
            reportAction: {},
            isEmojiPickerVisible: false,

            // The horizontal and vertical position (relative to the window) where the emoji popover will display.
            emojiPopoverAnchorPosition: {
                horizontal: 0,
                vertical: 0,
            },

            emojiPopoverAnchorOrigin: DEFAULT_ANCHOR_ORIGIN,
        };
    }

    componentDidMount() {
        this.emojiPopoverDimensionListener = Dimensions.addEventListener('change', this.measureEmojiPopoverAnchorPositionAndUpdateState);
    }

    componentDidUpdate(prevProps, prevState) {
        if (prevState.isEmojiPickerVisible === this.state.isEmojiPickerVisible || !this.state.isEmojiPickerVisible) {
            return;
>>>>>>> c81785f9
        }

        const emojiPopoverDimensionListener = Dimensions.addEventListener('change', () => {
            calculateAnchorPosition(emojiPopoverAnchor.current).then((value) => {
                setEmojiPopoverAnchorPosition(value);
            });
        });
        return () => {
            emojiPopoverDimensionListener.remove();
        };
    }, [isEmojiPickerVisible]);

    /**
     * Show the emoji picker menu.
     *
     * @param {Function} [onModalHideValue=() => {}] - Run a callback when Modal hides.
     * @param {Function} [onEmojiSelectedValue=() => {}] - Run a callback when Emoji selected.
     * @param {Element} emojiPopoverAnchorValue - Element to which Popover is anchored
     * @param {Object} [anchorOrigin=DEFAULT_ANCHOR_ORIGIN] - Anchor origin for Popover
     * @param {Function} [onWillShow=() => {}] - Run a callback when Popover will show
     */
    const showEmojiPicker = (onModalHideValue, onEmojiSelectedValue, emojiPopoverAnchorValue, anchorOrigin, onWillShow = () => {}) => {
        onModalHide.current = onModalHideValue;
        onEmojiSelected.current = onEmojiSelectedValue;
        emojiPopoverAnchor.current = emojiPopoverAnchorValue;

        if (emojiPopoverAnchor.current) {
            // Drop focus to avoid blue focus ring.
            emojiPopoverAnchor.current.blur();
        }

        calculateAnchorPosition(emojiPopoverAnchor.current).then((value) => {
            onWillShow();
            setIsEmojiPickerVisible(true);
            setEmojiPopoverAnchorPosition(value);
            emojiPopoverAnchorOrigin.current = anchorOrigin || DEFAULT_ANCHOR_ORIGIN;
        });
    };

    /**
     * Hide the emoji picker menu.
     *
     * @param {Boolean} isNavigating
     */
    const hideEmojiPicker = (isNavigating) => {
        if (isNavigating) {
            onModalHide.current = () => {};
        }
        emojiPopoverAnchor.current = null;
        setIsEmojiPickerVisible(false);
    };

    /**
<<<<<<< HEAD
     * Focus the search input in the emoji picker.
     */
    const focusEmojiSearchInput = () => {
        if (!emojiSearchInput.current) {
            return;
        }
        emojiSearchInput.current.focus();
    };
=======
     * Whether Context Menu is active for the Report Action.
     *
     * @param {Number|String} actionID
     * @return {Boolean}
     */
    isActiveReportAction(actionID) {
        return Boolean(actionID) && this.state.reportAction.reportActionID === actionID;
    }

    /**
     * Show the emoji picker menu.
     *
     * @param {Function} [onModalHide=() => {}] - Run a callback when Modal hides.
     * @param {Function} [onEmojiSelected=() => {}] - Run a callback when Emoji selected.
     * @param {Element} emojiPopoverAnchor - Element to which Popover is anchored
     * @param {Object} [anchorOrigin=DEFAULT_ANCHOR_ORIGIN] - Anchor origin for Popover
     * @param {Function} [onWillShow=() => {}] - Run a callback when Popover will show
     * @param {Object} reportAction - ReportAction for EmojiPicker
     */
    showEmojiPicker(onModalHide, onEmojiSelected, emojiPopoverAnchor, anchorOrigin, onWillShow = () => {}, reportAction) {
        this.onModalHide = onModalHide;
        this.onEmojiSelected = onEmojiSelected;
        this.emojiPopoverAnchor = emojiPopoverAnchor;

        if (this.emojiPopoverAnchor) {
            // Drop focus to avoid blue focus ring.
            emojiPopoverAnchor.blur();
        }

        this.measureEmojiPopoverAnchorPosition().then((emojiPopoverAnchorPosition) => {
            onWillShow();
            this.setState({reportAction, isEmojiPickerVisible: true, emojiPopoverAnchorPosition, emojiPopoverAnchorOrigin: anchorOrigin || DEFAULT_ANCHOR_ORIGIN});
        });
    }

    measureEmojiPopoverAnchorPosition() {
        return new Promise((resolve) => {
            if (!this.emojiPopoverAnchor) {
                return resolve({horizontal: 0, vertical: 0});
            }
            this.emojiPopoverAnchor.measureInWindow((x, y, width) => resolve({horizontal: x + width, vertical: y}));
        });
    }

    measureEmojiPopoverAnchorPositionAndUpdateState() {
        this.measureEmojiPopoverAnchorPosition().then((emojiPopoverAnchorPosition) => {
            this.setState({emojiPopoverAnchorPosition});
        });
    }
>>>>>>> c81785f9

    /**
     * Callback for the emoji picker to add whatever emoji is chosen into the main input
     *
     * @param {String} emoji
     * @param {Object} emojiObject
     */
    const selectEmoji = (emoji, emojiObject) => {
        // Prevent fast click / multiple emoji selection;
        // The first click will hide the emoji picker by calling the hideEmojiPicker() function
        // and in that function the emojiPopoverAnchor ref to will be set to null (synchronously)
        // thus we rely on that prop to prevent fast click / multiple emoji selection
        if (!emojiPopoverAnchor.current) {
            return;
        }

        hideEmojiPicker(false);
        if (_.isFunction(onEmojiSelected.current)) {
            onEmojiSelected.current(emoji, emojiObject);
        }
    };

    useImperativeHandle(ref, () => ({showEmojiPicker}));

    // There is no way to disable animations, and they are really laggy, because there are so many
    // emojis. The best alternative is to set it to 1ms so it just "pops" in and out
    return (
        <PopoverWithMeasuredContent
            isVisible={isEmojiPickerVisible}
            onClose={hideEmojiPicker}
            onModalShow={focusEmojiSearchInput}
            onModalHide={onModalHide.current}
            hideModalContentWhileAnimating
            shouldSetModalVisibility={false}
            animationInTiming={1}
            animationOutTiming={1}
            anchorPosition={{
                vertical: emojiPopoverAnchorPosition.vertical,
                horizontal: emojiPopoverAnchorPosition.horizontal,
            }}
            popoverDimensions={{
                width: CONST.EMOJI_PICKER_SIZE.WIDTH,
                height: CONST.EMOJI_PICKER_SIZE.HEIGHT,
            }}
            anchorAlignment={emojiPopoverAnchorOrigin.current}
            outerStyle={StyleUtils.getOuterModalStyle(props.windowHeight, props.viewportOffsetTop)}
            innerContainerStyle={styles.popoverInnerContainer}
            avoidKeyboard
        >
            <EmojiPickerMenu
                onEmojiSelected={selectEmoji}
                ref={(el) => (emojiSearchInput.current = el)}
            />
        </PopoverWithMeasuredContent>
    );
}

EmojiPicker.propTypes = propTypes;
EmojiPicker.displayName = 'EmojiPicker';
export default compose(withViewportOffsetTop, withWindowDimensions)(forwardRef(EmojiPicker));<|MERGE_RESOLUTION|>--- conflicted
+++ resolved
@@ -21,13 +21,13 @@
     ...viewportOffsetTopPropTypes,
 };
 
-<<<<<<< HEAD
 function EmojiPicker(props, ref) {
     const [isEmojiPickerVisible, setIsEmojiPickerVisible] = useState(false);
     const [emojiPopoverAnchorPosition, setEmojiPopoverAnchorPosition] = useState({
         horizontal: 0,
         vertical: 0,
     });
+    const [reportAction, setReportAction] = useState({});
     const emojiPopoverAnchorOrigin = useRef(DEFAULT_ANCHOR_ORIGIN);
     const emojiPopoverAnchor = useRef(null);
     const onModalHide = useRef(() => {});
@@ -37,42 +37,6 @@
     useEffect(() => {
         if (isEmojiPickerVisible) {
             Keyboard.dismiss();
-=======
-class EmojiPicker extends React.Component {
-    constructor(props) {
-        super(props);
-
-        this.hideEmojiPicker = this.hideEmojiPicker.bind(this);
-        this.showEmojiPicker = this.showEmojiPicker.bind(this);
-        this.selectEmoji = this.selectEmoji.bind(this);
-        this.measureEmojiPopoverAnchorPosition = this.measureEmojiPopoverAnchorPosition.bind(this);
-        this.measureEmojiPopoverAnchorPositionAndUpdateState = this.measureEmojiPopoverAnchorPositionAndUpdateState.bind(this);
-        this.focusEmojiSearchInput = this.focusEmojiSearchInput.bind(this);
-        this.onModalHide = () => {};
-        this.onEmojiSelected = () => {};
-
-        this.state = {
-            reportAction: {},
-            isEmojiPickerVisible: false,
-
-            // The horizontal and vertical position (relative to the window) where the emoji popover will display.
-            emojiPopoverAnchorPosition: {
-                horizontal: 0,
-                vertical: 0,
-            },
-
-            emojiPopoverAnchorOrigin: DEFAULT_ANCHOR_ORIGIN,
-        };
-    }
-
-    componentDidMount() {
-        this.emojiPopoverDimensionListener = Dimensions.addEventListener('change', this.measureEmojiPopoverAnchorPositionAndUpdateState);
-    }
-
-    componentDidUpdate(prevProps, prevState) {
-        if (prevState.isEmojiPickerVisible === this.state.isEmojiPickerVisible || !this.state.isEmojiPickerVisible) {
-            return;
->>>>>>> c81785f9
         }
 
         const emojiPopoverDimensionListener = Dimensions.addEventListener('change', () => {
@@ -93,8 +57,9 @@
      * @param {Element} emojiPopoverAnchorValue - Element to which Popover is anchored
      * @param {Object} [anchorOrigin=DEFAULT_ANCHOR_ORIGIN] - Anchor origin for Popover
      * @param {Function} [onWillShow=() => {}] - Run a callback when Popover will show
+     * @param {Object} reportActionValue - ReportAction for EmojiPicker
      */
-    const showEmojiPicker = (onModalHideValue, onEmojiSelectedValue, emojiPopoverAnchorValue, anchorOrigin, onWillShow = () => {}) => {
+    const showEmojiPicker = (onModalHideValue, onEmojiSelectedValue, emojiPopoverAnchorValue, anchorOrigin, onWillShow = () => {}, reportActionValue) => {
         onModalHide.current = onModalHideValue;
         onEmojiSelected.current = onEmojiSelectedValue;
         emojiPopoverAnchor.current = emojiPopoverAnchorValue;
@@ -109,6 +74,7 @@
             setIsEmojiPickerVisible(true);
             setEmojiPopoverAnchorPosition(value);
             emojiPopoverAnchorOrigin.current = anchorOrigin || DEFAULT_ANCHOR_ORIGIN;
+            setReportAction(reportActionValue);
         });
     };
 
@@ -126,7 +92,6 @@
     };
 
     /**
-<<<<<<< HEAD
      * Focus the search input in the emoji picker.
      */
     const focusEmojiSearchInput = () => {
@@ -135,57 +100,6 @@
         }
         emojiSearchInput.current.focus();
     };
-=======
-     * Whether Context Menu is active for the Report Action.
-     *
-     * @param {Number|String} actionID
-     * @return {Boolean}
-     */
-    isActiveReportAction(actionID) {
-        return Boolean(actionID) && this.state.reportAction.reportActionID === actionID;
-    }
-
-    /**
-     * Show the emoji picker menu.
-     *
-     * @param {Function} [onModalHide=() => {}] - Run a callback when Modal hides.
-     * @param {Function} [onEmojiSelected=() => {}] - Run a callback when Emoji selected.
-     * @param {Element} emojiPopoverAnchor - Element to which Popover is anchored
-     * @param {Object} [anchorOrigin=DEFAULT_ANCHOR_ORIGIN] - Anchor origin for Popover
-     * @param {Function} [onWillShow=() => {}] - Run a callback when Popover will show
-     * @param {Object} reportAction - ReportAction for EmojiPicker
-     */
-    showEmojiPicker(onModalHide, onEmojiSelected, emojiPopoverAnchor, anchorOrigin, onWillShow = () => {}, reportAction) {
-        this.onModalHide = onModalHide;
-        this.onEmojiSelected = onEmojiSelected;
-        this.emojiPopoverAnchor = emojiPopoverAnchor;
-
-        if (this.emojiPopoverAnchor) {
-            // Drop focus to avoid blue focus ring.
-            emojiPopoverAnchor.blur();
-        }
-
-        this.measureEmojiPopoverAnchorPosition().then((emojiPopoverAnchorPosition) => {
-            onWillShow();
-            this.setState({reportAction, isEmojiPickerVisible: true, emojiPopoverAnchorPosition, emojiPopoverAnchorOrigin: anchorOrigin || DEFAULT_ANCHOR_ORIGIN});
-        });
-    }
-
-    measureEmojiPopoverAnchorPosition() {
-        return new Promise((resolve) => {
-            if (!this.emojiPopoverAnchor) {
-                return resolve({horizontal: 0, vertical: 0});
-            }
-            this.emojiPopoverAnchor.measureInWindow((x, y, width) => resolve({horizontal: x + width, vertical: y}));
-        });
-    }
-
-    measureEmojiPopoverAnchorPositionAndUpdateState() {
-        this.measureEmojiPopoverAnchorPosition().then((emojiPopoverAnchorPosition) => {
-            this.setState({emojiPopoverAnchorPosition});
-        });
-    }
->>>>>>> c81785f9
 
     /**
      * Callback for the emoji picker to add whatever emoji is chosen into the main input
@@ -208,7 +122,15 @@
         }
     };
 
-    useImperativeHandle(ref, () => ({showEmojiPicker}));
+    /**
+     * Whether Context Menu is active for the Report Action.
+     *
+     * @param {Number|String} actionID
+     * @return {Boolean}
+     */
+    const isActiveReportAction = (actionID) => Boolean(actionID) && reportAction.reportActionID === actionID;
+
+    useImperativeHandle(ref, () => ({showEmojiPicker, isActiveReportAction}));
 
     // There is no way to disable animations, and they are really laggy, because there are so many
     // emojis. The best alternative is to set it to 1ms so it just "pops" in and out

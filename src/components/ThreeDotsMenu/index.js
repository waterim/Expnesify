--- conflicted
+++ resolved
@@ -59,69 +59,6 @@
     },
 };
 
-<<<<<<< HEAD
-class ThreeDotsMenu extends Component {
-    constructor(props) {
-        super(props);
-
-        this.hidePopoverMenu = this.hidePopoverMenu.bind(this);
-        this.showPopoverMenu = this.showPopoverMenu.bind(this);
-        this.state = {
-            isPopupMenuVisible: false,
-        };
-        this.buttonRef = React.createRef(null);
-    }
-
-    showPopoverMenu() {
-        this.setState({isPopupMenuVisible: true});
-    }
-
-    hidePopoverMenu() {
-        this.setState({isPopupMenuVisible: false});
-    }
-
-    render() {
-        return (
-            <>
-                <View>
-                    <Tooltip text={this.props.translate(this.props.iconTooltip)}>
-                        <PressableWithoutFeedback
-                            onPress={() => {
-                                if (this.state.isPopupMenuVisible) {
-                                    this.hidePopoverMenu();
-                                    return;
-                                }
-                                this.showPopoverMenu();
-                                if (this.props.onIconPress) {
-                                    this.props.onIconPress();
-                                }
-                            }}
-                            ref={this.buttonRef}
-                            style={[styles.touchableButtonImage, ...this.props.iconStyles]}
-                            accessibilityRole={CONST.ACCESSIBILITY_ROLE.BUTTON}
-                            accessibilityLabel={this.props.translate(this.props.iconTooltip)}
-                        >
-                            <Icon
-                                src={this.props.icon}
-                                fill={this.props.iconFill}
-                            />
-                        </PressableWithoutFeedback>
-                    </Tooltip>
-                </View>
-                <PopoverMenu
-                    onClose={this.hidePopoverMenu}
-                    isVisible={this.state.isPopupMenuVisible}
-                    anchorPosition={this.props.anchorPosition}
-                    anchorAlignment={this.props.anchorAlignment}
-                    onItemSelected={this.hidePopoverMenu}
-                    menuItems={this.props.menuItems}
-                    anchorRef={this.buttonRef}
-                    withoutOverlay
-                />
-            </>
-        );
-    }
-=======
 function ThreeDotsMenu({iconTooltip, icon, iconFill, iconStyles, onIconPress, menuItems, anchorPosition, anchorAlignment}) {
     const [isPopupMenuVisible, setPopupMenuVisible] = useState(false);
     const buttonRef = useRef(null);
@@ -141,6 +78,10 @@
                 <Tooltip text={translate(iconTooltip)}>
                     <PressableWithoutFeedback
                         onPress={() => {
+                           if (isPopupMenuVisible) {
+                               hidePopoverMenu();
+                               return;
+                            }
                             showPopoverMenu();
                             if (onIconPress) {
                                 onIconPress();
@@ -168,7 +109,6 @@
             />
         </>
     );
->>>>>>> e89ea9d7
 }
 
 ThreeDotsMenu.propTypes = propTypes;

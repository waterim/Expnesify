import React, {useState, useRef} from 'react';
import {View} from 'react-native';
import PropTypes from 'prop-types';
import _ from 'underscore';
import Icon from '../Icon';
import PopoverMenu from '../PopoverMenu';
import styles from '../../styles/styles';
import useLocalize from '../../hooks/useLocalize';
import Tooltip from '../Tooltip';
import * as Expensicons from '../Icon/Expensicons';
import ThreeDotsMenuItemPropTypes from './ThreeDotsMenuItemPropTypes';
import CONST from '../../CONST';
import PressableWithoutFeedback from '../Pressable/PressableWithoutFeedback';

const propTypes = {
    /** Tooltip for the popup icon */
    iconTooltip: PropTypes.string,

    /** icon for the popup trigger */
    icon: PropTypes.oneOfType([PropTypes.elementType, PropTypes.string]),

    /** Any additional styles to pass to the icon container. */
    // eslint-disable-next-line react/forbid-prop-types
    iconStyles: PropTypes.arrayOf(PropTypes.object),

    /** The fill color to pass into the icon. */
    iconFill: PropTypes.string,

    /** Function to call on icon press */
    onIconPress: PropTypes.func,

    /** menuItems that'll show up on toggle of the popup menu */
    menuItems: ThreeDotsMenuItemPropTypes.isRequired,

    /** The anchor position of the menu */
    anchorPosition: PropTypes.shape({
        top: PropTypes.number,
        right: PropTypes.number,
        bottom: PropTypes.number,
        left: PropTypes.number,
    }).isRequired,

    /** The anchor alignment of the menu */
    anchorAlignment: PropTypes.shape({
        horizontal: PropTypes.oneOf(_.values(CONST.MODAL.ANCHOR_ORIGIN_HORIZONTAL)),
        vertical: PropTypes.oneOf(_.values(CONST.MODAL.ANCHOR_ORIGIN_VERTICAL)),
    }),
};

const defaultProps = {
    iconTooltip: 'common.more',
    iconFill: undefined,
    iconStyles: [],
    icon: Expensicons.ThreeDots,
    onIconPress: () => {},
    anchorAlignment: {
        horizontal: CONST.MODAL.ANCHOR_ORIGIN_HORIZONTAL.LEFT,
        vertical: CONST.MODAL.ANCHOR_ORIGIN_VERTICAL.TOP, // we assume that popover menu opens below the button, anchor is at TOP
    },
};

<<<<<<< HEAD
class ThreeDotsMenu extends Component {
    constructor(props) {
        super(props);

        this.hidePopoverMenu = this.hidePopoverMenu.bind(this);
        this.showPopoverMenu = this.showPopoverMenu.bind(this);
        this.state = {
            isPopupMenuVisible: false,
        };
        this.buttonRef = React.createRef(null);
    }

    showPopoverMenu() {
        this.setState({isPopupMenuVisible: true});
    }

    hidePopoverMenu() {
        this.setState({isPopupMenuVisible: false});
    }

    render() {
        return (
            <>
                <View>
                    <Tooltip text={this.props.translate(this.props.iconTooltip)}>
                        <PressableWithoutFeedback
                            onPress={() => {
                                this.showPopoverMenu();
                                if (this.props.onIconPress) {
                                    this.props.onIconPress();
                                }
                            }}
                            ref={this.buttonRef}
                            style={[styles.touchableButtonImage, ...this.props.iconStyles]}
                            role={CONST.ACCESSIBILITY_ROLE.BUTTON}
                            accessibilityLabel={this.props.translate(this.props.iconTooltip)}
                        >
                            <Icon
                                src={this.props.icon}
                                fill={this.props.iconFill}
                            />
                        </PressableWithoutFeedback>
                    </Tooltip>
                </View>
                <PopoverMenu
                    onClose={this.hidePopoverMenu}
                    isVisible={this.state.isPopupMenuVisible}
                    anchorPosition={this.props.anchorPosition}
                    anchorAlignment={this.props.anchorAlignment}
                    onItemSelected={this.hidePopoverMenu}
                    menuItems={this.props.menuItems}
                    anchorRef={this.buttonRef}
                    withoutOverlay
                />
            </>
        );
    }
=======
function ThreeDotsMenu({iconTooltip, icon, iconFill, iconStyles, onIconPress, menuItems, anchorPosition, anchorAlignment}) {
    const [isPopupMenuVisible, setPopupMenuVisible] = useState(false);
    const buttonRef = useRef(null);
    const {translate} = useLocalize();

    const showPopoverMenu = () => {
        setPopupMenuVisible(true);
    };

    const hidePopoverMenu = () => {
        setPopupMenuVisible(false);
    };

    return (
        <>
            <View>
                <Tooltip text={translate(iconTooltip)}>
                    <PressableWithoutFeedback
                        onPress={() => {
                            showPopoverMenu();
                            if (onIconPress) {
                                onIconPress();
                            }
                        }}
                        ref={buttonRef}
                        style={[styles.touchableButtonImage, ...iconStyles]}
                        accessibilityRole={CONST.ACCESSIBILITY_ROLE.BUTTON}
                        accessibilityLabel={translate(iconTooltip)}
                    >
                        <Icon
                            src={icon}
                            fill={iconFill}
                        />
                    </PressableWithoutFeedback>
                </Tooltip>
            </View>
            <PopoverMenu
                onClose={hidePopoverMenu}
                isVisible={isPopupMenuVisible}
                anchorPosition={anchorPosition}
                anchorAlignment={anchorAlignment}
                onItemSelected={hidePopoverMenu}
                menuItems={menuItems}
            />
        </>
    );
>>>>>>> 0bdf1837
}

ThreeDotsMenu.propTypes = propTypes;
ThreeDotsMenu.defaultProps = defaultProps;
ThreeDotsMenu.displayName = 'ThreeDotsMenu';

export default ThreeDotsMenu;

export {ThreeDotsMenuItemPropTypes};<|MERGE_RESOLUTION|>--- conflicted
+++ resolved
@@ -59,65 +59,6 @@
     },
 };
 
-<<<<<<< HEAD
-class ThreeDotsMenu extends Component {
-    constructor(props) {
-        super(props);
-
-        this.hidePopoverMenu = this.hidePopoverMenu.bind(this);
-        this.showPopoverMenu = this.showPopoverMenu.bind(this);
-        this.state = {
-            isPopupMenuVisible: false,
-        };
-        this.buttonRef = React.createRef(null);
-    }
-
-    showPopoverMenu() {
-        this.setState({isPopupMenuVisible: true});
-    }
-
-    hidePopoverMenu() {
-        this.setState({isPopupMenuVisible: false});
-    }
-
-    render() {
-        return (
-            <>
-                <View>
-                    <Tooltip text={this.props.translate(this.props.iconTooltip)}>
-                        <PressableWithoutFeedback
-                            onPress={() => {
-                                this.showPopoverMenu();
-                                if (this.props.onIconPress) {
-                                    this.props.onIconPress();
-                                }
-                            }}
-                            ref={this.buttonRef}
-                            style={[styles.touchableButtonImage, ...this.props.iconStyles]}
-                            role={CONST.ACCESSIBILITY_ROLE.BUTTON}
-                            accessibilityLabel={this.props.translate(this.props.iconTooltip)}
-                        >
-                            <Icon
-                                src={this.props.icon}
-                                fill={this.props.iconFill}
-                            />
-                        </PressableWithoutFeedback>
-                    </Tooltip>
-                </View>
-                <PopoverMenu
-                    onClose={this.hidePopoverMenu}
-                    isVisible={this.state.isPopupMenuVisible}
-                    anchorPosition={this.props.anchorPosition}
-                    anchorAlignment={this.props.anchorAlignment}
-                    onItemSelected={this.hidePopoverMenu}
-                    menuItems={this.props.menuItems}
-                    anchorRef={this.buttonRef}
-                    withoutOverlay
-                />
-            </>
-        );
-    }
-=======
 function ThreeDotsMenu({iconTooltip, icon, iconFill, iconStyles, onIconPress, menuItems, anchorPosition, anchorAlignment}) {
     const [isPopupMenuVisible, setPopupMenuVisible] = useState(false);
     const buttonRef = useRef(null);
@@ -144,7 +85,7 @@
                         }}
                         ref={buttonRef}
                         style={[styles.touchableButtonImage, ...iconStyles]}
-                        accessibilityRole={CONST.ACCESSIBILITY_ROLE.BUTTON}
+                        role={CONST.ACCESSIBILITY_ROLE.BUTTON}
                         accessibilityLabel={translate(iconTooltip)}
                     >
                         <Icon
@@ -164,7 +105,6 @@
             />
         </>
     );
->>>>>>> 0bdf1837
 }
 
 ThreeDotsMenu.propTypes = propTypes;

--- conflicted
+++ resolved
@@ -38,7 +38,6 @@
     );
 
     return (
-<<<<<<< HEAD
         <>
             {Boolean(item.avatar) &&
                 (showTooltip ? (
@@ -57,63 +56,6 @@
             </View>
             {Boolean(item.rightElement) && item.rightElement}
         </>
-=======
-        <OfflineWithFeedback
-            onClose={() => onDismissError(item)}
-            pendingAction={item.pendingAction}
-            errors={item.errors}
-            errorRowStyles={styles.ph5}
-        >
-            <PressableWithFeedback
-                style={[styles.peopleRow, styles.userSelectNone, isFocused && styles.sidebarLinkActive, hasError && styles.borderColorDanger]}
-                onPress={() => onSelectRow(item)}
-                disabled={item.isDisabled}
-                accessibilityLabel={item.text}
-                accessibilityRole="checkbox"
-                accessibilityState={{checked: item.isSelected}}
-                hoverDimmingValue={1}
-                hoverStyle={styles.hoveredComponentBG}
-                focusStyle={styles.hoveredComponentBG}
-            >
-                <View style={styles.checkboxPressable}>
-                    <View
-                        style={[
-                            StyleUtils.getCheckboxContainerStyle(20, 4),
-                            item.isSelected && styles.checkedContainer,
-                            item.isSelected && styles.borderColorFocus,
-                            item.isDisabled && styles.cursorDisabled,
-                            item.isDisabled && styles.buttonOpacityDisabled,
-                        ]}
-                    >
-                        {item.isSelected && (
-                            <Icon
-                                src={Expensicons.Checkmark}
-                                fill={themeColors.textLight}
-                                height={14}
-                                width={14}
-                            />
-                        )}
-                    </View>
-                </View>
-                {Boolean(item.avatar) &&
-                    (showTooltip ? (
-                        <UserDetailsTooltip
-                            accountID={item.accountID}
-                            shiftHorizontal={styles.pl3.paddingLeft / 2}
-                        >
-                            <View>{avatar}</View>
-                        </UserDetailsTooltip>
-                    ) : (
-                        avatar
-                    ))}
-                <View style={[styles.flex1, styles.flexColumn, styles.justifyContentCenter, styles.alignItemsStart, styles.pl3, styles.optionRow]}>
-                    {showTooltip ? <Tooltip text={item.text}>{text}</Tooltip> : text}
-                    {Boolean(item.alternateText) && (showTooltip ? <Tooltip text={item.alternateText}>{alternateText}</Tooltip> : alternateText)}
-                </View>
-                {Boolean(item.rightElement) && item.rightElement}
-            </PressableWithFeedback>
-        </OfflineWithFeedback>
->>>>>>> c36ac0c9
     );
 }
 

import React from 'react';
import {View} from 'react-native';
import MultipleAvatars from '@components/MultipleAvatars';
import TextWithTooltip from '@components/TextWithTooltip';
import useStyleUtils from '@hooks/useStyleUtils';
import useTheme from '@hooks/useTheme';
import useThemeStyles from '@hooks/useThemeStyles';
import BaseListItem from './BaseListItem';
import type {TableListItemProps} from './types';

function TableListItem({
    item,
    isFocused,
    showTooltip,
    isDisabled,
    canSelectMultiple,
    onSelectRow,
    onCheckboxPress,
    onDismissError,
    shouldPreventDefaultFocusOnSelectRow,
    rightHandSideComponent,
}: TableListItemProps) {
    const styles = useThemeStyles();
    const theme = useTheme();
    const StyleUtils = useStyleUtils();

    const focusedBackgroundColor = styles.sidebarLinkActive.backgroundColor;
    const hoveredBackgroundColor = styles.sidebarLinkHover?.backgroundColor ? styles.sidebarLinkHover.backgroundColor : theme.sidebar;

    return (
        <BaseListItem
            item={item}
            pressableStyle={[[styles.selectionListPressableItemWrapper, item.isSelected && styles.activeComponentBG, isFocused && styles.sidebarLinkActive]]}
            wrapperStyle={[styles.flexRow, styles.flex1, styles.justifyContentBetween, styles.userSelectNone, styles.alignItemsCenter]}
            selectMultipleStyle={[StyleUtils.getCheckboxContainerStyle(20), StyleUtils.getMultiselectListStyles(!!item.isSelected, !!item.isDisabled)]}
            isFocused={isFocused}
            isDisabled={isDisabled}
            showTooltip={showTooltip}
            canSelectMultiple={canSelectMultiple}
            onSelectRow={onSelectRow}
            onCheckboxPress={onCheckboxPress}
            onDismissError={onDismissError}
            shouldPreventDefaultFocusOnSelectRow={shouldPreventDefaultFocusOnSelectRow}
            rightHandSideComponent={rightHandSideComponent}
            errors={item.errors}
            pendingAction={item.pendingAction}
            keyForList={item.keyForList}
        >
            {(hovered) => (
                <>
                    {!!item.icons && (
                        <MultipleAvatars
                            icons={item.icons ?? []}
                            shouldShowTooltip={showTooltip}
                            secondAvatarStyle={[
                                StyleUtils.getBackgroundAndBorderStyle(theme.sidebar),
                                isFocused ? StyleUtils.getBackgroundAndBorderStyle(focusedBackgroundColor) : undefined,
                                hovered && !isFocused ? StyleUtils.getBackgroundAndBorderStyle(hoveredBackgroundColor) : undefined,
                            ]}
                        />
                    )}
                    <View style={[styles.flex1, styles.flexColumn, styles.justifyContentCenter, styles.alignItemsStretch]}>
                        <TextWithTooltip
                            shouldShowTooltip={showTooltip}
<<<<<<< HEAD
                            text={item.text ?? ''}
                            textStyles={[
=======
                            text={item.text}
                            style={[
>>>>>>> 4231ac90
                                styles.optionDisplayName,
                                isFocused ? styles.sidebarLinkActiveText : styles.sidebarLinkText,
                                styles.sidebarLinkTextBold,
                                styles.pre,
                                item.alternateText ? styles.mb1 : null,
                                styles.justifyContentCenter,
                            ]}
                        />
                        {!!item.alternateText && (
                            <TextWithTooltip
                                shouldShowTooltip={showTooltip}
                                text={item.alternateText}
                                style={[styles.textLabelSupporting, styles.lh16, styles.pre]}
                            />
                        )}
                    </View>
                    {!!item.rightElement && item.rightElement}
                </>
            )}
        </BaseListItem>
    );
}

TableListItem.displayName = 'TableListItem';

export default TableListItem;<|MERGE_RESOLUTION|>--- conflicted
+++ resolved
@@ -62,13 +62,8 @@
                     <View style={[styles.flex1, styles.flexColumn, styles.justifyContentCenter, styles.alignItemsStretch]}>
                         <TextWithTooltip
                             shouldShowTooltip={showTooltip}
-<<<<<<< HEAD
                             text={item.text ?? ''}
-                            textStyles={[
-=======
-                            text={item.text}
                             style={[
->>>>>>> 4231ac90
                                 styles.optionDisplayName,
                                 isFocused ? styles.sidebarLinkActiveText : styles.sidebarLinkText,
                                 styles.sidebarLinkTextBold,

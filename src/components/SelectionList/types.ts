--- conflicted
+++ resolved
@@ -146,12 +146,8 @@
     errors?: Errors | ReceiptErrors | null;
     pendingAction?: PendingAction | null;
     FooterComponent?: ReactElement;
-<<<<<<< HEAD
-    children?: ReactElement<ListItemProps> | ((hovered: boolean) => ReactElement<ListItemProps>);
+    children?: ReactElement<ListItemProps<TItem>> | ((hovered: boolean) => ReactElement<ListItemProps<TItem>>);
     hoverStyle?: StyleProp<ViewStyle>;
-=======
-    children?: ReactElement<ListItemProps<TItem>> | ((hovered: boolean) => ReactElement<ListItemProps<TItem>>);
->>>>>>> c75c85f6
 };
 
 type UserListItemProps<TItem extends ListItem> = ListItemProps<TItem> & {

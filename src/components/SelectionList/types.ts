--- conflicted
+++ resolved
@@ -75,13 +75,11 @@
     /** Represents the index of the option within the section it came from */
     index?: number;
 
-<<<<<<< HEAD
     /** ID of the report */
     reportID?: string;
-=======
+    
     /** Whether this option should show subscript */
     shouldShowSubscript?: boolean;
->>>>>>> 0f372c25
 };
 
 type ListItemProps = CommonListItemProps<ListItem> & {
@@ -91,37 +89,8 @@
     /** Additional styles to apply to text */
     style?: StyleProp<TextStyle>;
 
-<<<<<<< HEAD
-type RadioItem = {
-    /** Text to display */
-    text?: string;
-
-    /** Alternate text to display */
-    alternateText?: string | null;
-
-    /** Key used internally by React */
-    keyForList?: string | null;
-
-    /** Whether this option is selected */
-    isSelected?: boolean;
-
-    /** Whether this option is disabled for selection */
-    isDisabled?: boolean | null;
-
-    /** Represents the index of the section it came from  */
-    sectionIndex?: number;
-
-    /** Represents the index of the option within the section it came from */
-    index?: number;
-};
-
-type RadioListItemProps = CommonListItemProps<RadioItem> & {
-    /** The section list item */
-    item: RadioItem;
-=======
     /** Is item hovered */
     isHovered?: boolean;
->>>>>>> 0f372c25
 };
 
 type BaseListItemProps<TItem extends ListItem> = CommonListItemProps<TItem> & {

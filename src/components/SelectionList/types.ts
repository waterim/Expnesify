import type {MutableRefObject, ReactElement, ReactNode} from 'react';
import type {GestureResponderEvent, InputModeOptions, LayoutChangeEvent, SectionListData, StyleProp, TextInput, TextStyle, ViewStyle} from 'react-native';
import type {MaybePhraseKey} from '@libs/Localize';
import type {BrickRoad} from '@libs/WorkspacesSettingsUtils';
import type CONST from '@src/CONST';
import type {Errors, Icon, PendingAction} from '@src/types/onyx/OnyxCommon';
import type {SearchAccountDetails, SearchPersonalDetails, SearchPolicyDetails, SearchReport, SearchTransaction} from '@src/types/onyx/SearchResults';
import type {ReceiptErrors} from '@src/types/onyx/Transaction';
import type ChildrenProps from '@src/types/utils/ChildrenProps';
import type IconAsset from '@src/types/utils/IconAsset';
import type InviteMemberListItem from './InviteMemberListItem';
import type RadioListItem from './RadioListItem';
import type ReportListItem from './Search/ReportListItem';
import type TransactionListItem from './Search/TransactionListItem';
import type TableListItem from './TableListItem';
import type UserListItem from './UserListItem';

type TRightHandSideComponent<TItem extends ListItem> = {
    /** Component to display on the right side */
    rightHandSideComponent?: ((item: TItem) => ReactElement | null | undefined) | ReactElement | null;
};

type CommonListItemProps<TItem extends ListItem> = {
    /** Whether this item is focused (for arrow key controls) */
    isFocused?: boolean;

    /** Whether this item is disabled */
    isDisabled?: boolean | null;

    /** Whether this item should show Tooltip */
    showTooltip: boolean;

    /** Whether to use the Checkbox (multiple selection) instead of the Checkmark (single selection) */
    canSelectMultiple?: boolean;

    /** Callback to fire when the item is pressed */
    onSelectRow: (item: TItem) => void;

    /** Callback to fire when a checkbox is pressed */
    onCheckboxPress?: (item: TItem) => void;

    /** Callback to fire when an error is dismissed */
    onDismissError?: (item: TItem) => void;

    /** Styles for the pressable component */
    pressableStyle?: StyleProp<ViewStyle>;

    /** Styles for the wrapper view */
    wrapperStyle?: StyleProp<ViewStyle>;

    /** Styles for the container view */
    containerStyle?: StyleProp<ViewStyle>;

    /** Styles for the checkbox wrapper view if select multiple option is on */
    selectMultipleStyle?: StyleProp<ViewStyle>;

    /** Whether to wrap long text up to 2 lines */
    isMultilineSupported?: boolean;

    /** Handles what to do when the item is focused */
    onFocus?: () => void;
} & TRightHandSideComponent<TItem>;

type ListItem = {
    /** Text to display */
    text?: string;

    /** Alternate text to display */
    alternateText?: string | null;

    /** Key used internally by React */
    keyForList?: string | null;

    /** Whether this option is selected */
    isSelected?: boolean;

    /** Whether the checkbox should be disabled */
    isDisabledCheckbox?: boolean;

    /** Whether this option is disabled for selection */
    isDisabled?: boolean | null;

    /** List title is bold by default. Use this props to customize it */
    isBold?: boolean;

    /** User accountID */
    accountID?: number | null;

    /** User login */
    login?: string | null;

    /** Element to show on the right side of the item */
    rightElement?: ReactNode;

    /** Icons for the user (can be multiple if it's a Workspace) */
    icons?: Icon[];

    /** Errors that this user may contain */
    errors?: Errors;

    /** The type of action that's pending  */
    pendingAction?: PendingAction;

    invitedSecondaryLogin?: string;

    /** Represents the index of the section it came from  */
    sectionIndex?: number;

    /** Represents the index of the option within the section it came from */
    index?: number;

    /** ID of the report */
    reportID?: string;

    /** Whether this option should show subscript */
    shouldShowSubscript?: boolean | null;

    /** Whether to wrap long text up to 2 lines */
    isMultilineSupported?: boolean;

    /** The search value from the selection list */
    searchText?: string | null;

    /** What text to show inside the badge (if none present the badge will be omitted) */
    badgeText?: string;

    /** Whether the brick road indicator should be shown */
    brickRoadIndicator?: BrickRoad | '' | null;

<<<<<<< HEAD
    /** Element to render below the ListItem */
    footerContent?: ReactNode;
=======
    /** Whether item pressable wrapper should be focusable */
    tabIndex?: 0 | -1;
>>>>>>> c244fa19
};

type TransactionListItemType = ListItem &
    SearchTransaction & {
        /** The personal details of the user requesting money */
        from: SearchAccountDetails;

        /** The personal details of the user paying the request */
        to: SearchAccountDetails;

        /** Whether we should show the merchant column */
        shouldShowMerchant: boolean;

        /** Whether we should show the category column */
        shouldShowCategory: boolean;

        /** Whether we should show the tag column */
        shouldShowTag: boolean;

        /** Whether we should show the tax column */
        shouldShowTax: boolean;
    };

type ReportListItemType = ListItem &
    SearchReport & {
        transactions: TransactionListItemType[];
    };

type ListItemProps<TItem extends ListItem> = CommonListItemProps<TItem> & {
    /** The section list item */
    item: TItem;

    /** Additional styles to apply to text */
    style?: StyleProp<TextStyle>;

    /** Is item hovered */
    isHovered?: boolean;

    /** Whether the default focus should be prevented on row selection */
    shouldPreventDefaultFocusOnSelectRow?: boolean;

    /** Prevent the submission of the list item when enter key is pressed */
    shouldPreventEnterKeySubmit?: boolean;

    /** Key used internally by React */
    keyForList?: string;

    /**
     * Whether the focus on the element should be synchronized. For example it should be set to false when the text input above list items is currently focused.
     * When we type something into the text input, the first element found is focused, in this situation we should not synchronize the focus on the element because we will lose the focus from the text input.
     */
    shouldSyncFocus?: boolean;
};

type BaseListItemProps<TItem extends ListItem> = CommonListItemProps<TItem> & {
    item: TItem;
    shouldPreventDefaultFocusOnSelectRow?: boolean;
    shouldPreventEnterKeySubmit?: boolean;
    keyForList?: string | null;
    errors?: Errors | ReceiptErrors | null;
    pendingAction?: PendingAction | null;
    FooterComponent?: ReactElement;
    children?: ReactElement<ListItemProps<TItem>> | ((hovered: boolean) => ReactElement<ListItemProps<TItem>>);
    shouldSyncFocus?: boolean;
    hoverStyle?: StyleProp<ViewStyle>;
};

type UserListItemProps<TItem extends ListItem> = ListItemProps<TItem> & {
    /** Errors that this user may contain */
    errors?: Errors | ReceiptErrors | null;

    /** The type of action that's pending  */
    pendingAction?: PendingAction | null;

    /** The React element that will be shown as a footer */
    FooterComponent?: ReactElement;
};

type InviteMemberListItemProps<TItem extends ListItem> = UserListItemProps<TItem>;

type RadioListItemProps<TItem extends ListItem> = ListItemProps<TItem>;

type TableListItemProps<TItem extends ListItem> = ListItemProps<TItem>;

type TransactionListItemProps<TItem extends ListItem> = ListItemProps<TItem>;

type ReportListItemProps<TItem extends ListItem> = ListItemProps<TItem>;

type ValidListItem = typeof RadioListItem | typeof UserListItem | typeof TableListItem | typeof InviteMemberListItem | typeof TransactionListItem | typeof ReportListItem;

type Section<TItem extends ListItem> = {
    /** Title of the section */
    title?: string;

    /** Array of options */
    data?: TItem[];

    /** Whether this section items disabled for selection */
    isDisabled?: boolean;

    /** Whether this section should be shown or not */
    shouldShow?: boolean;
};

type SectionWithIndexOffset<TItem extends ListItem> = Section<TItem> & {
    /** The initial index of this section given the total number of options in each section's data array */
    indexOffset?: number;
};

type BaseSelectionListProps<TItem extends ListItem> = Partial<ChildrenProps> & {
    /** Sections for the section list */
    sections: Array<SectionListDataType<TItem>> | typeof CONST.EMPTY_ARRAY;

    /** Default renderer for every item in the list */
    ListItem: ValidListItem;

    /** Whether this is a multi-select list */
    canSelectMultiple?: boolean;

    /** Callback to fire when a row is pressed */
    onSelectRow: (item: TItem) => void;

    /** Whether to debounce `onRowSelect` */
    shouldDebounceRowSelect?: boolean;

    /** Optional callback function triggered upon pressing a checkbox. If undefined and the list displays checkboxes, checkbox interactions are managed by onSelectRow, allowing for pressing anywhere on the list. */
    onCheckboxPress?: (item: TItem) => void;

    /** Callback to fire when "Select All" checkbox is pressed. Only use along with `canSelectMultiple` */
    onSelectAll?: () => void;

    /** Callback to fire when an error is dismissed */
    onDismissError?: (item: TItem) => void;

    /** Label for the text input */
    textInputLabel?: string;

    /** Placeholder for the text input */
    textInputPlaceholder?: string;

    /** Hint for the text input */
    textInputHint?: MaybePhraseKey;

    /** Value for the text input */
    textInputValue?: string;

    /** Max length for the text input */
    textInputMaxLength?: number;

    /** Icon to display on the left side of TextInput */
    textInputIconLeft?: IconAsset;

    /** Whether text input should be focused */
    textInputAutoFocus?: boolean;

    /** Callback to fire when the text input changes */
    onChangeText?: (text: string) => void;

    /** Input mode for the text input */
    inputMode?: InputModeOptions;

    /** Whether the text input should intercept swipes or not */
    shouldTextInputInterceptSwipe?: boolean;

    /** Item `keyForList` to focus initially */
    initiallyFocusedOptionKey?: string | null;

    /** Callback to fire when the list is scrolled */
    onScroll?: () => void;

    /** Callback to fire when the list is scrolled and the user begins dragging */
    onScrollBeginDrag?: () => void;

    /** Message to display at the top of the list */
    headerMessage?: string;

    /** Styles to apply to the header message */
    headerMessageStyle?: StyleProp<ViewStyle>;

    /** Text to display on the confirm button */
    confirmButtonText?: string;

    /** Callback to fire when the confirm button is pressed */
    onConfirm?: (e?: GestureResponderEvent | KeyboardEvent | undefined, option?: TItem) => void;

    /** Whether to show the vertical scroll indicator */
    showScrollIndicator?: boolean;

    /** Whether to show the loading placeholder */
    showLoadingPlaceholder?: boolean;

    /** Whether to show the default confirm button */
    showConfirmButton?: boolean;

    /** Whether tooltips should be shown */
    shouldShowTooltips?: boolean;

    /** Whether to stop automatic form submission on pressing enter key or not */
    shouldStopPropagation?: boolean;

    /** Whether to prevent default focusing of options and focus the textinput when selecting an option */
    shouldPreventDefaultFocusOnSelectRow?: boolean;

    /** Custom content to display in the header */
    headerContent?: ReactNode;

    /** Custom content to display in the header of list component. */
    listHeaderContent?: React.JSX.Element | null;

    /** Custom content to display in the footer */
    footerContent?: ReactNode;

    /** Custom content to display in the footer of list component. If present ShowMore button won't be displayed */
    listFooterContent?: React.JSX.Element | null;

    /** Whether to use dynamic maxToRenderPerBatch depending on the visible number of elements */
    shouldUseDynamicMaxToRenderPerBatch?: boolean;

    /** Whether keyboard shortcuts should be disabled */
    disableKeyboardShortcuts?: boolean;

    /** Styles to apply to SelectionList container */
    containerStyle?: StyleProp<ViewStyle>;

    /** Whether focus event should be delayed */
    shouldDelayFocus?: boolean;

    /** Whether to show the loading indicator for new options */
    isLoadingNewOptions?: boolean;

    /** Fired when the list is displayed with the items */
    onLayout?: (event: LayoutChangeEvent) => void;

    /** Custom header to show right above list */
    customListHeader?: ReactNode;

    /** Styles for the list header wrapper */
    listHeaderWrapperStyle?: StyleProp<ViewStyle>;

    /** Whether to wrap long text up to 2 lines */
    isRowMultilineSupported?: boolean;

    /** Ref for textInput */
    textInputRef?: MutableRefObject<TextInput | null> | ((ref: TextInput | null) => void);

    /** Styles for the section title */
    sectionTitleStyles?: StyleProp<ViewStyle>;

    /**
     * When true, the list won't be visible until the list layout is measured. This prevents the list from "blinking" as it's scrolled to the bottom which is recommended for large lists.
     * When false, the list will render immediately and scroll to the bottom which works great for small lists.
     */
    shouldHideListOnInitialRender?: boolean;

    /** Called once when the scroll position gets within onEndReachedThreshold of the rendered content. */
    onEndReached?: () => void;

    /**
     * How far from the end (in units of visible length of the list) the bottom edge of the
     * list must be from the end of the content to trigger the `onEndReached` callback.
     * Thus a value of 0.5 will trigger `onEndReached` when the end of the content is
     * within half the visible length of the list.
     */
    onEndReachedThreshold?: number;

    /**
     * While maxToRenderPerBatch tells the amount of items rendered per batch, setting updateCellsBatchingPeriod tells your VirtualizedList the delay in milliseconds between batch renders (how frequently your component will be rendering the windowed items).
     * https://reactnative.dev/docs/optimizing-flatlist-configuration#updatecellsbatchingperiod
     */
    updateCellsBatchingPeriod?: number;

    /**
     * The number passed here is a measurement unit where 1 is equivalent to your viewport height. The default value is 21 (10 viewports above, 10 below, and one in between).
     * https://reactnative.dev/docs/optimizing-flatlist-configuration#windowsize
     */
    windowSize?: number;
} & TRightHandSideComponent<TItem>;

type SelectionListHandle = {
    scrollAndHighlightItem?: (items: string[], timeout: number) => void;
};

type ItemLayout = {
    length: number;
    offset: number;
};

type FlattenedSectionsReturn<TItem extends ListItem> = {
    allOptions: TItem[];
    selectedOptions: TItem[];
    disabledOptionsIndexes: number[];
    disabledArrowKeyOptionsIndexes: number[];
    itemLayouts: ItemLayout[];
    allSelected: boolean;
};

type ButtonOrCheckBoxRoles = 'button' | 'checkbox';

type ExtendedSectionListData<TItem extends ListItem, TSection extends SectionWithIndexOffset<TItem>> = SectionListData<TItem, TSection> & {
    CustomSectionHeader?: ({section}: {section: TSection}) => ReactElement;
};

type SectionListDataType<TItem extends ListItem> = ExtendedSectionListData<TItem, SectionWithIndexOffset<TItem>>;

type CellProps = {
    showTooltip: boolean;
    keyForList: string;
    isLargeScreenWidth: boolean;
};

type TransactionCellProps = {
    transactionItem: TransactionListItemType;
} & CellProps;

type ReceiptCellProps = {
    transactionItem: TransactionListItemType;
    isHovered?: boolean;
} & CellProps;

type DateCellProps = {
    date: string;
} & CellProps;

type MerchantCellProps = {
    merchant: string;
    description: string;
} & TransactionCellProps;

type UserCellProps = {
    participant: Partial<SearchPolicyDetails & SearchPersonalDetails>;
} & CellProps;

type CurrencyCellProps = {
    amount: number;
    currency: string;
} & CellProps;

type ActionCellProps = {
    item: TransactionListItemType;
    onSelectRow: (item: TransactionListItemType) => void;
} & CellProps;

type TypeCellProps = {
    typeIcon: IconAsset;
} & CellProps;

export type {
    ActionCellProps,
    BaseListItemProps,
    BaseSelectionListProps,
    ButtonOrCheckBoxRoles,
    CellProps,
    CommonListItemProps,
    CurrencyCellProps,
    DateCellProps,
    FlattenedSectionsReturn,
    InviteMemberListItemProps,
    ItemLayout,
    ListItem,
    ListItemProps,
    MerchantCellProps,
    RadioListItemProps,
    ReceiptCellProps,
    ReportListItemProps,
    ReportListItemType,
    Section,
    SectionListDataType,
    SectionWithIndexOffset,
    SelectionListHandle,
    TableListItemProps,
    TransactionCellProps,
    TransactionListItemProps,
    TransactionListItemType,
    TypeCellProps,
    UserCellProps,
    UserListItemProps,
    ValidListItem,
};<|MERGE_RESOLUTION|>--- conflicted
+++ resolved
@@ -127,13 +127,11 @@
     /** Whether the brick road indicator should be shown */
     brickRoadIndicator?: BrickRoad | '' | null;
 
-<<<<<<< HEAD
     /** Element to render below the ListItem */
     footerContent?: ReactNode;
-=======
+
     /** Whether item pressable wrapper should be focusable */
     tabIndex?: 0 | -1;
->>>>>>> c244fa19
 };
 
 type TransactionListItemType = ListItem &

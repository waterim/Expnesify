--- conflicted
+++ resolved
@@ -143,16 +143,14 @@
     // If `initiallyFocusedOptionKey` is not passed, we fall back to `-1`, to avoid showing the highlight on the first member
     const [focusedIndex, setFocusedIndex] = useState(() => _.findIndex(flattenedSections.allOptions, (option) => option.keyForList === initiallyFocusedOptionKey));
 
-<<<<<<< HEAD
     // eslint-disable-next-line react-hooks/exhaustive-deps
     const debouncedOnSelectRow = useCallback(shouldDebounceRowSelect ? _.debounce((item) => onSelectRow(item), 1000, {leading: true}) : (item) => onSelectRow(item), [
         shouldDebounceRowSelect,
         onSelectRow,
     ]);
-=======
+
     // Disable `Enter` shortcut if the active element is a button or checkbox
     const disableEnterShortcut = activeElement && [CONST.ACCESSIBILITY_ROLE.BUTTON, CONST.ACCESSIBILITY_ROLE.CHECKBOX].includes(activeElement.role);
->>>>>>> 09e3d0d4
 
     /**
      * Scrolls to the desired item index in the section list
@@ -305,7 +303,6 @@
         );
     };
 
-<<<<<<< HEAD
     useEffect(() => {
         if (!(shouldDebounceRowSelect && debouncedOnSelectRow.cancel)) {
             return;
@@ -325,7 +322,7 @@
             debouncedSelectFocusedOption.cancel();
         };
     }, [debouncedSelectFocusedOption, shouldDebounceRowSelect]);
-=======
+
     const scrollToFocusedIndexOnFirstRender = useCallback(() => {
         if (!firstLayoutRef.current) {
             return;
@@ -341,7 +338,6 @@
         },
         [scrollToIndex],
     );
->>>>>>> 09e3d0d4
 
     /** Focuses the text input when the component comes into focus and after any navigation animations finish. */
     useFocusEffect(

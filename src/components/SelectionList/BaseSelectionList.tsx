import {useFocusEffect, useIsFocused} from '@react-navigation/native';
import isEmpty from 'lodash/isEmpty';
import type {ForwardedRef} from 'react';
import React, {forwardRef, useCallback, useEffect, useImperativeHandle, useMemo, useRef, useState} from 'react';
import type {LayoutChangeEvent, SectionList as RNSectionList, TextInput as RNTextInput, SectionListRenderItemInfo} from 'react-native';
import {View} from 'react-native';
import ArrowKeyFocusManager from '@components/ArrowKeyFocusManager';
import Button from '@components/Button';
import Checkbox from '@components/Checkbox';
import FixedFooter from '@components/FixedFooter';
import OptionsListSkeletonView from '@components/OptionsListSkeletonView';
import {PressableWithFeedback} from '@components/Pressable';
import SafeAreaConsumer from '@components/SafeAreaConsumer';
import SectionList from '@components/SectionList';
import ShowMoreButton from '@components/ShowMoreButton';
import Text from '@components/Text';
import TextInput from '@components/TextInput';
import useActiveElementRole from '@hooks/useActiveElementRole';
import useKeyboardShortcut from '@hooks/useKeyboardShortcut';
import useLocalize from '@hooks/useLocalize';
import usePrevious from '@hooks/usePrevious';
import useThemeStyles from '@hooks/useThemeStyles';
import getSectionsWithIndexOffset from '@libs/getSectionsWithIndexOffset';
import Log from '@libs/Log';
import variables from '@styles/variables';
import CONST from '@src/CONST';
import {isEmptyObject} from '@src/types/utils/EmptyObject';
import type {BaseSelectionListProps, ButtonOrCheckBoxRoles, FlattenedSectionsReturn, ListItem, SectionListDataType, SectionWithIndexOffset, SelectionListHandle} from './types';

function BaseSelectionList<TItem extends ListItem>(
    {
        sections,
        ListItem,
        canSelectMultiple = false,
        onSelectRow,
        onCheckboxPress,
        onSelectAll,
        onDismissError,
        textInputLabel = '',
        textInputPlaceholder = '',
        textInputValue = '',
        textInputHint,
        textInputMaxLength,
        inputMode = CONST.INPUT_MODE.TEXT,
        onChangeText,
        initiallyFocusedOptionKey = '',
        onScroll,
        onScrollBeginDrag,
        headerMessage = '',
        confirmButtonText = '',
        onConfirm,
        headerContent,
        footerContent,
        showScrollIndicator = true,
        showLoadingPlaceholder = false,
        showConfirmButton = false,
        shouldPreventDefaultFocusOnSelectRow = false,
        containerStyle,
        isKeyboardShown = false,
        disableKeyboardShortcuts = false,
        children,
        shouldStopPropagation = false,
        shouldShowTooltips = true,
        shouldUseDynamicMaxToRenderPerBatch = false,
        rightHandSideComponent,
        checkmarkPosition,
        isLoadingNewOptions = false,
        onLayout,
        customListHeader,
        listHeaderWrapperStyle,
        isRowMultilineSupported = false,
        textInputRef,
<<<<<<< HEAD
        textInputIconLeft,
        sectionTitleStyles,
=======
        headerMessageStyle,
>>>>>>> d7161ae4
    }: BaseSelectionListProps<TItem>,
    ref: ForwardedRef<SelectionListHandle>,
) {
    const styles = useThemeStyles();
    const {translate} = useLocalize();
    const listRef = useRef<RNSectionList<TItem, SectionWithIndexOffset<TItem>>>(null);
    const innerTextInputRef = useRef<RNTextInput | null>(null);
    const focusTimeoutRef = useRef<NodeJS.Timeout | null>(null);
    const shouldShowTextInput = !!textInputLabel || !!textInputIconLeft;
    const shouldShowSelectAll = !!onSelectAll;
    const activeElementRole = useActiveElementRole();
    const isFocused = useIsFocused();
    const [maxToRenderPerBatch, setMaxToRenderPerBatch] = useState(shouldUseDynamicMaxToRenderPerBatch ? 0 : CONST.MAX_TO_RENDER_PER_BATCH.DEFAULT);
    const [isInitialSectionListRender, setIsInitialSectionListRender] = useState(true);
    const [itemsToHighlight, setItemsToHighlight] = useState<Set<string> | null>(null);
    const itemFocusTimeoutRef = useRef<NodeJS.Timeout | null>(null);
    const [currentPage, setCurrentPage] = useState(1);

    const incrementPage = () => setCurrentPage((prev) => prev + 1);

    /**
     * Iterates through the sections and items inside each section, and builds 3 arrays along the way:
     * - `allOptions`: Contains all the items in the list, flattened, regardless of section
     * - `disabledOptionsIndexes`: Contains the indexes of all the disabled items in the list, to be used by the ArrowKeyFocusManager
     * - `itemLayouts`: Contains the layout information for each item, header and footer in the list,
     * so we can calculate the position of any given item when scrolling programmatically
     */
    const flattenedSections = useMemo<FlattenedSectionsReturn<TItem>>(() => {
        const allOptions: TItem[] = [];

        const disabledOptionsIndexes: number[] = [];
        let disabledIndex = 0;

        let offset = 0;
        const itemLayouts = [{length: 0, offset}];

        const selectedOptions: TItem[] = [];

        sections.forEach((section, sectionIndex) => {
            const sectionHeaderHeight = variables.optionsListSectionHeaderHeight;
            itemLayouts.push({length: sectionHeaderHeight, offset});
            offset += sectionHeaderHeight;

            section.data?.forEach((item, optionIndex) => {
                // Add item to the general flattened array
                allOptions.push({
                    ...item,
                    sectionIndex,
                    index: optionIndex,
                });

                // If disabled, add to the disabled indexes array
                // eslint-disable-next-line @typescript-eslint/prefer-nullish-coalescing
                if (!!section.isDisabled || item.isDisabled || item.isDisabledCheckbox) {
                    disabledOptionsIndexes.push(disabledIndex);
                }
                disabledIndex += 1;

                // Account for the height of the item in getItemLayout
                const fullItemHeight = variables.optionRowHeight;
                itemLayouts.push({length: fullItemHeight, offset});
                offset += fullItemHeight;

                if (item.isSelected) {
                    selectedOptions.push(item);
                }
            });

            // We're not rendering any section footer, but we need to push to the array
            // because React Native accounts for it in getItemLayout
            itemLayouts.push({length: 0, offset});
        });

        // We're not rendering the list footer, but we need to push to the array
        // because React Native accounts for it in getItemLayout
        itemLayouts.push({length: 0, offset});

        if (selectedOptions.length > 1 && !canSelectMultiple) {
            Log.alert(
                'Dev error: SelectionList - multiple items are selected but prop `canSelectMultiple` is false. Please enable `canSelectMultiple` or make your list have only 1 item with `isSelected: true`.',
            );
        }

        return {
            allOptions,
            selectedOptions,
            disabledOptionsIndexes,
            itemLayouts,
            allSelected: selectedOptions.length > 0 && selectedOptions.length === allOptions.length - disabledOptionsIndexes.length,
        };
    }, [canSelectMultiple, sections]);

    // If `initiallyFocusedOptionKey` is not passed, we fall back to `-1`, to avoid showing the highlight on the first member
    const [focusedIndex, setFocusedIndex] = useState(() => flattenedSections.allOptions.findIndex((option) => option.keyForList === initiallyFocusedOptionKey));

    const [slicedSections, ShowMoreButtonInstance] = useMemo(() => {
        let remainingOptionsLimit = CONST.MAX_OPTIONS_SELECTOR_PAGE_LENGTH * currentPage;
        const processedSections = getSectionsWithIndexOffset(
            sections.map((section) => {
                const data = !isEmpty(section.data) && remainingOptionsLimit > 0 ? section.data.slice(0, remainingOptionsLimit) : [];
                remainingOptionsLimit -= data.length;

                return {
                    ...section,
                    data,
                };
            }),
        );

        const shouldShowMoreButton = flattenedSections.allOptions.length > CONST.MAX_OPTIONS_SELECTOR_PAGE_LENGTH * currentPage;
        const showMoreButton = shouldShowMoreButton ? (
            <ShowMoreButton
                containerStyle={[styles.mt2, styles.mb5]}
                currentCount={CONST.MAX_OPTIONS_SELECTOR_PAGE_LENGTH * currentPage}
                totalCount={flattenedSections.allOptions.length}
                onPress={incrementPage}
            />
        ) : null;
        return [processedSections, showMoreButton];
        // we don't need to add styles here as they change
        // we don't need to add flattendedSections here as they will change along with sections
        // eslint-disable-next-line react-hooks/exhaustive-deps
    }, [sections, currentPage]);

    // Disable `Enter` shortcut if the active element is a button or checkbox
    const disableEnterShortcut = activeElementRole && [CONST.ROLE.BUTTON, CONST.ROLE.CHECKBOX].includes(activeElementRole as ButtonOrCheckBoxRoles);

    /**
     * Scrolls to the desired item index in the section list
     *
     * @param index - the index of the item to scroll to
     * @param animated - whether to animate the scroll
     */
    const scrollToIndex = useCallback(
        (index: number, animated = true) => {
            const item = flattenedSections.allOptions[index];

            if (!listRef.current || !item) {
                return;
            }

            const itemIndex = item.index ?? -1;
            const sectionIndex = item.sectionIndex ?? -1;

            listRef.current.scrollToLocation({sectionIndex, itemIndex, animated, viewOffset: variables.contentHeaderHeight});
        },

        // eslint-disable-next-line react-hooks/exhaustive-deps
        [flattenedSections.allOptions],
    );

    /**
     * Logic to run when a row is selected, either with click/press or keyboard hotkeys.
     *
     * @param item - the list item
     */
    const selectRow = (item: TItem) => {
        // In single-selection lists we don't care about updating the focused index, because the list is closed after selecting an item
        if (canSelectMultiple) {
            if (sections.length > 1) {
                // If the list has only 1 section (e.g. Workspace Members list), we do nothing.
                // If the list has multiple sections (e.g. Workspace Invite list), and `shouldUnfocusRow` is false,
                // we focus the first one after all the selected (selected items are always at the top).
                const selectedOptionsCount = item.isSelected ? flattenedSections.selectedOptions.length - 1 : flattenedSections.selectedOptions.length + 1;

                if (!item.isSelected) {
                    // If we're selecting an item, scroll to it's position at the top, so we can see it
                    scrollToIndex(Math.max(selectedOptionsCount - 1, 0), true);
                }
            }
        }

        onSelectRow(item);

        if (shouldShowTextInput && shouldPreventDefaultFocusOnSelectRow && innerTextInputRef.current) {
            innerTextInputRef.current.focus();
        }
    };

    const selectAllRow = () => {
        onSelectAll?.();

        if (shouldShowTextInput && shouldPreventDefaultFocusOnSelectRow && innerTextInputRef.current) {
            innerTextInputRef.current.focus();
        }
    };

    const selectFocusedOption = () => {
        const focusedOption = flattenedSections.allOptions[focusedIndex];

        if (!focusedOption || focusedOption.isDisabled) {
            return;
        }

        selectRow(focusedOption);
    };

    /**
     * This function is used to compute the layout of any given item in our list.
     * We need to implement it so that we can programmatically scroll to items outside the virtual render window of the SectionList.
     *
     * @param data - This is the same as the data we pass into the component
     * @param flatDataArrayIndex - This index is provided by React Native, and refers to a flat array with data from all the sections. This flat array has some quirks:
     *
     *     1. It ALWAYS includes a list header and a list footer, even if we don't provide/render those.
     *     2. Each section includes a header, even if we don't provide/render one.
     *
     *     For example, given a list with two sections, two items in each section, no header, no footer, and no section headers, the flat array might look something like this:
     *
     *     [{header}, {sectionHeader}, {item}, {item}, {sectionHeader}, {item}, {item}, {footer}]
     */
    const getItemLayout = (data: Array<SectionListDataType<TItem>> | null, flatDataArrayIndex: number) => {
        const targetItem = flattenedSections.itemLayouts[flatDataArrayIndex];

        if (!targetItem) {
            return {
                length: 0,
                offset: 0,
                index: flatDataArrayIndex,
            };
        }

        return {
            length: targetItem.length,
            offset: targetItem.offset,
            index: flatDataArrayIndex,
        };
    };

    const renderSectionHeader = ({section}: {section: SectionListDataType<TItem>}) => {
        if (!section.title || isEmptyObject(section.data)) {
            return null;
        }

        return (
            // Note: The `optionsListSectionHeader` style provides an explicit height to section headers.
            // We do this so that we can reference the height in `getItemLayout` –
            // we need to know the heights of all list items up-front in order to synchronously compute the layout of any given list item.
            // So be aware that if you adjust the content of the section header (for example, change the font size), you may need to adjust this explicit height as well.
            <View style={[styles.optionsListSectionHeader, styles.justifyContentCenter, sectionTitleStyles]}>
                <Text style={[styles.ph4, styles.textLabelSupporting]}>{section.title}</Text>
            </View>
        );
    };

    const renderItem = ({item, index, section}: SectionListRenderItemInfo<TItem, SectionWithIndexOffset<TItem>>) => {
        const normalizedIndex = index + section.indexOffset;
        const isDisabled = !!section.isDisabled || item.isDisabled;
        const isItemFocused = !isDisabled && (focusedIndex === normalizedIndex || itemsToHighlight?.has(item.keyForList ?? ''));
        // We only create tooltips for the first 10 users or so since some reports have hundreds of users, causing performance to degrade.
        const showTooltip = shouldShowTooltips && normalizedIndex < 10;

        return (
            <ListItem
                item={item}
                isFocused={isItemFocused}
                isDisabled={isDisabled}
                showTooltip={showTooltip}
                canSelectMultiple={canSelectMultiple}
                onSelectRow={() => selectRow(item)}
                onCheckboxPress={onCheckboxPress ? () => onCheckboxPress?.(item) : undefined}
                onDismissError={() => onDismissError?.(item)}
                shouldPreventDefaultFocusOnSelectRow={shouldPreventDefaultFocusOnSelectRow}
                rightHandSideComponent={rightHandSideComponent}
                checkmarkPosition={checkmarkPosition}
                keyForList={item.keyForList ?? ''}
                isMultilineSupported={isRowMultilineSupported}
            />
        );
    };

    const scrollToFocusedIndexOnFirstRender = useCallback(
        (nativeEvent: LayoutChangeEvent) => {
            if (shouldUseDynamicMaxToRenderPerBatch) {
                const listHeight = nativeEvent.nativeEvent.layout.height;
                const itemHeight = nativeEvent.nativeEvent.layout.y;
                setMaxToRenderPerBatch((Math.ceil(listHeight / itemHeight) || 0) + CONST.MAX_TO_RENDER_PER_BATCH.DEFAULT);
            }

            if (!isInitialSectionListRender) {
                return;
            }
            scrollToIndex(focusedIndex, false);
            setIsInitialSectionListRender(false);
        },
        [focusedIndex, isInitialSectionListRender, scrollToIndex, shouldUseDynamicMaxToRenderPerBatch],
    );

    const onSectionListLayout = useCallback(
        (nativeEvent: LayoutChangeEvent) => {
            onLayout?.(nativeEvent);
            scrollToFocusedIndexOnFirstRender(nativeEvent);
        },
        [onLayout, scrollToFocusedIndexOnFirstRender],
    );

    const updateAndScrollToFocusedIndex = useCallback(
        (newFocusedIndex: number) => {
            setFocusedIndex(newFocusedIndex);
            scrollToIndex(newFocusedIndex, true);
        },
        [scrollToIndex],
    );

    /** Focuses the text input when the component comes into focus and after any navigation animations finish. */
    useFocusEffect(
        useCallback(() => {
            if (shouldShowTextInput) {
                focusTimeoutRef.current = setTimeout(() => {
                    if (!innerTextInputRef.current) {
                        return;
                    }
                    innerTextInputRef.current.focus();
                }, CONST.ANIMATED_TRANSITION);
            }
            return () => {
                if (!focusTimeoutRef.current) {
                    return;
                }
                clearTimeout(focusTimeoutRef.current);
            };
        }, [shouldShowTextInput]),
    );

    const prevTextInputValue = usePrevious(textInputValue);
    useEffect(() => {
        // Avoid changing focus if the textInputValue remains unchanged.
        if (prevTextInputValue === textInputValue || flattenedSections.allOptions.length === 0) {
            return;
        }
        // Remove the focus if the search input is empty else focus on the first non disabled item
        const newSelectedIndex = textInputValue === '' ? -1 : 0;
        // reseting the currrent page to 1 when the user types something
        setCurrentPage(1);

        updateAndScrollToFocusedIndex(newSelectedIndex);
    }, [canSelectMultiple, flattenedSections.allOptions.length, prevTextInputValue, textInputValue, updateAndScrollToFocusedIndex]);

    useEffect(
        () => () => {
            if (!itemFocusTimeoutRef.current) {
                return;
            }
            clearTimeout(itemFocusTimeoutRef.current);
        },
        [],
    );

    /**
     * Highlights the items and scrolls to the first item present in the items list.
     *
     * @param items - The list of items to highlight.
     * @param timeout - The timeout in milliseconds before removing the highlight.
     */
    const scrollAndHighlightItem = useCallback(
        (items: string[], timeout: number) => {
            const newItemsToHighlight = new Set<string>();
            items.forEach((item) => {
                newItemsToHighlight.add(item);
            });
            const index = flattenedSections.allOptions.findIndex((option) => newItemsToHighlight.has(option.keyForList ?? ''));
            updateAndScrollToFocusedIndex(index);
            setItemsToHighlight(newItemsToHighlight);

            if (itemFocusTimeoutRef.current) {
                clearTimeout(itemFocusTimeoutRef.current);
            }

            itemFocusTimeoutRef.current = setTimeout(() => {
                setFocusedIndex(-1);
                setItemsToHighlight(null);
            }, timeout);
        },
        [flattenedSections.allOptions, updateAndScrollToFocusedIndex],
    );

    useImperativeHandle(ref, () => ({scrollAndHighlightItem}), [scrollAndHighlightItem]);

    /** Selects row when pressing Enter */
    useKeyboardShortcut(CONST.KEYBOARD_SHORTCUTS.ENTER, selectFocusedOption, {
        captureOnInputs: true,
        shouldBubble: !flattenedSections.allOptions[focusedIndex],
        shouldStopPropagation,
        isActive: !disableKeyboardShortcuts && !disableEnterShortcut && isFocused,
    });

    /** Calls confirm action when pressing CTRL (CMD) + Enter */
    useKeyboardShortcut(
        CONST.KEYBOARD_SHORTCUTS.CTRL_ENTER,
        (e) => {
            const focusedOption = flattenedSections.allOptions[focusedIndex];
            if (onConfirm) {
                onConfirm(e, focusedOption);
                return;
            }
            selectFocusedOption();
        },
        {
            captureOnInputs: true,
            shouldBubble: !flattenedSections.allOptions[focusedIndex],
            isActive: !disableKeyboardShortcuts && isFocused,
        },
    );

    return (
        <ArrowKeyFocusManager
            disabledIndexes={flattenedSections.disabledOptionsIndexes}
            focusedIndex={focusedIndex}
            maxIndex={slicedSections.flatMap((section) => section.data).length - 1}
            onFocusedIndexChanged={updateAndScrollToFocusedIndex}
        >
            <SafeAreaConsumer>
                {({safeAreaPaddingBottomStyle}) => (
                    <View style={[styles.flex1, !isKeyboardShown && safeAreaPaddingBottomStyle, containerStyle]}>
                        {shouldShowTextInput && (
                            <View style={[styles.ph4, styles.pb3]}>
                                <TextInput
                                    ref={(element) => {
                                        innerTextInputRef.current = element as RNTextInput;

                                        if (!textInputRef) {
                                            return;
                                        }

                                        if (typeof textInputRef === 'function') {
                                            textInputRef(element as RNTextInput);
                                        } else {
                                            // eslint-disable-next-line no-param-reassign
                                            textInputRef.current = element as RNTextInput;
                                        }
                                    }}
                                    label={textInputLabel}
                                    accessibilityLabel={textInputLabel}
                                    hint={textInputHint}
                                    role={CONST.ROLE.PRESENTATION}
                                    value={textInputValue}
                                    placeholder={textInputPlaceholder}
                                    maxLength={textInputMaxLength}
                                    onChangeText={onChangeText}
                                    inputMode={inputMode}
                                    selectTextOnFocus
                                    spellCheck={false}
                                    iconLeft={textInputIconLeft}
                                    onSubmitEditing={selectFocusedOption}
                                    blurOnSubmit={!!flattenedSections.allOptions.length}
                                    isLoading={isLoadingNewOptions}
                                    testID="selection-list-text-input"
                                />
                            </View>
                        )}
                        {!!headerMessage && (
                            <View style={headerMessageStyle ?? [styles.ph5, styles.pb5]}>
                                <Text style={[styles.textLabel, styles.colorMuted]}>{headerMessage}</Text>
                            </View>
                        )}
                        {!!headerContent && headerContent}
                        {flattenedSections.allOptions.length === 0 && showLoadingPlaceholder ? (
                            <OptionsListSkeletonView shouldAnimate />
                        ) : (
                            <>
                                {!headerMessage && canSelectMultiple && shouldShowSelectAll && (
                                    <View style={[styles.userSelectNone, styles.peopleRow, styles.ph5, styles.pb3, listHeaderWrapperStyle]}>
                                        <View style={[styles.flexRow, styles.alignItemsCenter]}>
                                            <Checkbox
                                                accessibilityLabel={translate('workspace.people.selectAll')}
                                                isChecked={flattenedSections.allSelected}
                                                onPress={selectAllRow}
                                                disabled={flattenedSections.allOptions.length === flattenedSections.disabledOptionsIndexes.length}
                                            />
                                            {!customListHeader && (
                                                <PressableWithFeedback
                                                    style={[styles.userSelectNone, styles.flexRow, styles.alignItemsCenter]}
                                                    onPress={selectAllRow}
                                                    accessibilityLabel={translate('workspace.people.selectAll')}
                                                    role="button"
                                                    accessibilityState={{checked: flattenedSections.allSelected}}
                                                    disabled={flattenedSections.allOptions.length === flattenedSections.disabledOptionsIndexes.length}
                                                    dataSet={{[CONST.SELECTION_SCRAPER_HIDDEN_ELEMENT]: true}}
                                                    onMouseDown={shouldPreventDefaultFocusOnSelectRow ? (e) => e.preventDefault() : undefined}
                                                >
                                                    <Text style={[styles.textStrong, styles.ph3]}>{translate('workspace.people.selectAll')}</Text>
                                                </PressableWithFeedback>
                                            )}
                                        </View>
                                        {customListHeader}
                                    </View>
                                )}
                                {!headerMessage && !canSelectMultiple && customListHeader}
                                <SectionList
                                    ref={listRef}
                                    sections={slicedSections}
                                    stickySectionHeadersEnabled={false}
                                    renderSectionHeader={renderSectionHeader}
                                    renderItem={renderItem}
                                    getItemLayout={getItemLayout}
                                    onScroll={onScroll}
                                    onScrollBeginDrag={onScrollBeginDrag}
                                    keyExtractor={(item, index) => item.keyForList ?? `${index}`}
                                    extraData={focusedIndex}
                                    indicatorStyle="white"
                                    keyboardShouldPersistTaps="always"
                                    showsVerticalScrollIndicator={showScrollIndicator}
                                    initialNumToRender={12}
                                    maxToRenderPerBatch={maxToRenderPerBatch}
                                    windowSize={5}
                                    viewabilityConfig={{viewAreaCoveragePercentThreshold: 95}}
                                    testID="selection-list"
                                    onLayout={onSectionListLayout}
                                    style={(!maxToRenderPerBatch || isInitialSectionListRender) && styles.opacity0}
                                    ListFooterComponent={ShowMoreButtonInstance}
                                />
                                {children}
                            </>
                        )}
                        {showConfirmButton && (
                            <FixedFooter style={[styles.mtAuto]}>
                                <Button
                                    success
                                    large
                                    style={[styles.w100]}
                                    text={confirmButtonText || translate('common.confirm')}
                                    onPress={onConfirm}
                                    pressOnEnter
                                    enterKeyEventListenerPriority={1}
                                />
                            </FixedFooter>
                        )}
                        {!!footerContent && <FixedFooter style={[styles.mtAuto]}>{footerContent}</FixedFooter>}
                    </View>
                )}
            </SafeAreaConsumer>
        </ArrowKeyFocusManager>
    );
}

BaseSelectionList.displayName = 'BaseSelectionList';

export default forwardRef(BaseSelectionList);<|MERGE_RESOLUTION|>--- conflicted
+++ resolved
@@ -70,12 +70,9 @@
         listHeaderWrapperStyle,
         isRowMultilineSupported = false,
         textInputRef,
-<<<<<<< HEAD
         textInputIconLeft,
         sectionTitleStyles,
-=======
         headerMessageStyle,
->>>>>>> d7161ae4
     }: BaseSelectionListProps<TItem>,
     ref: ForwardedRef<SelectionListHandle>,
 ) {

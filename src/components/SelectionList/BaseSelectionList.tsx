import {useFocusEffect, useIsFocused} from '@react-navigation/native';
import lodashDebounce from 'lodash/debounce';
import isEmpty from 'lodash/isEmpty';
import type {ForwardedRef} from 'react';
import React, {forwardRef, useCallback, useEffect, useImperativeHandle, useMemo, useRef, useState} from 'react';
import type {LayoutChangeEvent, SectionList as RNSectionList, TextInput as RNTextInput, SectionListData, SectionListRenderItemInfo} from 'react-native';
import {View} from 'react-native';
import Button from '@components/Button';
import Checkbox from '@components/Checkbox';
import FixedFooter from '@components/FixedFooter';
import OptionsListSkeletonView from '@components/OptionsListSkeletonView';
import {PressableWithFeedback} from '@components/Pressable';
import SafeAreaConsumer from '@components/SafeAreaConsumer';
import SectionList from '@components/SectionList';
import ShowMoreButton from '@components/ShowMoreButton';
import Text from '@components/Text';
import TextInput from '@components/TextInput';
import useActiveElementRole from '@hooks/useActiveElementRole';
import useArrowKeyFocusManager from '@hooks/useArrowKeyFocusManager';
import useKeyboardShortcut from '@hooks/useKeyboardShortcut';
import useKeyboardState from '@hooks/useKeyboardState';
import useLocalize from '@hooks/useLocalize';
import usePrevious from '@hooks/usePrevious';
import useThemeStyles from '@hooks/useThemeStyles';
import getSectionsWithIndexOffset from '@libs/getSectionsWithIndexOffset';
import Log from '@libs/Log';
import variables from '@styles/variables';
import CONST from '@src/CONST';
import {isEmptyObject} from '@src/types/utils/EmptyObject';
import arraysEqual from '@src/utils/arraysEqual';
import type {BaseSelectionListProps, ButtonOrCheckBoxRoles, FlattenedSectionsReturn, ListItem, SectionListDataType, SectionWithIndexOffset, SelectionListHandle} from './types';

function BaseSelectionList<TItem extends ListItem>(
    {
        sections,
        ListItem,
        canSelectMultiple = false,
        onSelectRow,
        shouldDebounceRowSelect = false,
        onCheckboxPress,
        onSelectAll,
        onDismissError,
        textInputLabel = '',
        textInputPlaceholder = '',
        textInputValue = '',
        textInputHint,
        textInputMaxLength,
        inputMode = CONST.INPUT_MODE.TEXT,
        onChangeText,
        initiallyFocusedOptionKey = '',
        onScroll,
        onScrollBeginDrag,
        headerMessage = '',
        confirmButtonText = '',
        onConfirm,
        headerContent,
        footerContent,
        listFooterContent,
        showScrollIndicator = true,
        showLoadingPlaceholder = false,
        showConfirmButton = false,
        shouldPreventDefaultFocusOnSelectRow = false,
        containerStyle,
        disableKeyboardShortcuts = false,
        children,
        shouldStopPropagation = false,
        shouldShowTooltips = true,
        shouldUseDynamicMaxToRenderPerBatch = false,
        rightHandSideComponent,
        isLoadingNewOptions = false,
        onLayout,
        customListHeader,
        listHeaderWrapperStyle,
        isRowMultilineSupported = false,
        textInputRef,
        headerMessageStyle,
        shouldHideListOnInitialRender = true,
        textInputIconLeft,
        sectionTitleStyles,
        textInputAutoFocus = true,
        shouldTextInputInterceptSwipe = false,
        listHeaderContent,
        onEndReached = () => {},
        onEndReachedThreshold,
        windowSize = 5,
        updateCellsBatchingPeriod = 50,
    }: BaseSelectionListProps<TItem>,
    ref: ForwardedRef<SelectionListHandle>,
) {
    const styles = useThemeStyles();
    const {translate} = useLocalize();
    const listRef = useRef<RNSectionList<TItem, SectionWithIndexOffset<TItem>>>(null);
    const innerTextInputRef = useRef<RNTextInput | null>(null);
    const focusTimeoutRef = useRef<NodeJS.Timeout | null>(null);
    const shouldShowTextInput = !!textInputLabel || !!textInputIconLeft;
    const shouldShowSelectAll = !!onSelectAll;
    const activeElementRole = useActiveElementRole();
    const isFocused = useIsFocused();
    const [maxToRenderPerBatch, setMaxToRenderPerBatch] = useState(shouldUseDynamicMaxToRenderPerBatch ? 0 : CONST.MAX_TO_RENDER_PER_BATCH.DEFAULT);
    const [isInitialSectionListRender, setIsInitialSectionListRender] = useState(true);
    const {isKeyboardShown} = useKeyboardState();
    const [itemsToHighlight, setItemsToHighlight] = useState<Set<string> | null>(null);
    const itemFocusTimeoutRef = useRef<NodeJS.Timeout | null>(null);
    const [currentPage, setCurrentPage] = useState(1);
    const isTextInputFocusedRef = useRef<boolean>(false);

    const incrementPage = () => setCurrentPage((prev) => prev + 1);

    /**
     * Iterates through the sections and items inside each section, and builds 4 arrays along the way:
     * - `allOptions`: Contains all the items in the list, flattened, regardless of section
     * - `disabledOptionsIndexes`: Contains the indexes of all the unselectable and disabled items in the list
     * - `disabledArrowKeyOptionsIndexes`: Contains the indexes of item that is not navigatable by the arrow key. The list is separated from disabledOptionsIndexes because unselectable item is still navigatable by the arrow key.
     * - `itemLayouts`: Contains the layout information for each item, header and footer in the list,
     * so we can calculate the position of any given item when scrolling programmatically
     */
    const flattenedSections = useMemo<FlattenedSectionsReturn<TItem>>(() => {
        const allOptions: TItem[] = [];

        const disabledOptionsIndexes: number[] = [];
        const disabledArrowKeyOptionsIndexes: number[] = [];
        let disabledIndex = 0;

        let offset = 0;
        const itemLayouts = [{length: 0, offset}];

        const selectedOptions: TItem[] = [];

        sections.forEach((section, sectionIndex) => {
            const sectionHeaderHeight = variables.optionsListSectionHeaderHeight;
            itemLayouts.push({length: sectionHeaderHeight, offset});
            offset += sectionHeaderHeight;

            section.data?.forEach((item, optionIndex) => {
                // Add item to the general flattened array
                allOptions.push({
                    ...item,
                    sectionIndex,
                    index: optionIndex,
                });

                // If disabled, add to the disabled indexes array
                const isItemDisabled = !!section.isDisabled || (item.isDisabled && !item.isSelected);
                // eslint-disable-next-line @typescript-eslint/prefer-nullish-coalescing
                if (isItemDisabled || item.isDisabledCheckbox) {
                    disabledOptionsIndexes.push(disabledIndex);
                    if (isItemDisabled) {
                        disabledArrowKeyOptionsIndexes.push(disabledIndex);
                    }
                }
                disabledIndex += 1;

                // Account for the height of the item in getItemLayout
                const fullItemHeight = variables.optionRowHeight;
                itemLayouts.push({length: fullItemHeight, offset});
                offset += fullItemHeight;

                if (item.isSelected) {
                    selectedOptions.push(item);
                }
            });

            // We're not rendering any section footer, but we need to push to the array
            // because React Native accounts for it in getItemLayout
            itemLayouts.push({length: 0, offset});
        });

        // We're not rendering the list footer, but we need to push to the array
        // because React Native accounts for it in getItemLayout
        itemLayouts.push({length: 0, offset});

        if (selectedOptions.length > 1 && !canSelectMultiple) {
            Log.alert(
                'Dev error: SelectionList - multiple items are selected but prop `canSelectMultiple` is false. Please enable `canSelectMultiple` or make your list have only 1 item with `isSelected: true`.',
            );
        }

        return {
            allOptions,
            selectedOptions,
            disabledOptionsIndexes,
            disabledArrowKeyOptionsIndexes,
            itemLayouts,
            allSelected: selectedOptions.length > 0 && selectedOptions.length === allOptions.length - disabledOptionsIndexes.length,
        };
    }, [canSelectMultiple, sections]);

    const [slicedSections, ShowMoreButtonInstance] = useMemo(() => {
        let remainingOptionsLimit = CONST.MAX_SELECTION_LIST_PAGE_LENGTH * currentPage;
        const processedSections = getSectionsWithIndexOffset(
            sections.map((section) => {
                const data = !isEmpty(section.data) && remainingOptionsLimit > 0 ? section.data.slice(0, remainingOptionsLimit) : [];
                remainingOptionsLimit -= data.length;

                return {
                    ...section,
                    data,
                };
            }),
        );

        const shouldShowMoreButton = flattenedSections.allOptions.length > CONST.MAX_SELECTION_LIST_PAGE_LENGTH * currentPage;
        const showMoreButton = shouldShowMoreButton ? (
            <ShowMoreButton
                containerStyle={[styles.mt2, styles.mb5]}
                currentCount={CONST.MAX_SELECTION_LIST_PAGE_LENGTH * currentPage}
                totalCount={flattenedSections.allOptions.length}
                onPress={incrementPage}
            />
        ) : null;
        return [processedSections, showMoreButton];
        // we don't need to add styles here as they change
        // we don't need to add flattendedSections here as they will change along with sections
        // eslint-disable-next-line react-hooks/exhaustive-deps
    }, [sections, currentPage]);

    // Disable `Enter` shortcut if the active element is a button or checkbox
    const disableEnterShortcut = activeElementRole && [CONST.ROLE.BUTTON, CONST.ROLE.CHECKBOX].includes(activeElementRole as ButtonOrCheckBoxRoles);

    /**
     * Scrolls to the desired item index in the section list
     *
     * @param index - the index of the item to scroll to
     * @param animated - whether to animate the scroll
     */
    const scrollToIndex = useCallback(
        (index: number, animated = true) => {
            const item = flattenedSections.allOptions[index];

            if (!listRef.current || !item) {
                return;
            }

            const itemIndex = item.index ?? -1;
            const sectionIndex = item.sectionIndex ?? -1;

            listRef.current.scrollToLocation({sectionIndex, itemIndex, animated, viewOffset: variables.contentHeaderHeight});
        },

        // eslint-disable-next-line react-hooks/exhaustive-deps
        [flattenedSections.allOptions],
    );

    const [disabledArrowKeyIndexes, setDisabledArrowKeyIndexes] = useState(flattenedSections.disabledArrowKeyOptionsIndexes);
    useEffect(() => {
        if (arraysEqual(disabledArrowKeyIndexes, flattenedSections.disabledArrowKeyOptionsIndexes)) {
            return;
        }

        setDisabledArrowKeyIndexes(flattenedSections.disabledArrowKeyOptionsIndexes);
        // eslint-disable-next-line react-hooks/exhaustive-deps
    }, [flattenedSections.disabledArrowKeyOptionsIndexes]);

    // If `initiallyFocusedOptionKey` is not passed, we fall back to `-1`, to avoid showing the highlight on the first member
    const [focusedIndex, setFocusedIndex] = useArrowKeyFocusManager({
        initialFocusedIndex: flattenedSections.allOptions.findIndex((option) => option.keyForList === initiallyFocusedOptionKey),
        maxIndex: Math.min(flattenedSections.allOptions.length - 1, CONST.MAX_SELECTION_LIST_PAGE_LENGTH * currentPage - 1),
        disabledIndexes: disabledArrowKeyIndexes,
        isActive: true,
        onFocusedIndexChange: (index: number) => {
            scrollToIndex(index, true);
        },
        isFocused,
    });

    // eslint-disable-next-line react-hooks/exhaustive-deps
    const debouncedOnSelectRow = useCallback(lodashDebounce(onSelectRow, 1000, {leading: true}), [onSelectRow]);

    /**
     * Logic to run when a row is selected, either with click/press or keyboard hotkeys.
     *
     * @param item - the list item
     */
    const selectRow = (item: TItem) => {
        // In single-selection lists we don't care about updating the focused index, because the list is closed after selecting an item
        if (canSelectMultiple) {
            if (sections.length > 1) {
                // If the list has only 1 section (e.g. Workspace Members list), we do nothing.
                // If the list has multiple sections (e.g. Workspace Invite list), and `shouldUnfocusRow` is false,
                // we focus the first one after all the selected (selected items are always at the top).
                const selectedOptionsCount = item.isSelected ? flattenedSections.selectedOptions.length - 1 : flattenedSections.selectedOptions.length + 1;

                if (!item.isSelected) {
                    // If we're selecting an item, scroll to it's position at the top, so we can see it
                    scrollToIndex(Math.max(selectedOptionsCount - 1, 0), true);
                }
            }
        }

        if (shouldDebounceRowSelect) {
            debouncedOnSelectRow(item);
        } else {
            onSelectRow(item);
        }

        if (shouldShowTextInput && shouldPreventDefaultFocusOnSelectRow && innerTextInputRef.current) {
            innerTextInputRef.current.focus();
        }
    };

    const selectAllRow = () => {
        onSelectAll?.();

        if (shouldShowTextInput && shouldPreventDefaultFocusOnSelectRow && innerTextInputRef.current) {
            innerTextInputRef.current.focus();
        }
    };

    const selectFocusedOption = () => {
        const focusedOption = flattenedSections.allOptions[focusedIndex];

        if (!focusedOption || (focusedOption.isDisabled && !focusedOption.isSelected)) {
            return;
        }

        selectRow(focusedOption);
    };

    // This debounce happens on the trailing edge because on repeated enter presses, rapid component state update cancels the existing debounce and the redundant
    // enter presses runs the debounced function again.
    // eslint-disable-next-line react-hooks/exhaustive-deps
    const debouncedSelectFocusedOption = useCallback(lodashDebounce(selectFocusedOption, 100), [selectFocusedOption]);

    /**
     * This function is used to compute the layout of any given item in our list.
     * We need to implement it so that we can programmatically scroll to items outside the virtual render window of the SectionList.
     *
     * @param data - This is the same as the data we pass into the component
     * @param flatDataArrayIndex - This index is provided by React Native, and refers to a flat array with data from all the sections. This flat array has some quirks:
     *
     *     1. It ALWAYS includes a list header and a list footer, even if we don't provide/render those.
     *     2. Each section includes a header, even if we don't provide/render one.
     *
     *     For example, given a list with two sections, two items in each section, no header, no footer, and no section headers, the flat array might look something like this:
     *
     *     [{header}, {sectionHeader}, {item}, {item}, {sectionHeader}, {item}, {item}, {footer}]
     */
    const getItemLayout = (data: Array<SectionListData<TItem, SectionWithIndexOffset<TItem>>> | null, flatDataArrayIndex: number) => {
        const targetItem = flattenedSections.itemLayouts[flatDataArrayIndex];

        if (!targetItem) {
            return {
                length: 0,
                offset: 0,
                index: flatDataArrayIndex,
            };
        }

        return {
            length: targetItem.length,
            offset: targetItem.offset,
            index: flatDataArrayIndex,
        };
    };

    const renderSectionHeader = ({section}: {section: SectionListDataType<TItem>}) => {
        if (section.CustomSectionHeader) {
            return <section.CustomSectionHeader section={section} />;
        }

        if (!section.title || isEmptyObject(section.data) || listHeaderContent) {
            return null;
        }

        return (
            // Note: The `optionsListSectionHeader` style provides an explicit height to section headers.
            // We do this so that we can reference the height in `getItemLayout` –
            // we need to know the heights of all list items up-front in order to synchronously compute the layout of any given list item.
            // So be aware that if you adjust the content of the section header (for example, change the font size), you may need to adjust this explicit height as well.
            <View style={[styles.optionsListSectionHeader, styles.justifyContentCenter, sectionTitleStyles]}>
                <Text style={[styles.ph5, styles.textLabelSupporting]}>{section.title}</Text>
            </View>
        );
    };

    const header = () => (
        <>
            {!headerMessage && canSelectMultiple && shouldShowSelectAll && (
                <View style={[styles.userSelectNone, styles.peopleRow, styles.ph5, styles.pb3, listHeaderWrapperStyle, styles.selectionListStickyHeader]}>
                    <View style={[styles.flexRow, styles.alignItemsCenter]}>
                        <Checkbox
                            accessibilityLabel={translate('workspace.people.selectAll')}
                            isChecked={flattenedSections.allSelected}
                            onPress={selectAllRow}
                            disabled={flattenedSections.allOptions.length === flattenedSections.disabledOptionsIndexes.length}
                        />
                        {!customListHeader && (
                            <PressableWithFeedback
                                style={[styles.userSelectNone, styles.flexRow, styles.alignItemsCenter]}
                                onPress={selectAllRow}
                                accessibilityLabel={translate('workspace.people.selectAll')}
                                role="button"
                                accessibilityState={{checked: flattenedSections.allSelected}}
                                disabled={flattenedSections.allOptions.length === flattenedSections.disabledOptionsIndexes.length}
                                dataSet={{[CONST.SELECTION_SCRAPER_HIDDEN_ELEMENT]: true}}
                                onMouseDown={shouldPreventDefaultFocusOnSelectRow ? (e) => e.preventDefault() : undefined}
                            >
                                <Text style={[styles.textStrong, styles.ph3]}>{translate('workspace.people.selectAll')}</Text>
                            </PressableWithFeedback>
                        )}
                    </View>
                    {customListHeader}
                </View>
            )}
            {!headerMessage && !canSelectMultiple && customListHeader}
        </>
    );

    const renderItem = ({item, index, section}: SectionListRenderItemInfo<TItem, SectionWithIndexOffset<TItem>>) => {
        const normalizedIndex = index + (section?.indexOffset ?? 0);
        const isDisabled = !!section.isDisabled || item.isDisabled;
        const isItemFocused = (!isDisabled || item.isSelected) && (focusedIndex === normalizedIndex || itemsToHighlight?.has(item.keyForList ?? ''));
        // We only create tooltips for the first 10 users or so since some reports have hundreds of users, causing performance to degrade.
        const showTooltip = shouldShowTooltips && normalizedIndex < 10;

        return (
<<<<<<< HEAD
            <>
                <ListItem
                    item={item}
                    isFocused={isItemFocused}
                    isDisabled={isDisabled}
                    showTooltip={showTooltip}
                    canSelectMultiple={canSelectMultiple}
                    onSelectRow={() => selectRow(item)}
                    onCheckboxPress={onCheckboxPress ? () => onCheckboxPress?.(item) : undefined}
                    onDismissError={() => onDismissError?.(item)}
                    shouldPreventDefaultFocusOnSelectRow={shouldPreventDefaultFocusOnSelectRow}
                    // We're already handling the Enter key press in the useKeyboardShortcut hook, so we don't want the list item to submit the form
                    shouldPreventEnterKeySubmit
                    // Change this because of lint
                    rightHandSideComponent={rightHandSideComponent && (typeof rightHandSideComponent === 'function' ? rightHandSideComponent({} as TItem) : rightHandSideComponent)}
                    keyForList={item.keyForList ?? ''}
                    isMultilineSupported={isRowMultilineSupported}
                    onFocus={() => {
                        if (isDisabled) {
                            return;
                        }
                        setFocusedIndex(normalizedIndex);
                    }}
                    shouldSyncFocus={!isTextInputFocusedRef.current}
                />
                {item.footerContent && item.footerContent}
            </>
=======
            <ListItem
                item={item}
                isFocused={isItemFocused}
                isDisabled={isDisabled}
                showTooltip={showTooltip}
                canSelectMultiple={canSelectMultiple}
                onSelectRow={() => selectRow(item)}
                onCheckboxPress={onCheckboxPress ? () => onCheckboxPress?.(item) : undefined}
                onDismissError={() => onDismissError?.(item)}
                shouldPreventDefaultFocusOnSelectRow={shouldPreventDefaultFocusOnSelectRow}
                // We're already handling the Enter key press in the useKeyboardShortcut hook, so we don't want the list item to submit the form
                shouldPreventEnterKeySubmit
                rightHandSideComponent={rightHandSideComponent}
                keyForList={item.keyForList ?? ''}
                isMultilineSupported={isRowMultilineSupported}
                onFocus={() => {
                    if (isDisabled) {
                        return;
                    }
                    setFocusedIndex(normalizedIndex);
                }}
                shouldSyncFocus={!isTextInputFocusedRef.current}
            />
>>>>>>> ec495a39
        );
    };

    const scrollToFocusedIndexOnFirstRender = useCallback(
        (nativeEvent: LayoutChangeEvent) => {
            if (shouldUseDynamicMaxToRenderPerBatch) {
                const listHeight = nativeEvent.nativeEvent.layout.height;
                const itemHeight = nativeEvent.nativeEvent.layout.y;
                setMaxToRenderPerBatch((Math.ceil(listHeight / itemHeight) || 0) + CONST.MAX_TO_RENDER_PER_BATCH.DEFAULT);
            }

            if (!isInitialSectionListRender) {
                return;
            }
            scrollToIndex(focusedIndex, false);
            setIsInitialSectionListRender(false);
        },
        [focusedIndex, isInitialSectionListRender, scrollToIndex, shouldUseDynamicMaxToRenderPerBatch],
    );

    const onSectionListLayout = useCallback(
        (nativeEvent: LayoutChangeEvent) => {
            onLayout?.(nativeEvent);
            scrollToFocusedIndexOnFirstRender(nativeEvent);
        },
        [onLayout, scrollToFocusedIndexOnFirstRender],
    );

    const updateAndScrollToFocusedIndex = useCallback(
        (newFocusedIndex: number) => {
            setFocusedIndex(newFocusedIndex);
            scrollToIndex(newFocusedIndex, true);
        },
        [scrollToIndex, setFocusedIndex],
    );

    useEffect(() => {
        if (!(shouldDebounceRowSelect && debouncedOnSelectRow.cancel)) {
            return;
        }

        return () => {
            debouncedOnSelectRow.cancel();
        };
    }, [debouncedOnSelectRow, shouldDebounceRowSelect]);

    useEffect(() => {
        if (!(shouldDebounceRowSelect && debouncedSelectFocusedOption.cancel)) {
            return;
        }

        return () => {
            debouncedSelectFocusedOption.cancel();
        };
    }, [debouncedSelectFocusedOption, shouldDebounceRowSelect]);

    /** Focuses the text input when the component comes into focus and after any navigation animations finish. */
    useFocusEffect(
        useCallback(() => {
            if (!textInputAutoFocus) {
                return;
            }
            if (shouldShowTextInput) {
                focusTimeoutRef.current = setTimeout(() => {
                    if (!innerTextInputRef.current) {
                        return;
                    }
                    innerTextInputRef.current.focus();
                }, CONST.ANIMATED_TRANSITION);
            }
            return () => {
                if (!focusTimeoutRef.current) {
                    return;
                }
                clearTimeout(focusTimeoutRef.current);
            };
        }, [shouldShowTextInput, textInputAutoFocus]),
    );

    const prevTextInputValue = usePrevious(textInputValue);
    const prevSelectedOptionsLength = usePrevious(flattenedSections.selectedOptions.length);

    useEffect(() => {
        // Avoid changing focus if the textInputValue remains unchanged.
        if ((prevTextInputValue === textInputValue && flattenedSections.selectedOptions.length === prevSelectedOptionsLength) || flattenedSections.allOptions.length === 0) {
            return;
        }
        // Remove the focus if the search input is empty or selected options length is changed else focus on the first non disabled item
        const newSelectedIndex = textInputValue === '' || flattenedSections.selectedOptions.length !== prevSelectedOptionsLength ? -1 : 0;

        // reseting the currrent page to 1 when the user types something
        setCurrentPage(1);

        updateAndScrollToFocusedIndex(newSelectedIndex);
    }, [
        canSelectMultiple,
        flattenedSections.allOptions.length,
        flattenedSections.selectedOptions.length,
        prevTextInputValue,
        textInputValue,
        updateAndScrollToFocusedIndex,
        prevSelectedOptionsLength,
    ]);

    useEffect(
        () => () => {
            if (!itemFocusTimeoutRef.current) {
                return;
            }
            clearTimeout(itemFocusTimeoutRef.current);
        },
        [],
    );

    /**
     * Highlights the items and scrolls to the first item present in the items list.
     *
     * @param items - The list of items to highlight.
     * @param timeout - The timeout in milliseconds before removing the highlight.
     */
    const scrollAndHighlightItem = useCallback(
        (items: string[], timeout: number) => {
            const newItemsToHighlight = new Set<string>();
            items.forEach((item) => {
                newItemsToHighlight.add(item);
            });
            const index = flattenedSections.allOptions.findIndex((option) => newItemsToHighlight.has(option.keyForList ?? ''));
            updateAndScrollToFocusedIndex(index);
            setItemsToHighlight(newItemsToHighlight);

            if (itemFocusTimeoutRef.current) {
                clearTimeout(itemFocusTimeoutRef.current);
            }

            itemFocusTimeoutRef.current = setTimeout(() => {
                setFocusedIndex(-1);
                setItemsToHighlight(null);
            }, timeout);
        },
        [flattenedSections.allOptions, setFocusedIndex, updateAndScrollToFocusedIndex],
    );

    useImperativeHandle(ref, () => ({scrollAndHighlightItem}), [scrollAndHighlightItem]);

    /** Selects row when pressing Enter */
    useKeyboardShortcut(CONST.KEYBOARD_SHORTCUTS.ENTER, shouldDebounceRowSelect ? debouncedSelectFocusedOption : selectFocusedOption, {
        captureOnInputs: true,
        shouldBubble: !flattenedSections.allOptions[focusedIndex],
        shouldStopPropagation,
        isActive: !disableKeyboardShortcuts && !disableEnterShortcut && isFocused,
    });

    /** Calls confirm action when pressing CTRL (CMD) + Enter */
    useKeyboardShortcut(
        CONST.KEYBOARD_SHORTCUTS.CTRL_ENTER,
        (e) => {
            const focusedOption = flattenedSections.allOptions[focusedIndex];
            if (onConfirm) {
                onConfirm(e, focusedOption);
                return;
            }
            selectFocusedOption();
        },
        {
            captureOnInputs: true,
            shouldBubble: !flattenedSections.allOptions[focusedIndex],
            isActive: !disableKeyboardShortcuts && isFocused,
        },
    );

    return (
        <SafeAreaConsumer>
            {({safeAreaPaddingBottomStyle}) => (
                <View style={[styles.flex1, (!isKeyboardShown || !!footerContent || showConfirmButton) && safeAreaPaddingBottomStyle, containerStyle]}>
                    {shouldShowTextInput && (
                        <View style={[styles.ph5, styles.pb3]}>
                            <TextInput
                                ref={(element) => {
                                    innerTextInputRef.current = element as RNTextInput;

                                    if (!textInputRef) {
                                        return;
                                    }

                                    if (typeof textInputRef === 'function') {
                                        textInputRef(element as RNTextInput);
                                    } else {
                                        // eslint-disable-next-line no-param-reassign
                                        textInputRef.current = element as RNTextInput;
                                    }
                                }}
                                onFocus={() => (isTextInputFocusedRef.current = true)}
                                onBlur={() => (isTextInputFocusedRef.current = false)}
                                label={textInputLabel}
                                accessibilityLabel={textInputLabel}
                                hint={textInputHint}
                                role={CONST.ROLE.PRESENTATION}
                                value={textInputValue}
                                placeholder={textInputPlaceholder}
                                maxLength={textInputMaxLength}
                                onChangeText={onChangeText}
                                inputMode={inputMode}
                                selectTextOnFocus
                                spellCheck={false}
                                iconLeft={textInputIconLeft}
                                onSubmitEditing={shouldDebounceRowSelect ? debouncedSelectFocusedOption : selectFocusedOption}
                                blurOnSubmit={!!flattenedSections.allOptions.length}
                                isLoading={isLoadingNewOptions}
                                testID="selection-list-text-input"
                                shouldInterceptSwipe={shouldTextInputInterceptSwipe}
                            />
                        </View>
                    )}
                    {/* If we are loading new options we will avoid showing any header message. This is mostly because one of the header messages says there are no options. */}
                    {/* This is misleading because we might be in the process of loading fresh options from the server. */}
                    {(!isLoadingNewOptions || headerMessage !== translate('common.noResultsFound')) && !!headerMessage && (
                        <View style={headerMessageStyle ?? [styles.ph5, styles.pb5]}>
                            <Text style={[styles.textLabel, styles.colorMuted]}>{headerMessage}</Text>
                        </View>
                    )}
                    {!!headerContent && headerContent}
                    {flattenedSections.allOptions.length === 0 && showLoadingPlaceholder ? (
                        <OptionsListSkeletonView shouldAnimate />
                    ) : (
                        <>
                            {!listHeaderContent && header()}
                            <SectionList
                                ref={listRef}
                                sections={slicedSections}
                                stickySectionHeadersEnabled={false}
                                renderSectionHeader={(arg) => (
                                    <>
                                        {renderSectionHeader(arg)}
                                        {listHeaderContent && header()}
                                    </>
                                )}
                                renderItem={renderItem}
                                getItemLayout={getItemLayout}
                                onScroll={onScroll}
                                onScrollBeginDrag={onScrollBeginDrag}
                                keyExtractor={(item, index) => item.keyForList ?? `${index}`}
                                extraData={focusedIndex}
                                // the only valid values on the new arch are "white", "black", and "default", other values will cause a crash
                                indicatorStyle="white"
                                keyboardShouldPersistTaps="always"
                                showsVerticalScrollIndicator={showScrollIndicator}
                                initialNumToRender={12}
                                maxToRenderPerBatch={maxToRenderPerBatch}
                                windowSize={windowSize}
                                updateCellsBatchingPeriod={updateCellsBatchingPeriod}
                                viewabilityConfig={{viewAreaCoveragePercentThreshold: 95}}
                                testID="selection-list"
                                onLayout={onSectionListLayout}
                                style={(!maxToRenderPerBatch || (shouldHideListOnInitialRender && isInitialSectionListRender)) && styles.opacity0}
                                ListFooterComponent={listFooterContent ?? ShowMoreButtonInstance}
                                ListHeaderComponent={listHeaderContent && listHeaderContent}
                                onEndReached={onEndReached}
                                onEndReachedThreshold={onEndReachedThreshold}
                            />
                            {children}
                        </>
                    )}
                    {showConfirmButton && (
                        <FixedFooter style={[styles.mtAuto]}>
                            <Button
                                success
                                large
                                style={[styles.w100]}
                                text={confirmButtonText || translate('common.confirm')}
                                onPress={onConfirm}
                                pressOnEnter
                                enterKeyEventListenerPriority={1}
                            />
                        </FixedFooter>
                    )}
                    {!!footerContent && <FixedFooter style={[styles.mtAuto]}>{footerContent}</FixedFooter>}
                </View>
            )}
        </SafeAreaConsumer>
    );
}

BaseSelectionList.displayName = 'BaseSelectionList';

export default forwardRef(BaseSelectionList);<|MERGE_RESOLUTION|>--- conflicted
+++ resolved
@@ -414,7 +414,6 @@
         const showTooltip = shouldShowTooltips && normalizedIndex < 10;
 
         return (
-<<<<<<< HEAD
             <>
                 <ListItem
                     item={item}
@@ -428,8 +427,7 @@
                     shouldPreventDefaultFocusOnSelectRow={shouldPreventDefaultFocusOnSelectRow}
                     // We're already handling the Enter key press in the useKeyboardShortcut hook, so we don't want the list item to submit the form
                     shouldPreventEnterKeySubmit
-                    // Change this because of lint
-                    rightHandSideComponent={rightHandSideComponent && (typeof rightHandSideComponent === 'function' ? rightHandSideComponent({} as TItem) : rightHandSideComponent)}
+                    rightHandSideComponent={rightHandSideComponent}
                     keyForList={item.keyForList ?? ''}
                     isMultilineSupported={isRowMultilineSupported}
                     onFocus={() => {
@@ -442,31 +440,7 @@
                 />
                 {item.footerContent && item.footerContent}
             </>
-=======
-            <ListItem
-                item={item}
-                isFocused={isItemFocused}
-                isDisabled={isDisabled}
-                showTooltip={showTooltip}
-                canSelectMultiple={canSelectMultiple}
-                onSelectRow={() => selectRow(item)}
-                onCheckboxPress={onCheckboxPress ? () => onCheckboxPress?.(item) : undefined}
-                onDismissError={() => onDismissError?.(item)}
-                shouldPreventDefaultFocusOnSelectRow={shouldPreventDefaultFocusOnSelectRow}
-                // We're already handling the Enter key press in the useKeyboardShortcut hook, so we don't want the list item to submit the form
-                shouldPreventEnterKeySubmit
-                rightHandSideComponent={rightHandSideComponent}
-                keyForList={item.keyForList ?? ''}
-                isMultilineSupported={isRowMultilineSupported}
-                onFocus={() => {
-                    if (isDisabled) {
-                        return;
-                    }
-                    setFocusedIndex(normalizedIndex);
-                }}
-                shouldSyncFocus={!isTextInputFocusedRef.current}
-            />
->>>>>>> ec495a39
+
         );
     };
 

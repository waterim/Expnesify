import {useFocusEffect, useIsFocused} from '@react-navigation/native';
import isEmpty from 'lodash/isEmpty';
import type {ForwardedRef} from 'react';
import React, {forwardRef, useCallback, useEffect, useImperativeHandle, useMemo, useRef, useState} from 'react';
import type {LayoutChangeEvent, SectionList as RNSectionList, TextInput as RNTextInput, SectionListData, SectionListRenderItemInfo} from 'react-native';
import {View} from 'react-native';
import Button from '@components/Button';
import Checkbox from '@components/Checkbox';
import FixedFooter from '@components/FixedFooter';
import OptionsListSkeletonView from '@components/OptionsListSkeletonView';
import {PressableWithFeedback} from '@components/Pressable';
import SafeAreaConsumer from '@components/SafeAreaConsumer';
import SectionList from '@components/SectionList';
import ShowMoreButton from '@components/ShowMoreButton';
import Text from '@components/Text';
import TextInput from '@components/TextInput';
import useActiveElementRole from '@hooks/useActiveElementRole';
import useArrowKeyFocusManager from '@hooks/useArrowKeyFocusManager';
import useKeyboardShortcut from '@hooks/useKeyboardShortcut';
import useKeyboardState from '@hooks/useKeyboardState';
import useLocalize from '@hooks/useLocalize';
import usePrevious from '@hooks/usePrevious';
import useThemeStyles from '@hooks/useThemeStyles';
import getSectionsWithIndexOffset from '@libs/getSectionsWithIndexOffset';
import Log from '@libs/Log';
import variables from '@styles/variables';
import CONST from '@src/CONST';
import {isEmptyObject} from '@src/types/utils/EmptyObject';
import type {BaseSelectionListProps, ButtonOrCheckBoxRoles, FlattenedSectionsReturn, ListItem, SectionListDataType, SectionWithIndexOffset, SelectionListHandle} from './types';

function BaseSelectionList<TItem extends ListItem>(
    {
        sections,
        ListItem,
        canSelectMultiple = false,
        onSelectRow,
        onCheckboxPress,
        onSelectAll,
        onDismissError,
        textInputLabel = '',
        textInputPlaceholder = '',
        textInputValue = '',
        textInputHint,
        textInputMaxLength,
        inputMode = CONST.INPUT_MODE.TEXT,
        onChangeText,
        initiallyFocusedOptionKey = '',
        onScroll,
        onScrollBeginDrag,
        headerMessage = '',
        confirmButtonText = '',
        onConfirm,
        headerContent,
        footerContent,
        listFooterContent,
        showScrollIndicator = true,
        showLoadingPlaceholder = false,
        showConfirmButton = false,
        shouldPreventDefaultFocusOnSelectRow = false,
        containerStyle,
        disableKeyboardShortcuts = false,
        children,
        shouldStopPropagation = false,
        shouldShowTooltips = true,
        shouldUseDynamicMaxToRenderPerBatch = false,
        rightHandSideComponent,
        isLoadingNewOptions = false,
        onLayout,
        customListHeader,
        listHeaderWrapperStyle,
        isRowMultilineSupported = false,
        textInputRef,
        headerMessageStyle,
        shouldHideListOnInitialRender = true,
        textInputIconLeft,
        sectionTitleStyles,
        textInputAutoFocus = true,
    }: BaseSelectionListProps<TItem>,
    ref: ForwardedRef<SelectionListHandle>,
) {
    const styles = useThemeStyles();
    const {translate} = useLocalize();
    const listRef = useRef<RNSectionList<TItem, SectionWithIndexOffset<TItem>>>(null);
    const innerTextInputRef = useRef<RNTextInput | null>(null);
    const focusTimeoutRef = useRef<NodeJS.Timeout | null>(null);
    const shouldShowTextInput = !!textInputLabel || !!textInputIconLeft;
    const shouldShowSelectAll = !!onSelectAll;
    const activeElementRole = useActiveElementRole();
    const isFocused = useIsFocused();
    const [maxToRenderPerBatch, setMaxToRenderPerBatch] = useState(shouldUseDynamicMaxToRenderPerBatch ? 0 : CONST.MAX_TO_RENDER_PER_BATCH.DEFAULT);
    const [isInitialSectionListRender, setIsInitialSectionListRender] = useState(true);
    const {isKeyboardShown} = useKeyboardState();
    const [itemsToHighlight, setItemsToHighlight] = useState<Set<string> | null>(null);
    const itemFocusTimeoutRef = useRef<NodeJS.Timeout | null>(null);
    const [currentPage, setCurrentPage] = useState(1);

    const incrementPage = () => setCurrentPage((prev) => prev + 1);

    /**
     * Iterates through the sections and items inside each section, and builds 3 arrays along the way:
     * - `allOptions`: Contains all the items in the list, flattened, regardless of section
     * - `disabledOptionsIndexes`: Contains the indexes of all the disabled items in the list, to be used by the ArrowKeyFocusManager
     * - `itemLayouts`: Contains the layout information for each item, header and footer in the list,
     * so we can calculate the position of any given item when scrolling programmatically
     */
    const flattenedSections = useMemo<FlattenedSectionsReturn<TItem>>(() => {
        const allOptions: TItem[] = [];

        const disabledOptionsIndexes: number[] = [];
        let disabledIndex = 0;

        let offset = 0;
        const itemLayouts = [{length: 0, offset}];

        const selectedOptions: TItem[] = [];

        sections.forEach((section, sectionIndex) => {
            const sectionHeaderHeight = variables.optionsListSectionHeaderHeight;
            itemLayouts.push({length: sectionHeaderHeight, offset});
            offset += sectionHeaderHeight;

            section.data?.forEach((item, optionIndex) => {
                // Add item to the general flattened array
                allOptions.push({
                    ...item,
                    sectionIndex,
                    index: optionIndex,
                });

                // If disabled, add to the disabled indexes array
                // eslint-disable-next-line @typescript-eslint/prefer-nullish-coalescing
                if (!!section.isDisabled || item.isDisabled || item.isDisabledCheckbox) {
                    disabledOptionsIndexes.push(disabledIndex);
                }
                disabledIndex += 1;

                // Account for the height of the item in getItemLayout
                const fullItemHeight = variables.optionRowHeight;
                itemLayouts.push({length: fullItemHeight, offset});
                offset += fullItemHeight;

                if (item.isSelected) {
                    selectedOptions.push(item);
                }
            });

            // We're not rendering any section footer, but we need to push to the array
            // because React Native accounts for it in getItemLayout
            itemLayouts.push({length: 0, offset});
        });

        // We're not rendering the list footer, but we need to push to the array
        // because React Native accounts for it in getItemLayout
        itemLayouts.push({length: 0, offset});

        if (selectedOptions.length > 1 && !canSelectMultiple) {
            Log.alert(
                'Dev error: SelectionList - multiple items are selected but prop `canSelectMultiple` is false. Please enable `canSelectMultiple` or make your list have only 1 item with `isSelected: true`.',
            );
        }

        return {
            allOptions,
            selectedOptions,
            disabledOptionsIndexes,
            itemLayouts,
            allSelected: selectedOptions.length > 0 && selectedOptions.length === allOptions.length - disabledOptionsIndexes.length,
        };
    }, [canSelectMultiple, sections]);

<<<<<<< HEAD
    // If `initiallyFocusedOptionKey` is not passed, we fall back to `-1`, to avoid showing the highlight on the first member
    const [focusedIndex, setFocusedIndex] = useState(-1);
    const isFocusedIndexSet = useRef(false);

    useEffect(() => {
        if (isFocusedIndexSet.current || (flattenedSections.allOptions.length < 1 && initiallyFocusedOptionKey === undefined)) {
            return;
        }
        const index = flattenedSections.allOptions.findIndex((option) => option.keyForList === initiallyFocusedOptionKey);
        if (index !== -1) {
            setFocusedIndex(index);
            isFocusedIndexSet.current = true;
        }
    }, [flattenedSections.allOptions, initiallyFocusedOptionKey]);

=======
>>>>>>> 3275bfd5
    const [slicedSections, ShowMoreButtonInstance] = useMemo(() => {
        let remainingOptionsLimit = CONST.MAX_OPTIONS_SELECTOR_PAGE_LENGTH * currentPage;
        const processedSections = getSectionsWithIndexOffset(
            sections.map((section) => {
                const data = !isEmpty(section.data) && remainingOptionsLimit > 0 ? section.data.slice(0, remainingOptionsLimit) : [];
                remainingOptionsLimit -= data.length;

                return {
                    ...section,
                    data,
                };
            }),
        );

        const shouldShowMoreButton = flattenedSections.allOptions.length > CONST.MAX_OPTIONS_SELECTOR_PAGE_LENGTH * currentPage;
        const showMoreButton = shouldShowMoreButton ? (
            <ShowMoreButton
                containerStyle={[styles.mt2, styles.mb5]}
                currentCount={CONST.MAX_OPTIONS_SELECTOR_PAGE_LENGTH * currentPage}
                totalCount={flattenedSections.allOptions.length}
                onPress={incrementPage}
            />
        ) : null;
        return [processedSections, showMoreButton];
        // we don't need to add styles here as they change
        // we don't need to add flattendedSections here as they will change along with sections
        // eslint-disable-next-line react-hooks/exhaustive-deps
    }, [sections, currentPage]);

    // Disable `Enter` shortcut if the active element is a button or checkbox
    const disableEnterShortcut = activeElementRole && [CONST.ROLE.BUTTON, CONST.ROLE.CHECKBOX].includes(activeElementRole as ButtonOrCheckBoxRoles);

    /**
     * Scrolls to the desired item index in the section list
     *
     * @param index - the index of the item to scroll to
     * @param animated - whether to animate the scroll
     */
    const scrollToIndex = useCallback(
        (index: number, animated = true) => {
            const item = flattenedSections.allOptions[index];

            if (!listRef.current || !item) {
                return;
            }

            const itemIndex = item.index ?? -1;
            const sectionIndex = item.sectionIndex ?? -1;

            listRef.current.scrollToLocation({sectionIndex, itemIndex, animated, viewOffset: variables.contentHeaderHeight});
        },

        // eslint-disable-next-line react-hooks/exhaustive-deps
        [flattenedSections.allOptions],
    );

    // If `initiallyFocusedOptionKey` is not passed, we fall back to `-1`, to avoid showing the highlight on the first member
    const [focusedIndex, setFocusedIndex] = useArrowKeyFocusManager({
        initialFocusedIndex: flattenedSections.allOptions.findIndex((option) => option.keyForList === initiallyFocusedOptionKey),
        maxIndex: flattenedSections.allOptions.length - 1,
        isActive: true,
        onFocusedIndexChange: (index: number) => {
            scrollToIndex(index, true);
        },
        isFocused,
    });

    /**
     * Logic to run when a row is selected, either with click/press or keyboard hotkeys.
     *
     * @param item - the list item
     */
    const selectRow = (item: TItem) => {
        // In single-selection lists we don't care about updating the focused index, because the list is closed after selecting an item
        if (canSelectMultiple) {
            if (sections.length > 1) {
                // If the list has only 1 section (e.g. Workspace Members list), we do nothing.
                // If the list has multiple sections (e.g. Workspace Invite list), and `shouldUnfocusRow` is false,
                // we focus the first one after all the selected (selected items are always at the top).
                const selectedOptionsCount = item.isSelected ? flattenedSections.selectedOptions.length - 1 : flattenedSections.selectedOptions.length + 1;

                if (!item.isSelected) {
                    // If we're selecting an item, scroll to it's position at the top, so we can see it
                    scrollToIndex(Math.max(selectedOptionsCount - 1, 0), true);
                }
            }
        }

        onSelectRow(item);

        if (shouldShowTextInput && shouldPreventDefaultFocusOnSelectRow && innerTextInputRef.current) {
            innerTextInputRef.current.focus();
        }
    };

    const selectAllRow = () => {
        onSelectAll?.();

        if (shouldShowTextInput && shouldPreventDefaultFocusOnSelectRow && innerTextInputRef.current) {
            innerTextInputRef.current.focus();
        }
    };

    const selectFocusedOption = () => {
        const focusedOption = flattenedSections.allOptions[focusedIndex];

        if (!focusedOption || focusedOption.isDisabled) {
            return;
        }

        selectRow(focusedOption);
    };

    /**
     * This function is used to compute the layout of any given item in our list.
     * We need to implement it so that we can programmatically scroll to items outside the virtual render window of the SectionList.
     *
     * @param data - This is the same as the data we pass into the component
     * @param flatDataArrayIndex - This index is provided by React Native, and refers to a flat array with data from all the sections. This flat array has some quirks:
     *
     *     1. It ALWAYS includes a list header and a list footer, even if we don't provide/render those.
     *     2. Each section includes a header, even if we don't provide/render one.
     *
     *     For example, given a list with two sections, two items in each section, no header, no footer, and no section headers, the flat array might look something like this:
     *
     *     [{header}, {sectionHeader}, {item}, {item}, {sectionHeader}, {item}, {item}, {footer}]
     */
    const getItemLayout = (data: Array<SectionListData<TItem, SectionWithIndexOffset<TItem>>> | null, flatDataArrayIndex: number) => {
        const targetItem = flattenedSections.itemLayouts[flatDataArrayIndex];

        if (!targetItem) {
            return {
                length: 0,
                offset: 0,
                index: flatDataArrayIndex,
            };
        }

        return {
            length: targetItem.length,
            offset: targetItem.offset,
            index: flatDataArrayIndex,
        };
    };

    const renderSectionHeader = ({section}: {section: SectionListDataType<TItem>}) => {
        if (section.CustomSectionHeader) {
            return <section.CustomSectionHeader section={section} />;
        }

        if (!section.title || isEmptyObject(section.data)) {
            return null;
        }

        return (
            // Note: The `optionsListSectionHeader` style provides an explicit height to section headers.
            // We do this so that we can reference the height in `getItemLayout` –
            // we need to know the heights of all list items up-front in order to synchronously compute the layout of any given list item.
            // So be aware that if you adjust the content of the section header (for example, change the font size), you may need to adjust this explicit height as well.
            <View style={[styles.optionsListSectionHeader, styles.justifyContentCenter, sectionTitleStyles]}>
                <Text style={[styles.ph4, styles.textLabelSupporting]}>{section.title}</Text>
            </View>
        );
    };

    const renderItem = ({item, index, section}: SectionListRenderItemInfo<TItem, SectionWithIndexOffset<TItem>>) => {
        const normalizedIndex = index + (section?.indexOffset ?? 0);
        const isDisabled = !!section.isDisabled || item.isDisabled;
        const isItemFocused = !isDisabled && (focusedIndex === normalizedIndex || itemsToHighlight?.has(item.keyForList ?? ''));
        // We only create tooltips for the first 10 users or so since some reports have hundreds of users, causing performance to degrade.
        const showTooltip = shouldShowTooltips && normalizedIndex < 10;

        return (
            <ListItem
                item={item}
                isFocused={isItemFocused}
                isDisabled={isDisabled}
                showTooltip={showTooltip}
                canSelectMultiple={canSelectMultiple}
                onSelectRow={() => selectRow(item)}
                onCheckboxPress={onCheckboxPress ? () => onCheckboxPress?.(item) : undefined}
                onDismissError={() => onDismissError?.(item)}
                shouldPreventDefaultFocusOnSelectRow={shouldPreventDefaultFocusOnSelectRow}
                rightHandSideComponent={rightHandSideComponent}
                keyForList={item.keyForList ?? ''}
                isMultilineSupported={isRowMultilineSupported}
                onFocus={() => setFocusedIndex(index)}
            />
        );
    };

    const scrollToFocusedIndexOnFirstRender = useCallback(
        (nativeEvent: LayoutChangeEvent) => {
            if (shouldUseDynamicMaxToRenderPerBatch) {
                const listHeight = nativeEvent.nativeEvent.layout.height;
                const itemHeight = nativeEvent.nativeEvent.layout.y;
                setMaxToRenderPerBatch((Math.ceil(listHeight / itemHeight) || 0) + CONST.MAX_TO_RENDER_PER_BATCH.DEFAULT);
            }

            if (!isInitialSectionListRender) {
                return;
            }
            scrollToIndex(focusedIndex, false);
            setIsInitialSectionListRender(false);
        },
        [focusedIndex, isInitialSectionListRender, scrollToIndex, shouldUseDynamicMaxToRenderPerBatch],
    );

    const onSectionListLayout = useCallback(
        (nativeEvent: LayoutChangeEvent) => {
            onLayout?.(nativeEvent);
            scrollToFocusedIndexOnFirstRender(nativeEvent);
        },
        [onLayout, scrollToFocusedIndexOnFirstRender],
    );

    const updateAndScrollToFocusedIndex = useCallback(
        (newFocusedIndex: number) => {
            setFocusedIndex(newFocusedIndex);
            scrollToIndex(newFocusedIndex, true);
        },
        [scrollToIndex, setFocusedIndex],
    );

    /** Focuses the text input when the component comes into focus and after any navigation animations finish. */
    useFocusEffect(
        useCallback(() => {
            if (!textInputAutoFocus) {
                return;
            }
            if (shouldShowTextInput) {
                focusTimeoutRef.current = setTimeout(() => {
                    if (!innerTextInputRef.current) {
                        return;
                    }
                    innerTextInputRef.current.focus();
                }, CONST.ANIMATED_TRANSITION);
            }
            return () => {
                if (!focusTimeoutRef.current) {
                    return;
                }
                clearTimeout(focusTimeoutRef.current);
            };
        }, [shouldShowTextInput, textInputAutoFocus]),
    );

    const prevTextInputValue = usePrevious(textInputValue);
    const prevSelectedOptionsLength = usePrevious(flattenedSections.selectedOptions.length);

    useEffect(() => {
        // Avoid changing focus if the textInputValue remains unchanged.
        if ((prevTextInputValue === textInputValue && flattenedSections.selectedOptions.length === prevSelectedOptionsLength) || flattenedSections.allOptions.length === 0) {
            return;
        }
        // Remove the focus if the search input is empty or selected options length is changed else focus on the first non disabled item
        const newSelectedIndex = textInputValue === '' || flattenedSections.selectedOptions.length !== prevSelectedOptionsLength ? -1 : 0;

        // reseting the currrent page to 1 when the user types something
        setCurrentPage(1);

        updateAndScrollToFocusedIndex(newSelectedIndex);
    }, [
        canSelectMultiple,
        flattenedSections.allOptions.length,
        flattenedSections.selectedOptions.length,
        prevTextInputValue,
        textInputValue,
        updateAndScrollToFocusedIndex,
        prevSelectedOptionsLength,
    ]);

    useEffect(
        () => () => {
            if (!itemFocusTimeoutRef.current) {
                return;
            }
            clearTimeout(itemFocusTimeoutRef.current);
        },
        [],
    );

    /**
     * Highlights the items and scrolls to the first item present in the items list.
     *
     * @param items - The list of items to highlight.
     * @param timeout - The timeout in milliseconds before removing the highlight.
     */
    const scrollAndHighlightItem = useCallback(
        (items: string[], timeout: number) => {
            const newItemsToHighlight = new Set<string>();
            items.forEach((item) => {
                newItemsToHighlight.add(item);
            });
            const index = flattenedSections.allOptions.findIndex((option) => newItemsToHighlight.has(option.keyForList ?? ''));
            updateAndScrollToFocusedIndex(index);
            setItemsToHighlight(newItemsToHighlight);

            if (itemFocusTimeoutRef.current) {
                clearTimeout(itemFocusTimeoutRef.current);
            }

            itemFocusTimeoutRef.current = setTimeout(() => {
                setFocusedIndex(-1);
                setItemsToHighlight(null);
            }, timeout);
        },
        [flattenedSections.allOptions, setFocusedIndex, updateAndScrollToFocusedIndex],
    );

    useImperativeHandle(ref, () => ({scrollAndHighlightItem}), [scrollAndHighlightItem]);

    /** Selects row when pressing Enter */
    useKeyboardShortcut(CONST.KEYBOARD_SHORTCUTS.ENTER, selectFocusedOption, {
        captureOnInputs: true,
        shouldBubble: !flattenedSections.allOptions[focusedIndex],
        shouldStopPropagation,
        isActive: !disableKeyboardShortcuts && !disableEnterShortcut && isFocused,
    });

    /** Calls confirm action when pressing CTRL (CMD) + Enter */
    useKeyboardShortcut(
        CONST.KEYBOARD_SHORTCUTS.CTRL_ENTER,
        (e) => {
            const focusedOption = flattenedSections.allOptions[focusedIndex];
            if (onConfirm) {
                onConfirm(e, focusedOption);
                return;
            }
            selectFocusedOption();
        },
        {
            captureOnInputs: true,
            shouldBubble: !flattenedSections.allOptions[focusedIndex],
            isActive: !disableKeyboardShortcuts && isFocused,
        },
    );

    return (
        <SafeAreaConsumer>
            {({safeAreaPaddingBottomStyle}) => (
                <View style={[styles.flex1, !isKeyboardShown && safeAreaPaddingBottomStyle, containerStyle]}>
                    {shouldShowTextInput && (
                        <View style={[styles.ph4, styles.pb3]}>
                            <TextInput
                                ref={(element) => {
                                    innerTextInputRef.current = element as RNTextInput;

                                    if (!textInputRef) {
                                        return;
                                    }

                                    if (typeof textInputRef === 'function') {
                                        textInputRef(element as RNTextInput);
                                    } else {
                                        // eslint-disable-next-line no-param-reassign
                                        textInputRef.current = element as RNTextInput;
                                    }
                                }}
                                label={textInputLabel}
                                accessibilityLabel={textInputLabel}
                                hint={textInputHint}
                                role={CONST.ROLE.PRESENTATION}
                                value={textInputValue}
                                placeholder={textInputPlaceholder}
                                maxLength={textInputMaxLength}
                                onChangeText={onChangeText}
                                inputMode={inputMode}
                                selectTextOnFocus
                                spellCheck={false}
                                iconLeft={textInputIconLeft}
                                onSubmitEditing={selectFocusedOption}
                                blurOnSubmit={!!flattenedSections.allOptions.length}
                                isLoading={isLoadingNewOptions}
                                testID="selection-list-text-input"
                            />
                        </View>
                    )}
                    {/* If we are loading new options we will avoid showing any header message. This is mostly because one of the header messages says there are no options. */}
                    {/* This is misleading because we might be in the process of loading fresh options from the server. */}
                    {!isLoadingNewOptions && !!headerMessage && (
                        <View style={headerMessageStyle ?? [styles.ph5, styles.pb5]}>
                            <Text style={[styles.textLabel, styles.colorMuted]}>{headerMessage}</Text>
                        </View>
                    )}
                    {!!headerContent && headerContent}
                    {flattenedSections.allOptions.length === 0 && showLoadingPlaceholder ? (
                        <OptionsListSkeletonView shouldAnimate />
                    ) : (
                        <>
                            {!headerMessage && canSelectMultiple && shouldShowSelectAll && (
                                <View style={[styles.userSelectNone, styles.peopleRow, styles.ph5, styles.pb3, listHeaderWrapperStyle]}>
                                    <View style={[styles.flexRow, styles.alignItemsCenter]}>
                                        <Checkbox
                                            accessibilityLabel={translate('workspace.people.selectAll')}
                                            isChecked={flattenedSections.allSelected}
                                            onPress={selectAllRow}
                                            disabled={flattenedSections.allOptions.length === flattenedSections.disabledOptionsIndexes.length}
                                        />
                                        {!customListHeader && (
                                            <PressableWithFeedback
                                                style={[styles.userSelectNone, styles.flexRow, styles.alignItemsCenter]}
                                                onPress={selectAllRow}
                                                accessibilityLabel={translate('workspace.people.selectAll')}
                                                role="button"
                                                accessibilityState={{checked: flattenedSections.allSelected}}
                                                disabled={flattenedSections.allOptions.length === flattenedSections.disabledOptionsIndexes.length}
                                                dataSet={{[CONST.SELECTION_SCRAPER_HIDDEN_ELEMENT]: true}}
                                                onMouseDown={shouldPreventDefaultFocusOnSelectRow ? (e) => e.preventDefault() : undefined}
                                            >
                                                <Text style={[styles.textStrong, styles.ph3]}>{translate('workspace.people.selectAll')}</Text>
                                            </PressableWithFeedback>
                                        )}
                                    </View>
<<<<<<< HEAD
                                )}
                                {!headerMessage && !canSelectMultiple && customListHeader}
                                <SectionList
                                    ref={listRef}
                                    sections={slicedSections}
                                    stickySectionHeadersEnabled={false}
                                    renderSectionHeader={renderSectionHeader}
                                    renderItem={renderItem}
                                    getItemLayout={getItemLayout}
                                    onScroll={onScroll}
                                    onScrollBeginDrag={onScrollBeginDrag}
                                    keyExtractor={(item, index) => item.keyForList ?? `${index}`}
                                    extraData={focusedIndex}
                                    // the only valid values on the new arch are "white", "black", and "default", other values will cause a crash
                                    indicatorStyle="white"
                                    keyboardShouldPersistTaps="always"
                                    showsVerticalScrollIndicator={showScrollIndicator}
                                    initialNumToRender={12}
                                    maxToRenderPerBatch={maxToRenderPerBatch}
                                    windowSize={5}
                                    viewabilityConfig={{viewAreaCoveragePercentThreshold: 95}}
                                    testID="selection-list"
                                    onLayout={onSectionListLayout}
                                    style={(!maxToRenderPerBatch || (shouldHideListOnInitialRender && isInitialSectionListRender)) && styles.opacity0}
                                    ListFooterComponent={listFooterContent ?? ShowMoreButtonInstance}
                                />
                                {children}
                            </>
                        )}
                        {showConfirmButton && (
                            <FixedFooter style={[styles.mtAuto]}>
                                <Button
                                    success
                                    large
                                    style={[styles.w100]}
                                    text={confirmButtonText || translate('common.confirm')}
                                    onPress={onConfirm}
                                    pressOnEnter
                                    enterKeyEventListenerPriority={1}
                                />
                            </FixedFooter>
                        )}
                        {!!footerContent && <FixedFooter style={[styles.mtAuto]}>{footerContent}</FixedFooter>}
                    </View>
                )}
            </SafeAreaConsumer>
        </ArrowKeyFocusManager>
=======
                                    {customListHeader}
                                </View>
                            )}
                            {!headerMessage && !canSelectMultiple && customListHeader}
                            <SectionList
                                ref={listRef}
                                sections={slicedSections}
                                stickySectionHeadersEnabled={false}
                                renderSectionHeader={renderSectionHeader}
                                renderItem={renderItem}
                                getItemLayout={getItemLayout}
                                onScroll={onScroll}
                                onScrollBeginDrag={onScrollBeginDrag}
                                keyExtractor={(item, index) => item.keyForList ?? `${index}`}
                                extraData={focusedIndex}
                                // the only valid values on the new arch are "white", "black", and "default", other values will cause a crash
                                indicatorStyle="white"
                                keyboardShouldPersistTaps="always"
                                showsVerticalScrollIndicator={showScrollIndicator}
                                initialNumToRender={12}
                                maxToRenderPerBatch={maxToRenderPerBatch}
                                windowSize={5}
                                viewabilityConfig={{viewAreaCoveragePercentThreshold: 95}}
                                testID="selection-list"
                                onLayout={onSectionListLayout}
                                style={(!maxToRenderPerBatch || (shouldHideListOnInitialRender && isInitialSectionListRender)) && styles.opacity0}
                                ListFooterComponent={ShowMoreButtonInstance}
                            />
                            {children}
                        </>
                    )}
                    {showConfirmButton && (
                        <FixedFooter style={[styles.mtAuto]}>
                            <Button
                                success
                                large
                                style={[styles.w100]}
                                text={confirmButtonText || translate('common.confirm')}
                                onPress={onConfirm}
                                pressOnEnter
                                enterKeyEventListenerPriority={1}
                            />
                        </FixedFooter>
                    )}
                    {!!footerContent && <FixedFooter style={[styles.mtAuto]}>{footerContent}</FixedFooter>}
                </View>
            )}
        </SafeAreaConsumer>
>>>>>>> 3275bfd5
    );
}

BaseSelectionList.displayName = 'BaseSelectionList';

export default forwardRef(BaseSelectionList);<|MERGE_RESOLUTION|>--- conflicted
+++ resolved
@@ -168,24 +168,6 @@
         };
     }, [canSelectMultiple, sections]);
 
-<<<<<<< HEAD
-    // If `initiallyFocusedOptionKey` is not passed, we fall back to `-1`, to avoid showing the highlight on the first member
-    const [focusedIndex, setFocusedIndex] = useState(-1);
-    const isFocusedIndexSet = useRef(false);
-
-    useEffect(() => {
-        if (isFocusedIndexSet.current || (flattenedSections.allOptions.length < 1 && initiallyFocusedOptionKey === undefined)) {
-            return;
-        }
-        const index = flattenedSections.allOptions.findIndex((option) => option.keyForList === initiallyFocusedOptionKey);
-        if (index !== -1) {
-            setFocusedIndex(index);
-            isFocusedIndexSet.current = true;
-        }
-    }, [flattenedSections.allOptions, initiallyFocusedOptionKey]);
-
-=======
->>>>>>> 3275bfd5
     const [slicedSections, ShowMoreButtonInstance] = useMemo(() => {
         let remainingOptionsLimit = CONST.MAX_OPTIONS_SELECTOR_PAGE_LENGTH * currentPage;
         const processedSections = getSectionsWithIndexOffset(
@@ -600,55 +582,6 @@
                                             </PressableWithFeedback>
                                         )}
                                     </View>
-<<<<<<< HEAD
-                                )}
-                                {!headerMessage && !canSelectMultiple && customListHeader}
-                                <SectionList
-                                    ref={listRef}
-                                    sections={slicedSections}
-                                    stickySectionHeadersEnabled={false}
-                                    renderSectionHeader={renderSectionHeader}
-                                    renderItem={renderItem}
-                                    getItemLayout={getItemLayout}
-                                    onScroll={onScroll}
-                                    onScrollBeginDrag={onScrollBeginDrag}
-                                    keyExtractor={(item, index) => item.keyForList ?? `${index}`}
-                                    extraData={focusedIndex}
-                                    // the only valid values on the new arch are "white", "black", and "default", other values will cause a crash
-                                    indicatorStyle="white"
-                                    keyboardShouldPersistTaps="always"
-                                    showsVerticalScrollIndicator={showScrollIndicator}
-                                    initialNumToRender={12}
-                                    maxToRenderPerBatch={maxToRenderPerBatch}
-                                    windowSize={5}
-                                    viewabilityConfig={{viewAreaCoveragePercentThreshold: 95}}
-                                    testID="selection-list"
-                                    onLayout={onSectionListLayout}
-                                    style={(!maxToRenderPerBatch || (shouldHideListOnInitialRender && isInitialSectionListRender)) && styles.opacity0}
-                                    ListFooterComponent={listFooterContent ?? ShowMoreButtonInstance}
-                                />
-                                {children}
-                            </>
-                        )}
-                        {showConfirmButton && (
-                            <FixedFooter style={[styles.mtAuto]}>
-                                <Button
-                                    success
-                                    large
-                                    style={[styles.w100]}
-                                    text={confirmButtonText || translate('common.confirm')}
-                                    onPress={onConfirm}
-                                    pressOnEnter
-                                    enterKeyEventListenerPriority={1}
-                                />
-                            </FixedFooter>
-                        )}
-                        {!!footerContent && <FixedFooter style={[styles.mtAuto]}>{footerContent}</FixedFooter>}
-                    </View>
-                )}
-            </SafeAreaConsumer>
-        </ArrowKeyFocusManager>
-=======
                                     {customListHeader}
                                 </View>
                             )}
@@ -675,7 +608,7 @@
                                 testID="selection-list"
                                 onLayout={onSectionListLayout}
                                 style={(!maxToRenderPerBatch || (shouldHideListOnInitialRender && isInitialSectionListRender)) && styles.opacity0}
-                                ListFooterComponent={ShowMoreButtonInstance}
+                                ListFooterComponent={listFooterContent ?? ShowMoreButtonInstance}
                             />
                             {children}
                         </>
@@ -697,7 +630,6 @@
                 </View>
             )}
         </SafeAreaConsumer>
->>>>>>> 3275bfd5
     );
 }
 

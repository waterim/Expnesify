import {useFocusEffect, useIsFocused} from '@react-navigation/native';
import isEmpty from 'lodash/isEmpty';
import type {ForwardedRef} from 'react';
import React, {forwardRef, useCallback, useEffect, useImperativeHandle, useMemo, useRef, useState} from 'react';
import type {LayoutChangeEvent, SectionList as RNSectionList, TextInput as RNTextInput, SectionListRenderItemInfo} from 'react-native';
import {View} from 'react-native';
import ArrowKeyFocusManager from '@components/ArrowKeyFocusManager';
import Button from '@components/Button';
import Checkbox from '@components/Checkbox';
import FixedFooter from '@components/FixedFooter';
import OptionsListSkeletonView from '@components/OptionsListSkeletonView';
import {PressableWithFeedback} from '@components/Pressable';
import SafeAreaConsumer from '@components/SafeAreaConsumer';
import SectionList from '@components/SectionList';
import ShowMoreButton from '@components/ShowMoreButton';
import Text from '@components/Text';
import TextInput from '@components/TextInput';
import useActiveElementRole from '@hooks/useActiveElementRole';
import useKeyboardShortcut from '@hooks/useKeyboardShortcut';
import useLocalize from '@hooks/useLocalize';
import usePrevious from '@hooks/usePrevious';
import useThemeStyles from '@hooks/useThemeStyles';
import getSectionsWithIndexOffset from '@libs/getSectionsWithIndexOffset';
import Log from '@libs/Log';
import variables from '@styles/variables';
import CONST from '@src/CONST';
import {isEmptyObject} from '@src/types/utils/EmptyObject';
import type {BaseSelectionListProps, ButtonOrCheckBoxRoles, FlattenedSectionsReturn, ListItem, SectionListDataType, SectionWithIndexOffset, SelectionListHandle} from './types';

function BaseSelectionList<TItem extends ListItem>(
    {
        sections,
        ListItem,
        canSelectMultiple = false,
        onSelectRow,
        onCheckboxPress,
        onSelectAll,
        onDismissError,
        textInputLabel = '',
        textInputPlaceholder = '',
        textInputValue = '',
        textInputHint,
        textInputMaxLength,
        inputMode = CONST.INPUT_MODE.TEXT,
        onChangeText,
        initiallyFocusedOptionKey = '',
        onScroll,
        onScrollBeginDrag,
        headerMessage = '',
        confirmButtonText = '',
        onConfirm,
        headerContent,
        footerContent,
        showScrollIndicator = true,
        showLoadingPlaceholder = false,
        showConfirmButton = false,
        shouldPreventDefaultFocusOnSelectRow = false,
        containerStyle,
        isKeyboardShown = false,
        disableKeyboardShortcuts = false,
        children,
        shouldStopPropagation = false,
        shouldShowTooltips = true,
        shouldUseDynamicMaxToRenderPerBatch = false,
        rightHandSideComponent,
        checkmarkPosition,
        isLoadingNewOptions = false,
        onLayout,
        customListHeader,
        listHeaderWrapperStyle,
        isRowMultilineSupported = false,
        textInputRef,
    }: BaseSelectionListProps<TItem>,
    ref: ForwardedRef<SelectionListHandle>,
) {
    const styles = useThemeStyles();
    const {translate} = useLocalize();
    const listRef = useRef<RNSectionList<TItem, SectionWithIndexOffset<TItem>>>(null);
    const innerTextInputRef = useRef<RNTextInput | null>(null);
    const focusTimeoutRef = useRef<NodeJS.Timeout | null>(null);
    const shouldShowTextInput = !!textInputLabel;
    const shouldShowSelectAll = !!onSelectAll;
    const activeElementRole = useActiveElementRole();
    const isFocused = useIsFocused();
    const [maxToRenderPerBatch, setMaxToRenderPerBatch] = useState(shouldUseDynamicMaxToRenderPerBatch ? 0 : CONST.MAX_TO_RENDER_PER_BATCH.DEFAULT);
    const [isInitialSectionListRender, setIsInitialSectionListRender] = useState(true);
    const [itemsToHighlight, setItemsToHighlight] = useState<Set<string> | null>(null);
    const itemFocusTimeoutRef = useRef<NodeJS.Timeout | null>(null);
    const [currentPage, setCurrentPage] = useState(1);

    const incrementPage = () => setCurrentPage((prev) => prev + 1);

    /**
     * Iterates through the sections and items inside each section, and builds 3 arrays along the way:
     * - `allOptions`: Contains all the items in the list, flattened, regardless of section
     * - `disabledOptionsIndexes`: Contains the indexes of all the disabled items in the list, to be used by the ArrowKeyFocusManager
     * - `itemLayouts`: Contains the layout information for each item, header and footer in the list,
     * so we can calculate the position of any given item when scrolling programmatically
     */
    const flattenedSections = useMemo<FlattenedSectionsReturn<TItem>>(() => {
        const allOptions: TItem[] = [];

        const disabledOptionsIndexes: number[] = [];
        let disabledIndex = 0;

        let offset = 0;
        const itemLayouts = [{length: 0, offset}];

        const selectedOptions: TItem[] = [];

        sections.forEach((section, sectionIndex) => {
            const sectionHeaderHeight = variables.optionsListSectionHeaderHeight;
            itemLayouts.push({length: sectionHeaderHeight, offset});
            offset += sectionHeaderHeight;

            section.data?.forEach((item, optionIndex) => {
                // Add item to the general flattened array
                allOptions.push({
                    ...item,
                    sectionIndex,
                    index: optionIndex,
                });

                // If disabled, add to the disabled indexes array
                // eslint-disable-next-line @typescript-eslint/prefer-nullish-coalescing
                if (!!section.isDisabled || item.isDisabled || item.isDisabledCheckbox) {
                    disabledOptionsIndexes.push(disabledIndex);
                }
                disabledIndex += 1;

                // Account for the height of the item in getItemLayout
                const fullItemHeight = variables.optionRowHeight;
                itemLayouts.push({length: fullItemHeight, offset});
                offset += fullItemHeight;

                if (item.isSelected) {
                    selectedOptions.push(item);
                }
            });

            // We're not rendering any section footer, but we need to push to the array
            // because React Native accounts for it in getItemLayout
            itemLayouts.push({length: 0, offset});
        });

        // We're not rendering the list footer, but we need to push to the array
        // because React Native accounts for it in getItemLayout
        itemLayouts.push({length: 0, offset});

        if (selectedOptions.length > 1 && !canSelectMultiple) {
            Log.alert(
                'Dev error: SelectionList - multiple items are selected but prop `canSelectMultiple` is false. Please enable `canSelectMultiple` or make your list have only 1 item with `isSelected: true`.',
            );
        }

        return {
            allOptions,
            selectedOptions,
            disabledOptionsIndexes,
            itemLayouts,
            allSelected: selectedOptions.length > 0 && selectedOptions.length === allOptions.length - disabledOptionsIndexes.length,
        };
    }, [canSelectMultiple, sections]);

    // If `initiallyFocusedOptionKey` is not passed, we fall back to `-1`, to avoid showing the highlight on the first member
    const [focusedIndex, setFocusedIndex] = useState(() => flattenedSections.allOptions.findIndex((option) => option.keyForList === initiallyFocusedOptionKey));

<<<<<<< HEAD
    const [slicedSections, ShowMoreButtonInstance] = useMemo(
        () => [
            getSectionsWithIndexOffset(
                sections.map((section) => {
                    if (isEmpty(section.data)) {
                        return section;
                    }

                    return {
                        ...section,
                        data: section.data.slice(0, CONST.MAX_OPTIONS_SELECTOR_PAGE_LENGTH * currentPage),
                    };
                }),
            ),
            flattenedSections.allOptions.length > CONST.MAX_OPTIONS_SELECTOR_PAGE_LENGTH * currentPage ? (
                <ShowMoreButton
                    containerStyle={[styles.mt2, styles.mb5]}
                    currentCount={CONST.MAX_OPTIONS_SELECTOR_PAGE_LENGTH * currentPage}
                    totalCount={flattenedSections.allOptions.length}
                    onPress={incrementPage}
                />
            ) : null,
        ],
=======
    const [slicedSections, ShowMoreButtonInstance] = useMemo(() => {
        let remainingOptionsLimit = CONST.MAX_OPTIONS_SELECTOR_PAGE_LENGTH * currentPage;
        const processedSections = sections.map((section) => {
            const data = !isEmpty(section.data) && remainingOptionsLimit > 0 ? section.data.slice(0, remainingOptionsLimit) : [];
            remainingOptionsLimit -= data.length;

            return {
                ...section,
                data,
            };
        });

        const shouldShowMoreButton = flattenedSections.allOptions.length > CONST.MAX_OPTIONS_SELECTOR_PAGE_LENGTH * currentPage;
        const showMoreButton = shouldShowMoreButton ? (
            <ShowMoreButton
                containerStyle={[styles.mt2, styles.mb5]}
                currentCount={CONST.MAX_OPTIONS_SELECTOR_PAGE_LENGTH * currentPage}
                totalCount={flattenedSections.allOptions.length}
                onPress={incrementPage}
            />
        ) : null;
        return [processedSections, showMoreButton];
>>>>>>> e542ba7c
        // we don't need to add styles here as they change
        // we don't need to add flattendedSections here as they will change along with sections
        // eslint-disable-next-line react-hooks/exhaustive-deps
    }, [sections, currentPage]);

    // Disable `Enter` shortcut if the active element is a button or checkbox
    const disableEnterShortcut = activeElementRole && [CONST.ROLE.BUTTON, CONST.ROLE.CHECKBOX].includes(activeElementRole as ButtonOrCheckBoxRoles);

    /**
     * Scrolls to the desired item index in the section list
     *
     * @param index - the index of the item to scroll to
     * @param animated - whether to animate the scroll
     */
    const scrollToIndex = useCallback(
        (index: number, animated = true) => {
            const item = flattenedSections.allOptions[index];

            if (!listRef.current || !item) {
                return;
            }

            const itemIndex = item.index ?? -1;
            const sectionIndex = item.sectionIndex ?? -1;

            listRef.current.scrollToLocation({sectionIndex, itemIndex, animated, viewOffset: variables.contentHeaderHeight});
        },

        // eslint-disable-next-line react-hooks/exhaustive-deps
        [flattenedSections.allOptions],
    );

    /**
     * Logic to run when a row is selected, either with click/press or keyboard hotkeys.
     *
     * @param item - the list item
     */
    const selectRow = (item: TItem) => {
        // In single-selection lists we don't care about updating the focused index, because the list is closed after selecting an item
        if (canSelectMultiple) {
            if (sections.length > 1) {
                // If the list has only 1 section (e.g. Workspace Members list), we do nothing.
                // If the list has multiple sections (e.g. Workspace Invite list), and `shouldUnfocusRow` is false,
                // we focus the first one after all the selected (selected items are always at the top).
                const selectedOptionsCount = item.isSelected ? flattenedSections.selectedOptions.length - 1 : flattenedSections.selectedOptions.length + 1;

                if (!item.isSelected) {
                    // If we're selecting an item, scroll to it's position at the top, so we can see it
                    scrollToIndex(Math.max(selectedOptionsCount - 1, 0), true);
                }
            }
        }

        onSelectRow(item);

        if (shouldShowTextInput && shouldPreventDefaultFocusOnSelectRow && innerTextInputRef.current) {
            innerTextInputRef.current.focus();
        }
    };

    const selectAllRow = () => {
        onSelectAll?.();

        if (shouldShowTextInput && shouldPreventDefaultFocusOnSelectRow && innerTextInputRef.current) {
            innerTextInputRef.current.focus();
        }
    };

    const selectFocusedOption = () => {
        const focusedOption = flattenedSections.allOptions[focusedIndex];

        if (!focusedOption || focusedOption.isDisabled) {
            return;
        }

        selectRow(focusedOption);
    };

    /**
     * This function is used to compute the layout of any given item in our list.
     * We need to implement it so that we can programmatically scroll to items outside the virtual render window of the SectionList.
     *
     * @param data - This is the same as the data we pass into the component
     * @param flatDataArrayIndex - This index is provided by React Native, and refers to a flat array with data from all the sections. This flat array has some quirks:
     *
     *     1. It ALWAYS includes a list header and a list footer, even if we don't provide/render those.
     *     2. Each section includes a header, even if we don't provide/render one.
     *
     *     For example, given a list with two sections, two items in each section, no header, no footer, and no section headers, the flat array might look something like this:
     *
     *     [{header}, {sectionHeader}, {item}, {item}, {sectionHeader}, {item}, {item}, {footer}]
     */
    const getItemLayout = (data: Array<SectionListDataType<TItem>> | null, flatDataArrayIndex: number) => {
        const targetItem = flattenedSections.itemLayouts[flatDataArrayIndex];

        if (!targetItem) {
            return {
                length: 0,
                offset: 0,
                index: flatDataArrayIndex,
            };
        }

        return {
            length: targetItem.length,
            offset: targetItem.offset,
            index: flatDataArrayIndex,
        };
    };

    const renderSectionHeader = ({section}: {section: SectionListDataType<TItem>}) => {
        if (!section.title || isEmptyObject(section.data)) {
            return null;
        }

        return (
            // Note: The `optionsListSectionHeader` style provides an explicit height to section headers.
            // We do this so that we can reference the height in `getItemLayout` –
            // we need to know the heights of all list items up-front in order to synchronously compute the layout of any given list item.
            // So be aware that if you adjust the content of the section header (for example, change the font size), you may need to adjust this explicit height as well.
            <View style={[styles.optionsListSectionHeader, styles.justifyContentCenter]}>
                <Text style={[styles.ph4, styles.textLabelSupporting]}>{section.title}</Text>
            </View>
        );
    };

    const renderItem = ({item, index, section}: SectionListRenderItemInfo<TItem, SectionWithIndexOffset<TItem>>) => {
        const normalizedIndex = index + section.indexOffset;
        const isDisabled = !!section.isDisabled || item.isDisabled;
        const isItemFocused = !isDisabled && (focusedIndex === normalizedIndex || itemsToHighlight?.has(item.keyForList ?? ''));
        // We only create tooltips for the first 10 users or so since some reports have hundreds of users, causing performance to degrade.
        const showTooltip = shouldShowTooltips && normalizedIndex < 10;

        return (
            <ListItem
                item={item}
                isFocused={isItemFocused}
                isDisabled={isDisabled}
                showTooltip={showTooltip}
                canSelectMultiple={canSelectMultiple}
                onSelectRow={() => selectRow(item)}
                onCheckboxPress={onCheckboxPress ? () => onCheckboxPress?.(item) : undefined}
                onDismissError={() => onDismissError?.(item)}
                shouldPreventDefaultFocusOnSelectRow={shouldPreventDefaultFocusOnSelectRow}
                rightHandSideComponent={rightHandSideComponent}
                checkmarkPosition={checkmarkPosition}
                keyForList={item.keyForList ?? ''}
                isMultilineSupported={isRowMultilineSupported}
            />
        );
    };

    const scrollToFocusedIndexOnFirstRender = useCallback(
        (nativeEvent: LayoutChangeEvent) => {
            if (shouldUseDynamicMaxToRenderPerBatch) {
                const listHeight = nativeEvent.nativeEvent.layout.height;
                const itemHeight = nativeEvent.nativeEvent.layout.y;
                setMaxToRenderPerBatch((Math.ceil(listHeight / itemHeight) || 0) + CONST.MAX_TO_RENDER_PER_BATCH.DEFAULT);
            }

            if (!isInitialSectionListRender) {
                return;
            }
            scrollToIndex(focusedIndex, false);
            setIsInitialSectionListRender(false);
        },
        [focusedIndex, isInitialSectionListRender, scrollToIndex, shouldUseDynamicMaxToRenderPerBatch],
    );

    const onSectionListLayout = useCallback(
        (nativeEvent: LayoutChangeEvent) => {
            onLayout?.(nativeEvent);
            scrollToFocusedIndexOnFirstRender(nativeEvent);
        },
        [onLayout, scrollToFocusedIndexOnFirstRender],
    );

    const updateAndScrollToFocusedIndex = useCallback(
        (newFocusedIndex: number) => {
            setFocusedIndex(newFocusedIndex);
            scrollToIndex(newFocusedIndex, true);
        },
        [scrollToIndex],
    );

    /** Focuses the text input when the component comes into focus and after any navigation animations finish. */
    useFocusEffect(
        useCallback(() => {
            if (shouldShowTextInput) {
                focusTimeoutRef.current = setTimeout(() => {
                    if (!innerTextInputRef.current) {
                        return;
                    }
                    innerTextInputRef.current.focus();
                }, CONST.ANIMATED_TRANSITION);
            }
            return () => {
                if (!focusTimeoutRef.current) {
                    return;
                }
                clearTimeout(focusTimeoutRef.current);
            };
        }, [shouldShowTextInput]),
    );

    const prevTextInputValue = usePrevious(textInputValue);
    useEffect(() => {
        // Avoid changing focus if the textInputValue remains unchanged.
        if (prevTextInputValue === textInputValue || flattenedSections.allOptions.length === 0) {
            return;
        }
        // Remove the focus if the search input is empty else focus on the first non disabled item
        const newSelectedIndex = textInputValue === '' ? -1 : 0;
        // reseting the currrent page to 1 when the user types something
        setCurrentPage(1);

        updateAndScrollToFocusedIndex(newSelectedIndex);
    }, [canSelectMultiple, flattenedSections.allOptions.length, prevTextInputValue, textInputValue, updateAndScrollToFocusedIndex]);

    useEffect(
        () => () => {
            if (!itemFocusTimeoutRef.current) {
                return;
            }
            clearTimeout(itemFocusTimeoutRef.current);
        },
        [],
    );

    /**
     * Highlights the items and scrolls to the first item present in the items list.
     *
     * @param items - The list of items to highlight.
     * @param timeout - The timeout in milliseconds before removing the highlight.
     */
    const scrollAndHighlightItem = useCallback(
        (items: string[], timeout: number) => {
            const newItemsToHighlight = new Set<string>();
            items.forEach((item) => {
                newItemsToHighlight.add(item);
            });
            const index = flattenedSections.allOptions.findIndex((option) => newItemsToHighlight.has(option.keyForList ?? ''));
            updateAndScrollToFocusedIndex(index);
            setItemsToHighlight(newItemsToHighlight);

            if (itemFocusTimeoutRef.current) {
                clearTimeout(itemFocusTimeoutRef.current);
            }

            itemFocusTimeoutRef.current = setTimeout(() => {
                setFocusedIndex(-1);
                setItemsToHighlight(null);
            }, timeout);
        },
        [flattenedSections.allOptions, updateAndScrollToFocusedIndex],
    );

    useImperativeHandle(ref, () => ({scrollAndHighlightItem}), [scrollAndHighlightItem]);

    /** Selects row when pressing Enter */
    useKeyboardShortcut(CONST.KEYBOARD_SHORTCUTS.ENTER, selectFocusedOption, {
        captureOnInputs: true,
        shouldBubble: !flattenedSections.allOptions[focusedIndex],
        shouldStopPropagation,
        isActive: !disableKeyboardShortcuts && !disableEnterShortcut && isFocused,
    });

    /** Calls confirm action when pressing CTRL (CMD) + Enter */
    useKeyboardShortcut(
        CONST.KEYBOARD_SHORTCUTS.CTRL_ENTER,
        (e) => {
            const focusedOption = flattenedSections.allOptions[focusedIndex];
            if (onConfirm) {
                onConfirm(e, focusedOption);
                return;
            }
            selectFocusedOption();
        },
        {
            captureOnInputs: true,
            shouldBubble: !flattenedSections.allOptions[focusedIndex],
            isActive: !disableKeyboardShortcuts && isFocused,
        },
    );

    return (
        <ArrowKeyFocusManager
            disabledIndexes={flattenedSections.disabledOptionsIndexes}
            focusedIndex={focusedIndex}
            maxIndex={slicedSections.flatMap((section) => section.data).length - 1}
            onFocusedIndexChanged={updateAndScrollToFocusedIndex}
        >
            <SafeAreaConsumer>
                {({safeAreaPaddingBottomStyle}) => (
                    <View style={[styles.flex1, !isKeyboardShown && safeAreaPaddingBottomStyle, containerStyle]}>
                        {shouldShowTextInput && (
                            <View style={[styles.ph4, styles.pb3]}>
                                <TextInput
                                    ref={(element) => {
                                        innerTextInputRef.current = element as RNTextInput;

                                        if (!textInputRef) {
                                            return;
                                        }

                                        // eslint-disable-next-line no-param-reassign
                                        textInputRef.current = element as RNTextInput;
                                    }}
                                    label={textInputLabel}
                                    accessibilityLabel={textInputLabel}
                                    hint={textInputHint}
                                    role={CONST.ROLE.PRESENTATION}
                                    value={textInputValue}
                                    placeholder={textInputPlaceholder}
                                    maxLength={textInputMaxLength}
                                    onChangeText={onChangeText}
                                    inputMode={inputMode}
                                    selectTextOnFocus
                                    spellCheck={false}
                                    onSubmitEditing={selectFocusedOption}
                                    blurOnSubmit={!!flattenedSections.allOptions.length}
                                    isLoading={isLoadingNewOptions}
                                    testID="selection-list-text-input"
                                />
                            </View>
                        )}
                        {!!headerMessage && (
                            <View style={[styles.ph5, styles.pb5]}>
                                <Text style={[styles.textLabel, styles.colorMuted]}>{headerMessage}</Text>
                            </View>
                        )}
                        {!!headerContent && headerContent}
                        {flattenedSections.allOptions.length === 0 && showLoadingPlaceholder ? (
                            <OptionsListSkeletonView shouldAnimate />
                        ) : (
                            <>
                                {!headerMessage && canSelectMultiple && shouldShowSelectAll && (
                                    <View style={[styles.userSelectNone, styles.peopleRow, styles.ph5, styles.pb3, listHeaderWrapperStyle]}>
                                        <View style={[styles.flexRow, styles.alignItemsCenter]}>
                                            <Checkbox
                                                accessibilityLabel={translate('workspace.people.selectAll')}
                                                isChecked={flattenedSections.allSelected}
                                                onPress={selectAllRow}
                                                disabled={flattenedSections.allOptions.length === flattenedSections.disabledOptionsIndexes.length}
                                            />
                                            {!customListHeader && (
                                                <PressableWithFeedback
                                                    style={[styles.userSelectNone, styles.flexRow, styles.alignItemsCenter]}
                                                    onPress={selectAllRow}
                                                    accessibilityLabel={translate('workspace.people.selectAll')}
                                                    role="button"
                                                    accessibilityState={{checked: flattenedSections.allSelected}}
                                                    disabled={flattenedSections.allOptions.length === flattenedSections.disabledOptionsIndexes.length}
                                                    dataSet={{[CONST.SELECTION_SCRAPER_HIDDEN_ELEMENT]: true}}
                                                    onMouseDown={shouldPreventDefaultFocusOnSelectRow ? (e) => e.preventDefault() : undefined}
                                                >
                                                    <Text style={[styles.textStrong, styles.ph3]}>{translate('workspace.people.selectAll')}</Text>
                                                </PressableWithFeedback>
                                            )}
                                        </View>
                                        {customListHeader}
                                    </View>
                                )}
                                {!headerMessage && !canSelectMultiple && customListHeader}
                                <SectionList
                                    ref={listRef}
                                    sections={slicedSections}
                                    stickySectionHeadersEnabled={false}
                                    renderSectionHeader={renderSectionHeader}
                                    renderItem={renderItem}
                                    getItemLayout={getItemLayout}
                                    onScroll={onScroll}
                                    onScrollBeginDrag={onScrollBeginDrag}
                                    keyExtractor={(item, index) => item.keyForList ?? `${index}`}
                                    extraData={focusedIndex}
                                    indicatorStyle="white"
                                    keyboardShouldPersistTaps="always"
                                    showsVerticalScrollIndicator={showScrollIndicator}
                                    initialNumToRender={12}
                                    maxToRenderPerBatch={maxToRenderPerBatch}
                                    windowSize={5}
                                    viewabilityConfig={{viewAreaCoveragePercentThreshold: 95}}
                                    testID="selection-list"
                                    onLayout={onSectionListLayout}
                                    style={(!maxToRenderPerBatch || isInitialSectionListRender) && styles.opacity0}
                                    ListFooterComponent={ShowMoreButtonInstance}
                                />
                                {children}
                            </>
                        )}
                        {showConfirmButton && (
                            <FixedFooter style={[styles.mtAuto]}>
                                <Button
                                    success
                                    large
                                    style={[styles.w100]}
                                    text={confirmButtonText || translate('common.confirm')}
                                    onPress={onConfirm}
                                    pressOnEnter
                                    enterKeyEventListenerPriority={1}
                                />
                            </FixedFooter>
                        )}
                        {!!footerContent && <FixedFooter style={[styles.mtAuto]}>{footerContent}</FixedFooter>}
                    </View>
                )}
            </SafeAreaConsumer>
        </ArrowKeyFocusManager>
    );
}

BaseSelectionList.displayName = 'BaseSelectionList';

export default forwardRef(BaseSelectionList);<|MERGE_RESOLUTION|>--- conflicted
+++ resolved
@@ -165,42 +165,19 @@
     // If `initiallyFocusedOptionKey` is not passed, we fall back to `-1`, to avoid showing the highlight on the first member
     const [focusedIndex, setFocusedIndex] = useState(() => flattenedSections.allOptions.findIndex((option) => option.keyForList === initiallyFocusedOptionKey));
 
-<<<<<<< HEAD
-    const [slicedSections, ShowMoreButtonInstance] = useMemo(
-        () => [
-            getSectionsWithIndexOffset(
-                sections.map((section) => {
-                    if (isEmpty(section.data)) {
-                        return section;
-                    }
-
-                    return {
-                        ...section,
-                        data: section.data.slice(0, CONST.MAX_OPTIONS_SELECTOR_PAGE_LENGTH * currentPage),
-                    };
-                }),
-            ),
-            flattenedSections.allOptions.length > CONST.MAX_OPTIONS_SELECTOR_PAGE_LENGTH * currentPage ? (
-                <ShowMoreButton
-                    containerStyle={[styles.mt2, styles.mb5]}
-                    currentCount={CONST.MAX_OPTIONS_SELECTOR_PAGE_LENGTH * currentPage}
-                    totalCount={flattenedSections.allOptions.length}
-                    onPress={incrementPage}
-                />
-            ) : null,
-        ],
-=======
     const [slicedSections, ShowMoreButtonInstance] = useMemo(() => {
         let remainingOptionsLimit = CONST.MAX_OPTIONS_SELECTOR_PAGE_LENGTH * currentPage;
-        const processedSections = sections.map((section) => {
-            const data = !isEmpty(section.data) && remainingOptionsLimit > 0 ? section.data.slice(0, remainingOptionsLimit) : [];
-            remainingOptionsLimit -= data.length;
-
-            return {
-                ...section,
-                data,
-            };
-        });
+        const processedSections = getSectionsWithIndexOffset(
+            sections.map((section) => {
+                const data = !isEmpty(section.data) && remainingOptionsLimit > 0 ? section.data.slice(0, remainingOptionsLimit) : [];
+                remainingOptionsLimit -= data.length;
+
+                return {
+                    ...section,
+                    data,
+                };
+            }),
+        );
 
         const shouldShowMoreButton = flattenedSections.allOptions.length > CONST.MAX_OPTIONS_SELECTOR_PAGE_LENGTH * currentPage;
         const showMoreButton = shouldShowMoreButton ? (
@@ -212,7 +189,6 @@
             />
         ) : null;
         return [processedSections, showMoreButton];
->>>>>>> e542ba7c
         // we don't need to add styles here as they change
         // we don't need to add flattendedSections here as they will change along with sections
         // eslint-disable-next-line react-hooks/exhaustive-deps

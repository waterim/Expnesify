--- conflicted
+++ resolved
@@ -402,12 +402,9 @@
                         action={item.action}
                         transactionID={item.transactionID}
                         isSelected={isButtonSelected}
-<<<<<<< HEAD
                         isChildListItem={isChildListItem}
                         parentAction={parentAction}
-=======
                         goToItem={onButtonPress}
->>>>>>> 4c235a73
                     />
                 </View>
             </View>

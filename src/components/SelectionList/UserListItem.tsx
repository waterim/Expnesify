--- conflicted
+++ resolved
@@ -8,11 +8,7 @@
 import useThemeStyles from '@hooks/useThemeStyles';
 import type {ListItemProps} from './types';
 
-<<<<<<< HEAD
-function UserListItem({item, textStyles, alternateTextStyles, showTooltip, style}: ListItemProps) {
-=======
-function UserListItem({item, textStyles, alternateTextStyles, showTooltip, style, isFocused, isHovered}: UserListItemProps) {
->>>>>>> 50a5198c
+function UserListItem({item, textStyles, alternateTextStyles, showTooltip, style, isFocused, isHovered}: ListItemProps) {
     const styles = useThemeStyles();
     const theme = useTheme();
     const StyleUtils = useStyleUtils();

--- conflicted
+++ resolved
@@ -159,13 +159,6 @@
     const [didConfirm, setDidConfirm] = useState(false);
 
     const splitOrRequestOptions = useMemo(() => {
-<<<<<<< HEAD
-        const text = receiptPath
-            ? translate('iou.request')
-            : translate(hasMultipleParticipants ? 'iou.splitAmount' : 'iou.requestAmount', {
-                  amount: CurrencyUtils.convertToDisplayString(iouAmount, iouCurrencyCode),
-              });
-=======
         let text;
         if (props.receiptPath) {
             text = translate('iou.request');
@@ -173,7 +166,6 @@
             const translationKey = props.hasMultipleParticipants ? 'iou.splitAmount' : 'iou.requestAmount';
             text = translate(translationKey, {amount: CurrencyUtils.convertToDisplayString(props.iouAmount, props.iouCurrencyCode)});
         }
->>>>>>> de375460
         return [
             {
                 text: text[0].toUpperCase() + text.slice(1),
@@ -188,12 +180,6 @@
 
     const optionSelectorSections = useMemo(() => {
         const sections = [];
-<<<<<<< HEAD
-        const unselectedParticipants = _.filter(memoSelectedParticipants, (participant) => !participant.selected);
-        if (hasMultipleParticipants) {
-            const formattedSelectedParticipants = getParticipantsWithAmount(memoSelectedParticipants);
-            const formattedParticipantsList = _.union(formattedSelectedParticipants, unselectedParticipants);
-=======
         const unselectedParticipants = _.filter(props.selectedParticipants, (participant) => !participant.selected);
         if (props.hasMultipleParticipants) {
             const formattedSelectedParticipants = getParticipantsWithAmount(selectedParticipants);
@@ -205,7 +191,6 @@
                     isDisabled: ReportUtils.isOptimisticPersonalDetail(participant.accountID),
                 }));
             }
->>>>>>> de375460
 
             const myIOUAmount = IOUUtils.calculateAmount(memoSelectedParticipants.length, iouAmount, true);
             const formattedPayeeOption = OptionsListUtils.getIOUConfirmationOptionsFromPayeePersonalDetail(
@@ -235,19 +220,12 @@
             }));
             sections.push({
                 title: translate('common.to'),
-<<<<<<< HEAD
-                data: memoSelectedParticipants,
-=======
                 data: formattedSelectedParticipants,
->>>>>>> de375460
                 shouldShow: true,
                 indexOffset: 0,
             });
         }
         return sections;
-<<<<<<< HEAD
-    }, [memoSelectedParticipants, hasMultipleParticipants, iouAmount, iouCurrencyCode, getParticipantsWithAmount, memoPayeePersonalDetails, translate, shouldDisablePaidBySection]);
-=======
     }, [
         props.selectedParticipants,
         props.hasMultipleParticipants,
@@ -260,7 +238,6 @@
         shouldDisablePaidBySection,
         canModifyParticipants,
     ]);
->>>>>>> de375460
 
     const selectedOptions = useMemo(() => {
         if (!hasMultipleParticipants) {
@@ -399,21 +376,12 @@
             optionHoveredStyle={canModifyParticipants ? styles.hoveredComponentBG : {}}
             footerContent={footerContent}
         >
-<<<<<<< HEAD
-            {receiptPath && (
-=======
             {!_.isEmpty(props.receiptPath) ? (
->>>>>>> de375460
                 <Image
                     style={styles.moneyRequestImage}
                     source={{uri: getImageURI()}}
                 />
-<<<<<<< HEAD
-            )}
-            {!receiptPath && (
-=======
             ) : (
->>>>>>> de375460
                 <MenuItemWithTopDescription
                     shouldShowRightIcon={!isReadOnly}
                     title={formattedAmount}

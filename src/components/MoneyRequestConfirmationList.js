import React, {useCallback, useMemo, useReducer, useState, useEffect} from 'react';
import PropTypes from 'prop-types';
import {withOnyx} from 'react-native-onyx';
import {format} from 'date-fns';
import _ from 'underscore';
import {View} from 'react-native';
import lodashGet from 'lodash/get';
import styles from '../styles/styles';
import * as ReportUtils from '../libs/ReportUtils';
import * as OptionsListUtils from '../libs/OptionsListUtils';
import Permissions from '../libs/Permissions';
import OptionsSelector from './OptionsSelector';
import ONYXKEYS from '../ONYXKEYS';
import compose from '../libs/compose';
import CONST from '../CONST';
import ButtonWithDropdownMenu from './ButtonWithDropdownMenu';
import Log from '../libs/Log';
import SettlementButton from './SettlementButton';
import ROUTES from '../ROUTES';
import withCurrentUserPersonalDetails, {withCurrentUserPersonalDetailsDefaultProps, withCurrentUserPersonalDetailsPropTypes} from './withCurrentUserPersonalDetails';
import * as IOUUtils from '../libs/IOUUtils';
import MenuItemWithTopDescription from './MenuItemWithTopDescription';
import Navigation from '../libs/Navigation/Navigation';
import optionPropTypes from './optionPropTypes';
import * as CurrencyUtils from '../libs/CurrencyUtils';
import Button from './Button';
import * as Expensicons from './Icon/Expensicons';
import themeColors from '../styles/themes/default';
import Image from './Image';
import useLocalize from '../hooks/useLocalize';
import * as ReceiptUtils from '../libs/ReceiptUtils';
import categoryPropTypes from './categoryPropTypes';
import tagPropTypes from './tagPropTypes';
import ConfirmedRoute from './ConfirmedRoute';
import transactionPropTypes from './transactionPropTypes';
import DistanceRequestUtils from '../libs/DistanceRequestUtils';
import * as IOU from '../libs/actions/IOU';

const propTypes = {
    /** Callback to inform parent modal of success */
    onConfirm: PropTypes.func,

    /** Callback to parent modal to send money */
    onSendMoney: PropTypes.func,

    /** Callback to inform a participant is selected */
    onSelectParticipant: PropTypes.func,

    /** Should we request a single or multiple participant selection from user */
    hasMultipleParticipants: PropTypes.bool.isRequired,

    /** IOU amount */
    iouAmount: PropTypes.number.isRequired,

    /** IOU comment */
    iouComment: PropTypes.string,

    /** IOU currency */
    iouCurrencyCode: PropTypes.string,

    /** IOU type */
    iouType: PropTypes.string,

    /** IOU date */
    iouCreated: PropTypes.string,

    /** IOU merchant */
    iouMerchant: PropTypes.string,

    /** IOU Category */
    iouCategory: PropTypes.string,

    /** IOU Tag */
    iouTag: PropTypes.string,

    /** Selected participants from MoneyRequestModal with login / accountID */
    selectedParticipants: PropTypes.arrayOf(optionPropTypes).isRequired,

    /** Payee of the money request with login */
    payeePersonalDetails: optionPropTypes,

    /** Can the participants be modified or not */
    canModifyParticipants: PropTypes.bool,

    /** Should the list be read only, and not editable? */
    isReadOnly: PropTypes.bool,

    /** Depending on expense report or personal IOU report, respective bank account route */
    bankAccountRoute: PropTypes.string,

    ...withCurrentUserPersonalDetailsPropTypes,

    /** Current user session */
    session: PropTypes.shape({
        email: PropTypes.string.isRequired,
    }),

    /** List of betas available to current user */
    betas: PropTypes.arrayOf(PropTypes.string),

    /** The policyID of the request */
    policyID: PropTypes.string,

    /** The reportID of the request */
    reportID: PropTypes.string,

    /** File path of the receipt */
    receiptPath: PropTypes.string,

    /** File source of the receipt */
    receiptSource: PropTypes.string,

    /** List styles for OptionsSelector */
    listStyles: PropTypes.oneOfType([PropTypes.arrayOf(PropTypes.object), PropTypes.object]),

    /** ID of the transaction that represents the money request */
    transactionID: PropTypes.string,

    /** Transaction that represents the money request */
    transaction: transactionPropTypes,

    /** Unit and rate used for if the money request is a distance request */
    mileageRate: PropTypes.shape({
        /** Unit used to represent distance */
        unit: PropTypes.oneOf([CONST.CUSTOM_UNITS.DISTANCE_UNIT_MILES, CONST.CUSTOM_UNITS.DISTANCE_UNIT_KILOMETERS]),

        /** Rate used to calculate the distance request amount */
        rate: PropTypes.number,

        /** The currency of the rate */
        currency: PropTypes.string,
    }),

    /** Whether the money request is a distance request */
    isDistanceRequest: PropTypes.bool,

    /* Onyx Props */
    /** Collection of categories attached to a policy */
    policyCategories: PropTypes.objectOf(categoryPropTypes),

    /** Collection of tags attached to a policy */
    policyTags: PropTypes.objectOf(
        PropTypes.shape({
            name: PropTypes.string,
            required: PropTypes.bool,
            tags: PropTypes.objectOf(tagPropTypes),
        }),
    ),
};

const defaultProps = {
    onConfirm: () => {},
    onSendMoney: () => {},
    onSelectParticipant: () => {},
    iouType: CONST.IOU.MONEY_REQUEST_TYPE.REQUEST,
    iouCategory: '',
    iouTag: '',
    payeePersonalDetails: null,
    canModifyParticipants: false,
    isReadOnly: false,
    bankAccountRoute: '',
    session: {
        email: null,
    },
    betas: [],
    policyID: '',
    reportID: '',
    ...withCurrentUserPersonalDetailsDefaultProps,
    receiptPath: '',
    receiptSource: '',
    listStyles: [],
    policyCategories: {},
    policyTags: {},
    transactionID: '',
    transaction: {},
    mileageRate: {unit: CONST.CUSTOM_UNITS.DISTANCE_UNIT_MILES, rate: 0, currency: 'USD'},
    isDistanceRequest: false,
};

function MoneyRequestConfirmationList(props) {
    // Destructure functions from props to pass it as a dependecy to useCallback/useMemo hooks.
    // Prop functions pass props itself as a "this" value to the function which means they change every time props change.
    const {onSendMoney, onConfirm, onSelectParticipant, transaction} = props;
    const {translate} = useLocalize();

    // A flag and a toggler for showing the rest of the form fields
    const [shouldExpandFields, toggleShouldExpandFields] = useReducer((state) => !state, false);
    const shouldShowAllFields = props.isDistanceRequest || shouldExpandFields;
    const isTypeRequest = props.iouType === CONST.IOU.MONEY_REQUEST_TYPE.REQUEST;

    const {unit, rate, currency} = props.mileageRate;
    const distance = lodashGet(transaction, 'routes.route0.distance', 0);
    const shouldCalculateDistanceAmount = props.isDistanceRequest && props.iouAmount === 0;
    const shouldCategoryBeEditable = !_.isEmpty(props.policyCategories) && Permissions.canUseCategories(props.betas);

    // Fetches the first tag list of the policy
    const tagListKey = _.first(_.keys(props.policyTags));
    const tagList = lodashGet(props.policyTags, [tagListKey, 'tags'], []);
    const tagListName = lodashGet(props.policyTags, [tagListKey, 'name'], '');
    const canUseTags = Permissions.canUseTags(props.betas);

    const formattedAmount = CurrencyUtils.convertToDisplayString(
        shouldCalculateDistanceAmount ? DistanceRequestUtils.getDistanceRequestAmount(distance, unit, rate) : props.iouAmount,
        props.isDistanceRequest ? currency : props.iouCurrencyCode,
    );

    useEffect(() => {
        if (!shouldCalculateDistanceAmount) {
            return;
        }

        const amount = DistanceRequestUtils.getDistanceRequestAmount(distance, unit, rate);
        IOU.setMoneyRequestAmount(amount);
    }, [shouldCalculateDistanceAmount, distance, rate, unit]);

    /**
     * Returns the participants with amount
     * @param {Array} participants
     * @returns {Array}
     */
    const getParticipantsWithAmount = useCallback(
        (participantsList) => {
            const iouAmount = IOUUtils.calculateAmount(participantsList.length, props.iouAmount, props.iouCurrencyCode);
            return OptionsListUtils.getIOUConfirmationOptionsFromParticipants(participantsList, CurrencyUtils.convertToDisplayString(iouAmount, props.iouCurrencyCode));
        },
        [props.iouAmount, props.iouCurrencyCode],
    );

    const [didConfirm, setDidConfirm] = useState(false);

    const splitOrRequestOptions = useMemo(() => {
        let text;
        if (props.receiptPath) {
            text = translate('iou.request');
        } else {
            const translationKey = props.hasMultipleParticipants ? 'iou.splitAmount' : 'iou.requestAmount';
            text = translate(translationKey, {amount: formattedAmount});
        }
        return [
            {
                text: text[0].toUpperCase() + text.slice(1),
                value: props.hasMultipleParticipants ? CONST.IOU.MONEY_REQUEST_TYPE.SPLIT : CONST.IOU.MONEY_REQUEST_TYPE.REQUEST,
            },
        ];
    }, [props.hasMultipleParticipants, props.receiptPath, translate, formattedAmount]);

    const selectedParticipants = useMemo(() => _.filter(props.selectedParticipants, (participant) => participant.selected), [props.selectedParticipants]);
    const payeePersonalDetails = useMemo(() => props.payeePersonalDetails || props.currentUserPersonalDetails, [props.payeePersonalDetails, props.currentUserPersonalDetails]);
    const canModifyParticipants = !props.isReadOnly && props.canModifyParticipants && props.hasMultipleParticipants;
    const shouldDisablePaidBySection = canModifyParticipants;

    const optionSelectorSections = useMemo(() => {
        const sections = [];
        const unselectedParticipants = _.filter(props.selectedParticipants, (participant) => !participant.selected);
        if (props.hasMultipleParticipants) {
            const formattedSelectedParticipants = getParticipantsWithAmount(selectedParticipants);
            let formattedParticipantsList = _.union(formattedSelectedParticipants, unselectedParticipants);

            if (!canModifyParticipants) {
                formattedParticipantsList = _.map(formattedParticipantsList, (participant) => ({
                    ...participant,
                    isDisabled: ReportUtils.isOptimisticPersonalDetail(participant.accountID),
                }));
            }

            const myIOUAmount = IOUUtils.calculateAmount(selectedParticipants.length, props.iouAmount, props.iouCurrencyCode, true);
            const formattedPayeeOption = OptionsListUtils.getIOUConfirmationOptionsFromPayeePersonalDetail(
                payeePersonalDetails,
                CurrencyUtils.convertToDisplayString(myIOUAmount, props.iouCurrencyCode),
            );

            sections.push(
                {
                    title: translate('moneyRequestConfirmationList.paidBy'),
                    data: [formattedPayeeOption],
                    shouldShow: true,
                    indexOffset: 0,
                    isDisabled: shouldDisablePaidBySection,
                },
                {
                    title: translate('moneyRequestConfirmationList.splitWith'),
                    data: formattedParticipantsList,
                    shouldShow: true,
                    indexOffset: 1,
                },
            );
        } else {
            const formattedSelectedParticipants = _.map(props.selectedParticipants, (participant) => ({
                ...participant,
                isDisabled: ReportUtils.isOptimisticPersonalDetail(participant.accountID),
            }));
            sections.push({
                title: translate('common.to'),
                data: formattedSelectedParticipants,
                shouldShow: true,
                indexOffset: 0,
            });
        }
        return sections;
    }, [
        props.selectedParticipants,
        props.hasMultipleParticipants,
        props.iouAmount,
        props.iouCurrencyCode,
        getParticipantsWithAmount,
        selectedParticipants,
        payeePersonalDetails,
        translate,
        shouldDisablePaidBySection,
        canModifyParticipants,
    ]);

    const selectedOptions = useMemo(() => {
        if (!props.hasMultipleParticipants) {
            return [];
        }
        return [...selectedParticipants, OptionsListUtils.getIOUConfirmationOptionsFromPayeePersonalDetail(payeePersonalDetails)];
    }, [selectedParticipants, props.hasMultipleParticipants, payeePersonalDetails]);

    useEffect(() => {
        if (!props.isDistanceRequest) {
            return;
        }
        const distanceMerchant = DistanceRequestUtils.getDistanceMerchant(distance, unit, rate, currency, translate);
        IOU.setMoneyRequestMerchant(distanceMerchant);
    }, [distance, unit, rate, currency, translate, props.isDistanceRequest]);

    /**
     * @param {Object} option
     */
    const selectParticipant = useCallback(
        (option) => {
            // Return early if selected option is currently logged in user.
            if (option.accountID === props.session.accountID) {
                return;
            }
            onSelectParticipant(option);
        },
        [props.session.accountID, onSelectParticipant],
    );

    /**
     * Navigate to report details or profile of selected user
     * @param {Object} option
     */
    const navigateToReportOrUserDetail = (option) => {
        if (option.accountID) {
            const activeRoute = Navigation.getActiveRoute().replace(/\?.*/, '');

            Navigation.navigate(ROUTES.getProfileRoute(option.accountID, activeRoute));
        } else if (option.reportID) {
            Navigation.navigate(ROUTES.getReportDetailsRoute(option.reportID));
        }
    };

    /**
     * @param {String} paymentMethod
     */
    const confirm = useCallback(
        (paymentMethod) => {
            setDidConfirm(true);

            if (_.isEmpty(selectedParticipants)) {
                return;
            }

            if (props.iouType === CONST.IOU.MONEY_REQUEST_TYPE.SEND) {
                if (!paymentMethod) {
                    return;
                }

                Log.info(`[IOU] Sending money via: ${paymentMethod}`);
                onSendMoney(paymentMethod);
            } else {
                onConfirm(selectedParticipants);
            }
        },
        [selectedParticipants, onSendMoney, onConfirm, props.iouType],
    );

    const footerContent = useMemo(() => {
        if (props.isReadOnly) {
            return;
        }

        const shouldShowSettlementButton = props.iouType === CONST.IOU.MONEY_REQUEST_TYPE.SEND;
        const shouldDisableButton = selectedParticipants.length === 0;
        const recipient = props.selectedParticipants[0] || {};

        return shouldShowSettlementButton ? (
            <SettlementButton
                isDisabled={shouldDisableButton}
                onPress={confirm}
                shouldShowPaypal={Boolean(recipient && recipient.payPalMeAddress)}
                enablePaymentsRoute={ROUTES.IOU_SEND_ENABLE_PAYMENTS}
                addBankAccountRoute={props.bankAccountRoute}
                addDebitCardRoute={ROUTES.IOU_SEND_ADD_DEBIT_CARD}
                currency={props.iouCurrencyCode}
                policyID={props.policyID}
                shouldShowPaymentOptions
                buttonSize={CONST.DROPDOWN_BUTTON_SIZE.LARGE}
                anchorAlignment={{
                    horizontal: CONST.MODAL.ANCHOR_ORIGIN_HORIZONTAL.RIGHT,
                    vertical: CONST.MODAL.ANCHOR_ORIGIN_VERTICAL.BOTTOM,
                }}
            />
        ) : (
            <ButtonWithDropdownMenu
                isDisabled={shouldDisableButton}
                onPress={(_event, value) => confirm(value)}
                options={splitOrRequestOptions}
                buttonSize={CONST.DROPDOWN_BUTTON_SIZE.LARGE}
            />
        );
    }, [confirm, props.selectedParticipants, props.bankAccountRoute, props.iouCurrencyCode, props.iouType, props.isReadOnly, props.policyID, selectedParticipants, splitOrRequestOptions]);

    return (
        <OptionsSelector
            sections={optionSelectorSections}
            value=""
            onSelectRow={canModifyParticipants ? selectParticipant : navigateToReportOrUserDetail}
            onConfirmSelection={confirm}
            selectedOptions={selectedOptions}
            canSelectMultipleOptions={canModifyParticipants}
            disableArrowKeysActions={!canModifyParticipants}
            boldStyle
            showTitleTooltip
            shouldTextInputAppearBelowOptions
            shouldShowTextInput={false}
            shouldUseStyleForChildren={false}
            optionHoveredStyle={canModifyParticipants ? styles.hoveredComponentBG : {}}
            footerContent={footerContent}
            listStyles={props.listStyles}
        >
            {props.isDistanceRequest && (
                <View style={styles.confirmationListMapItem}>
                    <ConfirmedRoute transactionID={props.transactionID} />
                </View>
            )}
            {!_.isEmpty(props.receiptPath) ? (
                <Image
                    style={styles.moneyRequestImage}
                    source={{uri: ReceiptUtils.getThumbnailAndImageURIs(props.receiptPath, props.receiptSource).image}}
                />
            ) : (
                <MenuItemWithTopDescription
                    shouldShowRightIcon={!props.isReadOnly && !props.isDistanceRequest}
                    title={formattedAmount}
                    description={translate('iou.amount')}
                    onPress={() => !props.isDistanceRequest && Navigation.navigate(ROUTES.getMoneyRequestAmountRoute(props.iouType, props.reportID))}
                    style={[styles.moneyRequestMenuItem, styles.mt2]}
                    titleStyle={styles.moneyRequestConfirmationAmount}
                    disabled={didConfirm || props.isReadOnly}
                />
            )}
            <MenuItemWithTopDescription
                shouldShowRightIcon={!props.isReadOnly}
                title={props.iouComment}
                description={translate('common.description')}
                onPress={() => Navigation.navigate(ROUTES.getMoneyRequestDescriptionRoute(props.iouType, props.reportID))}
                style={[styles.moneyRequestMenuItem, styles.mb2]}
                titleStyle={styles.flex1}
                disabled={didConfirm || props.isReadOnly}
                numberOfLinesTitle={2}
            />
            {!shouldShowAllFields && (
                <View style={[styles.flexRow, styles.justifyContentBetween, styles.mh3, styles.alignItemsCenter, styles.mb2]}>
                    <View style={[styles.shortTermsHorizontalRule, styles.flex1, styles.mr0]} />
                    <Button
                        small
                        onPress={toggleShouldExpandFields}
                        text={translate('common.showMore')}
                        shouldShowRightIcon
                        iconRight={Expensicons.DownArrow}
                        iconFill={themeColors.icon}
                        style={styles.mh0}
                    />
                    <View style={[styles.shortTermsHorizontalRule, styles.flex1, styles.ml0]} />
                </View>
            )}
            {shouldShowAllFields && (
                <>
                    <MenuItemWithTopDescription
                        shouldShowRightIcon={!props.isReadOnly && isTypeRequest}
                        title={props.iouCreated || format(new Date(), CONST.DATE.FNS_FORMAT_STRING)}
                        description={translate('common.date')}
                        style={[styles.moneyRequestMenuItem, styles.mb2]}
                        titleStyle={styles.flex1}
                        onPress={() => Navigation.navigate(ROUTES.getMoneyRequestCreatedRoute(props.iouType, props.reportID))}
                        disabled={didConfirm || props.isReadOnly || !isTypeRequest}
                    />
                    {props.isDistanceRequest ? (
                        <MenuItemWithTopDescription
                            shouldShowRightIcon={!props.isReadOnly && isTypeRequest}
                            title={props.iouMerchant}
                            description={translate('common.distance')}
                            style={[styles.moneyRequestMenuItem, styles.mb2]}
                            titleStyle={styles.flex1}
                            onPress={() => Navigation.navigate(ROUTES.getMoneyRequestAddressRoute(props.iouType, props.reportID))}
                            disabled={didConfirm || props.isReadOnly || !isTypeRequest}
                        />
                    ) : (
                        <MenuItemWithTopDescription
                            shouldShowRightIcon={!props.isReadOnly && isTypeRequest}
                            title={props.iouMerchant}
                            description={translate('common.merchant')}
                            style={[styles.moneyRequestMenuItem, styles.mb2]}
                            titleStyle={styles.flex1}
                            onPress={() => Navigation.navigate(ROUTES.getMoneyRequestMerchantRoute(props.iouType, props.reportID))}
                            disabled={didConfirm || props.isReadOnly || !isTypeRequest}
                        />
                    )}
                    {shouldCategoryBeEditable && (
                        <MenuItemWithTopDescription
                            shouldShowRightIcon={!props.isReadOnly}
                            title={props.iouCategory}
                            description={translate('common.category')}
                            onPress={() => Navigation.navigate(ROUTES.getMoneyRequestCategoryRoute(props.iouType, props.reportID))}
                            style={[styles.moneyRequestMenuItem, styles.mb2]}
                            disabled={didConfirm || props.isReadOnly}
                        />
                    )}
<<<<<<< HEAD
                    {canUseTags && !_.isEmpty(tagList) && (
=======
                    {canUseTags && !!tagList && (
>>>>>>> c36ac0c9
                        <MenuItemWithTopDescription
                            shouldShowRightIcon={!props.isReadOnly}
                            title={props.iouTag}
                            description={tagListName || translate('common.tag')}
                            onPress={() => Navigation.navigate(ROUTES.getMoneyRequestTagRoute(props.iouType, props.reportID))}
                            style={[styles.moneyRequestMenuItem, styles.mb2]}
                            disabled={didConfirm || props.isReadOnly}
                        />
                    )}
                </>
            )}
        </OptionsSelector>
    );
}

MoneyRequestConfirmationList.propTypes = propTypes;
MoneyRequestConfirmationList.defaultProps = defaultProps;

export default compose(
    withCurrentUserPersonalDetails,
    withOnyx({
        session: {
            key: ONYXKEYS.SESSION,
        },
        betas: {
            key: ONYXKEYS.BETAS,
        },
        policyCategories: {
            key: ({policyID}) => `${ONYXKEYS.COLLECTION.POLICY_CATEGORIES}${policyID}`,
        },
        policyTags: {
            key: ({policyID}) => `${ONYXKEYS.COLLECTION.POLICY_TAGS}${policyID}`,
        },
        mileageRate: {
            key: ({policyID}) => `${ONYXKEYS.COLLECTION.POLICY}${policyID}`,
            selector: DistanceRequestUtils.getDefaultMileageRate,
        },
        transaction: {
            key: ({transactionID}) => `${ONYXKEYS.COLLECTION.TRANSACTION}${transactionID}`,
        },
    }),
)(MoneyRequestConfirmationList);<|MERGE_RESOLUTION|>--- conflicted
+++ resolved
@@ -520,11 +520,7 @@
                             disabled={didConfirm || props.isReadOnly}
                         />
                     )}
-<<<<<<< HEAD
                     {canUseTags && !_.isEmpty(tagList) && (
-=======
-                    {canUseTags && !!tagList && (
->>>>>>> c36ac0c9
                         <MenuItemWithTopDescription
                             shouldShowRightIcon={!props.isReadOnly}
                             title={props.iouTag}

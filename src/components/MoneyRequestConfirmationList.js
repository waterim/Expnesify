import React, {useCallback, useMemo, useReducer, useState, useEffect} from 'react';
import PropTypes from 'prop-types';
import {withOnyx} from 'react-native-onyx';
import {format} from 'date-fns';
import _ from 'underscore';
import {View} from 'react-native';
import lodashGet from 'lodash/get';
import styles from '../styles/styles';
import * as ReportUtils from '../libs/ReportUtils';
import * as OptionsListUtils from '../libs/OptionsListUtils';
import OptionsSelector from './OptionsSelector';
import ONYXKEYS from '../ONYXKEYS';
import compose from '../libs/compose';
import CONST from '../CONST';
import ButtonWithDropdownMenu from './ButtonWithDropdownMenu';
import Log from '../libs/Log';
import SettlementButton from './SettlementButton';
import ROUTES from '../ROUTES';
import withCurrentUserPersonalDetails, {withCurrentUserPersonalDetailsDefaultProps, withCurrentUserPersonalDetailsPropTypes} from './withCurrentUserPersonalDetails';
import * as IOUUtils from '../libs/IOUUtils';
import MenuItemWithTopDescription from './MenuItemWithTopDescription';
import Navigation from '../libs/Navigation/Navigation';
import optionPropTypes from './optionPropTypes';
import * as CurrencyUtils from '../libs/CurrencyUtils';
import Button from './Button';
import * as Expensicons from './Icon/Expensicons';
import themeColors from '../styles/themes/default';
import Image from './Image';
import useLocalize from '../hooks/useLocalize';
import * as ReceiptUtils from '../libs/ReceiptUtils';
import categoryPropTypes from './categoryPropTypes';
import ConfirmedRoute from './ConfirmedRoute';
import transactionPropTypes from './transactionPropTypes';
import DistanceRequestUtils from '../libs/DistanceRequestUtils';
import * as IOU from '../libs/actions/IOU';
<<<<<<< HEAD
import * as TransactionUtils from '../libs/TransactionUtils';
=======
import Permissions from '../libs/Permissions';
>>>>>>> ec75ffc9

const propTypes = {
    /** Callback to inform parent modal of success */
    onConfirm: PropTypes.func,

    /** Callback to parent modal to send money */
    onSendMoney: PropTypes.func,

    /** Callback to inform a participant is selected */
    onSelectParticipant: PropTypes.func,

    /** Should we request a single or multiple participant selection from user */
    hasMultipleParticipants: PropTypes.bool.isRequired,

    /** IOU amount */
    iouAmount: PropTypes.number.isRequired,

    /** IOU comment */
    iouComment: PropTypes.string,

    /** IOU currency */
    iouCurrencyCode: PropTypes.string,

    /** IOU type */
    iouType: PropTypes.string,

    /** IOU date */
    iouCreated: PropTypes.string,

    /** IOU merchant */
    iouMerchant: PropTypes.string,

    /** IOU Category */
    iouCategory: PropTypes.string,

    /** Selected participants from MoneyRequestModal with login / accountID */
    selectedParticipants: PropTypes.arrayOf(optionPropTypes).isRequired,

    /** Payee of the money request with login */
    payeePersonalDetails: optionPropTypes,

    /** Can the participants be modified or not */
    canModifyParticipants: PropTypes.bool,

    /** Should the list be read only, and not editable? */
    isReadOnly: PropTypes.bool,

    /** Depending on expense report or personal IOU report, respective bank account route */
    bankAccountRoute: PropTypes.string,

    ...withCurrentUserPersonalDetailsPropTypes,

    /** Current user session */
    session: PropTypes.shape({
        email: PropTypes.string.isRequired,
    }),

    /** List of betas available to current user */
    betas: PropTypes.arrayOf(PropTypes.string),

    /** The policyID of the request */
    policyID: PropTypes.string,

    /** The reportID of the request */
    reportID: PropTypes.string,

    /** File path of the receipt */
    receiptPath: PropTypes.string,

    /** File source of the receipt */
    receiptSource: PropTypes.string,

    /** List styles for OptionsSelector */
    listStyles: PropTypes.oneOfType([PropTypes.arrayOf(PropTypes.object), PropTypes.object]),

    /* Onyx Props */
    /** Collection of categories attached to a policy */
    policyCategories: PropTypes.objectOf(categoryPropTypes),

    /** ID of the transaction that represents the money request */
    transactionID: PropTypes.string,

    /** Transaction that represents the money request */
    transaction: transactionPropTypes,

    /** Unit and rate used for if the money request is a distance request */
    mileageRate: PropTypes.shape({
        /** Unit used to represent distance */
        unit: PropTypes.oneOf([CONST.CUSTOM_UNITS.DISTANCE_UNIT_MILES, CONST.CUSTOM_UNITS.DISTANCE_UNIT_KILOMETERS]),

        /** Rate used to calculate the distance request amount */
        rate: PropTypes.number,

        /** The currency of the rate */
        currency: PropTypes.string,
    }),

    /** Whether the money request is a distance request */
    isDistanceRequest: PropTypes.bool,
};

const defaultProps = {
    onConfirm: () => {},
    onSendMoney: () => {},
    onSelectParticipant: () => {},
    iouType: CONST.IOU.MONEY_REQUEST_TYPE.REQUEST,
    iouCategory: '',
    payeePersonalDetails: null,
    canModifyParticipants: false,
    isReadOnly: false,
    bankAccountRoute: '',
    session: {
        email: null,
    },
    betas: [],
    policyID: '',
    reportID: '',
    ...withCurrentUserPersonalDetailsDefaultProps,
    receiptPath: '',
    receiptSource: '',
    listStyles: [],
    policyCategories: {},
    transactionID: '',
    transaction: {},
    mileageRate: {unit: CONST.CUSTOM_UNITS.DISTANCE_UNIT_MILES, rate: 0, currency: 'USD'},
    isDistanceRequest: false,
};

function MoneyRequestConfirmationList(props) {
    // Destructure functions from props to pass it as a dependecy to useCallback/useMemo hooks.
    // Prop functions pass props itself as a "this" value to the function which means they change every time props change.
    const {onSendMoney, onConfirm, onSelectParticipant, transaction} = props;
    const {translate} = useLocalize();

    // A flag and a toggler for showing the rest of the form fields
    const [shouldExpandFields, toggleShouldExpandFields] = useReducer((state) => !state, false);
    const shouldShowAllFields = props.isDistanceRequest || shouldExpandFields;
    const isTypeRequest = props.iouType === CONST.IOU.MONEY_REQUEST_TYPE.REQUEST;

    const {unit, rate, currency} = props.mileageRate;
    const distance = lodashGet(transaction, 'routes.route0.distance', 0);
    const shouldCalculateDistanceAmount = props.isDistanceRequest && props.iouAmount === 0;
    const shouldCategoryBeEditable = !_.isEmpty(props.policyCategories) && Permissions.canUseCategories(props.betas);

    const doesRouteExist = TransactionUtils.doesRouteExist(transaction);
    const formattedAmount =
        props.isDistanceRequest && !doesRouteExist
            ? translate('common.tbd')
            : CurrencyUtils.convertToDisplayString(
                  shouldCalculateDistanceAmount ? DistanceRequestUtils.getDistanceRequestAmount(distance, unit, rate) : props.iouAmount,
                  props.isDistanceRequest ? currency : props.iouCurrencyCode,
              );

    useEffect(() => {
        if (!shouldCalculateDistanceAmount) {
            return;
        }

        const amount = DistanceRequestUtils.getDistanceRequestAmount(distance, unit, rate);
        IOU.setMoneyRequestAmount(amount);
    }, [shouldCalculateDistanceAmount, distance, rate, unit]);

    /**
     * Returns the participants with amount
     * @param {Array} participants
     * @returns {Array}
     */
    const getParticipantsWithAmount = useCallback(
        (participantsList) => {
            const iouAmount = IOUUtils.calculateAmount(participantsList.length, props.iouAmount, props.iouCurrencyCode);
            return OptionsListUtils.getIOUConfirmationOptionsFromParticipants(participantsList, CurrencyUtils.convertToDisplayString(iouAmount, props.iouCurrencyCode));
        },
        [props.iouAmount, props.iouCurrencyCode],
    );

    const [didConfirm, setDidConfirm] = useState(false);

    const splitOrRequestOptions = useMemo(() => {
        let text;
        if (props.receiptPath) {
            text = translate('iou.request');
        } else {
            const translationKey = props.hasMultipleParticipants ? 'iou.splitAmount' : 'iou.requestAmount';
            text = translate(translationKey, {amount: formattedAmount});
        }
        return [
            {
                text: text[0].toUpperCase() + text.slice(1),
                value: props.hasMultipleParticipants ? CONST.IOU.MONEY_REQUEST_TYPE.SPLIT : CONST.IOU.MONEY_REQUEST_TYPE.REQUEST,
            },
        ];
    }, [props.hasMultipleParticipants, props.receiptPath, translate, formattedAmount]);

    const selectedParticipants = useMemo(() => _.filter(props.selectedParticipants, (participant) => participant.selected), [props.selectedParticipants]);
    const payeePersonalDetails = useMemo(() => props.payeePersonalDetails || props.currentUserPersonalDetails, [props.payeePersonalDetails, props.currentUserPersonalDetails]);
    const canModifyParticipants = !props.isReadOnly && props.canModifyParticipants && props.hasMultipleParticipants;
    const shouldDisablePaidBySection = canModifyParticipants;

    const optionSelectorSections = useMemo(() => {
        const sections = [];
        const unselectedParticipants = _.filter(props.selectedParticipants, (participant) => !participant.selected);
        if (props.hasMultipleParticipants) {
            const formattedSelectedParticipants = getParticipantsWithAmount(selectedParticipants);
            let formattedParticipantsList = _.union(formattedSelectedParticipants, unselectedParticipants);

            if (!canModifyParticipants) {
                formattedParticipantsList = _.map(formattedParticipantsList, (participant) => ({
                    ...participant,
                    isDisabled: ReportUtils.isOptimisticPersonalDetail(participant.accountID),
                }));
            }

            const myIOUAmount = IOUUtils.calculateAmount(selectedParticipants.length, props.iouAmount, props.iouCurrencyCode, true);
            const formattedPayeeOption = OptionsListUtils.getIOUConfirmationOptionsFromPayeePersonalDetail(
                payeePersonalDetails,
                CurrencyUtils.convertToDisplayString(myIOUAmount, props.iouCurrencyCode),
            );

            sections.push(
                {
                    title: translate('moneyRequestConfirmationList.paidBy'),
                    data: [formattedPayeeOption],
                    shouldShow: true,
                    indexOffset: 0,
                    isDisabled: shouldDisablePaidBySection,
                },
                {
                    title: translate('moneyRequestConfirmationList.splitWith'),
                    data: formattedParticipantsList,
                    shouldShow: true,
                    indexOffset: 1,
                },
            );
        } else {
            const formattedSelectedParticipants = _.map(props.selectedParticipants, (participant) => ({
                ...participant,
                isDisabled: ReportUtils.isOptimisticPersonalDetail(participant.accountID),
            }));
            sections.push({
                title: translate('common.to'),
                data: formattedSelectedParticipants,
                shouldShow: true,
                indexOffset: 0,
            });
        }
        return sections;
    }, [
        props.selectedParticipants,
        props.hasMultipleParticipants,
        props.iouAmount,
        props.iouCurrencyCode,
        getParticipantsWithAmount,
        selectedParticipants,
        payeePersonalDetails,
        translate,
        shouldDisablePaidBySection,
        canModifyParticipants,
    ]);

    const selectedOptions = useMemo(() => {
        if (!props.hasMultipleParticipants) {
            return [];
        }
        return [...selectedParticipants, OptionsListUtils.getIOUConfirmationOptionsFromPayeePersonalDetail(payeePersonalDetails)];
    }, [selectedParticipants, props.hasMultipleParticipants, payeePersonalDetails]);

    useEffect(() => {
        if (!props.isDistanceRequest) {
            return;
        }
        const distanceMerchant = DistanceRequestUtils.getDistanceMerchant(distance, unit, rate, currency, translate);
        IOU.setMoneyRequestMerchant(distanceMerchant);
    }, [distance, unit, rate, currency, translate, props.isDistanceRequest]);

    /**
     * @param {Object} option
     */
    const selectParticipant = useCallback(
        (option) => {
            // Return early if selected option is currently logged in user.
            if (option.accountID === props.session.accountID) {
                return;
            }
            onSelectParticipant(option);
        },
        [props.session.accountID, onSelectParticipant],
    );

    /**
     * Navigate to report details or profile of selected user
     * @param {Object} option
     */
    const navigateToReportOrUserDetail = (option) => {
        if (option.accountID) {
            const activeRoute = Navigation.getActiveRoute().replace(/\?.*/, '');

            Navigation.navigate(ROUTES.getProfileRoute(option.accountID, activeRoute));
        } else if (option.reportID) {
            Navigation.navigate(ROUTES.getReportDetailsRoute(option.reportID));
        }
    };

    /**
     * @param {String} paymentMethod
     */
    const confirm = useCallback(
        (paymentMethod) => {
            setDidConfirm(true);

            if (_.isEmpty(selectedParticipants)) {
                return;
            }

            if (props.iouType === CONST.IOU.MONEY_REQUEST_TYPE.SEND) {
                if (!paymentMethod) {
                    return;
                }

                Log.info(`[IOU] Sending money via: ${paymentMethod}`);
                onSendMoney(paymentMethod);
            } else {
                onConfirm(selectedParticipants);
            }
        },
        [selectedParticipants, onSendMoney, onConfirm, props.iouType],
    );

    const footerContent = useMemo(() => {
        if (props.isReadOnly) {
            return;
        }

        const shouldShowSettlementButton = props.iouType === CONST.IOU.MONEY_REQUEST_TYPE.SEND;
        const shouldDisableButton = selectedParticipants.length === 0;
        const recipient = props.selectedParticipants[0] || {};

        return shouldShowSettlementButton ? (
            <SettlementButton
                isDisabled={shouldDisableButton}
                onPress={confirm}
                shouldShowPaypal={Boolean(recipient && recipient.payPalMeAddress)}
                enablePaymentsRoute={ROUTES.IOU_SEND_ENABLE_PAYMENTS}
                addBankAccountRoute={props.bankAccountRoute}
                addDebitCardRoute={ROUTES.IOU_SEND_ADD_DEBIT_CARD}
                currency={props.iouCurrencyCode}
                policyID={props.policyID}
                shouldShowPaymentOptions
                buttonSize={CONST.DROPDOWN_BUTTON_SIZE.LARGE}
                anchorAlignment={{
                    horizontal: CONST.MODAL.ANCHOR_ORIGIN_HORIZONTAL.RIGHT,
                    vertical: CONST.MODAL.ANCHOR_ORIGIN_VERTICAL.BOTTOM,
                }}
            />
        ) : (
            <ButtonWithDropdownMenu
                isDisabled={shouldDisableButton}
                onPress={(_event, value) => confirm(value)}
                options={splitOrRequestOptions}
                buttonSize={CONST.DROPDOWN_BUTTON_SIZE.LARGE}
            />
        );
    }, [confirm, props.selectedParticipants, props.bankAccountRoute, props.iouCurrencyCode, props.iouType, props.isReadOnly, props.policyID, selectedParticipants, splitOrRequestOptions]);

    return (
        <OptionsSelector
            sections={optionSelectorSections}
            value=""
            onSelectRow={canModifyParticipants ? selectParticipant : navigateToReportOrUserDetail}
            onConfirmSelection={confirm}
            selectedOptions={selectedOptions}
            canSelectMultipleOptions={canModifyParticipants}
            disableArrowKeysActions={!canModifyParticipants}
            boldStyle
            showTitleTooltip
            shouldTextInputAppearBelowOptions
            shouldShowTextInput={false}
            shouldUseStyleForChildren={false}
            optionHoveredStyle={canModifyParticipants ? styles.hoveredComponentBG : {}}
            footerContent={footerContent}
            listStyles={props.listStyles}
        >
            {props.isDistanceRequest && (
                <View style={styles.confirmationListMapItem}>
                    <ConfirmedRoute transactionID={props.transactionID} />
                </View>
            )}
            {!_.isEmpty(props.receiptPath) ? (
                <Image
                    style={styles.moneyRequestImage}
                    source={{uri: ReceiptUtils.getThumbnailAndImageURIs(props.receiptPath, props.receiptSource).image}}
                />
            ) : (
                <MenuItemWithTopDescription
                    shouldShowRightIcon={!props.isReadOnly && !props.isDistanceRequest}
                    title={formattedAmount}
                    description={translate('iou.amount')}
                    onPress={() => !props.isDistanceRequest && Navigation.navigate(ROUTES.getMoneyRequestAmountRoute(props.iouType, props.reportID))}
                    style={[styles.moneyRequestMenuItem, styles.mt2]}
                    titleStyle={styles.moneyRequestConfirmationAmount}
                    disabled={didConfirm || props.isReadOnly}
                />
            )}
            <MenuItemWithTopDescription
                shouldShowRightIcon={!props.isReadOnly}
                title={props.iouComment}
                description={translate('common.description')}
                onPress={() => Navigation.navigate(ROUTES.getMoneyRequestDescriptionRoute(props.iouType, props.reportID))}
                style={[styles.moneyRequestMenuItem, styles.mb2]}
                titleStyle={styles.flex1}
                disabled={didConfirm || props.isReadOnly}
                numberOfLinesTitle={2}
            />
            {!shouldShowAllFields && (
                <View style={[styles.flexRow, styles.justifyContentBetween, styles.mh3, styles.alignItemsCenter, styles.mb2]}>
                    <View style={[styles.shortTermsHorizontalRule, styles.flex1, styles.mr0]} />
                    <Button
                        small
                        onPress={toggleShouldExpandFields}
                        text={translate('common.showMore')}
                        shouldShowRightIcon
                        iconRight={Expensicons.DownArrow}
                        iconFill={themeColors.icon}
                        style={styles.mh0}
                    />
                    <View style={[styles.shortTermsHorizontalRule, styles.flex1, styles.ml0]} />
                </View>
            )}
            {shouldShowAllFields && (
                <>
                    <MenuItemWithTopDescription
                        shouldShowRightIcon={!props.isReadOnly && isTypeRequest}
                        title={props.iouCreated || format(new Date(), CONST.DATE.FNS_FORMAT_STRING)}
                        description={translate('common.date')}
                        style={[styles.moneyRequestMenuItem, styles.mb2]}
                        titleStyle={styles.flex1}
                        onPress={() => Navigation.navigate(ROUTES.getMoneyRequestCreatedRoute(props.iouType, props.reportID))}
                        disabled={didConfirm || props.isReadOnly || !isTypeRequest}
                    />
                    {props.isDistanceRequest ? (
                        <MenuItemWithTopDescription
                            shouldShowRightIcon={!props.isReadOnly && isTypeRequest}
                            title={props.iouMerchant}
                            description={translate('common.distance')}
                            style={[styles.moneyRequestMenuItem, styles.mb2]}
                            titleStyle={styles.flex1}
                            onPress={() => Navigation.navigate(ROUTES.getMoneyRequestRoute(props.iouType, props.reportID))}
                            disabled={didConfirm || props.isReadOnly || !isTypeRequest}
                        />
                    ) : (
                        <MenuItemWithTopDescription
                            shouldShowRightIcon={!props.isReadOnly && isTypeRequest}
                            title={props.iouMerchant}
                            description={translate('common.merchant')}
                            style={[styles.moneyRequestMenuItem, styles.mb2]}
                            titleStyle={styles.flex1}
                            onPress={() => Navigation.navigate(ROUTES.getMoneyRequestMerchantRoute(props.iouType, props.reportID))}
                            disabled={didConfirm || props.isReadOnly || !isTypeRequest}
                        />
                    )}
                    {shouldCategoryBeEditable && (
                        <MenuItemWithTopDescription
                            shouldShowRightIcon={!props.isReadOnly}
                            title={props.iouCategory}
                            description={translate('common.category')}
                            onPress={() => Navigation.navigate(ROUTES.getMoneyRequestCategoryRoute(props.iouType, props.reportID))}
                            style={[styles.moneyRequestMenuItem, styles.mb2]}
                            disabled={didConfirm || props.isReadOnly}
                        />
                    )}
                </>
            )}
        </OptionsSelector>
    );
}

MoneyRequestConfirmationList.propTypes = propTypes;
MoneyRequestConfirmationList.defaultProps = defaultProps;

export default compose(
    withCurrentUserPersonalDetails,
    withOnyx({
        session: {
            key: ONYXKEYS.SESSION,
        },
        betas: {
            key: ONYXKEYS.BETAS,
        },
        policyCategories: {
            key: ({policyID}) => `${ONYXKEYS.COLLECTION.POLICY_CATEGORIES}${policyID}`,
        },
        mileageRate: {
            key: ({policyID}) => `${ONYXKEYS.COLLECTION.POLICY}${policyID}`,
            selector: DistanceRequestUtils.getDefaultMileageRate,
        },
        transaction: {
            key: ({transactionID}) => `${ONYXKEYS.COLLECTION.TRANSACTION}${transactionID}`,
        },
    }),
)(MoneyRequestConfirmationList);<|MERGE_RESOLUTION|>--- conflicted
+++ resolved
@@ -33,11 +33,8 @@
 import transactionPropTypes from './transactionPropTypes';
 import DistanceRequestUtils from '../libs/DistanceRequestUtils';
 import * as IOU from '../libs/actions/IOU';
-<<<<<<< HEAD
+import Permissions from '../libs/Permissions';
 import * as TransactionUtils from '../libs/TransactionUtils';
-=======
-import Permissions from '../libs/Permissions';
->>>>>>> ec75ffc9
 
 const propTypes = {
     /** Callback to inform parent modal of success */

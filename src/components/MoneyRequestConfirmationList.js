import React, {Component} from 'react';
import PropTypes from 'prop-types';
import {withOnyx} from 'react-native-onyx';
import Str from 'expensify-common/lib/str';
import _ from 'underscore';
import styles from '../styles/styles';
import * as OptionsListUtils from '../libs/OptionsListUtils';
import OptionsSelector from './OptionsSelector';
import ONYXKEYS from '../ONYXKEYS';
import withLocalize, {withLocalizePropTypes} from './withLocalize';
import withWindowDimensions, {windowDimensionsPropTypes} from './withWindowDimensions';
import compose from '../libs/compose';
import CONST from '../CONST';
import ButtonWithMenu from './ButtonWithMenu';
import Log from '../libs/Log';
import SettlementButton from './SettlementButton';
import ROUTES from '../ROUTES';
import withCurrentUserPersonalDetails, {withCurrentUserPersonalDetailsPropTypes, withCurrentUserPersonalDetailsDefaultProps} from './withCurrentUserPersonalDetails';
import * as IOUUtils from '../libs/IOUUtils';
import MenuItemWithTopDescription from './MenuItemWithTopDescription';
import Navigation from '../libs/Navigation/Navigation';
import optionPropTypes from './optionPropTypes';
import * as CurrencyUtils from '../libs/CurrencyUtils';

const propTypes = {
    /** Callback to inform parent modal of success */
    onConfirm: PropTypes.func.isRequired,

    /** Callback to parent modal to send money */
    onSendMoney: PropTypes.func.isRequired,

    /** Should we request a single or multiple participant selection from user */
    hasMultipleParticipants: PropTypes.bool.isRequired,

    /** IOU amount */
    iouAmount: PropTypes.number.isRequired,

    /** IOU type */
    iouType: PropTypes.string,

    /** Selected participants from MoneyRequestModal with login */
    participants: PropTypes.arrayOf(optionPropTypes).isRequired,

    /** Can the participants be modified or not */
    canModifyParticipants: PropTypes.bool,

    ...windowDimensionsPropTypes,

    ...withLocalizePropTypes,

    ...withCurrentUserPersonalDetailsPropTypes,

    /* Onyx Props */

    /** Holds data related to IOU view state, rather than the underlying IOU data. */
    iou: PropTypes.shape({
        /** Whether or not the IOU step is loading (creating the IOU Report) */
        loading: PropTypes.bool,

        // Selected Currency Code of the current IOU
        selectedCurrencyCode: PropTypes.string,
    }),

    /** Current user session */
    session: PropTypes.shape({
        email: PropTypes.string.isRequired,
    }),

    /** Callback function to navigate to a provided step in the MoneyRequestModal flow */
    navigateToStep: PropTypes.func.isRequired,
};

const defaultProps = {
    iou: {
        selectedCurrencyCode: CONST.CURRENCY.USD,
    },
    iouType: CONST.IOU.MONEY_REQUEST_TYPE.REQUEST,
    canModifyParticipants: false,
    session: {
        email: null,
    },
    ...withCurrentUserPersonalDetailsDefaultProps,
};

class MoneyRequestConfirmationList extends Component {
    constructor(props) {
        super(props);

        const formattedParticipants = _.map(this.getParticipantsWithAmount(props.participants), (participant) => ({
            ...participant,
            selected: true,
        }));

        this.state = {
            participants: formattedParticipants,
            didConfirm: false,
        };

        this.toggleOption = this.toggleOption.bind(this);
        this.confirm = this.confirm.bind(this);
    }

    /**
     * Get the confirmation button options
     * @returns {Array}
     */
    getSplitOrRequestOptions() {
        return [
            {
<<<<<<< HEAD
                text: this.props.translate(this.props.hasMultipleParticipants ? 'iou.split' : 'iou.request', {
                    amount: this.props.numberFormat(this.props.iouAmount, {style: 'currency', currency: this.props.iou.selectedCurrencyCode}),
                }),
=======
                text: Str.recapitalize(
                    this.props.translate(this.props.hasMultipleParticipants ? 'iou.splitAmount' : 'iou.requestAmount', {
                        amount: CurrencyUtils.convertToDisplayString(this.props.iouAmount, this.props.iou.selectedCurrencyCode),
                    }),
                ),
>>>>>>> 6d17cc80
                value: this.props.hasMultipleParticipants ? CONST.IOU.MONEY_REQUEST_TYPE.SPLIT : CONST.IOU.MONEY_REQUEST_TYPE.REQUEST,
            },
        ];
    }

    /**
     * Get selected participants
     * @returns {Array}
     */
    getSelectedParticipants() {
        return _.filter(this.state.participants, (participant) => participant.selected);
    }

    /**
     * Get unselected participants
     * @returns {Array}
     */
    getUnselectedParticipants() {
        return _.filter(this.state.participants, (participant) => !participant.selected);
    }

    /**
     * Returns the participants with amount
     * @param {Array} participants
     * @returns {Array}
     */
    getParticipantsWithAmount(participants) {
        const iouAmount = IOUUtils.calculateAmount(participants, this.props.iouAmount);
        return OptionsListUtils.getIOUConfirmationOptionsFromParticipants(participants, CurrencyUtils.convertToDisplayString(iouAmount, this.props.iou.selectedCurrencyCode));
    }

    /**
     * Returns the participants without amount
     *
     * @param {Array} participants
     * @returns {Array}
     */
    getParticipantsWithoutAmount(participants) {
        return _.map(participants, (option) => _.omit(option, 'descriptiveText'));
    }

    /**
     * Returns the sections needed for the OptionsSelector
     *
     * @returns {Array}
     */
    getSections() {
        const sections = [];
        if (this.props.hasMultipleParticipants) {
            const selectedParticipants = this.getSelectedParticipants();
            const unselectedParticipants = this.getUnselectedParticipants();

            const formattedSelectedParticipants = this.getParticipantsWithAmount(selectedParticipants);
            const formattedUnselectedParticipants = this.getParticipantsWithoutAmount(unselectedParticipants);
            const formattedParticipants = _.union(formattedSelectedParticipants, formattedUnselectedParticipants);

            const myIOUAmount = IOUUtils.calculateAmount(selectedParticipants, this.props.iouAmount, true);
            const formattedMyPersonalDetails = OptionsListUtils.getIOUConfirmationOptionsFromMyPersonalDetail(
                this.props.currentUserPersonalDetails,
                CurrencyUtils.convertToDisplayString(myIOUAmount, this.props.iou.selectedCurrencyCode),
            );

            sections.push(
                {
                    title: this.props.translate('moneyRequestConfirmationList.whoPaid'),
                    data: [formattedMyPersonalDetails],
                    shouldShow: true,
                    indexOffset: 0,
                    isDisabled: true,
                },
                {
                    title: this.props.translate('moneyRequestConfirmationList.whoWasThere'),
                    data: formattedParticipants,
                    shouldShow: true,
                    indexOffset: 1,
                },
            );
        } else {
            const formattedParticipants = this.getParticipantsWithoutAmount(this.props.participants);
            sections.push({
                title: this.props.translate('common.to'),
                data: formattedParticipants,
                shouldShow: true,
                indexOffset: 0,
            });
        }
        return sections;
    }

    /**
     * Returns selected options -- there is checkmark for every row in List for split flow
     * @returns {Array}
     */
    getSelectedOptions() {
        if (!this.props.hasMultipleParticipants) {
            return [];
        }
        const selectedParticipants = this.getSelectedParticipants();
        return [...selectedParticipants, OptionsListUtils.getIOUConfirmationOptionsFromMyPersonalDetail(this.props.currentUserPersonalDetails)];
    }

    /**
     * Toggle selected option's selected prop.
     * @param {Object} option
     */
    toggleOption(option) {
        // Return early if selected option is currently logged in user.
        if (option.login === this.props.session.email) {
            return;
        }

        this.setState((prevState) => {
            const newParticipants = _.map(prevState.participants, (participant) => {
                if (participant.login === option.login) {
                    return {...participant, selected: !participant.selected};
                }
                return participant;
            });
            return {participants: newParticipants};
        });
    }

    /**
     * @param {String} paymentMethod
     */
    confirm(paymentMethod) {
        this.setState({didConfirm: true});

        const selectedParticipants = this.getSelectedParticipants();
        if (_.isEmpty(selectedParticipants)) {
            return;
        }

        if (this.props.iouType === CONST.IOU.MONEY_REQUEST_TYPE.SEND) {
            if (!paymentMethod) {
                return;
            }

            Log.info(`[IOU] Sending money via: ${paymentMethod}`);
            this.props.onSendMoney(paymentMethod);
        } else {
            this.props.onConfirm(selectedParticipants);
        }
    }

    render() {
        const selectedParticipants = this.getSelectedParticipants();
        const shouldShowSettlementButton = this.props.iouType === CONST.IOU.MONEY_REQUEST_TYPE.SEND;
        const shouldDisableButton = selectedParticipants.length === 0;
        const recipient = this.state.participants[0];
        const canModifyParticipants = this.props.canModifyParticipants && this.props.hasMultipleParticipants;
        const formattedAmount = CurrencyUtils.convertToDisplayString(this.props.iouAmount, this.props.iou.selectedCurrencyCode);

        return (
            <OptionsSelector
                sections={this.getSections()}
                value=""
                onSelectRow={canModifyParticipants ? this.toggleOption : undefined}
                onConfirmSelection={this.confirm}
                selectedOptions={this.getSelectedOptions()}
                canSelectMultipleOptions={canModifyParticipants}
                disableArrowKeysActions={!canModifyParticipants}
                isDisabled={!canModifyParticipants}
                boldStyle
                shouldTextInputAppearBelowOptions
                shouldShowTextInput={false}
                shouldUseStyleForChildren={false}
                optionHoveredStyle={canModifyParticipants ? styles.hoveredComponentBG : {}}
                footerContent={
                    shouldShowSettlementButton ? (
                        <SettlementButton
                            isDisabled={shouldDisableButton}
                            onPress={this.confirm}
                            shouldShowPaypal={Boolean(recipient.payPalMeAddress)}
                            enablePaymentsRoute={ROUTES.IOU_SEND_ENABLE_PAYMENTS}
                            addBankAccountRoute={ROUTES.IOU_SEND_ADD_BANK_ACCOUNT}
                            addDebitCardRoute={ROUTES.IOU_SEND_ADD_DEBIT_CARD}
                            currency={this.props.iou.selectedCurrencyCode}
                        />
                    ) : (
                        <ButtonWithMenu
                            isDisabled={shouldDisableButton}
                            onPress={(_event, value) => this.confirm(value)}
                            options={this.getSplitOrRequestOptions()}
                        />
                    )
                }
            >
                <MenuItemWithTopDescription
                    shouldShowRightIcon
                    title={formattedAmount}
                    description={this.props.translate('iou.amount')}
                    onPress={() => this.props.navigateToStep(0)}
                    style={[styles.moneyRequestMenuItem, styles.mt2]}
                    titleStyle={styles.moneyRequestConfirmationAmount}
                    disabled={this.state.didConfirm}
                />
                <MenuItemWithTopDescription
                    shouldShowRightIcon
                    title={this.props.iou.comment}
                    description={this.props.translate('common.description')}
                    onPress={() => Navigation.navigate(ROUTES.MONEY_REQUEST_DESCRIPTION)}
                    style={[styles.moneyRequestMenuItem, styles.mb2]}
                    disabled={this.state.didConfirm}
                />
            </OptionsSelector>
        );
    }
}

MoneyRequestConfirmationList.propTypes = propTypes;
MoneyRequestConfirmationList.defaultProps = defaultProps;

export default compose(
    withLocalize,
    withWindowDimensions,
    withCurrentUserPersonalDetails,
    withOnyx({
        iou: {key: ONYXKEYS.IOU},
        session: {
            key: ONYXKEYS.SESSION,
        },
    }),
)(MoneyRequestConfirmationList);<|MERGE_RESOLUTION|>--- conflicted
+++ resolved
@@ -107,17 +107,11 @@
     getSplitOrRequestOptions() {
         return [
             {
-<<<<<<< HEAD
-                text: this.props.translate(this.props.hasMultipleParticipants ? 'iou.split' : 'iou.request', {
-                    amount: this.props.numberFormat(this.props.iouAmount, {style: 'currency', currency: this.props.iou.selectedCurrencyCode}),
-                }),
-=======
                 text: Str.recapitalize(
                     this.props.translate(this.props.hasMultipleParticipants ? 'iou.splitAmount' : 'iou.requestAmount', {
                         amount: CurrencyUtils.convertToDisplayString(this.props.iouAmount, this.props.iou.selectedCurrencyCode),
                     }),
                 ),
->>>>>>> 6d17cc80
                 value: this.props.hasMultipleParticipants ? CONST.IOU.MONEY_REQUEST_TYPE.SPLIT : CONST.IOU.MONEY_REQUEST_TYPE.REQUEST,
             },
         ];

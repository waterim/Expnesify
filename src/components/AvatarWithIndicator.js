--- conflicted
+++ resolved
@@ -104,17 +104,9 @@
         <Tooltip text={props.tooltipText}>
             <View style={[styles.sidebarAvatar]}>
                 <Avatar source={ReportUtils.getSmallSizeAvatar(props.source)} />
-<<<<<<< HEAD
-                {(shouldShowErrorIndicator || shouldShowInfoIndicator) && (
-                    <View style={StyleSheet.flatten(indicatorStyles)} />
-                )}
+                {(shouldShowErrorIndicator || shouldShowInfoIndicator) && <View style={StyleSheet.flatten(indicatorStyles)} />}
             </View>
         </Tooltip>
-=======
-                {(shouldShowErrorIndicator || shouldShowInfoIndicator) && <View style={StyleSheet.flatten(indicatorStyles)} />}
-            </Tooltip>
-        </View>
->>>>>>> 1b1e562a
     );
 };
 

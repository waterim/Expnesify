import _ from 'underscore';
import React from 'react';
import {StyleSheet, View} from 'react-native';
import PropTypes from 'prop-types';
import {withOnyx} from 'react-native-onyx';
import Avatar from './Avatar';
import styles from '../styles/styles';
import Tooltip from './Tooltip';
import ONYXKEYS from '../ONYXKEYS';
import policyMemberPropType from '../pages/policyMemberPropType';
import bankAccountPropTypes from './bankAccountPropTypes';
import cardPropTypes from './cardPropTypes';
import * as Policy from '../libs/actions/Policy';
<<<<<<< HEAD
import userWalletPropTypes from '../pages/EnablePayments/userWalletPropTypes';
=======
import * as PaymentMethods from '../libs/actions/PaymentMethods';
>>>>>>> 2c391e4b

const propTypes = {
    /** URL for the avatar */
    source: PropTypes.string.isRequired,

    /** Avatar size */
    size: PropTypes.string,

    /** To show a tooltip on hover */
    tooltipText: PropTypes.string,

    /** The employee list of all policies (coming from Onyx) */
    policiesMemberList: PropTypes.objectOf(policyMemberPropType),

<<<<<<< HEAD
    /** The user's wallet (coming from Onyx) */
    userWallet: PropTypes.objectOf(userWalletPropTypes),
=======
    /** List of bank accounts */
    bankAccountList: PropTypes.objectOf(bankAccountPropTypes),

    /** List of cards */
    cardList: PropTypes.objectOf(cardPropTypes),
>>>>>>> 2c391e4b
};

const defaultProps = {
    size: 'default',
    tooltipText: '',
    policiesMemberList: {},
<<<<<<< HEAD
    userWallet: {},
=======
    bankAccountList: {},
    cardList: {},
>>>>>>> 2c391e4b
};

const AvatarWithIndicator = (props) => {
    const isLarge = props.size === 'large';
    const indicatorStyles = [
        styles.alignItemsCenter,
        styles.justifyContentCenter,
        isLarge ? styles.statusIndicatorLarge : styles.statusIndicator,
    ];

    const hasPolicyMemberError = _.some(props.policiesMemberList, policyMembers => Policy.hasPolicyMemberError(policyMembers));
<<<<<<< HEAD
    const hasWalletError = !_.isEmpty(props.userWallet.errors);
=======
    const hasPaymentMethodError = PaymentMethods.hasPaymentMethodError(props.bankAccountList, props.cardList);
>>>>>>> 2c391e4b
    return (
        <View style={[isLarge ? styles.avatarLarge : styles.sidebarAvatar]}>
            <Tooltip text={props.tooltipText}>
                <Avatar
                    imageStyles={[isLarge ? styles.avatarLarge : null]}
                    source={props.source}
                    size={props.size}
                />
<<<<<<< HEAD
                {(hasPolicyMemberError || hasWalletError) && (
=======
                {(hasPolicyMemberError || hasPaymentMethodError) && (
>>>>>>> 2c391e4b
                    <View style={StyleSheet.flatten(indicatorStyles)} />
                )}
            </Tooltip>
        </View>
    );
};

AvatarWithIndicator.defaultProps = defaultProps;
AvatarWithIndicator.propTypes = propTypes;
AvatarWithIndicator.displayName = 'AvatarWithIndicator';

export default withOnyx({
    policiesMemberList: {
        key: ONYXKEYS.COLLECTION.POLICY_MEMBER_LIST,
    },
<<<<<<< HEAD
    userWallet: {
        key: ONYXKEYS.USER_WALLET,
=======
    bankAccountList: {
        key: ONYXKEYS.BANK_ACCOUNT_LIST,
    },
    cardList: {
        key: ONYXKEYS.CARD_LIST,
>>>>>>> 2c391e4b
    },
})(AvatarWithIndicator);<|MERGE_RESOLUTION|>--- conflicted
+++ resolved
@@ -11,11 +11,7 @@
 import bankAccountPropTypes from './bankAccountPropTypes';
 import cardPropTypes from './cardPropTypes';
 import * as Policy from '../libs/actions/Policy';
-<<<<<<< HEAD
-import userWalletPropTypes from '../pages/EnablePayments/userWalletPropTypes';
-=======
 import * as PaymentMethods from '../libs/actions/PaymentMethods';
->>>>>>> 2c391e4b
 
 const propTypes = {
     /** URL for the avatar */
@@ -30,28 +26,19 @@
     /** The employee list of all policies (coming from Onyx) */
     policiesMemberList: PropTypes.objectOf(policyMemberPropType),
 
-<<<<<<< HEAD
-    /** The user's wallet (coming from Onyx) */
-    userWallet: PropTypes.objectOf(userWalletPropTypes),
-=======
     /** List of bank accounts */
     bankAccountList: PropTypes.objectOf(bankAccountPropTypes),
 
     /** List of cards */
     cardList: PropTypes.objectOf(cardPropTypes),
->>>>>>> 2c391e4b
 };
 
 const defaultProps = {
     size: 'default',
     tooltipText: '',
     policiesMemberList: {},
-<<<<<<< HEAD
-    userWallet: {},
-=======
     bankAccountList: {},
     cardList: {},
->>>>>>> 2c391e4b
 };
 
 const AvatarWithIndicator = (props) => {
@@ -63,11 +50,7 @@
     ];
 
     const hasPolicyMemberError = _.some(props.policiesMemberList, policyMembers => Policy.hasPolicyMemberError(policyMembers));
-<<<<<<< HEAD
-    const hasWalletError = !_.isEmpty(props.userWallet.errors);
-=======
     const hasPaymentMethodError = PaymentMethods.hasPaymentMethodError(props.bankAccountList, props.cardList);
->>>>>>> 2c391e4b
     return (
         <View style={[isLarge ? styles.avatarLarge : styles.sidebarAvatar]}>
             <Tooltip text={props.tooltipText}>
@@ -76,11 +59,7 @@
                     source={props.source}
                     size={props.size}
                 />
-<<<<<<< HEAD
-                {(hasPolicyMemberError || hasWalletError) && (
-=======
                 {(hasPolicyMemberError || hasPaymentMethodError) && (
->>>>>>> 2c391e4b
                     <View style={StyleSheet.flatten(indicatorStyles)} />
                 )}
             </Tooltip>
@@ -96,15 +75,10 @@
     policiesMemberList: {
         key: ONYXKEYS.COLLECTION.POLICY_MEMBER_LIST,
     },
-<<<<<<< HEAD
-    userWallet: {
-        key: ONYXKEYS.USER_WALLET,
-=======
     bankAccountList: {
         key: ONYXKEYS.BANK_ACCOUNT_LIST,
     },
     cardList: {
         key: ONYXKEYS.CARD_LIST,
->>>>>>> 2c391e4b
     },
 })(AvatarWithIndicator);
<<<<<<< HEAD
import React, {useCallback, useState} from 'react';
import type {ImageSourcePropType, StyleProp, ViewStyle} from 'react-native';
import {View} from 'react-native';
import useThemeStyles from '@hooks/useThemeStyles';
import useThumbnailDimensions from '@hooks/useThumbnailDimensions';
=======
import lodashClamp from 'lodash/clamp';
import React, {useCallback, useEffect, useState} from 'react';
import type {ImageSourcePropType, StyleProp, ViewStyle} from 'react-native';
import {Dimensions, View} from 'react-native';
import useNetwork from '@hooks/useNetwork';
import useStyleUtils from '@hooks/useStyleUtils';
import useTheme from '@hooks/useTheme';
import useThemeStyles from '@hooks/useThemeStyles';
import useWindowDimensions from '@hooks/useWindowDimensions';
import * as DeviceCapabilities from '@libs/DeviceCapabilities';
import variables from '@styles/variables';
import type IconAsset from '@src/types/utils/IconAsset';
import Icon from './Icon';
import * as Expensicons from './Icon/Expensicons';
>>>>>>> 6914b134
import ImageWithSizeCalculation from './ImageWithSizeCalculation';

type ThumbnailImageProps = {
    /** Source URL for the preview image */
    previewSourceURL: string | ImageSourcePropType;

    /** Any additional styles to apply */
    style?: StyleProp<ViewStyle>;

    /** Whether the image requires an authToken */
    isAuthTokenRequired: boolean;

    /** Width of the thumbnail image */
    imageWidth?: number;

    /** Height of the thumbnail image */
    imageHeight?: number;

    /** If the image fails to load – show the provided fallback icon */
    fallbackIcon?: IconAsset;

    /** The size of the fallback icon */
    fallbackIconSize?: number;

    /** Should the image be resized on load or just fit container */
    shouldDynamicallyResize?: boolean;
};

type UpdateImageSizeParams = {
    width: number;
    height: number;
};

<<<<<<< HEAD
function ThumbnailImage({previewSourceURL, style, isAuthTokenRequired, imageWidth = 200, imageHeight = 200, shouldDynamicallyResize = true}: ThumbnailImageProps) {
    const styles = useThemeStyles();
    const [imageDimensions, setImageDimensions] = useState({width: imageWidth, height: imageHeight});
    const {thumbnailDimensionsStyles} = useThumbnailDimensions(imageDimensions.width, imageDimensions.height);
=======
type CalculateThumbnailImageSizeResult = {
    thumbnailWidth?: number;
    thumbnailHeight?: number;
};

/**
 * Compute the thumbnails width and height given original image dimensions.
 *
 * @param width - Width of the original image.
 * @param height - Height of the original image.
 * @param windowHeight - Height of the device/browser window.
 * @returns - Object containing thumbnails width and height.
 */

function calculateThumbnailImageSize(width: number, height: number, windowHeight: number): CalculateThumbnailImageSizeResult {
    if (!width || !height) {
        return {};
    }
    // Width of the thumbnail works better as a constant than it does
    // a percentage of the screen width since it is relative to each screen
    // Note: Clamp minimum width 40px to support touch device
    let thumbnailScreenWidth = lodashClamp(width, 40, 250);
    const imageHeight = height / (width / thumbnailScreenWidth);
    // On mWeb, when soft keyboard opens, window height changes, making thumbnail height inconsistent. We use screen height instead.
    const screenHeight = DeviceCapabilities.canUseTouchScreen() ? Dimensions.get('screen').height : windowHeight;
    let thumbnailScreenHeight = lodashClamp(imageHeight, 40, screenHeight * 0.4);
    const aspectRatio = height / width;

    // If thumbnail height is greater than its width, then the image is portrait otherwise landscape.
    // For portrait images, we need to adjust the width of the image to keep the aspect ratio and vice-versa.
    if (thumbnailScreenHeight > thumbnailScreenWidth) {
        thumbnailScreenWidth = Math.round(thumbnailScreenHeight * (1 / aspectRatio));
    } else {
        thumbnailScreenHeight = Math.round(thumbnailScreenWidth * aspectRatio);
    }
    return {thumbnailWidth: Math.max(40, thumbnailScreenWidth), thumbnailHeight: Math.max(40, thumbnailScreenHeight)};
}

function ThumbnailImage({
    previewSourceURL,
    style,
    isAuthTokenRequired,
    imageWidth = 200,
    imageHeight = 200,
    shouldDynamicallyResize = true,
    fallbackIcon = Expensicons.Gallery,
    fallbackIconSize = variables.iconSizeSuperLarge,
}: ThumbnailImageProps) {
    const styles = useThemeStyles();
    const theme = useTheme();
    const StyleUtils = useStyleUtils();
    const {isOffline} = useNetwork();
    const {windowHeight} = useWindowDimensions();
    const initialDimensions = calculateThumbnailImageSize(imageWidth, imageHeight, windowHeight);
    const [currentImageWidth, setCurrentImageWidth] = useState(initialDimensions.thumbnailWidth);
    const [currentImageHeight, setCurrentImageHeight] = useState(initialDimensions.thumbnailHeight);
    const [failedToLoad, setFailedToLoad] = useState(false);

    useEffect(() => {
        setFailedToLoad(false);
    }, [isOffline, previewSourceURL]);
>>>>>>> 6914b134

    /**
     * Update the state with the computed thumbnail sizes.
     * @param Params - width and height of the original image.
     */
    const updateImageSize = useCallback(
        ({width, height}: UpdateImageSizeParams) => {
            if (!shouldDynamicallyResize) {
                return;
            }
            setImageDimensions({width, height});
        },
        [shouldDynamicallyResize],
    );

    const sizeStyles = shouldDynamicallyResize ? [thumbnailDimensionsStyles] : [styles.w100, styles.h100];

    if (failedToLoad) {
        return (
            <View style={[style, styles.overflowHidden, styles.hoveredComponentBG]}>
                <View style={[...sizeStyles, styles.alignItemsCenter, styles.justifyContentCenter]}>
                    <Icon
                        src={isOffline ? Expensicons.OfflineCloud : fallbackIcon}
                        height={fallbackIconSize}
                        width={fallbackIconSize}
                        fill={theme.border}
                    />
                </View>
            </View>
        );
    }

    return (
        <View style={[style, styles.overflowHidden]}>
            <View style={[...sizeStyles, styles.alignItemsCenter, styles.justifyContentCenter]}>
                <ImageWithSizeCalculation
                    url={previewSourceURL}
                    onMeasure={updateImageSize}
                    onLoadFailure={() => setFailedToLoad(true)}
                    isAuthTokenRequired={isAuthTokenRequired}
                />
            </View>
        </View>
    );
}

ThumbnailImage.displayName = 'ThumbnailImage';
export default React.memo(ThumbnailImage);<|MERGE_RESOLUTION|>--- conflicted
+++ resolved
@@ -1,25 +1,14 @@
-<<<<<<< HEAD
-import React, {useCallback, useState} from 'react';
+import React, {useCallback, useEffect, useState} from 'react';
 import type {ImageSourcePropType, StyleProp, ViewStyle} from 'react-native';
 import {View} from 'react-native';
+import useNetwork from '@hooks/useNetwork';
+import useTheme from '@hooks/useTheme';
 import useThemeStyles from '@hooks/useThemeStyles';
 import useThumbnailDimensions from '@hooks/useThumbnailDimensions';
-=======
-import lodashClamp from 'lodash/clamp';
-import React, {useCallback, useEffect, useState} from 'react';
-import type {ImageSourcePropType, StyleProp, ViewStyle} from 'react-native';
-import {Dimensions, View} from 'react-native';
-import useNetwork from '@hooks/useNetwork';
-import useStyleUtils from '@hooks/useStyleUtils';
-import useTheme from '@hooks/useTheme';
-import useThemeStyles from '@hooks/useThemeStyles';
-import useWindowDimensions from '@hooks/useWindowDimensions';
-import * as DeviceCapabilities from '@libs/DeviceCapabilities';
 import variables from '@styles/variables';
 import type IconAsset from '@src/types/utils/IconAsset';
 import Icon from './Icon';
 import * as Expensicons from './Icon/Expensicons';
->>>>>>> 6914b134
 import ImageWithSizeCalculation from './ImageWithSizeCalculation';
 
 type ThumbnailImageProps = {
@@ -53,50 +42,6 @@
     height: number;
 };
 
-<<<<<<< HEAD
-function ThumbnailImage({previewSourceURL, style, isAuthTokenRequired, imageWidth = 200, imageHeight = 200, shouldDynamicallyResize = true}: ThumbnailImageProps) {
-    const styles = useThemeStyles();
-    const [imageDimensions, setImageDimensions] = useState({width: imageWidth, height: imageHeight});
-    const {thumbnailDimensionsStyles} = useThumbnailDimensions(imageDimensions.width, imageDimensions.height);
-=======
-type CalculateThumbnailImageSizeResult = {
-    thumbnailWidth?: number;
-    thumbnailHeight?: number;
-};
-
-/**
- * Compute the thumbnails width and height given original image dimensions.
- *
- * @param width - Width of the original image.
- * @param height - Height of the original image.
- * @param windowHeight - Height of the device/browser window.
- * @returns - Object containing thumbnails width and height.
- */
-
-function calculateThumbnailImageSize(width: number, height: number, windowHeight: number): CalculateThumbnailImageSizeResult {
-    if (!width || !height) {
-        return {};
-    }
-    // Width of the thumbnail works better as a constant than it does
-    // a percentage of the screen width since it is relative to each screen
-    // Note: Clamp minimum width 40px to support touch device
-    let thumbnailScreenWidth = lodashClamp(width, 40, 250);
-    const imageHeight = height / (width / thumbnailScreenWidth);
-    // On mWeb, when soft keyboard opens, window height changes, making thumbnail height inconsistent. We use screen height instead.
-    const screenHeight = DeviceCapabilities.canUseTouchScreen() ? Dimensions.get('screen').height : windowHeight;
-    let thumbnailScreenHeight = lodashClamp(imageHeight, 40, screenHeight * 0.4);
-    const aspectRatio = height / width;
-
-    // If thumbnail height is greater than its width, then the image is portrait otherwise landscape.
-    // For portrait images, we need to adjust the width of the image to keep the aspect ratio and vice-versa.
-    if (thumbnailScreenHeight > thumbnailScreenWidth) {
-        thumbnailScreenWidth = Math.round(thumbnailScreenHeight * (1 / aspectRatio));
-    } else {
-        thumbnailScreenHeight = Math.round(thumbnailScreenWidth * aspectRatio);
-    }
-    return {thumbnailWidth: Math.max(40, thumbnailScreenWidth), thumbnailHeight: Math.max(40, thumbnailScreenHeight)};
-}
-
 function ThumbnailImage({
     previewSourceURL,
     style,
@@ -109,18 +54,14 @@
 }: ThumbnailImageProps) {
     const styles = useThemeStyles();
     const theme = useTheme();
-    const StyleUtils = useStyleUtils();
     const {isOffline} = useNetwork();
-    const {windowHeight} = useWindowDimensions();
-    const initialDimensions = calculateThumbnailImageSize(imageWidth, imageHeight, windowHeight);
-    const [currentImageWidth, setCurrentImageWidth] = useState(initialDimensions.thumbnailWidth);
-    const [currentImageHeight, setCurrentImageHeight] = useState(initialDimensions.thumbnailHeight);
     const [failedToLoad, setFailedToLoad] = useState(false);
+    const [imageDimensions, setImageDimensions] = useState({width: imageWidth, height: imageHeight});
+    const {thumbnailDimensionsStyles} = useThumbnailDimensions(imageDimensions.width, imageDimensions.height);
 
     useEffect(() => {
         setFailedToLoad(false);
     }, [isOffline, previewSourceURL]);
->>>>>>> 6914b134
 
     /**
      * Update the state with the computed thumbnail sizes.

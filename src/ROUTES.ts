--- conflicted
+++ resolved
@@ -940,15 +940,13 @@
         route: 'settings/workspaces/:policyID/accounting/netsuite/subsidiary-selector',
         getRoute: (policyID: string) => `settings/workspaces/${policyID}/accounting/netsuite/subsidiary-selector` as const,
     },
-<<<<<<< HEAD
     POLICY_ACCOUNTING_NETSUITE_TOKEN_INPUT: {
         route: 'settings/workspaces/:policyID/accounting/netsuite/token-input',
         getRoute: (policyID: string) => `settings/workspaces/${policyID}/accounting/netsuite/token-input` as const,
-=======
+    },
     POLICY_ACCOUNTING_NETSUITE_IMPORT: {
         route: 'settings/workspaces/:policyID/accounting/netsuite/import',
         getRoute: (policyID: string) => `settings/workspaces/${policyID}/accounting/netsuite/import` as const,
->>>>>>> 7264dec9
     },
     POLICY_ACCOUNTING_NETSUITE_EXPORT: {
         route: 'settings/workspaces/:policyID/connections/netsuite/export/',

import type {TupleToUnion, ValueOf} from 'type-fest';
<<<<<<< HEAD
import type {QueryKind, SearchQueryString} from './components/Search/types';
import CONST from './CONST';
=======
import type {SearchQueryString} from './components/Search/types';
import type CONST from './CONST';
>>>>>>> 750c34ec
import type {IOUAction, IOUType} from './CONST';
import type {IOURequestType} from './libs/actions/IOU';
import type {ConnectionName, SageIntacctMappingName} from './types/onyx/Policy';
import type AssertTypesNotEqual from './types/utils/AssertTypesNotEqual';

// This is a file containing constants for all the routes we want to be able to go to

/**
 * Builds a URL with an encoded URI component for the `backTo` param which can be added to the end of URLs
 */
function getUrlWithBackToParam<TUrl extends string>(url: TUrl, backTo?: string): `${TUrl}` | `${TUrl}?backTo=${string}` | `${TUrl}&backTo=${string}` {
    const backToParam = backTo ? (`${url.includes('?') ? '&' : '?'}backTo=${encodeURIComponent(backTo)}` as const) : '';
    return `${url}${backToParam}` as const;
}

const PUBLIC_SCREENS_ROUTES = {
    // If the user opens this route, we'll redirect them to the path saved in the last visited path or to the home page if the last visited path is empty.
    ROOT: '',
    TRANSITION_BETWEEN_APPS: 'transition',
    CONNECTION_COMPLETE: 'connection-complete',
    VALIDATE_LOGIN: 'v/:accountID/:validateCode',
    UNLINK_LOGIN: 'u/:accountID/:validateCode',
    APPLE_SIGN_IN: 'sign-in-with-apple',
    GOOGLE_SIGN_IN: 'sign-in-with-google',
    SAML_SIGN_IN: 'sign-in-with-saml',
} as const;

const ROUTES = {
    ...PUBLIC_SCREENS_ROUTES,
    // This route renders the list of reports.
    HOME: 'home',

    ALL_SETTINGS: 'all-settings',

    SEARCH_CENTRAL_PANE: {
        route: 'search',
<<<<<<< HEAD
        getRoute: ({query, queryKind = CONST.SEARCH.QUERY_KIND.CANNED_QUERY, policyIDs}: {query: SearchQueryString; queryKind?: QueryKind; policyIDs?: string}) =>
            `search?${queryKind === CONST.SEARCH.QUERY_KIND.CANNED_QUERY ? 'q' : 'cq'}=${query}${policyIDs ? `&policyIDs=${policyIDs}` : ''}` as const,
=======
        getRoute: ({query, isCustomQuery = false, policyIDs}: {query: SearchQueryString; isCustomQuery?: boolean; policyIDs?: string}) =>
            `search?q=${query}&isCustomQuery=${isCustomQuery}${policyIDs ? `&policyIDs=${policyIDs}` : ''}` as const,
>>>>>>> 750c34ec
    },

    SEARCH_ADVANCED_FILTERS: 'search/filters',

    SEARCH_ADVANCED_FILTERS_DATE: 'search/filters/date',

    SEARCH_ADVANCED_FILTERS_TYPE: 'search/filters/type',

    SEARCH_REPORT: {
        route: 'search/view/:reportID',
        getRoute: (reportID: string) => `search/view/${reportID}` as const,
    },

    TRANSACTION_HOLD_REASON_RHP: 'search/hold',

    // This is a utility route used to go to the user's concierge chat, or the sign-in page if the user's not authenticated
    CONCIERGE: 'concierge',
    FLAG_COMMENT: {
        route: 'flag/:reportID/:reportActionID',
        getRoute: (reportID: string, reportActionID: string) => `flag/${reportID}/${reportActionID}` as const,
    },
    CHAT_FINDER: 'chat-finder',
    PROFILE: {
        route: 'a/:accountID',
        getRoute: (accountID?: string | number, backTo?: string, login?: string) => {
            const baseRoute = getUrlWithBackToParam(`a/${accountID}`, backTo);
            const loginParam = login ? `?login=${encodeURIComponent(login)}` : '';
            return `${baseRoute}${loginParam}` as const;
        },
    },
    PROFILE_AVATAR: {
        route: 'a/:accountID/avatar',
        getRoute: (accountID: string | number) => `a/${accountID}/avatar` as const,
    },

    GET_ASSISTANCE: {
        route: 'get-assistance/:taskID',
        getRoute: (taskID: string, backTo: string) => getUrlWithBackToParam(`get-assistance/${taskID}`, backTo),
    },
    DESKTOP_SIGN_IN_REDIRECT: 'desktop-signin-redirect',

    // This is a special validation URL that will take the user to /workspace/new after validation. This is used
    // when linking users from e.com in order to share a session in this app.
    ENABLE_PAYMENTS: 'enable-payments',
    WALLET_STATEMENT_WITH_DATE: 'statements/:yearMonth',
    SIGN_IN_MODAL: 'sign-in-modal',

    BANK_ACCOUNT: 'bank-account',
    BANK_ACCOUNT_NEW: 'bank-account/new',
    BANK_ACCOUNT_PERSONAL: 'bank-account/personal',
    BANK_ACCOUNT_WITH_STEP_TO_OPEN: {
        route: 'bank-account/:stepToOpen?',
        getRoute: (stepToOpen = '', policyID = '', backTo?: string) => getUrlWithBackToParam(`bank-account/${stepToOpen}?policyID=${policyID}`, backTo),
    },
    WORKSPACE_SWITCHER: 'workspace-switcher',
    SETTINGS: 'settings',
    SETTINGS_PROFILE: 'settings/profile',
    SETTINGS_CHANGE_CURRENCY: 'settings/add-payment-card/change-currency',
    SETTINGS_SHARE_CODE: 'settings/shareCode',
    SETTINGS_DISPLAY_NAME: 'settings/profile/display-name',
    SETTINGS_TIMEZONE: 'settings/profile/timezone',
    SETTINGS_TIMEZONE_SELECT: 'settings/profile/timezone/select',
    SETTINGS_PRONOUNS: 'settings/profile/pronouns',
    SETTINGS_PREFERENCES: 'settings/preferences',
    SETTINGS_SUBSCRIPTION: 'settings/subscription',
    SETTINGS_SUBSCRIPTION_SIZE: {
        route: 'settings/subscription/subscription-size',
        getRoute: (canChangeSize: 0 | 1) => `settings/subscription/subscription-size?canChangeSize=${canChangeSize}` as const,
    },
    SETTINGS_SUBSCRIPTION_ADD_PAYMENT_CARD: 'settings/subscription/add-payment-card',
    SETTINGS_SUBSCRIPTION_CHANGE_BILLING_CURRENCY: 'settings/subscription/change-billing-currency',
    SETTINGS_SUBSCRIPTION_CHANGE_PAYMENT_CURRENCY: 'settings/subscription/add-payment-card/change-payment-currency',
    SETTINGS_SUBSCRIPTION_DISABLE_AUTO_RENEW_SURVEY: 'settings/subscription/disable-auto-renew-survey',
    SETTINGS_SUBSCRIPTION_REQUEST_EARLY_CANCELLATION: 'settings/subscription/request-early-cancellation-survey',
    SETTINGS_PRIORITY_MODE: 'settings/preferences/priority-mode',
    SETTINGS_LANGUAGE: 'settings/preferences/language',
    SETTINGS_THEME: 'settings/preferences/theme',
    SETTINGS_WORKSPACES: 'settings/workspaces',
    SETTINGS_SECURITY: 'settings/security',
    SETTINGS_CLOSE: 'settings/security/closeAccount',
    SETTINGS_ABOUT: 'settings/about',
    SETTINGS_APP_DOWNLOAD_LINKS: 'settings/about/app-download-links',
    SETTINGS_WALLET: 'settings/wallet',
    SETTINGS_WALLET_DOMAINCARD: {
        route: 'settings/wallet/card/:cardID?',
        getRoute: (cardID: string) => `settings/wallet/card/${cardID}` as const,
    },
    SETTINGS_REPORT_FRAUD: {
        route: 'settings/wallet/card/:cardID/report-virtual-fraud',
        getRoute: (cardID: string) => `settings/wallet/card/${cardID}/report-virtual-fraud` as const,
    },
    SETTINGS_WALLET_CARD_GET_PHYSICAL_NAME: {
        route: 'settings/wallet/card/:domain/get-physical/name',
        getRoute: (domain: string) => `settings/wallet/card/${domain}/get-physical/name` as const,
    },
    SETTINGS_WALLET_CARD_GET_PHYSICAL_PHONE: {
        route: 'settings/wallet/card/:domain/get-physical/phone',
        getRoute: (domain: string) => `settings/wallet/card/${domain}/get-physical/phone` as const,
    },
    SETTINGS_WALLET_CARD_GET_PHYSICAL_ADDRESS: {
        route: 'settings/wallet/card/:domain/get-physical/address',
        getRoute: (domain: string) => `settings/wallet/card/${domain}/get-physical/address` as const,
    },
    SETTINGS_WALLET_CARD_GET_PHYSICAL_CONFIRM: {
        route: 'settings/wallet/card/:domain/get-physical/confirm',
        getRoute: (domain: string) => `settings/wallet/card/${domain}/get-physical/confirm` as const,
    },
    SETTINGS_ADD_DEBIT_CARD: 'settings/wallet/add-debit-card',
    SETTINGS_ADD_BANK_ACCOUNT: 'settings/wallet/add-bank-account',
    SETTINGS_ENABLE_PAYMENTS: 'settings/wallet/enable-payments',
    SETTINGS_WALLET_CARD_DIGITAL_DETAILS_UPDATE_ADDRESS: {
        route: 'settings/wallet/card/:domain/digital-details/update-address',
        getRoute: (domain: string) => `settings/wallet/card/${domain}/digital-details/update-address` as const,
    },
    SETTINGS_WALLET_TRANSFER_BALANCE: 'settings/wallet/transfer-balance',
    SETTINGS_WALLET_CHOOSE_TRANSFER_ACCOUNT: 'settings/wallet/choose-transfer-account',
    SETTINGS_WALLET_REPORT_CARD_LOST_OR_DAMAGED: {
        route: 'settings/wallet/card/:cardID/report-card-lost-or-damaged',
        getRoute: (cardID: string) => `settings/wallet/card/${cardID}/report-card-lost-or-damaged` as const,
    },
    SETTINGS_WALLET_CARD_ACTIVATE: {
        route: 'settings/wallet/card/:cardID/activate',
        getRoute: (cardID: string) => `settings/wallet/card/${cardID}/activate` as const,
    },
    SETTINGS_LEGAL_NAME: 'settings/profile/legal-name',
    SETTINGS_DATE_OF_BIRTH: 'settings/profile/date-of-birth',
    SETTINGS_ADDRESS: 'settings/profile/address',
    SETTINGS_ADDRESS_COUNTRY: {
        route: 'settings/profile/address/country',
        getRoute: (country: string, backTo?: string) => getUrlWithBackToParam(`settings/profile/address/country?country=${country}`, backTo),
    },
    SETTINGS_ADDRESS_STATE: {
        route: 'settings/profile/address/state',

        getRoute: (state?: string, backTo?: string, label?: string) =>
            `${getUrlWithBackToParam(`settings/profile/address/state${state ? `?state=${encodeURIComponent(state)}` : ''}`, backTo)}${
                // the label param can be an empty string so we cannot use a nullish ?? operator
                // eslint-disable-next-line @typescript-eslint/prefer-nullish-coalescing
                label ? `${backTo || state ? '&' : '?'}label=${encodeURIComponent(label)}` : ''
            }` as const,
    },
    SETTINGS_CONTACT_METHODS: {
        route: 'settings/profile/contact-methods',
        getRoute: (backTo?: string) => getUrlWithBackToParam('settings/profile/contact-methods', backTo),
    },
    SETTINGS_CONTACT_METHOD_DETAILS: {
        route: 'settings/profile/contact-methods/:contactMethod/details',
        getRoute: (contactMethod: string) => `settings/profile/contact-methods/${encodeURIComponent(contactMethod)}/details` as const,
    },
    SETTINGS_NEW_CONTACT_METHOD: {
        route: 'settings/profile/contact-methods/new',
        getRoute: (backTo?: string) => getUrlWithBackToParam('settings/profile/contact-methods/new', backTo),
    },
    SETTINGS_2FA: {
        route: 'settings/security/two-factor-auth',
        getRoute: (backTo?: string, forwardTo?: string) =>
            getUrlWithBackToParam(forwardTo ? `settings/security/two-factor-auth?forwardTo=${encodeURIComponent(forwardTo)}` : 'settings/security/two-factor-auth', backTo),
    },
    SETTINGS_STATUS: 'settings/profile/status',

    SETTINGS_STATUS_CLEAR_AFTER: 'settings/profile/status/clear-after',
    SETTINGS_STATUS_CLEAR_AFTER_DATE: 'settings/profile/status/clear-after/date',
    SETTINGS_STATUS_CLEAR_AFTER_TIME: 'settings/profile/status/clear-after/time',
    SETTINGS_TROUBLESHOOT: 'settings/troubleshoot',
    SETTINGS_CONSOLE: {
        route: 'settings/troubleshoot/console',
        getRoute: (backTo?: string) => getUrlWithBackToParam(`settings/troubleshoot/console`, backTo),
    },
    SETTINGS_SHARE_LOG: {
        route: 'settings/troubleshoot/console/share-log',
        getRoute: (source: string) => `settings/troubleshoot/console/share-log?source=${encodeURI(source)}` as const,
    },

    SETTINGS_EXIT_SURVEY_REASON: 'settings/exit-survey/reason',
    SETTINGS_EXIT_SURVEY_RESPONSE: {
        route: 'settings/exit-survey/response',
        getRoute: (reason?: ValueOf<typeof CONST.EXIT_SURVEY.REASONS>, backTo?: string) =>
            getUrlWithBackToParam(`settings/exit-survey/response${reason ? `?reason=${encodeURIComponent(reason)}` : ''}`, backTo),
    },
    SETTINGS_EXIT_SURVEY_CONFIRM: {
        route: 'settings/exit-survey/confirm',
        getRoute: (backTo?: string) => getUrlWithBackToParam('settings/exit-survey/confirm', backTo),
    },

    SETTINGS_SAVE_THE_WORLD: 'settings/teachersunite',

    KEYBOARD_SHORTCUTS: 'keyboard-shortcuts',

    NEW: 'new',
    NEW_CHAT: 'new/chat',
    NEW_CHAT_CONFIRM: 'new/chat/confirm',
    NEW_CHAT_EDIT_NAME: 'new/chat/confirm/name/edit',
    NEW_ROOM: 'new/room',

    REPORT: 'r',
    REPORT_WITH_ID: {
        route: 'r/:reportID?/:reportActionID?',
        getRoute: (reportID: string, reportActionID?: string, referrer?: string) => {
            const baseRoute = reportActionID ? (`r/${reportID}/${reportActionID}` as const) : (`r/${reportID}` as const);
            const referrerParam = referrer ? `?referrer=${encodeURIComponent(referrer)}` : '';
            return `${baseRoute}${referrerParam}` as const;
        },
    },
    REPORT_AVATAR: {
        route: 'r/:reportID/avatar',
        getRoute: (reportID: string) => `r/${reportID}/avatar` as const,
    },
    EDIT_CURRENCY_REQUEST: {
        route: 'r/:threadReportID/edit/currency',
        getRoute: (threadReportID: string, currency: string, backTo: string) => `r/${threadReportID}/edit/currency?currency=${currency}&backTo=${backTo}` as const,
    },
    EDIT_REPORT_FIELD_REQUEST: {
        route: 'r/:reportID/edit/policyField/:policyID/:fieldID',
        getRoute: (reportID: string, policyID: string, fieldID: string) => `r/${reportID}/edit/policyField/${policyID}/${fieldID}` as const,
    },
    REPORT_WITH_ID_DETAILS_SHARE_CODE: {
        route: 'r/:reportID/details/shareCode',
        getRoute: (reportID: string) => `r/${reportID}/details/shareCode` as const,
    },
    ATTACHMENTS: {
        route: 'attachment',
        getRoute: (reportID: string, type: ValueOf<typeof CONST.ATTACHMENT_TYPE>, url: string, accountID?: number) =>
            `attachment?source=${encodeURIComponent(url)}&type=${type}${reportID ? `&reportID=${reportID}` : ''}${accountID ? `&accountID=${accountID}` : ''}` as const,
    },
    REPORT_PARTICIPANTS: {
        route: 'r/:reportID/participants',
        getRoute: (reportID: string) => `r/${reportID}/participants` as const,
    },
    REPORT_PARTICIPANTS_INVITE: {
        route: 'r/:reportID/participants/invite',
        getRoute: (reportID: string) => `r/${reportID}/participants/invite` as const,
    },
    REPORT_PARTICIPANTS_DETAILS: {
        route: 'r/:reportID/participants/:accountID',
        getRoute: (reportID: string, accountID: number) => `r/${reportID}/participants/${accountID}` as const,
    },
    REPORT_PARTICIPANTS_ROLE_SELECTION: {
        route: 'r/:reportID/participants/:accountID/role',
        getRoute: (reportID: string, accountID: number) => `r/${reportID}/participants/${accountID}/role` as const,
    },
    REPORT_WITH_ID_DETAILS: {
        route: 'r/:reportID/details',
        getRoute: (reportID: string, backTo?: string) => getUrlWithBackToParam(`r/${reportID}/details`, backTo),
    },
    REPORT_WITH_ID_DETAILS_EXPORT: {
        route: 'r/:reportID/details/export/:connectionName',
        getRoute: (reportID: string, connectionName: ConnectionName) => `r/${reportID}/details/export/${connectionName}` as const,
    },
    REPORT_SETTINGS: {
        route: 'r/:reportID/settings',
        getRoute: (reportID: string) => `r/${reportID}/settings` as const,
    },
    REPORT_SETTINGS_NAME: {
        route: 'r/:reportID/settings/name',
        getRoute: (reportID: string) => `r/${reportID}/settings/name` as const,
    },
    REPORT_SETTINGS_NOTIFICATION_PREFERENCES: {
        route: 'r/:reportID/settings/notification-preferences',
        getRoute: (reportID: string) => `r/${reportID}/settings/notification-preferences` as const,
    },
    REPORT_SETTINGS_WRITE_CAPABILITY: {
        route: 'r/:reportID/settings/who-can-post',
        getRoute: (reportID: string) => `r/${reportID}/settings/who-can-post` as const,
    },
    REPORT_SETTINGS_VISIBILITY: {
        route: 'r/:reportID/settings/visibility',
        getRoute: (reportID: string) => `r/${reportID}/settings/visibility` as const,
    },
    SPLIT_BILL_DETAILS: {
        route: 'r/:reportID/split/:reportActionID',
        getRoute: (reportID: string, reportActionID: string) => `r/${reportID}/split/${reportActionID}` as const,
    },
    TASK_TITLE: {
        route: 'r/:reportID/title',
        getRoute: (reportID: string) => `r/${reportID}/title` as const,
    },
    REPORT_DESCRIPTION: {
        route: 'r/:reportID/description',
        getRoute: (reportID: string) => `r/${reportID}/description` as const,
    },
    TASK_ASSIGNEE: {
        route: 'r/:reportID/assignee',
        getRoute: (reportID: string) => `r/${reportID}/assignee` as const,
    },
    PRIVATE_NOTES_LIST: {
        route: 'r/:reportID/notes',
        getRoute: (reportID: string) => `r/${reportID}/notes` as const,
    },
    PRIVATE_NOTES_EDIT: {
        route: 'r/:reportID/notes/:accountID/edit',
        getRoute: (reportID: string, accountID: string | number) => `r/${reportID}/notes/${accountID}/edit` as const,
    },
    ROOM_MEMBERS: {
        route: 'r/:reportID/members',
        getRoute: (reportID: string) => `r/${reportID}/members` as const,
    },
    ROOM_INVITE: {
        route: 'r/:reportID/invite/:role?',
        getRoute: (reportID: string, role?: string) => `r/${reportID}/invite/${role}` as const,
    },
    MONEY_REQUEST_HOLD_REASON: {
        route: ':type/edit/reason/:transactionID?',
        getRoute: (type: ValueOf<typeof CONST.POLICY.TYPE>, transactionID: string, reportID: string, backTo: string) =>
            `${type}/edit/reason/${transactionID}?backTo=${backTo}&reportID=${reportID}` as const,
    },
    MONEY_REQUEST_CREATE: {
        route: ':action/:iouType/start/:transactionID/:reportID',
        getRoute: (action: IOUAction, iouType: IOUType, transactionID: string, reportID: string) => `${action as string}/${iouType as string}/start/${transactionID}/${reportID}` as const,
    },
    MONEY_REQUEST_STEP_SEND_FROM: {
        route: 'create/:iouType/from/:transactionID/:reportID',
        getRoute: (iouType: ValueOf<typeof CONST.IOU.TYPE>, transactionID: string, reportID: string, backTo = '') =>
            getUrlWithBackToParam(`create/${iouType as string}/from/${transactionID}/${reportID}`, backTo),
    },
    MONEY_REQUEST_STEP_CONFIRMATION: {
        route: ':action/:iouType/confirmation/:transactionID/:reportID',
        getRoute: (action: IOUAction, iouType: IOUType, transactionID: string, reportID: string) =>
            `${action as string}/${iouType as string}/confirmation/${transactionID}/${reportID}` as const,
    },
    MONEY_REQUEST_STEP_AMOUNT: {
        route: ':action/:iouType/amount/:transactionID/:reportID',
        getRoute: (action: IOUAction, iouType: IOUType, transactionID: string, reportID: string, backTo = '') =>
            getUrlWithBackToParam(`${action as string}/${iouType as string}/amount/${transactionID}/${reportID}`, backTo),
    },
    MONEY_REQUEST_STEP_TAX_RATE: {
        route: ':action/:iouType/taxRate/:transactionID/:reportID?',
        getRoute: (action: IOUAction, iouType: IOUType, transactionID: string, reportID: string, backTo = '') =>
            getUrlWithBackToParam(`${action as string}/${iouType as string}/taxRate/${transactionID}/${reportID}`, backTo),
    },
    MONEY_REQUEST_STEP_TAX_AMOUNT: {
        route: ':action/:iouType/taxAmount/:transactionID/:reportID?',
        getRoute: (action: IOUAction, iouType: IOUType, transactionID: string, reportID: string, backTo = '') =>
            getUrlWithBackToParam(`${action as string}/${iouType as string}/taxAmount/${transactionID}/${reportID}`, backTo),
    },
    MONEY_REQUEST_STEP_CATEGORY: {
        route: ':action/:iouType/category/:transactionID/:reportID/:reportActionID?',
        getRoute: (action: IOUAction, iouType: IOUType, transactionID: string, reportID: string, backTo = '', reportActionID?: string) =>
            getUrlWithBackToParam(`${action as string}/${iouType as string}/category/${transactionID}/${reportID}${reportActionID ? `/${reportActionID}` : ''}`, backTo),
    },
    SETTINGS_CATEGORIES_ROOT: {
        route: 'settings/:policyID/categories',
        getRoute: (policyID: string, backTo = '') => getUrlWithBackToParam(`settings/${policyID}/categories`, backTo),
    },
    SETTINGS_CATEGORY_SETTINGS: {
        route: 'settings/:policyID/categories/:categoryName',
        getRoute: (policyID: string, categoryName: string, backTo = '') => getUrlWithBackToParam(`settings/${policyID}/categories/${encodeURIComponent(categoryName)}`, backTo),
    },
    SETTINGS_CATEGORIES_SETTINGS: {
        route: 'settings/:policyID/categories/settings',
        getRoute: (policyID: string, backTo = '') => getUrlWithBackToParam(`settings/${policyID}/categories/settings`, backTo),
    },
    SETTINGS_CATEGORY_CREATE: {
        route: 'settings/:policyID/categories/new',
        getRoute: (policyID: string, backTo = '') => getUrlWithBackToParam(`settings/${policyID}/categories/new`, backTo),
    },
    SETTINGS_CATEGORY_EDIT: {
        route: 'settings/:policyID/categories/:categoryName/edit',
        getRoute: (policyID: string, categoryName: string, backTo = '') =>
            getUrlWithBackToParam(`settings/workspaces/${policyID}/categories/${encodeURIComponent(categoryName)}/edit`, backTo),
    },
    MONEY_REQUEST_STEP_CURRENCY: {
        route: ':action/:iouType/currency/:transactionID/:reportID/:pageIndex?',
        getRoute: (action: IOUAction, iouType: IOUType, transactionID: string, reportID: string, pageIndex = '', currency = '', backTo = '') =>
            getUrlWithBackToParam(`${action as string}/${iouType as string}/currency/${transactionID}/${reportID}/${pageIndex}?currency=${currency}`, backTo),
    },
    MONEY_REQUEST_STEP_DATE: {
        route: ':action/:iouType/date/:transactionID/:reportID/:reportActionID?',
        getRoute: (action: IOUAction, iouType: IOUType, transactionID: string, reportID: string, backTo = '', reportActionID?: string) =>
            getUrlWithBackToParam(`${action as string}/${iouType as string}/date/${transactionID}/${reportID}${reportActionID ? `/${reportActionID}` : ''}`, backTo),
    },
    MONEY_REQUEST_STEP_DESCRIPTION: {
        route: ':action/:iouType/description/:transactionID/:reportID/:reportActionID?',
        getRoute: (action: IOUAction, iouType: IOUType, transactionID: string, reportID: string, backTo = '', reportActionID?: string) =>
            getUrlWithBackToParam(`${action as string}/${iouType as string}/description/${transactionID}/${reportID}${reportActionID ? `/${reportActionID}` : ''}`, backTo),
    },
    MONEY_REQUEST_STEP_DISTANCE: {
        route: ':action/:iouType/distance/:transactionID/:reportID',
        getRoute: (action: IOUAction, iouType: IOUType, transactionID: string, reportID: string, backTo = '') =>
            getUrlWithBackToParam(`${action as string}/${iouType as string}/distance/${transactionID}/${reportID}`, backTo),
    },
    MONEY_REQUEST_STEP_DISTANCE_RATE: {
        route: ':action/:iouType/distanceRate/:transactionID/:reportID',
        getRoute: (action: ValueOf<typeof CONST.IOU.ACTION>, iouType: ValueOf<typeof CONST.IOU.TYPE>, transactionID: string, reportID: string, backTo = '') =>
            getUrlWithBackToParam(`${action}/${iouType}/distanceRate/${transactionID}/${reportID}`, backTo),
    },
    MONEY_REQUEST_STEP_MERCHANT: {
        route: ':action/:iouType/merchant/:transactionID/:reportID',
        getRoute: (action: IOUAction, iouType: IOUType, transactionID: string, reportID: string, backTo = '') =>
            getUrlWithBackToParam(`${action as string}/${iouType as string}/merchant/${transactionID}/${reportID}`, backTo),
    },
    MONEY_REQUEST_STEP_PARTICIPANTS: {
        route: ':action/:iouType/participants/:transactionID/:reportID',
        getRoute: (iouType: IOUType, transactionID: string, reportID: string, backTo = '', action: IOUAction = 'create') =>
            getUrlWithBackToParam(`${action as string}/${iouType as string}/participants/${transactionID}/${reportID}`, backTo),
    },
    MONEY_REQUEST_STEP_SPLIT_PAYER: {
        route: ':action/:iouType/confirmation/:transactionID/:reportID/payer',
        getRoute: (action: ValueOf<typeof CONST.IOU.ACTION>, iouType: ValueOf<typeof CONST.IOU.TYPE>, transactionID: string, reportID: string, backTo = '') =>
            getUrlWithBackToParam(`${action}/${iouType}/confirmation/${transactionID}/${reportID}/payer`, backTo),
    },
    MONEY_REQUEST_STEP_SCAN: {
        route: ':action/:iouType/scan/:transactionID/:reportID',
        getRoute: (action: IOUAction, iouType: IOUType, transactionID: string, reportID: string, backTo = '') =>
            getUrlWithBackToParam(`${action as string}/${iouType as string}/scan/${transactionID}/${reportID}`, backTo),
    },
    MONEY_REQUEST_STEP_TAG: {
        route: ':action/:iouType/tag/:orderWeight/:transactionID/:reportID/:reportActionID?',
        getRoute: (action: IOUAction, iouType: IOUType, orderWeight: number, transactionID: string, reportID: string, backTo = '', reportActionID?: string) =>
            getUrlWithBackToParam(`${action as string}/${iouType as string}/tag/${orderWeight}/${transactionID}/${reportID}${reportActionID ? `/${reportActionID}` : ''}`, backTo),
    },
    MONEY_REQUEST_STEP_WAYPOINT: {
        route: ':action/:iouType/waypoint/:transactionID/:reportID/:pageIndex',
        getRoute: (action: IOUAction, iouType: IOUType, transactionID: string, reportID?: string, pageIndex = '', backTo = '') =>
            getUrlWithBackToParam(`${action as string}/${iouType as string}/waypoint/${transactionID}/${reportID}/${pageIndex}`, backTo),
    },
    // This URL is used as a redirect to one of the create tabs below. This is so that we can message users with a link
    // straight to those flows without needing to have optimistic transaction and report IDs.
    MONEY_REQUEST_START: {
        route: 'start/:iouType/:iouRequestType',
        getRoute: (iouType: IOUType, iouRequestType: IOURequestType) => `start/${iouType as string}/${iouRequestType}` as const,
    },
    MONEY_REQUEST_CREATE_TAB_DISTANCE: {
        route: ':action/:iouType/start/:transactionID/:reportID/distance',
        getRoute: (action: IOUAction, iouType: IOUType, transactionID: string, reportID: string) => `create/${iouType as string}/start/${transactionID}/${reportID}/distance` as const,
    },
    MONEY_REQUEST_CREATE_TAB_MANUAL: {
        route: ':action/:iouType/start/:transactionID/:reportID/manual',
        getRoute: (action: IOUAction, iouType: IOUType, transactionID: string, reportID: string) =>
            `${action as string}/${iouType as string}/start/${transactionID}/${reportID}/manual` as const,
    },
    MONEY_REQUEST_CREATE_TAB_SCAN: {
        route: ':action/:iouType/start/:transactionID/:reportID/scan',
        getRoute: (action: IOUAction, iouType: IOUType, transactionID: string, reportID: string) => `create/${iouType as string}/start/${transactionID}/${reportID}/scan` as const,
    },

    MONEY_REQUEST_STATE_SELECTOR: {
        route: 'submit/state',

        getRoute: (state?: string, backTo?: string, label?: string) =>
            `${getUrlWithBackToParam(`submit/state${state ? `?state=${encodeURIComponent(state)}` : ''}`, backTo)}${
                // the label param can be an empty string so we cannot use a nullish ?? operator
                // eslint-disable-next-line @typescript-eslint/prefer-nullish-coalescing
                label ? `${backTo || state ? '&' : '?'}label=${encodeURIComponent(label)}` : ''
            }` as const,
    },
    IOU_REQUEST: 'submit/new',
    IOU_SEND: 'pay/new',
    IOU_SEND_ADD_BANK_ACCOUNT: 'pay/new/add-bank-account',
    IOU_SEND_ADD_DEBIT_CARD: 'pay/new/add-debit-card',
    IOU_SEND_ENABLE_PAYMENTS: 'pay/new/enable-payments',

    NEW_TASK: 'new/task',
    NEW_TASK_ASSIGNEE: 'new/task/assignee',
    NEW_TASK_SHARE_DESTINATION: 'new/task/share-destination',
    NEW_TASK_DETAILS: 'new/task/details',
    NEW_TASK_TITLE: 'new/task/title',
    NEW_TASK_DESCRIPTION: 'new/task/description',

    TEACHERS_UNITE: 'settings/teachersunite',
    I_KNOW_A_TEACHER: 'settings/teachersunite/i-know-a-teacher',
    I_AM_A_TEACHER: 'settings/teachersunite/i-am-a-teacher',
    INTRO_SCHOOL_PRINCIPAL: 'settings/teachersunite/intro-school-principal',

    ERECEIPT: {
        route: 'eReceipt/:transactionID',
        getRoute: (transactionID: string) => `eReceipt/${transactionID}` as const,
    },

    WORKSPACE_NEW: 'workspace/new',
    WORKSPACE_NEW_ROOM: 'workspace/new-room',
    WORKSPACE_INITIAL: {
        route: 'settings/workspaces/:policyID',
        getRoute: (policyID: string) => `settings/workspaces/${policyID}` as const,
    },
    WORKSPACE_INVITE: {
        route: 'settings/workspaces/:policyID/invite',
        getRoute: (policyID: string) => `settings/workspaces/${policyID}/invite` as const,
    },
    WORKSPACE_INVITE_MESSAGE: {
        route: 'settings/workspaces/:policyID/invite-message',
        getRoute: (policyID: string) => `settings/workspaces/${policyID}/invite-message` as const,
    },
    WORKSPACE_PROFILE: {
        route: 'settings/workspaces/:policyID/profile',
        getRoute: (policyID: string) => `settings/workspaces/${policyID}/profile` as const,
    },
    WORKSPACE_PROFILE_ADDRESS: {
        route: 'settings/workspaces/:policyID/profile/address',
        getRoute: (policyID: string) => `settings/workspaces/${policyID}/profile/address` as const,
    },
    WORKSPACE_ACCOUNTING: {
        route: 'settings/workspaces/:policyID/accounting',
        getRoute: (policyID: string) => `settings/workspaces/${policyID}/accounting` as const,
    },
    WORKSPACE_PROFILE_CURRENCY: {
        route: 'settings/workspaces/:policyID/profile/currency',
        getRoute: (policyID: string) => `settings/workspaces/${policyID}/profile/currency` as const,
    },
    POLICY_ACCOUNTING_QUICKBOOKS_ONLINE_EXPORT: {
        route: 'settings/workspaces/:policyID/accounting/quickbooks-online/export',
        getRoute: (policyID: string) => `settings/workspaces/${policyID}/accounting/quickbooks-online/export` as const,
    },
    POLICY_ACCOUNTING_QUICKBOOKS_ONLINE_COMPANY_CARD_EXPENSE_ACCOUNT: {
        route: 'settings/workspaces/:policyID/accounting/quickbooks-online/export/company-card-expense-account',
        getRoute: (policyID: string) => `settings/workspaces/${policyID}/accounting/quickbooks-online/export/company-card-expense-account` as const,
    },
    POLICY_ACCOUNTING_QUICKBOOKS_ONLINE_COMPANY_CARD_EXPENSE_ACCOUNT_SELECT: {
        route: 'settings/workspaces/:policyID/accounting/quickbooks-online/export/company-card-expense-account/account-select',
        getRoute: (policyID: string) => `settings/workspaces/${policyID}/accounting/quickbooks-online/export/company-card-expense-account/account-select` as const,
    },
    POLICY_ACCOUNTING_QUICKBOOKS_ONLINE_NON_REIMBURSABLE_DEFAULT_VENDOR_SELECT: {
        route: 'settings/workspaces/:policyID/accounting/quickbooks-online/export/company-card-expense-account/default-vendor-select',
        getRoute: (policyID: string) => `settings/workspaces/${policyID}/accounting/quickbooks-online/export/company-card-expense-account/default-vendor-select` as const,
    },
    POLICY_ACCOUNTING_QUICKBOOKS_ONLINE_COMPANY_CARD_EXPENSE_SELECT: {
        route: 'settings/workspaces/:policyID/accounting/quickbooks-online/export/company-card-expense-account/card-select',
        getRoute: (policyID: string) => `settings/workspaces/${policyID}/accounting/quickbooks-online/export/company-card-expense-account/card-select` as const,
    },
    POLICY_ACCOUNTING_QUICKBOOKS_ONLINE_INVOICE_ACCOUNT_SELECT: {
        route: 'settings/workspaces/:policyID/accounting/quickbooks-online/export/invoice-account-select',
        getRoute: (policyID: string) => `settings/workspaces/${policyID}/accounting/quickbooks-online/export/invoice-account-select` as const,
    },
    POLICY_ACCOUNTING_QUICKBOOKS_ONLINE_PREFERRED_EXPORTER: {
        route: 'settings/workspaces/:policyID/accounting/quickbooks-online/export/preferred-exporter',
        getRoute: (policyID: string) => `settings/workspaces/${policyID}/accounting/quickbooks-online/export/preferred-exporter` as const,
    },
    POLICY_ACCOUNTING_QUICKBOOKS_ONLINE_EXPORT_OUT_OF_POCKET_EXPENSES: {
        route: 'settings/workspaces/:policyID/accounting/quickbooks-online/export/out-of-pocket-expense',
        getRoute: (policyID: string) => `settings/workspaces/${policyID}/accounting/quickbooks-online/export/out-of-pocket-expense` as const,
    },
    POLICY_ACCOUNTING_QUICKBOOKS_ONLINE_EXPORT_OUT_OF_POCKET_EXPENSES_ACCOUNT_SELECT: {
        route: 'settings/workspaces/:policyID/accounting/quickbooks-online/export/out-of-pocket-expense/account-select',
        getRoute: (policyID: string) => `settings/workspaces/${policyID}/accounting/quickbooks-online/export/out-of-pocket-expense/account-select` as const,
    },
    POLICY_ACCOUNTING_QUICKBOOKS_ONLINE_EXPORT_OUT_OF_POCKET_EXPENSES_SELECT: {
        route: 'settings/workspaces/:policyID/accounting/quickbooks-online/export/out-of-pocket-expense/entity-select',
        getRoute: (policyID: string) => `settings/workspaces/${policyID}/accounting/quickbooks-online/export/out-of-pocket-expense/entity-select` as const,
    },
    POLICY_ACCOUNTING_QUICKBOOKS_ONLINE_EXPORT_DATE_SELECT: {
        route: 'settings/workspaces/:policyID/accounting/quickbooks-online/export/date-select',
        getRoute: (policyID: string) => `settings/workspaces/${policyID}/accounting/quickbooks-online/export/date-select` as const,
    },
    WORKSPACE_PROFILE_NAME: {
        route: 'settings/workspaces/:policyID/profile/name',
        getRoute: (policyID: string) => `settings/workspaces/${policyID}/profile/name` as const,
    },
    WORKSPACE_PROFILE_DESCRIPTION: {
        route: 'settings/workspaces/:policyID/profile/description',
        getRoute: (policyID: string) => `settings/workspaces/${policyID}/profile/description` as const,
    },
    WORKSPACE_PROFILE_SHARE: {
        route: 'settings/workspaces/:policyID/profile/share',
        getRoute: (policyID: string) => `settings/workspaces/${policyID}/profile/share` as const,
    },
    WORKSPACE_AVATAR: {
        route: 'settings/workspaces/:policyID/avatar',
        getRoute: (policyID: string) => `settings/workspaces/${policyID}/avatar` as const,
    },
    WORKSPACE_JOIN_USER: {
        route: 'settings/workspaces/:policyID/join',
        getRoute: (policyID: string, inviterEmail: string) => `settings/workspaces/${policyID}/join?email=${inviterEmail}` as const,
    },
    WORKSPACE_SETTINGS_CURRENCY: {
        route: 'settings/workspaces/:policyID/settings/currency',
        getRoute: (policyID: string) => `settings/workspaces/${policyID}/settings/currency` as const,
    },
    WORKSPACE_WORKFLOWS: {
        route: 'settings/workspaces/:policyID/workflows',
        getRoute: (policyID: string) => `settings/workspaces/${policyID}/workflows` as const,
    },
    WORKSPACE_WORKFLOWS_APPROVALS_NEW: {
        route: 'settings/workspaces/:policyID/workflows/approvals/new',
        getRoute: (policyID: string) => `settings/workspaces/${policyID}/workflows/approvals/new` as const,
    },
    WORKSPACE_WORKFLOWS_APPROVALS_EDIT: {
        route: 'settings/workspaces/:policyID/workflows/approvals/:firstApproverEmail/edit',
        getRoute: (policyID: string, firstApproverEmail: string) => `settings/workspaces/${policyID}/workflows/approvals/${encodeURIComponent(firstApproverEmail)}/edit` as const,
    },
    WORKSPACE_WORKFLOWS_APPROVALS_EXPENSES_FROM: {
        route: 'settings/workspaces/:policyID/workflows/approvals/expenses-from',
        getRoute: (policyID: string) => `settings/workspaces/${policyID}/workflows/approvals/expenses-from` as const,
    },
    WORKSPACE_WORKFLOWS_APPROVALS_APPROVER: {
        route: 'settings/workspaces/:policyID/workflows/approvals/approver',
        getRoute: (policyID: string) => `settings/workspaces/${policyID}/workflows/approvals/approver` as const,
    },
    WORKSPACE_WORKFLOWS_PAYER: {
        route: 'settings/workspaces/:policyID/workflows/payer',
        getRoute: (policyId: string) => `settings/workspaces/${policyId}/workflows/payer` as const,
    },
    WORKSPACE_WORKFLOWS_AUTOREPORTING_FREQUENCY: {
        route: 'settings/workspaces/:policyID/workflows/auto-reporting-frequency',
        getRoute: (policyID: string) => `settings/workspaces/${policyID}/workflows/auto-reporting-frequency` as const,
    },
    WORKSPACE_WORKFLOWS_AUTOREPORTING_MONTHLY_OFFSET: {
        route: 'settings/workspaces/:policyID/workflows/auto-reporting-frequency/monthly-offset',
        getRoute: (policyID: string) => `settings/workspaces/${policyID}/workflows/auto-reporting-frequency/monthly-offset` as const,
    },
    WORKSPACE_CARD: {
        route: 'settings/workspaces/:policyID/card',
        getRoute: (policyID: string) => `settings/workspaces/${policyID}/card` as const,
    },
    WORKSPACE_REIMBURSE: {
        route: 'settings/workspaces/:policyID/reimburse',
        getRoute: (policyID: string) => `settings/workspaces/${policyID}/reimburse` as const,
    },
    WORKSPACE_RATE_AND_UNIT: {
        route: 'settings/workspaces/:policyID/rateandunit',
        getRoute: (policyID: string) => `settings/workspaces/${policyID}/rateandunit` as const,
    },
    WORKSPACE_RATE_AND_UNIT_RATE: {
        route: 'settings/workspaces/:policyID/rateandunit/rate',
        getRoute: (policyID: string) => `settings/workspaces/${policyID}/rateandunit/rate` as const,
    },
    WORKSPACE_RATE_AND_UNIT_UNIT: {
        route: 'settings/workspaces/:policyID/rateandunit/unit',
        getRoute: (policyID: string) => `settings/workspaces/${policyID}/rateandunit/unit` as const,
    },
    WORKSPACE_BILLS: {
        route: 'settings/workspaces/:policyID/bills',
        getRoute: (policyID: string) => `settings/workspaces/${policyID}/bills` as const,
    },
    WORKSPACE_INVOICES: {
        route: 'settings/workspaces/:policyID/invoices',
        getRoute: (policyID: string) => `settings/workspaces/${policyID}/invoices` as const,
    },
    WORKSPACE_TRAVEL: {
        route: 'settings/workspaces/:policyID/travel',
        getRoute: (policyID: string) => `settings/workspaces/${policyID}/travel` as const,
    },
    WORKSPACE_MEMBERS: {
        route: 'settings/workspaces/:policyID/members',
        getRoute: (policyID: string) => `settings/workspaces/${policyID}/members` as const,
    },
    POLICY_ACCOUNTING: {
        route: 'settings/workspaces/:policyID/accounting',
        getRoute: (policyID: string) => `settings/workspaces/${policyID}/accounting` as const,
    },
    WORKSPACE_ACCOUNTING_QUICKBOOKS_ONLINE_ADVANCED: {
        route: 'settings/workspaces/:policyID/accounting/quickbooks-online/advanced',
        getRoute: (policyID: string) => `settings/workspaces/${policyID}/accounting/quickbooks-online/advanced` as const,
    },
    WORKSPACE_ACCOUNTING_QUICKBOOKS_ONLINE_ACCOUNT_SELECTOR: {
        route: 'settings/workspaces/:policyID/accounting/quickbooks-online/account-selector',
        getRoute: (policyID: string) => `settings/workspaces/${policyID}/accounting/quickbooks-online/account-selector` as const,
    },
    WORKSPACE_ACCOUNTING_QUICKBOOKS_ONLINE_INVOICE_ACCOUNT_SELECTOR: {
        route: 'settings/workspaces/:policyID/accounting/quickbooks-online/invoice-account-selector',
        getRoute: (policyID: string) => `settings/workspaces/${policyID}/accounting/quickbooks-online/invoice-account-selector` as const,
    },
    WORKSPACE_ACCOUNTING_CARD_RECONCILIATION: {
        route: 'settings/workspaces/:policyID/accounting/:connection/card-reconciliation',
        getRoute: (policyID: string, connection: ValueOf<typeof CONST.POLICY.CONNECTIONS.NAME>) => `settings/workspaces/${policyID}/accounting/${connection}/card-reconciliation` as const,
    },
    WORKSPACE_ACCOUNTING_RECONCILIATION_ACCOUNT_SETTINGS: {
        route: 'settings/workspaces/:policyID/accounting/:connection/card-reconciliation/account',
        getRoute: (policyID: string, connection: ValueOf<typeof CONST.POLICY.CONNECTIONS.NAME>) =>
            `settings/workspaces/${policyID}/accounting/${connection}/card-reconciliation/account` as const,
    },
    WORKSPACE_CATEGORIES: {
        route: 'settings/workspaces/:policyID/categories',
        getRoute: (policyID: string) => `settings/workspaces/${policyID}/categories` as const,
    },
    WORKSPACE_CATEGORY_SETTINGS: {
        route: 'settings/workspaces/:policyID/categories/:categoryName',
        getRoute: (policyID: string, categoryName: string) => `settings/workspaces/${policyID}/categories/${encodeURIComponent(categoryName)}` as const,
    },
    WORKSPACE_UPGRADE: {
        route: 'settings/workspaces/:policyID/upgrade/:featureName',
        getRoute: (policyID: string, featureName: string, backTo?: string) =>
            getUrlWithBackToParam(`settings/workspaces/${policyID}/upgrade/${encodeURIComponent(featureName)}` as const, backTo),
    },
    WORKSPACE_CATEGORIES_SETTINGS: {
        route: 'settings/workspaces/:policyID/categories/settings',
        getRoute: (policyID: string) => `settings/workspaces/${policyID}/categories/settings` as const,
    },
    WORKSPACE_CATEGORY_CREATE: {
        route: 'settings/workspaces/:policyID/categories/new',
        getRoute: (policyID: string) => `settings/workspaces/${policyID}/categories/new` as const,
    },
    WORKSPACE_CATEGORY_EDIT: {
        route: 'settings/workspaces/:policyID/categories/:categoryName/edit',
        getRoute: (policyID: string, categoryName: string) => `settings/workspaces/${policyID}/categories/${encodeURIComponent(categoryName)}/edit` as const,
    },
    WORKSPACE_CATEGORY_PAYROLL_CODE: {
        route: 'settings/workspaces/:policyID/categories/:categoryName/payroll-code',
        getRoute: (policyID: string, categoryName: string) => `settings/workspaces/${policyID}/categories/${encodeURIComponent(categoryName)}/payroll-code` as const,
    },
    WORKSPACE_CATEGORY_GL_CODE: {
        route: 'settings/workspaces/:policyID/categories/:categoryName/gl-code',
        getRoute: (policyID: string, categoryName: string) => `settings/workspaces/${policyID}/categories/${encodeURIComponent(categoryName)}/gl-code` as const,
    },
    WORKSPACE_MORE_FEATURES: {
        route: 'settings/workspaces/:policyID/more-features',
        getRoute: (policyID: string) => `settings/workspaces/${policyID}/more-features` as const,
    },
    WORKSPACE_TAGS: {
        route: 'settings/workspaces/:policyID/tags',
        getRoute: (policyID: string) => `settings/workspaces/${policyID}/tags` as const,
    },
    WORKSPACE_TAG_CREATE: {
        route: 'settings/workspaces/:policyID/tags/new',
        getRoute: (policyID: string) => `settings/workspaces/${policyID}/tags/new` as const,
    },
    WORKSPACE_TAGS_SETTINGS: {
        route: 'settings/workspaces/:policyID/tags/settings',
        getRoute: (policyID: string) => `settings/workspaces/${policyID}/tags/settings` as const,
    },
    WORKSPACE_EDIT_TAGS: {
        route: 'settings/workspaces/:policyID/tags/:orderWeight/edit',
        getRoute: (policyID: string, orderWeight: number) => `settings/workspaces/${policyID}/tags/${orderWeight}/edit` as const,
    },
    WORKSPACE_TAG_EDIT: {
        route: 'settings/workspaces/:policyID/tag/:orderWeight/:tagName/edit',
        getRoute: (policyID: string, orderWeight: number, tagName: string) => `settings/workspaces/${policyID}/tag/${orderWeight}/${encodeURIComponent(tagName)}/edit` as const,
    },
    WORKSPACE_TAG_SETTINGS: {
        route: 'settings/workspaces/:policyID/tag/:orderWeight/:tagName',
        getRoute: (policyID: string, orderWeight: number, tagName: string) => `settings/workspaces/${policyID}/tag/${orderWeight}/${encodeURIComponent(tagName)}` as const,
    },
    WORKSPACE_TAG_LIST_VIEW: {
        route: 'settings/workspaces/:policyID/tag-list/:orderWeight',
        getRoute: (policyID: string, orderWeight: number) => `settings/workspaces/${policyID}/tag-list/${orderWeight}` as const,
    },
    WORKSPACE_TAG_GL_CODE: {
        route: 'settings/workspaces/:policyID/tag/:orderWeight/:tagName/gl-code',
        getRoute: (policyID: string, orderWeight: number, tagName: string) => `settings/workspaces/${policyID}/tag/${orderWeight}/${encodeURIComponent(tagName)}/gl-code` as const,
    },
    WORKSPACE_TAXES: {
        route: 'settings/workspaces/:policyID/taxes',
        getRoute: (policyID: string) => `settings/workspaces/${policyID}/taxes` as const,
    },
    WORKSPACE_TAXES_SETTINGS: {
        route: 'settings/workspaces/:policyID/taxes/settings',
        getRoute: (policyID: string) => `settings/workspaces/${policyID}/taxes/settings` as const,
    },
    WORKSPACE_TAXES_SETTINGS_WORKSPACE_CURRENCY_DEFAULT: {
        route: 'settings/workspaces/:policyID/taxes/settings/workspace-currency',
        getRoute: (policyID: string) => `settings/workspaces/${policyID}/taxes/settings/workspace-currency` as const,
    },
    WORKSPACE_TAXES_SETTINGS_FOREIGN_CURRENCY_DEFAULT: {
        route: 'settings/workspaces/:policyID/taxes/settings/foreign-currency',
        getRoute: (policyID: string) => `settings/workspaces/${policyID}/taxes/settings/foreign-currency` as const,
    },
    WORKSPACE_TAXES_SETTINGS_CUSTOM_TAX_NAME: {
        route: 'settings/workspaces/:policyID/taxes/settings/tax-name',
        getRoute: (policyID: string) => `settings/workspaces/${policyID}/taxes/settings/tax-name` as const,
    },
    WORKSPACE_MEMBER_DETAILS: {
        route: 'settings/workspaces/:policyID/members/:accountID',
        getRoute: (policyID: string, accountID: number) => `settings/workspaces/${policyID}/members/${accountID}` as const,
    },
    WORKSPACE_MEMBER_ROLE_SELECTION: {
        route: 'settings/workspaces/:policyID/members/:accountID/role-selection',
        getRoute: (policyID: string, accountID: number) => `settings/workspaces/${policyID}/members/${accountID}/role-selection` as const,
    },
    WORKSPACE_OWNER_CHANGE_SUCCESS: {
        route: 'settings/workspaces/:policyID/change-owner/:accountID/success',
        getRoute: (policyID: string, accountID: number) => `settings/workspaces/${policyID}/change-owner/${accountID}/success` as const,
    },
    WORKSPACE_OWNER_CHANGE_ERROR: {
        route: 'settings/workspaces/:policyID/change-owner/:accountID/failure',
        getRoute: (policyID: string, accountID: number) => `settings/workspaces/${policyID}/change-owner/${accountID}/failure` as const,
    },
    WORKSPACE_OWNER_CHANGE_CHECK: {
        route: 'settings/workspaces/:policyID/change-owner/:accountID/:error',
        getRoute: (policyID: string, accountID: number, error: ValueOf<typeof CONST.POLICY.OWNERSHIP_ERRORS>) =>
            `settings/workspaces/${policyID}/change-owner/${accountID}/${error as string}` as const,
    },
    WORKSPACE_TAX_CREATE: {
        route: 'settings/workspaces/:policyID/taxes/new',
        getRoute: (policyID: string) => `settings/workspaces/${policyID}/taxes/new` as const,
    },
    WORKSPACE_TAX_EDIT: {
        route: 'settings/workspaces/:policyID/tax/:taxID',
        getRoute: (policyID: string, taxID: string) => `settings/workspaces/${policyID}/tax/${encodeURIComponent(taxID)}` as const,
    },
    WORKSPACE_TAX_NAME: {
        route: 'settings/workspaces/:policyID/tax/:taxID/name',
        getRoute: (policyID: string, taxID: string) => `settings/workspaces/${policyID}/tax/${encodeURIComponent(taxID)}/name` as const,
    },
    WORKSPACE_TAX_VALUE: {
        route: 'settings/workspaces/:policyID/tax/:taxID/value',
        getRoute: (policyID: string, taxID: string) => `settings/workspaces/${policyID}/tax/${encodeURIComponent(taxID)}/value` as const,
    },
    WORKSPACE_TAX_CODE: {
        route: 'settings/workspaces/:policyID/tax/:taxID/tax-code',
        getRoute: (policyID: string, taxID: string) => `settings/workspaces/${policyID}/tax/${encodeURIComponent(taxID)}/tax-code` as const,
    },
    WORKSPACE_REPORT_FIELDS: {
        route: 'settings/workspaces/:policyID/reportFields',
        getRoute: (policyID: string) => `settings/workspaces/${policyID}/reportFields` as const,
    },
    WORKSPACE_CREATE_REPORT_FIELD: {
        route: 'settings/workspaces/:policyID/reportFields/new',
        getRoute: (policyID: string) => `settings/workspaces/${policyID}/reportFields/new` as const,
    },
    WORKSPACE_REPORT_FIELDS_SETTINGS: {
        route: 'settings/workspaces/:policyID/reportFields/:reportFieldID/edit',
        getRoute: (policyID: string, reportFieldID: string) => `settings/workspaces/${policyID}/reportFields/${encodeURIComponent(reportFieldID)}/edit` as const,
    },
    WORKSPACE_REPORT_FIELDS_LIST_VALUES: {
        route: 'settings/workspaces/:policyID/reportFields/listValues/:reportFieldID?',
        getRoute: (policyID: string, reportFieldID?: string) => `settings/workspaces/${policyID}/reportFields/listValues/${encodeURIComponent(reportFieldID ?? '')}` as const,
    },
    WORKSPACE_REPORT_FIELDS_ADD_VALUE: {
        route: 'settings/workspaces/:policyID/reportFields/addValue/:reportFieldID?',
        getRoute: (policyID: string, reportFieldID?: string) => `settings/workspaces/${policyID}/reportFields/addValue/${encodeURIComponent(reportFieldID ?? '')}` as const,
    },
    WORKSPACE_REPORT_FIELDS_VALUE_SETTINGS: {
        route: 'settings/workspaces/:policyID/reportFields/:valueIndex/:reportFieldID?',
        getRoute: (policyID: string, valueIndex: number, reportFieldID?: string) =>
            `settings/workspaces/${policyID}/reportFields/${valueIndex}/${encodeURIComponent(reportFieldID ?? '')}` as const,
    },
    WORKSPACE_REPORT_FIELDS_EDIT_VALUE: {
        route: 'settings/workspaces/:policyID/reportFields/new/:valueIndex/edit',
        getRoute: (policyID: string, valueIndex: number) => `settings/workspaces/${policyID}/reportFields/new/${valueIndex}/edit` as const,
    },
    WORKSPACE_EDIT_REPORT_FIELDS_INITIAL_VALUE: {
        route: 'settings/workspaces/:policyID/reportFields/:reportFieldID/edit/initialValue',
        getRoute: (policyID: string, reportFieldID: string) => `settings/workspaces/${policyID}/reportFields/${encodeURIComponent(reportFieldID)}/edit/initialValue` as const,
    },
    WORKSPACE_EXPENSIFY_CARD: {
        route: 'settings/workspaces/:policyID/expensify-card',
        getRoute: (policyID: string) => `settings/workspaces/${policyID}/expensify-card` as const,
    },
    WORKSPACE_EXPENSIFY_CARD_DETAILS: {
        route: 'settings/workspaces/:policyID/expensify-card/:cardID',
        getRoute: (policyID: string, cardID: string, backTo?: string) => getUrlWithBackToParam(`settings/workspaces/${policyID}/expensify-card/${cardID}`, backTo),
    },
    WORKSPACE_EXPENSIFY_CARD_NAME: {
        route: 'settings/workspaces/:policyID/expensify-card/:cardID/edit/name',
        getRoute: (policyID: string, cardID: string) => `settings/workspaces/${policyID}/expensify-card/${cardID}/edit/name` as const,
    },
    WORKSPACE_EXPENSIFY_CARD_LIMIT: {
        route: 'settings/workspaces/:policyID/expensify-card/:cardID/edit/limit',
        getRoute: (policyID: string, cardID: string) => `settings/workspaces/${policyID}/expensify-card/${cardID}/edit/limit` as const,
    },
    WORKSPACE_EXPENSIFY_CARD_LIMIT_TYPE: {
        route: 'settings/workspaces/:policyID/expensify-card/:cardID/edit/limit-type',
        getRoute: (policyID: string, cardID: string) => `settings/workspaces/${policyID}/expensify-card/${cardID}/edit/limit-type` as const,
    },
    WORKSPACE_EXPENSIFY_CARD_ISSUE_NEW: {
        route: 'settings/workspaces/:policyID/expensify-card/issue-new',
        getRoute: (policyID: string) => `settings/workspaces/${policyID}/expensify-card/issue-new` as const,
    },
    WORKSPACE_EXPENSIFY_CARD_BANK_ACCOUNT: {
        route: 'settings/workspaces/:policyID/expensify-card/choose-bank-account',
        getRoute: (policyID: string) => `settings/workspaces/${policyID}/expensify-card/choose-bank-account` as const,
    },
    WORKSPACE_EXPENSIFY_CARD_SETTINGS: {
        route: 'settings/workspaces/:policyID/expensify-card/settings',
        getRoute: (policyID: string) => `settings/workspaces/${policyID}/expensify-card/settings` as const,
    },
    WORKSPACE_EXPENSIFY_CARD_SETTINGS_ACCOUNT: {
        route: 'settings/workspaces/:policyID/expensify-card/settings/account',
        getRoute: (policyID: string) => `settings/workspaces/${policyID}/expensify-card/settings/account` as const,
    },
    WORKSPACE_EXPENSIFY_CARD_SETTINGS_FREQUENCY: {
        route: 'settings/workspaces/:policyID/expensify-card/settings/frequency',
        getRoute: (policyID: string) => `settings/workspaces/${policyID}/expensify-card/settings/frequency` as const,
    },
    WORKSPACE_DISTANCE_RATES: {
        route: 'settings/workspaces/:policyID/distance-rates',
        getRoute: (policyID: string) => `settings/workspaces/${policyID}/distance-rates` as const,
    },
    WORKSPACE_CREATE_DISTANCE_RATE: {
        route: 'settings/workspaces/:policyID/distance-rates/new',
        getRoute: (policyID: string) => `settings/workspaces/${policyID}/distance-rates/new` as const,
    },
    WORKSPACE_DISTANCE_RATES_SETTINGS: {
        route: 'settings/workspaces/:policyID/distance-rates/settings',
        getRoute: (policyID: string) => `settings/workspaces/${policyID}/distance-rates/settings` as const,
    },
    WORKSPACE_DISTANCE_RATE_DETAILS: {
        route: 'settings/workspaces/:policyID/distance-rates/:rateID',
        getRoute: (policyID: string, rateID: string) => `settings/workspaces/${policyID}/distance-rates/${rateID}` as const,
    },
    WORKSPACE_DISTANCE_RATE_EDIT: {
        route: 'settings/workspaces/:policyID/distance-rates/:rateID/edit',
        getRoute: (policyID: string, rateID: string) => `settings/workspaces/${policyID}/distance-rates/${rateID}/edit` as const,
    },
    WORKSPACE_DISTANCE_RATE_TAX_RECLAIMABLE_ON_EDIT: {
        route: 'settings/workspaces/:policyID/distance-rates/:rateID/tax-reclaimable/edit',
        getRoute: (policyID: string, rateID: string) => `settings/workspaces/${policyID}/distance-rates/${rateID}/tax-reclaimable/edit` as const,
    },
    WORKSPACE_DISTANCE_RATE_TAX_RATE_EDIT: {
        route: 'settings/workspaces/:policyID/distance-rates/:rateID/tax-rate/edit',
        getRoute: (policyID: string, rateID: string) => `settings/workspaces/${policyID}/distance-rates/${rateID}/tax-rate/edit` as const,
    },
    // Referral program promotion
    REFERRAL_DETAILS_MODAL: {
        route: 'referral/:contentType',
        getRoute: (contentType: string, backTo?: string) => getUrlWithBackToParam(`referral/${contentType}`, backTo),
    },
    PROCESS_MONEY_REQUEST_HOLD: 'hold-expense-educational',
    TRAVEL_MY_TRIPS: 'travel',
    TRAVEL_TCS: 'travel/terms',
    TRACK_TRAINING_MODAL: 'track-training',
    ONBOARDING_ROOT: 'onboarding',
    ONBOARDING_PERSONAL_DETAILS: 'onboarding/personal-details',
    ONBOARDING_WORK: 'onboarding/work',
    ONBOARDING_PURPOSE: 'onboarding/purpose',
    WELCOME_VIDEO_ROOT: 'onboarding/welcome-video',
    EXPLANATION_MODAL_ROOT: 'onboarding/explanation',

    TRANSACTION_RECEIPT: {
        route: 'r/:reportID/transaction/:transactionID/receipt',
        getRoute: (reportID: string, transactionID: string) => `r/${reportID}/transaction/${transactionID}/receipt` as const,
    },
    TRANSACTION_DUPLICATE_REVIEW_PAGE: {
        route: 'r/:threadReportID/duplicates/review',
        getRoute: (threadReportID: string) => `r/${threadReportID}/duplicates/review` as const,
    },
    TRANSACTION_DUPLICATE_REVIEW_MERCHANT_PAGE: {
        route: 'r/:threadReportID/duplicates/review/merchant',
        getRoute: (threadReportID: string) => `r/${threadReportID}/duplicates/review/merchant` as const,
    },
    TRANSACTION_DUPLICATE_REVIEW_CATEGORY_PAGE: {
        route: 'r/:threadReportID/duplicates/review/category',
        getRoute: (threadReportID: string) => `r/${threadReportID}/duplicates/review/category` as const,
    },
    TRANSACTION_DUPLICATE_REVIEW_TAG_PAGE: {
        route: 'r/:threadReportID/duplicates/review/tag',
        getRoute: (threadReportID: string) => `r/${threadReportID}/duplicates/review/tag` as const,
    },
    TRANSACTION_DUPLICATE_REVIEW_TAX_CODE_PAGE: {
        route: 'r/:threadReportID/duplicates/review/tax-code',
        getRoute: (threadReportID: string) => `r/${threadReportID}/duplicates/review/tax-code` as const,
    },
    TRANSACTION_DUPLICATE_REVIEW_DESCRIPTION_PAGE: {
        route: 'r/:threadReportID/duplicates/review/description',
        getRoute: (threadReportID: string) => `r/${threadReportID}/duplicates/review/description` as const,
    },
    TRANSACTION_DUPLICATE_REVIEW_REIMBURSABLE_PAGE: {
        route: 'r/:threadReportID/duplicates/review/reimbursable',
        getRoute: (threadReportID: string) => `r/${threadReportID}/duplicates/review/reimbursable` as const,
    },
    TRANSACTION_DUPLICATE_REVIEW_BILLABLE_PAGE: {
        route: 'r/:threadReportID/duplicates/review/billable',
        getRoute: (threadReportID: string) => `r/${threadReportID}/duplicates/review/billable` as const,
    },
    TRANSACTION_DUPLICATE_CONFIRMATION_PAGE: {
        route: 'r/:threadReportID/duplicates/confirm',
        getRoute: (threadReportID: string) => `r/${threadReportID}/duplicates/confirm` as const,
    },
    POLICY_ACCOUNTING_XERO_IMPORT: {
        route: 'settings/workspaces/:policyID/accounting/xero/import',
        getRoute: (policyID: string) => `settings/workspaces/${policyID}/accounting/xero/import` as const,
    },
    POLICY_ACCOUNTING_XERO_CHART_OF_ACCOUNTS: {
        route: 'settings/workspaces/:policyID/accounting/xero/import/accounts',
        getRoute: (policyID: string) => `settings/workspaces/${policyID}/accounting/xero/import/accounts` as const,
    },
    POLICY_ACCOUNTING_XERO_ORGANIZATION: {
        route: 'settings/workspaces/:policyID/accounting/xero/organization/:currentOrganizationID',
        getRoute: (policyID: string, currentOrganizationID: string) => `settings/workspaces/${policyID}/accounting/xero/organization/${currentOrganizationID}` as const,
    },
    POLICY_ACCOUNTING_XERO_TRACKING_CATEGORIES: {
        route: 'settings/workspaces/:policyID/accounting/xero/import/tracking-categories',
        getRoute: (policyID: string) => `settings/workspaces/${policyID}/accounting/xero/import/tracking-categories` as const,
    },
    POLICY_ACCOUNTING_XERO_TRACKING_CATEGORIES_MAP: {
        route: 'settings/workspaces/:policyID/accounting/xero/import/tracking-categories/mapping/:categoryId/:categoryName',
        getRoute: (policyID: string, categoryId: string, categoryName: string) =>
            `settings/workspaces/${policyID}/accounting/xero/import/tracking-categories/mapping/${categoryId}/${encodeURIComponent(categoryName)}` as const,
    },
    POLICY_ACCOUNTING_XERO_CUSTOMER: {
        route: 'settings/workspaces/:policyID/accounting/xero/import/customers',
        getRoute: (policyID: string) => `settings/workspaces/${policyID}/accounting/xero/import/customers` as const,
    },
    POLICY_ACCOUNTING_XERO_TAXES: {
        route: 'settings/workspaces/:policyID/accounting/xero/import/taxes',
        getRoute: (policyID: string) => `settings/workspaces/${policyID}/accounting/xero/import/taxes` as const,
    },
    POLICY_ACCOUNTING_XERO_EXPORT: {
        route: 'settings/workspaces/:policyID/accounting/xero/export',
        getRoute: (policyID: string) => `settings/workspaces/${policyID}/accounting/xero/export` as const,
    },
    POLICY_ACCOUNTING_XERO_PREFERRED_EXPORTER_SELECT: {
        route: 'settings/workspaces/:policyID/connections/xero/export/preferred-exporter/select',
        getRoute: (policyID: string) => `settings/workspaces/${policyID}/connections/xero/export/preferred-exporter/select` as const,
    },
    POLICY_ACCOUNTING_XERO_EXPORT_PURCHASE_BILL_DATE_SELECT: {
        route: 'settings/workspaces/:policyID/accounting/xero/export/purchase-bill-date-select',
        getRoute: (policyID: string) => `settings/workspaces/${policyID}/accounting/xero/export/purchase-bill-date-select` as const,
    },
    POLICY_ACCOUNTING_XERO_EXPORT_BANK_ACCOUNT_SELECT: {
        route: 'settings/workspaces/:policyID/accounting/xero/export/bank-account-select',
        getRoute: (policyID: string) => `settings/workspaces/${policyID}/accounting/xero/export/bank-account-select` as const,
    },
    POLICY_ACCOUNTING_XERO_ADVANCED: {
        route: 'settings/workspaces/:policyID/accounting/xero/advanced',
        getRoute: (policyID: string) => `settings/workspaces/${policyID}/accounting/xero/advanced` as const,
    },
    POLICY_ACCOUNTING_XERO_BILL_STATUS_SELECTOR: {
        route: 'settings/workspaces/:policyID/accounting/xero/export/purchase-bill-status-selector',
        getRoute: (policyID: string) => `settings/workspaces/${policyID}/accounting/xero/export/purchase-bill-status-selector` as const,
    },
    POLICY_ACCOUNTING_XERO_INVOICE_SELECTOR: {
        route: 'settings/workspaces/:policyID/accounting/xero/advanced/invoice-account-selector',
        getRoute: (policyID: string) => `settings/workspaces/${policyID}/accounting/xero/advanced/invoice-account-selector` as const,
    },
    POLICY_ACCOUNTING_XERO_BILL_PAYMENT_ACCOUNT_SELECTOR: {
        route: 'settings/workspaces/:policyID/accounting/xero/advanced/bill-payment-account-selector',
        getRoute: (policyID: string) => `settings/workspaces/${policyID}/accounting/xero/advanced/bill-payment-account-selector` as const,
    },
    POLICY_ACCOUNTING_QUICKBOOKS_ONLINE_IMPORT: {
        route: 'settings/workspaces/:policyID/accounting/quickbooks-online/import',
        getRoute: (policyID: string) => `settings/workspaces/${policyID}/accounting/quickbooks-online/import` as const,
    },
    POLICY_ACCOUNTING_QUICKBOOKS_ONLINE_CHART_OF_ACCOUNTS: {
        route: 'settings/workspaces/:policyID/accounting/quickbooks-online/import/accounts',
        getRoute: (policyID: string) => `settings/workspaces/${policyID}/accounting/quickbooks-online/import/accounts` as const,
    },
    POLICY_ACCOUNTING_QUICKBOOKS_ONLINE_CLASSES: {
        route: 'settings/workspaces/:policyID/accounting/quickbooks-online/import/classes',
        getRoute: (policyID: string) => `settings/workspaces/${policyID}/accounting/quickbooks-online/import/classes` as const,
    },
    POLICY_ACCOUNTING_QUICKBOOKS_ONLINE_CUSTOMERS: {
        route: 'settings/workspaces/:policyID/accounting/quickbooks-online/import/customers',
        getRoute: (policyID: string) => `settings/workspaces/${policyID}/accounting/quickbooks-online/import/customers` as const,
    },
    POLICY_ACCOUNTING_QUICKBOOKS_ONLINE_LOCATIONS: {
        route: 'settings/workspaces/:policyID/accounting/quickbooks-online/import/locations',
        getRoute: (policyID: string) => `settings/workspaces/${policyID}/accounting/quickbooks-online/import/locations` as const,
    },
    POLICY_ACCOUNTING_QUICKBOOKS_ONLINE_TAXES: {
        route: 'settings/workspaces/:policyID/accounting/quickbooks-online/import/taxes',
        getRoute: (policyID: string) => `settings/workspaces/${policyID}/accounting/quickbooks-online/import/taxes` as const,
    },
    RESTRICTED_ACTION: {
        route: 'restricted-action/workspace/:policyID',
        getRoute: (policyID: string) => `restricted-action/workspace/${policyID}` as const,
    },
    POLICY_ACCOUNTING_NETSUITE_SUBSIDIARY_SELECTOR: {
        route: 'settings/workspaces/:policyID/accounting/netsuite/subsidiary-selector',
        getRoute: (policyID: string) => `settings/workspaces/${policyID}/accounting/netsuite/subsidiary-selector` as const,
    },
    POLICY_ACCOUNTING_NETSUITE_EXISTING_CONNECTIONS: {
        route: 'settings/workspaces/:policyID/accounting/netsuite/existing-connections',
        getRoute: (policyID: string) => `settings/workspaces/${policyID}/accounting/netsuite/existing-connections` as const,
    },
    POLICY_ACCOUNTING_NETSUITE_TOKEN_INPUT: {
        route: 'settings/workspaces/:policyID/accounting/netsuite/token-input',
        getRoute: (policyID: string) => `settings/workspaces/${policyID}/accounting/netsuite/token-input` as const,
    },
    POLICY_ACCOUNTING_NETSUITE_IMPORT: {
        route: 'settings/workspaces/:policyID/accounting/netsuite/import',
        getRoute: (policyID: string) => `settings/workspaces/${policyID}/accounting/netsuite/import` as const,
    },
    POLICY_ACCOUNTING_NETSUITE_IMPORT_MAPPING: {
        route: 'settings/workspaces/:policyID/accounting/netsuite/import/mapping/:importField',
        getRoute: (policyID: string, importField: TupleToUnion<typeof CONST.NETSUITE_CONFIG.IMPORT_FIELDS>) =>
            `settings/workspaces/${policyID}/accounting/netsuite/import/mapping/${importField}` as const,
    },
    POLICY_ACCOUNTING_NETSUITE_IMPORT_CUSTOM_FIELD_MAPPING: {
        route: 'settings/workspaces/:policyID/accounting/netsuite/import/custom/:importCustomField',
        getRoute: (policyID: string, importCustomField: ValueOf<typeof CONST.NETSUITE_CONFIG.IMPORT_CUSTOM_FIELDS>) =>
            `settings/workspaces/${policyID}/accounting/netsuite/import/custom/${importCustomField}` as const,
    },
    POLICY_ACCOUNTING_NETSUITE_IMPORT_CUSTOM_FIELD_VIEW: {
        route: 'settings/workspaces/:policyID/accounting/netsuite/import/custom/:importCustomField/view/:valueIndex',
        getRoute: (policyID: string, importCustomField: ValueOf<typeof CONST.NETSUITE_CONFIG.IMPORT_CUSTOM_FIELDS>, valueIndex: number) =>
            `settings/workspaces/${policyID}/accounting/netsuite/import/custom/${importCustomField}/view/${valueIndex}` as const,
    },
    POLICY_ACCOUNTING_NETSUITE_IMPORT_CUSTOM_FIELD_EDIT: {
        route: 'settings/workspaces/:policyID/accounting/netsuite/import/custom/:importCustomField/edit/:valueIndex/:fieldName',
        getRoute: (policyID: string, importCustomField: ValueOf<typeof CONST.NETSUITE_CONFIG.IMPORT_CUSTOM_FIELDS>, valueIndex: number, fieldName: string) =>
            `settings/workspaces/${policyID}/accounting/netsuite/import/custom/${importCustomField}/edit/${valueIndex}/${fieldName}` as const,
    },
    POLICY_ACCOUNTING_NETSUITE_IMPORT_CUSTOM_LIST_ADD: {
        route: 'settings/workspaces/:policyID/accounting/netsuite/import/custom-list/new',
        getRoute: (policyID: string) => `settings/workspaces/${policyID}/accounting/netsuite/import/custom-list/new` as const,
    },
    POLICY_ACCOUNTING_NETSUITE_IMPORT_CUSTOM_SEGMENT_ADD: {
        route: 'settings/workspaces/:policyID/accounting/netsuite/import/custom-segment/new',
        getRoute: (policyID: string) => `settings/workspaces/${policyID}/accounting/netsuite/import/custom-segment/new` as const,
    },
    POLICY_ACCOUNTING_NETSUITE_IMPORT_CUSTOMERS_OR_PROJECTS: {
        route: 'settings/workspaces/:policyID/accounting/netsuite/import/customer-projects',
        getRoute: (policyID: string) => `settings/workspaces/${policyID}/accounting/netsuite/import/customer-projects` as const,
    },
    POLICY_ACCOUNTING_NETSUITE_IMPORT_CUSTOMERS_OR_PROJECTS_SELECT: {
        route: 'settings/workspaces/:policyID/accounting/netsuite/import/customer-projects/select',
        getRoute: (policyID: string) => `settings/workspaces/${policyID}/accounting/netsuite/import/customer-projects/select` as const,
    },
    POLICY_ACCOUNTING_NETSUITE_EXPORT: {
        route: 'settings/workspaces/:policyID/connections/netsuite/export/',
        getRoute: (policyID: string) => `settings/workspaces/${policyID}/connections/netsuite/export/` as const,
    },
    POLICY_ACCOUNTING_NETSUITE_PREFERRED_EXPORTER_SELECT: {
        route: 'settings/workspaces/:policyID/connections/netsuite/export/preferred-exporter/select',
        getRoute: (policyID: string) => `settings/workspaces/${policyID}/connections/netsuite/export/preferred-exporter/select` as const,
    },
    POLICY_ACCOUNTING_NETSUITE_DATE_SELECT: {
        route: 'settings/workspaces/:policyID/connections/netsuite/export/date/select',
        getRoute: (policyID: string) => `settings/workspaces/${policyID}/connections/netsuite/export/date/select` as const,
    },
    POLICY_ACCOUNTING_NETSUITE_EXPORT_EXPENSES: {
        route: 'settings/workspaces/:policyID/connections/netsuite/export/expenses/:expenseType',
        getRoute: (policyID: string, expenseType: ValueOf<typeof CONST.NETSUITE_EXPENSE_TYPE>) =>
            `settings/workspaces/${policyID}/connections/netsuite/export/expenses/${expenseType}` as const,
    },
    POLICY_ACCOUNTING_NETSUITE_EXPORT_EXPENSES_DESTINATION_SELECT: {
        route: 'settings/workspaces/:policyID/connections/netsuite/export/expenses/:expenseType/destination/select',
        getRoute: (policyID: string, expenseType: ValueOf<typeof CONST.NETSUITE_EXPENSE_TYPE>) =>
            `settings/workspaces/${policyID}/connections/netsuite/export/expenses/${expenseType}/destination/select` as const,
    },
    POLICY_ACCOUNTING_NETSUITE_EXPORT_EXPENSES_VENDOR_SELECT: {
        route: 'settings/workspaces/:policyID/connections/netsuite/export/expenses/:expenseType/vendor/select',
        getRoute: (policyID: string, expenseType: ValueOf<typeof CONST.NETSUITE_EXPENSE_TYPE>) =>
            `settings/workspaces/${policyID}/connections/netsuite/export/expenses/${expenseType}/vendor/select` as const,
    },
    POLICY_ACCOUNTING_NETSUITE_EXPORT_EXPENSES_PAYABLE_ACCOUNT_SELECT: {
        route: 'settings/workspaces/:policyID/connections/netsuite/export/expenses/:expenseType/payable-account/select',
        getRoute: (policyID: string, expenseType: ValueOf<typeof CONST.NETSUITE_EXPENSE_TYPE>) =>
            `settings/workspaces/${policyID}/connections/netsuite/export/expenses/${expenseType}/payable-account/select` as const,
    },
    POLICY_ACCOUNTING_NETSUITE_EXPORT_EXPENSES_JOURNAL_POSTING_PREFERENCE_SELECT: {
        route: 'settings/workspaces/:policyID/connections/netsuite/export/expenses/:expenseType/journal-posting-preference/select',
        getRoute: (policyID: string, expenseType: ValueOf<typeof CONST.NETSUITE_EXPENSE_TYPE>) =>
            `settings/workspaces/${policyID}/connections/netsuite/export/expenses/${expenseType}/journal-posting-preference/select` as const,
    },
    POLICY_ACCOUNTING_NETSUITE_RECEIVABLE_ACCOUNT_SELECT: {
        route: 'settings/workspaces/:policyID/connections/netsuite/export/receivable-account/select',
        getRoute: (policyID: string) => `settings/workspaces/${policyID}/connections/netsuite/export/receivable-account/select` as const,
    },
    POLICY_ACCOUNTING_NETSUITE_INVOICE_ITEM_PREFERENCE_SELECT: {
        route: 'settings/workspaces/:policyID/connections/netsuite/export/invoice-item-preference/select',
        getRoute: (policyID: string) => `settings/workspaces/${policyID}/connections/netsuite/export/invoice-item-preference/select` as const,
    },
    POLICY_ACCOUNTING_NETSUITE_INVOICE_ITEM_SELECT: {
        route: 'settings/workspaces/:policyID/connections/netsuite/export/invoice-item-preference/invoice-item/select',
        getRoute: (policyID: string) => `settings/workspaces/${policyID}/connections/netsuite/export/invoice-item-preference/invoice-item/select` as const,
    },
    POLICY_ACCOUNTING_NETSUITE_TAX_POSTING_ACCOUNT_SELECT: {
        route: 'settings/workspaces/:policyID/connections/netsuite/export/tax-posting-account/select',
        getRoute: (policyID: string) => `settings/workspaces/${policyID}/connections/netsuite/export/tax-posting-account/select` as const,
    },
    POLICY_ACCOUNTING_NETSUITE_PROVINCIAL_TAX_POSTING_ACCOUNT_SELECT: {
        route: 'settings/workspaces/:policyID/connections/netsuite/export/provincial-tax-posting-account/select',
        getRoute: (policyID: string) => `settings/workspaces/${policyID}/connections/netsuite/export/provincial-tax-posting-account/select` as const,
    },
    POLICY_ACCOUNTING_NETSUITE_ADVANCED: {
        route: 'settings/workspaces/:policyID/connections/netsuite/advanced/',
        getRoute: (policyID: string) => `settings/workspaces/${policyID}/connections/netsuite/advanced/` as const,
    },
    POLICY_ACCOUNTING_NETSUITE_REIMBURSEMENT_ACCOUNT_SELECT: {
        route: 'settings/workspaces/:policyID/connections/netsuite/advanced/reimbursement-account/select',
        getRoute: (policyID: string) => `settings/workspaces/${policyID}/connections/netsuite/advanced/reimbursement-account/select` as const,
    },
    POLICY_ACCOUNTING_NETSUITE_COLLECTION_ACCOUNT_SELECT: {
        route: 'settings/workspaces/:policyID/connections/netsuite/advanced/collection-account/select',
        getRoute: (policyID: string) => `settings/workspaces/${policyID}/connections/netsuite/advanced/collection-account/select` as const,
    },
    POLICY_ACCOUNTING_NETSUITE_EXPENSE_REPORT_APPROVAL_LEVEL_SELECT: {
        route: 'settings/workspaces/:policyID/connections/netsuite/advanced/expense-report-approval-level/select',
        getRoute: (policyID: string) => `settings/workspaces/${policyID}/connections/netsuite/advanced/expense-report-approval-level/select` as const,
    },
    POLICY_ACCOUNTING_NETSUITE_VENDOR_BILL_APPROVAL_LEVEL_SELECT: {
        route: 'settings/workspaces/:policyID/connections/netsuite/advanced/vendor-bill-approval-level/select',
        getRoute: (policyID: string) => `settings/workspaces/${policyID}/connections/netsuite/advanced/vendor-bill-approval-level/select` as const,
    },
    POLICY_ACCOUNTING_NETSUITE_JOURNAL_ENTRY_APPROVAL_LEVEL_SELECT: {
        route: 'settings/workspaces/:policyID/connections/netsuite/advanced/journal-entry-approval-level/select',
        getRoute: (policyID: string) => `settings/workspaces/${policyID}/connections/netsuite/advanced/journal-entry-approval-level/select` as const,
    },
    POLICY_ACCOUNTING_NETSUITE_APPROVAL_ACCOUNT_SELECT: {
        route: 'settings/workspaces/:policyID/connections/netsuite/advanced/approval-account/select',
        getRoute: (policyID: string) => `settings/workspaces/${policyID}/connections/netsuite/advanced/approval-account/select` as const,
    },
    POLICY_ACCOUNTING_NETSUITE_CUSTOM_FORM_ID: {
        route: 'settings/workspaces/:policyID/connections/netsuite/advanced/custom-form-id/:expenseType',
        getRoute: (policyID: string, expenseType: ValueOf<typeof CONST.NETSUITE_EXPENSE_TYPE>) =>
            `settings/workspaces/${policyID}/connections/netsuite/advanced/custom-form-id/${expenseType}` as const,
    },
    POLICY_ACCOUNTING_SAGE_INTACCT_PREREQUISITES: {
        route: 'settings/workspaces/:policyID/accounting/sage-intacct/prerequisites',
        getRoute: (policyID: string) => `settings/workspaces/${policyID}/accounting/sage-intacct/prerequisites` as const,
    },
    POLICY_ACCOUNTING_SAGE_INTACCT_ENTER_CREDENTIALS: {
        route: 'settings/workspaces/:policyID/accounting/sage-intacct/enter-credentials',
        getRoute: (policyID: string) => `settings/workspaces/${policyID}/accounting/sage-intacct/enter-credentials` as const,
    },
    POLICY_ACCOUNTING_SAGE_INTACCT_EXISTING_CONNECTIONS: {
        route: 'settings/workspaces/:policyID/accounting/sage-intacct/existing-connections',
        getRoute: (policyID: string) => `settings/workspaces/${policyID}/accounting/sage-intacct/existing-connections` as const,
    },
    POLICY_ACCOUNTING_SAGE_INTACCT_ENTITY: {
        route: 'settings/workspaces/:policyID/accounting/sage-intacct/entity',
        getRoute: (policyID: string) => `settings/workspaces/${policyID}/accounting/sage-intacct/entity` as const,
    },
    POLICY_ACCOUNTING_SAGE_INTACCT_IMPORT: {
        route: 'settings/workspaces/:policyID/accounting/sage-intacct/import',
        getRoute: (policyID: string) => `settings/workspaces/${policyID}/accounting/sage-intacct/import` as const,
    },
    POLICY_ACCOUNTING_SAGE_INTACCT_TOGGLE_MAPPINGS: {
        route: 'settings/workspaces/:policyID/accounting/sage-intacct/import/toggle-mapping/:mapping',
        getRoute: (policyID: string, mapping: SageIntacctMappingName) => `settings/workspaces/${policyID}/accounting/sage-intacct/import/toggle-mapping/${mapping}` as const,
    },
    POLICY_ACCOUNTING_SAGE_INTACCT_MAPPINGS_TYPE: {
        route: 'settings/workspaces/:policyID/accounting/sage-intacct/import/mapping-type/:mapping',
        getRoute: (policyID: string, mapping: string) => `settings/workspaces/${policyID}/accounting/sage-intacct/import/mapping-type/${mapping}` as const,
    },
    POLICY_ACCOUNTING_SAGE_INTACCT_USER_DIMENSIONS: {
        route: 'settings/workspaces/:policyID/accounting/sage-intacct/import/user-dimensions',
        getRoute: (policyID: string) => `settings/workspaces/${policyID}/accounting/sage-intacct/import/user-dimensions` as const,
    },
    POLICY_ACCOUNTING_SAGE_INTACCT_ADD_USER_DIMENSION: {
        route: 'settings/workspaces/:policyID/accounting/sage-intacct/import/add-user-dimension',
        getRoute: (policyID: string) => `settings/workspaces/${policyID}/accounting/sage-intacct/import/add-user-dimension` as const,
    },
    POLICY_ACCOUNTING_SAGE_INTACCT_EDIT_USER_DIMENSION: {
        route: 'settings/workspaces/:policyID/accounting/sage-intacct/import/edit-user-dimension/:dimensionName',
        getRoute: (policyID: string, dimensionName: string) => `settings/workspaces/${policyID}/accounting/sage-intacct/import/edit-user-dimension/${dimensionName}` as const,
    },
    POLICY_ACCOUNTING_SAGE_INTACCT_EXPORT: {
        route: 'settings/workspaces/:policyID/accounting/sage-intacct/export',
        getRoute: (policyID: string) => `settings/workspaces/${policyID}/accounting/sage-intacct/export` as const,
    },
    POLICY_ACCOUNTING_SAGE_INTACCT_PREFERRED_EXPORTER: {
        route: 'settings/workspaces/:policyID/accounting/sage-intacct/export/preferred-exporter',
        getRoute: (policyID: string) => `settings/workspaces/${policyID}/accounting/sage-intacct/export/preferred-exporter` as const,
    },
    POLICY_ACCOUNTING_SAGE_INTACCT_EXPORT_DATE: {
        route: 'settings/workspaces/:policyID/accounting/sage-intacct/export/date',
        getRoute: (policyID: string) => `settings/workspaces/${policyID}/accounting/sage-intacct/export/date` as const,
    },
    POLICY_ACCOUNTING_SAGE_INTACCT_REIMBURSABLE_EXPENSES: {
        route: 'settings/workspaces/:policyID/accounting/sage-intacct/export/reimbursable',
        getRoute: (policyID: string) => `settings/workspaces/${policyID}/accounting/sage-intacct/export/reimbursable` as const,
    },
    POLICY_ACCOUNTING_SAGE_INTACCT_NON_REIMBURSABLE_EXPENSES: {
        route: 'settings/workspaces/:policyID/accounting/sage-intacct/export/nonreimbursable',
        getRoute: (policyID: string) => `settings/workspaces/${policyID}/accounting/sage-intacct/export/nonreimbursable` as const,
    },
    POLICY_ACCOUNTING_SAGE_INTACCT_DEFAULT_VENDOR: {
        route: 'settings/workspaces/:policyID/accounting/sage-intacct/export/:reimbursable/default-vendor',
        getRoute: (policyID: string, reimbursable: string) => `settings/workspaces/${policyID}/accounting/sage-intacct/export/${reimbursable}/default-vendor` as const,
    },
    POLICY_ACCOUNTING_SAGE_INTACCT_NON_REIMBURSABLE_CREDIT_CARD_ACCOUNT: {
        route: 'settings/workspaces/:policyID/accounting/sage-intacct/export/nonreimbursable/credit-card-account',
        getRoute: (policyID: string) => `settings/workspaces/${policyID}/accounting/sage-intacct/export/nonreimbursable/credit-card-account` as const,
    },
    POLICY_ACCOUNTING_SAGE_INTACCT_ADVANCED: {
        route: 'settings/workspaces/:policyID/accounting/sage-intacct/advanced',
        getRoute: (policyID: string) => `settings/workspaces/${policyID}/accounting/sage-intacct/advanced` as const,
    },
    POLICY_ACCOUNTING_SAGE_INTACCT_PAYMENT_ACCOUNT: {
        route: 'settings/workspaces/:policyID/accounting/sage-intacct/advanced/payment-account',
        getRoute: (policyID: string) => `settings/workspaces/${policyID}/accounting/sage-intacct/advanced/payment-account` as const,
    },
} as const;

/**
 * Proxy routes can be used to generate a correct url with dynamic values
 *
 * It will be used by HybridApp, that has no access to methods generating dynamic routes in NewDot
 */
const HYBRID_APP_ROUTES = {
    MONEY_REQUEST_CREATE: '/request/new/scan',
    MONEY_REQUEST_SUBMIT_CREATE: '/submit/new/scan',
} as const;

export {HYBRID_APP_ROUTES, getUrlWithBackToParam, PUBLIC_SCREENS_ROUTES};
export default ROUTES;

// eslint-disable-next-line @typescript-eslint/no-explicit-any
type ExtractRouteName<TRoute> = TRoute extends {getRoute: (...args: any[]) => infer TRouteName} ? TRouteName : TRoute;

/**
 * Represents all routes in the app as a union of literal strings.
 */
type Route = {
    [K in keyof typeof ROUTES]: ExtractRouteName<(typeof ROUTES)[K]>;
}[keyof typeof ROUTES];

type RoutesValidationError = 'Error: One or more routes defined within `ROUTES` have not correctly used `as const` in their `getRoute` function return value.';

// eslint-disable-next-line @typescript-eslint/no-unused-vars
type RouteIsPlainString = AssertTypesNotEqual<string, Route, RoutesValidationError>;

type HybridAppRoute = (typeof HYBRID_APP_ROUTES)[keyof typeof HYBRID_APP_ROUTES];

export type {HybridAppRoute, Route};<|MERGE_RESOLUTION|>--- conflicted
+++ resolved
@@ -1,11 +1,6 @@
 import type {TupleToUnion, ValueOf} from 'type-fest';
-<<<<<<< HEAD
-import type {QueryKind, SearchQueryString} from './components/Search/types';
-import CONST from './CONST';
-=======
 import type {SearchQueryString} from './components/Search/types';
 import type CONST from './CONST';
->>>>>>> 750c34ec
 import type {IOUAction, IOUType} from './CONST';
 import type {IOURequestType} from './libs/actions/IOU';
 import type {ConnectionName, SageIntacctMappingName} from './types/onyx/Policy';
@@ -42,13 +37,8 @@
 
     SEARCH_CENTRAL_PANE: {
         route: 'search',
-<<<<<<< HEAD
-        getRoute: ({query, queryKind = CONST.SEARCH.QUERY_KIND.CANNED_QUERY, policyIDs}: {query: SearchQueryString; queryKind?: QueryKind; policyIDs?: string}) =>
-            `search?${queryKind === CONST.SEARCH.QUERY_KIND.CANNED_QUERY ? 'q' : 'cq'}=${query}${policyIDs ? `&policyIDs=${policyIDs}` : ''}` as const,
-=======
         getRoute: ({query, isCustomQuery = false, policyIDs}: {query: SearchQueryString; isCustomQuery?: boolean; policyIDs?: string}) =>
             `search?q=${query}&isCustomQuery=${isCustomQuery}${policyIDs ? `&policyIDs=${policyIDs}` : ''}` as const,
->>>>>>> 750c34ec
     },
 
     SEARCH_ADVANCED_FILTERS: 'search/filters',

import type {IsEqual, ValueOf} from 'type-fest';
import type CONST from './CONST';

// This is a file containing constants for all the routes we want to be able to go to

/**
 * Builds a URL with an encoded URI component for the `backTo` param which can be added to the end of URLs
 */
function getUrlWithBackToParam<TUrl extends string>(url: TUrl, backTo?: string): `${TUrl}` | `${TUrl}?backTo=${string}` | `${TUrl}&backTo=${string}` {
    const backToParam = backTo ? (`${url.includes('?') ? '&' : '?'}backTo=${encodeURIComponent(backTo)}` as const) : '';
    return `${url}${backToParam}` as const;
}

const ROUTES = {
    // If the user opens this route, we'll redirect them to the path saved in the last visited path or to the home page if the last visited path is empty.
    ROOT: '',

    // This route renders the list of reports.
    HOME: 'home',

    ALL_SETTINGS: 'all-settings',

    // This is a utility route used to go to the user's concierge chat, or the sign-in page if the user's not authenticated
    CONCIERGE: 'concierge',
    FLAG_COMMENT: {
        route: 'flag/:reportID/:reportActionID',
        getRoute: (reportID: string, reportActionID: string) => `flag/${reportID}/${reportActionID}` as const,
    },
    SEARCH: 'search',
    DETAILS: {
        route: 'details',
        getRoute: (login: string) => `details?login=${encodeURIComponent(login)}` as const,
    },
    PROFILE: {
        route: 'a/:accountID',
        getRoute: (accountID: string | number, backTo?: string) => getUrlWithBackToParam(`a/${accountID}`, backTo),
    },
    PROFILE_AVATAR: {
        route: 'a/:accountID/avatar',
        getRoute: (accountID: string) => `a/${accountID}/avatar` as const,
    },

    TRANSITION_BETWEEN_APPS: 'transition',
    VALIDATE_LOGIN: 'v/:accountID/:validateCode',
    GET_ASSISTANCE: {
        route: 'get-assistance/:taskID',
        getRoute: (taskID: string, backTo: string) => getUrlWithBackToParam(`get-assistance/${taskID}`, backTo),
    },
    UNLINK_LOGIN: 'u/:accountID/:validateCode',
    APPLE_SIGN_IN: 'sign-in-with-apple',
    GOOGLE_SIGN_IN: 'sign-in-with-google',
    DESKTOP_SIGN_IN_REDIRECT: 'desktop-signin-redirect',
    SAML_SIGN_IN: 'sign-in-with-saml',

    // This is a special validation URL that will take the user to /workspace/new after validation. This is used
    // when linking users from e.com in order to share a session in this app.
    ENABLE_PAYMENTS: 'enable-payments',
    WALLET_STATEMENT_WITH_DATE: 'statements/:yearMonth',
    SIGN_IN_MODAL: 'sign-in-modal',

    BANK_ACCOUNT: 'bank-account',
    BANK_ACCOUNT_NEW: 'bank-account/new',
    BANK_ACCOUNT_PERSONAL: 'bank-account/personal',
    BANK_ACCOUNT_WITH_STEP_TO_OPEN: {
        route: 'bank-account/:stepToOpen?',
        getRoute: (stepToOpen = '', policyID = '', backTo?: string) => getUrlWithBackToParam(`bank-account/${stepToOpen}?policyID=${policyID}`, backTo),
    },
    WORKSPACE_SWITCHER: 'workspace-switcher',
    SETTINGS: 'settings',
    SETTINGS_PROFILE: 'settings/profile',
    SETTINGS_SHARE_CODE: 'settings/shareCode',
    SETTINGS_DISPLAY_NAME: 'settings/profile/display-name',
    SETTINGS_TIMEZONE: 'settings/profile/timezone',
    SETTINGS_TIMEZONE_SELECT: 'settings/profile/timezone/select',
    SETTINGS_PRONOUNS: 'settings/profile/pronouns',
    SETTINGS_PREFERENCES: 'settings/preferences',
    SETTINGS_PRIORITY_MODE: 'settings/preferences/priority-mode',
    SETTINGS_LANGUAGE: 'settings/preferences/language',
    SETTINGS_THEME: 'settings/preferences/theme',
    SETTINGS_WORKSPACES: 'settings/workspaces',
    SETTINGS_SECURITY: 'settings/security',
    SETTINGS_CLOSE: 'settings/security/closeAccount',
    SETTINGS_ABOUT: 'settings/about',
    SETTINGS_APP_DOWNLOAD_LINKS: 'settings/about/app-download-links',
    SETTINGS_WALLET: 'settings/wallet',
    SETTINGS_WALLET_DOMAINCARD: {
        route: 'settings/wallet/card/:domain',
        getRoute: (domain: string) => `settings/wallet/card/${domain}` as const,
    },
    SETTINGS_REPORT_FRAUD: {
        route: 'settings/wallet/card/:domain/report-virtual-fraud',
        getRoute: (domain: string) => `settings/wallet/card/${domain}/report-virtual-fraud` as const,
    },
    SETTINGS_WALLET_CARD_GET_PHYSICAL_NAME: {
        route: 'settings/wallet/card/:domain/get-physical/name',
        getRoute: (domain: string) => `settings/wallet/card/${domain}/get-physical/name` as const,
    },
    SETTINGS_WALLET_CARD_GET_PHYSICAL_PHONE: {
        route: 'settings/wallet/card/:domain/get-physical/phone',
        getRoute: (domain: string) => `settings/wallet/card/${domain}/get-physical/phone` as const,
    },
    SETTINGS_WALLET_CARD_GET_PHYSICAL_ADDRESS: {
        route: 'settings/wallet/card/:domain/get-physical/address',
        getRoute: (domain: string) => `settings/wallet/card/${domain}/get-physical/address` as const,
    },
    SETTINGS_WALLET_CARD_GET_PHYSICAL_CONFIRM: {
        route: 'settings/wallet/card/:domain/get-physical/confirm',
        getRoute: (domain: string) => `settings/wallet/card/${domain}/get-physical/confirm` as const,
    },
    SETTINGS_ADD_DEBIT_CARD: 'settings/wallet/add-debit-card',
    SETTINGS_ADD_BANK_ACCOUNT: 'settings/wallet/add-bank-account',
    SETTINGS_ENABLE_PAYMENTS: 'settings/wallet/enable-payments',
    SETTINGS_WALLET_CARD_DIGITAL_DETAILS_UPDATE_ADDRESS: {
        route: 'settings/wallet/card/:domain/digital-details/update-address',
        getRoute: (domain: string) => `settings/wallet/card/${domain}/digital-details/update-address` as const,
    },
    SETTINGS_WALLET_TRANSFER_BALANCE: 'settings/wallet/transfer-balance',
    SETTINGS_WALLET_CHOOSE_TRANSFER_ACCOUNT: 'settings/wallet/choose-transfer-account',
    SETTINGS_WALLET_REPORT_CARD_LOST_OR_DAMAGED: {
        route: 'settings/wallet/card/:domain/report-card-lost-or-damaged',
        getRoute: (domain: string) => `settings/wallet/card/${domain}/report-card-lost-or-damaged` as const,
    },
    SETTINGS_WALLET_CARD_ACTIVATE: {
        route: 'settings/wallet/card/:domain/activate',
        getRoute: (domain: string) => `settings/wallet/card/${domain}/activate` as const,
    },
    SETTINGS_LEGAL_NAME: 'settings/profile/legal-name',
    SETTINGS_DATE_OF_BIRTH: 'settings/profile/date-of-birth',
    SETTINGS_ADDRESS: 'settings/profile/address',
    SETTINGS_ADDRESS_COUNTRY: {
        route: 'settings/profile/address/country',
        getRoute: (country: string, backTo?: string) => getUrlWithBackToParam(`settings/profile/address/country?country=${country}`, backTo),
    },
    SETTINGS_CONTACT_METHODS: {
        route: 'settings/profile/contact-methods',
        getRoute: (backTo?: string) => getUrlWithBackToParam('settings/profile/contact-methods', backTo),
    },
    SETTINGS_CONTACT_METHOD_DETAILS: {
        route: 'settings/profile/contact-methods/:contactMethod/details',
        getRoute: (contactMethod: string) => `settings/profile/contact-methods/${encodeURIComponent(contactMethod)}/details` as const,
    },
    SETTINGS_NEW_CONTACT_METHOD: {
        route: 'settings/profile/contact-methods/new',
        getRoute: (backTo?: string) => getUrlWithBackToParam('settings/profile/contact-methods/new', backTo),
    },
    SETTINGS_2FA: {
        route: 'settings/security/two-factor-auth',
        getRoute: (backTo?: string) => getUrlWithBackToParam('settings/security/two-factor-auth', backTo),
    },
    SETTINGS_STATUS: 'settings/profile/status',

    SETTINGS_STATUS_CLEAR_AFTER: 'settings/profile/status/clear-after',
    SETTINGS_STATUS_CLEAR_AFTER_DATE: 'settings/profile/status/clear-after/date',
    SETTINGS_STATUS_CLEAR_AFTER_TIME: 'settings/profile/status/clear-after/time',
    SETTINGS_TROUBLESHOOT: 'settings/troubleshoot',
    SETTINGS_CONSOLE: 'settings/troubleshoot/console',
    SETTINGS_SHARE_LOG: {
        route: 'settings/troubleshoot/console/share-log',
        getRoute: (source: string) => `settings/troubleshoot/console/share-log?source=${encodeURI(source)}` as const,
    },

    SETTINGS_EXIT_SURVEY_REASON: 'settings/exit-survey/reason',
    SETTINGS_EXIT_SURVEY_RESPONSE: {
        route: 'settings/exit-survey/response',
        getRoute: (reason?: ValueOf<typeof CONST.EXIT_SURVEY.REASONS>, backTo?: string) =>
            getUrlWithBackToParam(`settings/exit-survey/response${reason ? `?reason=${encodeURIComponent(reason)}` : ''}`, backTo),
    },
    SETTINGS_EXIT_SURVEY_CONFIRM: {
        route: 'settings/exit-survey/confirm',
        getRoute: (backTo?: string) => getUrlWithBackToParam('settings/exit-survey/confirm', backTo),
    },

    KEYBOARD_SHORTCUTS: 'keyboard-shortcuts',

    NEW: 'new',
    NEW_CHAT: 'new/chat',
    NEW_ROOM: 'new/room',

    REPORT: 'r',
    REPORT_WITH_ID: {
        route: 'r/:reportID?/:reportActionID?',
        getRoute: (reportID: string) => `r/${reportID}` as const,
    },
    REPORT_AVATAR: {
        route: 'r/:reportID/avatar',
        getRoute: (reportID: string) => `r/${reportID}/avatar` as const,
    },
    EDIT_REQUEST: {
        route: 'r/:threadReportID/edit/:field/:tagIndex?',
        getRoute: (threadReportID: string, field: ValueOf<typeof CONST.EDIT_REQUEST_FIELD>, tagIndex?: number) =>
            `r/${threadReportID}/edit/${field}${typeof tagIndex === 'number' ? `/${tagIndex}` : ''}` as const,
    },
    EDIT_CURRENCY_REQUEST: {
        route: 'r/:threadReportID/edit/currency',
        getRoute: (threadReportID: string, currency: string, backTo: string) => `r/${threadReportID}/edit/currency?currency=${currency}&backTo=${backTo}` as const,
    },
    EDIT_REPORT_FIELD_REQUEST: {
        route: 'r/:reportID/edit/policyField/:policyID/:fieldID',
        getRoute: (reportID: string, policyID: string, fieldID: string) => `r/${reportID}/edit/policyField/${policyID}/${fieldID}` as const,
    },
    REPORT_WITH_ID_DETAILS_SHARE_CODE: {
        route: 'r/:reportID/details/shareCode',
        getRoute: (reportID: string) => `r/${reportID}/details/shareCode` as const,
    },
    REPORT_ATTACHMENTS: {
        route: 'r/:reportID/attachment',
        getRoute: (reportID: string, source: string) => `r/${reportID}/attachment?source=${encodeURI(source)}` as const,
    },
    REPORT_PARTICIPANTS: {
        route: 'r/:reportID/participants',
        getRoute: (reportID: string) => `r/${reportID}/participants` as const,
    },
    REPORT_WITH_ID_DETAILS: {
        route: 'r/:reportID/details',
        getRoute: (reportID: string, backTo?: string) => getUrlWithBackToParam(`r/${reportID}/details`, backTo),
    },
    REPORT_SETTINGS: {
        route: 'r/:reportID/settings',
        getRoute: (reportID: string) => `r/${reportID}/settings` as const,
    },
    REPORT_SETTINGS_ROOM_NAME: {
        route: 'r/:reportID/settings/room-name',
        getRoute: (reportID: string) => `r/${reportID}/settings/room-name` as const,
    },
    REPORT_SETTINGS_NOTIFICATION_PREFERENCES: {
        route: 'r/:reportID/settings/notification-preferences',
        getRoute: (reportID: string) => `r/${reportID}/settings/notification-preferences` as const,
    },
    REPORT_SETTINGS_WRITE_CAPABILITY: {
        route: 'r/:reportID/settings/who-can-post',
        getRoute: (reportID: string) => `r/${reportID}/settings/who-can-post` as const,
    },
    REPORT_SETTINGS_VISIBILITY: {
        route: 'r/:reportID/settings/visibility',
        getRoute: (reportID: string) => `r/${reportID}/settings/visibility` as const,
    },
    SPLIT_BILL_DETAILS: {
        route: 'r/:reportID/split/:reportActionID',
        getRoute: (reportID: string, reportActionID: string) => `r/${reportID}/split/${reportActionID}` as const,
    },
    EDIT_SPLIT_BILL: {
        route: `r/:reportID/split/:reportActionID/edit/:field/:tagIndex?`,
        getRoute: (reportID: string, reportActionID: string, field: ValueOf<typeof CONST.EDIT_REQUEST_FIELD>, tagIndex?: number) =>
            `r/${reportID}/split/${reportActionID}/edit/${field}${typeof tagIndex === 'number' ? `/${tagIndex}` : ''}` as const,
    },
    EDIT_SPLIT_BILL_CURRENCY: {
        route: 'r/:reportID/split/:reportActionID/edit/currency',
        getRoute: (reportID: string, reportActionID: string, currency: string, backTo: string) =>
            `r/${reportID}/split/${reportActionID}/edit/currency?currency=${currency}&backTo=${backTo}` as const,
    },
    TASK_TITLE: {
        route: 'r/:reportID/title',
        getRoute: (reportID: string) => `r/${reportID}/title` as const,
    },
    REPORT_DESCRIPTION: {
        route: 'r/:reportID/description',
        getRoute: (reportID: string) => `r/${reportID}/description` as const,
    },
    TASK_ASSIGNEE: {
        route: 'r/:reportID/assignee',
        getRoute: (reportID: string) => `r/${reportID}/assignee` as const,
    },
    PRIVATE_NOTES_LIST: {
        route: 'r/:reportID/notes',
        getRoute: (reportID: string) => `r/${reportID}/notes` as const,
    },
    PRIVATE_NOTES_EDIT: {
        route: 'r/:reportID/notes/:accountID/edit',
        getRoute: (reportID: string, accountID: string | number) => `r/${reportID}/notes/${accountID}/edit` as const,
    },
    ROOM_MEMBERS: {
        route: 'r/:reportID/members',
        getRoute: (reportID: string) => `r/${reportID}/members` as const,
    },
    ROOM_INVITE: {
        route: 'r/:reportID/invite',
        getRoute: (reportID: string) => `r/${reportID}/invite` as const,
    },
<<<<<<< HEAD

    // To see the available iouType, please refer to CONST.IOU.TYPE
    MONEY_REQUEST: {
        route: ':iouType/new/:reportID?',
        getRoute: (iouType: string, reportID = '') => `${iouType}/new/${reportID}` as const,
=======
    MONEY_REQUEST_AMOUNT: {
        route: ':iouType/new/amount/:reportID?',
        getRoute: (iouType: string, reportID = '') => `${iouType}/new/amount/${reportID}` as const,
>>>>>>> ddf9e7ae
    },
    MONEY_REQUEST_PARTICIPANTS: {
        route: ':iouType/new/participants/:reportID?',
        getRoute: (iouType: string, reportID = '') => `${iouType}/new/participants/${reportID}` as const,
    },
    MONEY_REQUEST_CONFIRMATION: {
        route: ':iouType/new/confirmation/:reportID?',
        getRoute: (iouType: string, reportID = '') => `${iouType}/new/confirmation/${reportID}` as const,
    },
    MONEY_REQUEST_CURRENCY: {
        route: ':iouType/new/currency/:reportID?',
        getRoute: (iouType: string, reportID: string, currency: string, backTo: string) => `${iouType}/new/currency/${reportID}?currency=${currency}&backTo=${backTo}` as const,
    },
    MONEY_REQUEST_HOLD_REASON: {
        route: ':iouType/edit/reason/:transactionID?',
        getRoute: (iouType: string, transactionID: string, reportID: string, backTo: string) => `${iouType}/edit/reason/${transactionID}?backTo=${backTo}&reportID=${reportID}` as const,
    },
    MONEY_REQUEST_MERCHANT: {
        route: ':iouType/new/merchant/:reportID?',
        getRoute: (iouType: string, reportID = '') => `${iouType}/new/merchant/${reportID}` as const,
    },
    MONEY_REQUEST_RECEIPT: {
        route: ':iouType/new/receipt/:reportID?',
        getRoute: (iouType: string, reportID = '') => `${iouType}/new/receipt/${reportID}` as const,
    },
    MONEY_REQUEST_DISTANCE: {
        route: ':iouType/new/address/:reportID?',
        getRoute: (iouType: string, reportID = '') => `${iouType}/new/address/${reportID}` as const,
    },
    MONEY_REQUEST_CREATE: {
        route: ':action/:iouType/start/:transactionID/:reportID',
        getRoute: (action: ValueOf<typeof CONST.IOU.ACTION>, iouType: ValueOf<typeof CONST.IOU.TYPE>, transactionID: string, reportID: string) =>
            `${action}/${iouType}/start/${transactionID}/${reportID}` as const,
    },
    MONEY_REQUEST_STEP_CONFIRMATION: {
        route: 'create/:iouType/confirmation/:transactionID/:reportID',
        getRoute: (iouType: ValueOf<typeof CONST.IOU.TYPE>, transactionID: string, reportID: string) => `create/${iouType}/confirmation/${transactionID}/${reportID}` as const,
    },
    MONEY_REQUEST_STEP_AMOUNT: {
        route: ':action/:iouType/amount/:transactionID/:reportID',
        getRoute: (action: ValueOf<typeof CONST.IOU.ACTION>, iouType: ValueOf<typeof CONST.IOU.TYPE>, transactionID: string, reportID: string, backTo = '') =>
            getUrlWithBackToParam(`${action}/${iouType}/amount/${transactionID}/${reportID}`, backTo),
    },
    MONEY_REQUEST_STEP_TAX_RATE: {
        route: 'create/:iouType/taxRate/:transactionID/:reportID?',
        getRoute: (iouType: ValueOf<typeof CONST.IOU.TYPE>, transactionID: string, reportID: string, backTo: string) =>
            getUrlWithBackToParam(`create/${iouType}/taxRate/${transactionID}/${reportID}`, backTo),
    },
    MONEY_REQUEST_STEP_TAX_AMOUNT: {
        route: 'create/:iouType/taxAmount/:transactionID/:reportID?',
        getRoute: (iouType: ValueOf<typeof CONST.IOU.TYPE>, transactionID: string, reportID: string, backTo: string) =>
            getUrlWithBackToParam(`create/${iouType}/taxAmount/${transactionID}/${reportID}`, backTo),
    },
    MONEY_REQUEST_STEP_CATEGORY: {
        route: ':action/:iouType/category/:transactionID/:reportID',
        getRoute: (action: ValueOf<typeof CONST.IOU.ACTION>, iouType: ValueOf<typeof CONST.IOU.TYPE>, transactionID: string, reportID: string, backTo = '') =>
            getUrlWithBackToParam(`${action}/${iouType}/category/${transactionID}/${reportID}`, backTo),
    },
    MONEY_REQUEST_STEP_CURRENCY: {
        route: 'create/:iouType/currency/:transactionID/:reportID/:pageIndex?',
        getRoute: (iouType: ValueOf<typeof CONST.IOU.TYPE>, transactionID: string, reportID: string, pageIndex = '', backTo = '') =>
            getUrlWithBackToParam(`create/${iouType}/currency/${transactionID}/${reportID}/${pageIndex}`, backTo),
    },
    MONEY_REQUEST_STEP_DATE: {
        route: ':action/:iouType/date/:transactionID/:reportID',
        getRoute: (action: ValueOf<typeof CONST.IOU.ACTION>, iouType: ValueOf<typeof CONST.IOU.TYPE>, transactionID: string, reportID: string, backTo = '') =>
            getUrlWithBackToParam(`${action}/${iouType}/date/${transactionID}/${reportID}`, backTo),
    },
    MONEY_REQUEST_STEP_DESCRIPTION: {
        route: ':action/:iouType/description/:transactionID/:reportID',
        getRoute: (action: ValueOf<typeof CONST.IOU.ACTION>, iouType: ValueOf<typeof CONST.IOU.TYPE>, transactionID: string, reportID: string, backTo = '') =>
            getUrlWithBackToParam(`${action}/${iouType}/description/${transactionID}/${reportID}`, backTo),
    },
    MONEY_REQUEST_STEP_DISTANCE: {
        route: 'create/:iouType/distance/:transactionID/:reportID',
        getRoute: (iouType: ValueOf<typeof CONST.IOU.TYPE>, transactionID: string, reportID: string, backTo = '') =>
            getUrlWithBackToParam(`create/${iouType}/distance/${transactionID}/${reportID}`, backTo),
    },
    MONEY_REQUEST_STEP_MERCHANT: {
        route: ':action/:iouType/merchant/:transactionID/:reportID',
        getRoute: (action: ValueOf<typeof CONST.IOU.ACTION>, iouType: ValueOf<typeof CONST.IOU.TYPE>, transactionID: string, reportID: string, backTo = '') =>
            getUrlWithBackToParam(`${action}/${iouType}/merchant/${transactionID}/${reportID}`, backTo),
    },
    MONEY_REQUEST_STEP_PARTICIPANTS: {
        route: 'create/:iouType/participants/:transactionID/:reportID',
        getRoute: (iouType: ValueOf<typeof CONST.IOU.TYPE>, transactionID: string, reportID: string, backTo = '') =>
            getUrlWithBackToParam(`create/${iouType}/participants/${transactionID}/${reportID}`, backTo),
    },
    MONEY_REQUEST_STEP_SCAN: {
        route: ':action/:iouType/scan/:transactionID/:reportID',
        getRoute: (action: ValueOf<typeof CONST.IOU.ACTION>, iouType: ValueOf<typeof CONST.IOU.TYPE>, transactionID: string, reportID: string, backTo = '') =>
            getUrlWithBackToParam(`${action}/${iouType}/scan/${transactionID}/${reportID}`, backTo),
    },
    MONEY_REQUEST_STEP_TAG: {
        route: ':action/:iouType/tag/:tagIndex/:transactionID/:reportID/:reportActionID?',
        getRoute: (
            action: ValueOf<typeof CONST.IOU.ACTION>,
            iouType: ValueOf<typeof CONST.IOU.TYPE>,
            tagIndex: number,
            transactionID: string,
            reportID: string,
            backTo = '',
            reportActionID?: string,
        ) => getUrlWithBackToParam(`${action}/${iouType}/tag/${tagIndex}/${transactionID}/${reportID}${reportActionID ? `/${reportActionID}` : ''}`, backTo),
    },
    MONEY_REQUEST_STEP_WAYPOINT: {
        route: ':action/:iouType/waypoint/:transactionID/:reportID/:pageIndex',
        getRoute: (action: ValueOf<typeof CONST.IOU.ACTION>, iouType: ValueOf<typeof CONST.IOU.TYPE>, transactionID: string, reportID: string, pageIndex = '', backTo = '') =>
            getUrlWithBackToParam(`${action}/${iouType}/waypoint/${transactionID}/${reportID}/${pageIndex}`, backTo),
    },
    // This URL is used as a redirect to one of the create tabs below. This is so that we can message users with a link
    // straight to those flows without needing to have optimistic transaction and report IDs.
    MONEY_REQUEST_START: {
        route: 'start/:iouType/:iouRequestType',
        getRoute: (iouType: ValueOf<typeof CONST.IOU.TYPE>, iouRequestType: ValueOf<typeof CONST.IOU.REQUEST_TYPE>) => `start/${iouType}/${iouRequestType}` as const,
    },
    MONEY_REQUEST_CREATE_TAB_DISTANCE: {
        route: 'create/:iouType/start/:transactionID/:reportID/distance',
        getRoute: (iouType: ValueOf<typeof CONST.IOU.TYPE>, transactionID: string, reportID: string) => `create/${iouType}/start/${transactionID}/${reportID}/distance` as const,
    },
    MONEY_REQUEST_CREATE_TAB_MANUAL: {
        route: ':action/:iouType/start/:transactionID/:reportID/manual',
        getRoute: (action: ValueOf<typeof CONST.IOU.ACTION>, iouType: ValueOf<typeof CONST.IOU.TYPE>, transactionID: string, reportID: string) =>
            `${action}/${iouType}/start/${transactionID}/${reportID}/manual` as const,
    },
    MONEY_REQUEST_CREATE_TAB_SCAN: {
        route: 'create/:iouType/start/:transactionID/:reportID/scan',
        getRoute: (iouType: ValueOf<typeof CONST.IOU.TYPE>, transactionID: string, reportID: string) => `create/${iouType}/start/${transactionID}/${reportID}/scan` as const,
    },

    IOU_REQUEST: 'request/new',
    IOU_SEND: 'send/new',
    IOU_SEND_ADD_BANK_ACCOUNT: 'send/new/add-bank-account',
    IOU_SEND_ADD_DEBIT_CARD: 'send/new/add-debit-card',
    IOU_SEND_ENABLE_PAYMENTS: 'send/new/enable-payments',

    NEW_TASK: 'new/task',
    NEW_TASK_ASSIGNEE: 'new/task/assignee',
    NEW_TASK_SHARE_DESTINATION: 'new/task/share-destination',
    NEW_TASK_DETAILS: 'new/task/details',
    NEW_TASK_TITLE: 'new/task/title',
    NEW_TASK_DESCRIPTION: 'new/task/description',

    ONBOARD: 'onboard',
    ONBOARD_MANAGE_EXPENSES: 'onboard/manage-expenses',
    ONBOARD_EXPENSIFY_CLASSIC: 'onboard/expensify-classic',

    TEACHERS_UNITE: 'teachersunite',
    I_KNOW_A_TEACHER: 'teachersunite/i-know-a-teacher',
    I_AM_A_TEACHER: 'teachersunite/i-am-a-teacher',
    INTRO_SCHOOL_PRINCIPAL: 'teachersunite/intro-school-principal',

    ERECEIPT: {
        route: 'eReceipt/:transactionID',
        getRoute: (transactionID: string) => `eReceipt/${transactionID}` as const,
    },

    WORKSPACE_NEW: 'workspace/new',
    WORKSPACE_NEW_ROOM: 'workspace/new-room',
    WORKSPACE_INITIAL: {
        route: 'settings/workspaces/:policyID',
        getRoute: (policyID: string) => `settings/workspaces/${policyID}` as const,
    },
    WORKSPACE_INVITE: {
        route: 'settings/workspaces/:policyID/invite',
        getRoute: (policyID: string) => `settings/workspaces/${policyID}/invite` as const,
    },
    WORKSPACE_INVITE_MESSAGE: {
        route: 'settings/workspaces/:policyID/invite-message',
        getRoute: (policyID: string) => `settings/workspaces/${policyID}/invite-message` as const,
    },
    WORKSPACE_PROFILE: {
        route: 'settings/workspaces/:policyID/profile',
        getRoute: (policyID: string) => `settings/workspaces/${policyID}/profile` as const,
    },
    WORKSPACE_PROFILE_CURRENCY: {
        route: 'settings/workspaces/:policyID/profile/currency',
        getRoute: (policyID: string) => `settings/workspaces/${policyID}/profile/currency` as const,
    },
    WORKSPACE_PROFILE_NAME: {
        route: 'settings/workspaces/:policyID/profile/name',
        getRoute: (policyID: string) => `settings/workspaces/${policyID}/profile/name` as const,
    },
    WORKSPACE_PROFILE_DESCRIPTION: {
        route: 'settings/workspaces/:policyID/profile/description',
        getRoute: (policyID: string) => `settings/workspaces/${policyID}/profile/description` as const,
    },
    WORKSPACE_PROFILE_SHARE: {
        route: 'settings/workspaces/:policyID/profile/share',
        getRoute: (policyID: string) => `settings/workspaces/${policyID}/profile/share` as const,
    },
    WORKSPACE_AVATAR: {
        route: 'settings/workspaces/:policyID/avatar',
        getRoute: (policyID: string) => `settings/workspaces/${policyID}/avatar` as const,
    },
    WORKSPACE_JOIN_USER: {
        route: 'settings/workspaces/:policyID/join',
        getRoute: (policyID: string, inviterEmail: string) => `settings/workspaces/${policyID}/join?email=${inviterEmail}` as const,
    },
    WORKSPACE_SETTINGS_CURRENCY: {
        route: 'settings/workspaces/:policyID/settings/currency',
        getRoute: (policyID: string) => `settings/workspaces/${policyID}/settings/currency` as const,
    },
    WORKSPACE_WORKFLOWS: {
        route: 'settings/workspaces/:policyID/workflows',
        getRoute: (policyID: string) => `settings/workspaces/${policyID}/workflows` as const,
    },
    WORKSPACE_WORKFLOWS_PAYER: {
        route: 'workspace/:policyID/settings/workflows/payer',
        getRoute: (policyId: string) => `workspace/${policyId}/settings/workflows/payer` as const,
    },
    WORKSPACE_WORKFLOWS_APPROVER: {
        route: 'settings/workspaces/:policyID/settings/workflows/approver',
        getRoute: (policyID: string) => `settings/workspaces/${policyID}/settings/workflows/approver` as const,
    },
    WORKSPACE_WORKFLOWS_AUTOREPORTING_FREQUENCY: {
        route: 'settings/workspaces/:policyID/settings/workflows/auto-reporting-frequency',
        getRoute: (policyID: string) => `settings/workspaces/${policyID}/settings/workflows/auto-reporting-frequency` as const,
    },
    WORKSPACE_WORKFLOWS_AUTOREPORTING_MONTHLY_OFFSET: {
        route: 'settings/workspaces/:policyID/settings/workflows/auto-reporting-frequency/monthly-offset',
        getRoute: (policyID: string) => `settings/workspaces/${policyID}/settings/workflows/auto-reporting-frequency/monthly-offset` as const,
    },
    WORKSPACE_CARD: {
        route: 'settings/workspaces/:policyID/card',
        getRoute: (policyID: string) => `settings/workspaces/${policyID}/card` as const,
    },
    WORKSPACE_REIMBURSE: {
        route: 'settings/workspaces/:policyID/reimburse',
        getRoute: (policyID: string) => `settings/workspaces/${policyID}/reimburse` as const,
    },
    WORKSPACE_RATE_AND_UNIT: {
        route: 'settings/workspaces/:policyID/rateandunit',
        getRoute: (policyID: string) => `settings/workspaces/${policyID}/rateandunit` as const,
    },
    WORKSPACE_RATE_AND_UNIT_RATE: {
        route: 'settings/workspaces/:policyID/rateandunit/rate',
        getRoute: (policyID: string) => `settings/workspaces/${policyID}/rateandunit/rate` as const,
    },
    WORKSPACE_RATE_AND_UNIT_UNIT: {
        route: 'settings/workspaces/:policyID/rateandunit/unit',
        getRoute: (policyID: string) => `settings/workspaces/${policyID}/rateandunit/unit` as const,
    },
    WORKSPACE_BILLS: {
        route: 'settings/workspaces/:policyID/bills',
        getRoute: (policyID: string) => `settings/workspaces/${policyID}/bills` as const,
    },
    WORKSPACE_INVOICES: {
        route: 'settings/workspaces/:policyID/invoices',
        getRoute: (policyID: string) => `settings/workspaces/${policyID}/invoices` as const,
    },
    WORKSPACE_TRAVEL: {
        route: 'settings/workspaces/:policyID/travel',
        getRoute: (policyID: string) => `settings/workspaces/${policyID}/travel` as const,
    },
    WORKSPACE_MEMBERS: {
        route: 'settings/workspaces/:policyID/members',
        getRoute: (policyID: string) => `settings/workspaces/${policyID}/members` as const,
    },
    WORKSPACE_CATEGORIES: {
        route: 'settings/workspaces/:policyID/categories',
        getRoute: (policyID: string) => `settings/workspaces/${policyID}/categories` as const,
    },
    WORKSPACE_CATEGORY_SETTINGS: {
        route: 'settings/workspaces/:policyID/categories/:categoryName',
        getRoute: (policyID: string, categoryName: string) => `settings/workspaces/${policyID}/categories/${encodeURIComponent(categoryName)}` as const,
    },
    WORKSPACE_CATEGORIES_SETTINGS: {
        route: 'settings/workspaces/:policyID/categories/settings',
        getRoute: (policyID: string) => `settings/workspaces/${policyID}/categories/settings` as const,
    },
    WORKSPACE_MORE_FEATURES: {
        route: 'settings/workspaces/:policyID/more-features',
        getRoute: (policyID: string) => `settings/workspaces/${policyID}/more-features` as const,
    },
    WORKSPACE_CATEGORY_CREATE: {
        route: 'settings/workspaces/:policyID/categories/new',
        getRoute: (policyID: string) => `settings/workspaces/${policyID}/categories/new` as const,
    },
    WORKSPACE_CATEGORY_EDIT: {
        route: 'settings/workspaces/:policyID/categories/:categoryName/edit',
        getRoute: (policyID: string, categoryName: string) => `settings/workspaces/${policyID}/categories/${encodeURIComponent(categoryName)}/edit` as const,
    },
    WORKSPACE_TAGS: {
        route: 'settings/workspaces/:policyID/tags',
        getRoute: (policyID: string) => `settings/workspaces/${policyID}/tags` as const,
    },
    WORKSPACE_TAG_CREATE: {
        route: 'settings/workspaces/:policyID/tags/new',
        getRoute: (policyID: string) => `settings/workspaces/${policyID}/tags/new` as const,
    },
    WORKSPACE_TAGS_SETTINGS: {
        route: 'settings/workspaces/:policyID/tags/settings',
        getRoute: (policyID: string) => `settings/workspaces/${policyID}/tags/settings` as const,
    },
    WORKSPACE_EDIT_TAGS: {
        route: 'settings/workspaces/:policyID/tags/edit',
        getRoute: (policyID: string) => `settings/workspaces/${policyID}/tags/edit` as const,
    },
    WORKSPACE_TAG_EDIT: {
        route: 'settings/workspace/:policyID/tag/:tagName/edit',
        getRoute: (policyID: string, tagName: string) => `settings/workspace/${policyID}/tag/${encodeURIComponent(tagName)}/edit` as const,
    },
    WORKSPACE_TAG_SETTINGS: {
        route: 'settings/workspaces/:policyID/tag/:tagName',
        getRoute: (policyID: string, tagName: string) => `settings/workspaces/${policyID}/tag/${encodeURIComponent(tagName)}` as const,
    },
    WORKSPACE_TAXES: {
        route: 'settings/workspaces/:policyID/taxes',
        getRoute: (policyID: string) => `settings/workspaces/${policyID}/taxes` as const,
    },
    WORKSPACE_TAXES_SETTINGS: {
        route: 'settings/workspaces/:policyID/taxes/settings',
        getRoute: (policyID: string) => `settings/workspaces/${policyID}/taxes/settings` as const,
    },
    WORKSPACE_TAXES_SETTINGS_WORKSPACE_CURRENCY_DEFAULT: {
        route: 'settings/workspaces/:policyID/taxes/settings/workspace-currency',
        getRoute: (policyID: string) => `settings/workspaces/${policyID}/taxes/settings/workspace-currency` as const,
    },
    WORKSPACE_TAXES_SETTINGS_FOREIGN_CURRENCY_DEFAULT: {
        route: 'settings/workspaces/:policyID/taxes/settings/foreign-currency',
        getRoute: (policyID: string) => `settings/workspaces/${policyID}/taxes/settings/foreign-currency` as const,
    },
    WORKSPACE_TAXES_SETTINGS_CUSTOM_TAX_NAME: {
        route: 'settings/workspaces/:policyID/taxes/settings/tax-name',
        getRoute: (policyID: string) => `settings/workspaces/${policyID}/taxes/settings/tax-name` as const,
    },
    WORKSPACE_MEMBER_DETAILS: {
        route: 'settings/workspaces/:policyID/members/:accountID',
        getRoute: (policyID: string, accountID: number, backTo?: string) => getUrlWithBackToParam(`settings/workspaces/${policyID}/members/${accountID}`, backTo),
    },
    WORKSPACE_MEMBER_ROLE_SELECTION: {
        route: 'settings/workspaces/:policyID/members/:accountID/role-selection',
        getRoute: (policyID: string, accountID: number, backTo?: string) => getUrlWithBackToParam(`settings/workspaces/${policyID}/members/${accountID}/role-selection`, backTo),
    },
    WORKSPACE_TAX_CREATE: {
        route: 'settings/workspaces/:policyID/taxes/new',
        getRoute: (policyID: string) => `settings/workspaces/${policyID}/taxes/new` as const,
    },
    WORKSPACE_DISTANCE_RATES: {
        route: 'settings/workspaces/:policyID/distance-rates',
        getRoute: (policyID: string) => `settings/workspaces/${policyID}/distance-rates` as const,
    },
    WORKSPACE_CREATE_DISTANCE_RATE: {
        route: 'settings/workspaces/:policyID/distance-rates/new',
        getRoute: (policyID: string) => `settings/workspaces/${policyID}/distance-rates/new` as const,
    },
    WORKSPACE_DISTANCE_RATES_SETTINGS: {
        route: 'settings/workspace/:policyID/distance-rates/settings',
        getRoute: (policyID: string) => `settings/workspace/${policyID}/distance-rates/settings` as const,
    },
    // Referral program promotion
    REFERRAL_DETAILS_MODAL: {
        route: 'referral/:contentType',
        getRoute: (contentType: string, backTo?: string) => getUrlWithBackToParam(`referral/${contentType}`, backTo),
    },
    PROCESS_MONEY_REQUEST_HOLD: 'hold-request-educational',
    TRANSACTION_RECEIPT: {
        route: 'r/:reportID/transaction/:transactionID/receipt',
        getRoute: (reportID: string, transactionID: string) => `r/${reportID}/transaction/${transactionID}/receipt` as const,
    },
} as const;

/**
 * Proxy routes can be used to generate a correct url with dynamic values
 *
 * It will be used by HybridApp, that has no access to methods generating dynamic routes in NewDot
 */
const HYBRID_APP_ROUTES = {
    MONEY_REQUEST_CREATE: '/request/new/scan',
} as const;

export {getUrlWithBackToParam, HYBRID_APP_ROUTES};
export default ROUTES;

// eslint-disable-next-line @typescript-eslint/no-explicit-any
type ExtractRouteName<TRoute> = TRoute extends {getRoute: (...args: any[]) => infer TRouteName} ? TRouteName : TRoute;

type AllRoutes = {
    [K in keyof typeof ROUTES]: ExtractRouteName<(typeof ROUTES)[K]>;
}[keyof typeof ROUTES];

type RouteIsPlainString = IsEqual<AllRoutes, string>;

/**
 * Represents all routes in the app as a union of literal strings.
 *
 * If this type resolves to `never`, it implies that one or more routes defined within `ROUTES` have not correctly used
 * `as const` in their `getRoute` function return value.
 */
type Route = RouteIsPlainString extends true ? never : AllRoutes;

type HybridAppRoute = (typeof HYBRID_APP_ROUTES)[keyof typeof HYBRID_APP_ROUTES];

export type {Route, HybridAppRoute, AllRoutes};<|MERGE_RESOLUTION|>--- conflicted
+++ resolved
@@ -276,17 +276,9 @@
         route: 'r/:reportID/invite',
         getRoute: (reportID: string) => `r/${reportID}/invite` as const,
     },
-<<<<<<< HEAD
-
-    // To see the available iouType, please refer to CONST.IOU.TYPE
-    MONEY_REQUEST: {
-        route: ':iouType/new/:reportID?',
-        getRoute: (iouType: string, reportID = '') => `${iouType}/new/${reportID}` as const,
-=======
     MONEY_REQUEST_AMOUNT: {
         route: ':iouType/new/amount/:reportID?',
         getRoute: (iouType: string, reportID = '') => `${iouType}/new/amount/${reportID}` as const,
->>>>>>> ddf9e7ae
     },
     MONEY_REQUEST_PARTICIPANTS: {
         route: ':iouType/new/participants/:reportID?',

import type {IsEqual, ValueOf} from 'type-fest';
import type CONST from './CONST';

// This is a file containing constants for all the routes we want to be able to go to

/**
 * Builds a URL with an encoded URI component for the `backTo` param which can be added to the end of URLs
 */
function getUrlWithBackToParam<TUrl extends string>(url: TUrl, backTo?: string): `${TUrl}` | `${TUrl}?backTo=${string}` | `${TUrl}&backTo=${string}` {
    const backToParam = backTo ? (`${url.includes('?') ? '&' : '?'}backTo=${encodeURIComponent(backTo)}` as const) : '';
    return `${url}${backToParam}` as const;
}

const ROUTES = {
    // If the user opens this route, we'll redirect them to the path saved in the last visited path or to the home page if the last visited path is empty.
    ROOT: '',

    // This route renders the list of reports.
    HOME: 'home',

    ALL_SETTINGS: 'all-settings',

    // This is a utility route used to go to the user's concierge chat, or the sign-in page if the user's not authenticated
    CONCIERGE: 'concierge',
    FLAG_COMMENT: {
        route: 'flag/:reportID/:reportActionID',
        getRoute: (reportID: string, reportActionID: string) => `flag/${reportID}/${reportActionID}` as const,
    },
    SEARCH: 'search',
    DETAILS: {
        route: 'details',
        getRoute: (login: string) => `details?login=${encodeURIComponent(login)}` as const,
    },
    PROFILE: {
        route: 'a/:accountID',
        getRoute: (accountID: string | number, backTo?: string) => getUrlWithBackToParam(`a/${accountID}`, backTo),
    },
    PROFILE_AVATAR: {
        route: 'a/:accountID/avatar',
        getRoute: (accountID: string) => `a/${accountID}/avatar` as const,
    },

    TRANSITION_BETWEEN_APPS: 'transition',
    VALIDATE_LOGIN: 'v/:accountID/:validateCode',
    GET_ASSISTANCE: {
        route: 'get-assistance/:taskID',
        getRoute: (taskID: string, backTo: string) => getUrlWithBackToParam(`get-assistance/${taskID}`, backTo),
    },
    UNLINK_LOGIN: 'u/:accountID/:validateCode',
    APPLE_SIGN_IN: 'sign-in-with-apple',
    GOOGLE_SIGN_IN: 'sign-in-with-google',
    DESKTOP_SIGN_IN_REDIRECT: 'desktop-signin-redirect',
    SAML_SIGN_IN: 'sign-in-with-saml',

    // This is a special validation URL that will take the user to /workspace/new after validation. This is used
    // when linking users from e.com in order to share a session in this app.
    ENABLE_PAYMENTS: 'enable-payments',
    WALLET_STATEMENT_WITH_DATE: 'statements/:yearMonth',
    SIGN_IN_MODAL: 'sign-in-modal',

    BANK_ACCOUNT: 'bank-account',
    BANK_ACCOUNT_NEW: 'bank-account/new',
    BANK_ACCOUNT_PERSONAL: 'bank-account/personal',
    BANK_ACCOUNT_WITH_STEP_TO_OPEN: {
        route: 'bank-account/:stepToOpen?',
        getRoute: (stepToOpen = '', policyID = '', backTo?: string) => getUrlWithBackToParam(`bank-account/${stepToOpen}?policyID=${policyID}`, backTo),
    },
    WORKSPACE_SWITCHER: 'workspace-switcher',
    SETTINGS: 'settings',
    SETTINGS_PROFILE: 'settings/profile',
    SETTINGS_SHARE_CODE: 'settings/shareCode',
    SETTINGS_DISPLAY_NAME: 'settings/profile/display-name',
    SETTINGS_TIMEZONE: 'settings/profile/timezone',
    SETTINGS_TIMEZONE_SELECT: 'settings/profile/timezone/select',
    SETTINGS_PRONOUNS: 'settings/profile/pronouns',
    SETTINGS_PREFERENCES: 'settings/preferences',
    SETTINGS_PRIORITY_MODE: 'settings/preferences/priority-mode',
    SETTINGS_LANGUAGE: 'settings/preferences/language',
    SETTINGS_THEME: 'settings/preferences/theme',
    SETTINGS_WORKSPACES: 'settings/workspaces',
    SETTINGS_SECURITY: 'settings/security',
    SETTINGS_CLOSE: 'settings/security/closeAccount',
    SETTINGS_ABOUT: 'settings/about',
    SETTINGS_APP_DOWNLOAD_LINKS: 'settings/about/app-download-links',
    SETTINGS_WALLET: 'settings/wallet',
    SETTINGS_WALLET_DOMAINCARD: {
        route: 'settings/wallet/card/:domain',
        getRoute: (domain: string) => `settings/wallet/card/${domain}` as const,
    },
    SETTINGS_REPORT_FRAUD: {
        route: 'settings/wallet/card/:domain/report-virtual-fraud',
        getRoute: (domain: string) => `settings/wallet/card/${domain}/report-virtual-fraud` as const,
    },
    SETTINGS_WALLET_CARD_GET_PHYSICAL_NAME: {
        route: 'settings/wallet/card/:domain/get-physical/name',
        getRoute: (domain: string) => `settings/wallet/card/${domain}/get-physical/name` as const,
    },
    SETTINGS_WALLET_CARD_GET_PHYSICAL_PHONE: {
        route: 'settings/wallet/card/:domain/get-physical/phone',
        getRoute: (domain: string) => `settings/wallet/card/${domain}/get-physical/phone` as const,
    },
    SETTINGS_WALLET_CARD_GET_PHYSICAL_ADDRESS: {
        route: 'settings/wallet/card/:domain/get-physical/address',
        getRoute: (domain: string) => `settings/wallet/card/${domain}/get-physical/address` as const,
    },
    SETTINGS_WALLET_CARD_GET_PHYSICAL_CONFIRM: {
        route: 'settings/wallet/card/:domain/get-physical/confirm',
        getRoute: (domain: string) => `settings/wallet/card/${domain}/get-physical/confirm` as const,
    },
    SETTINGS_ADD_DEBIT_CARD: 'settings/wallet/add-debit-card',
    SETTINGS_ADD_BANK_ACCOUNT: 'settings/wallet/add-bank-account',
    SETTINGS_ENABLE_PAYMENTS: 'settings/wallet/enable-payments',
    SETTINGS_WALLET_CARD_DIGITAL_DETAILS_UPDATE_ADDRESS: {
        route: 'settings/wallet/card/:domain/digital-details/update-address',
        getRoute: (domain: string) => `settings/wallet/card/${domain}/digital-details/update-address` as const,
    },
    SETTINGS_WALLET_TRANSFER_BALANCE: 'settings/wallet/transfer-balance',
    SETTINGS_WALLET_CHOOSE_TRANSFER_ACCOUNT: 'settings/wallet/choose-transfer-account',
    SETTINGS_WALLET_REPORT_CARD_LOST_OR_DAMAGED: {
        route: 'settings/wallet/card/:domain/report-card-lost-or-damaged',
        getRoute: (domain: string) => `settings/wallet/card/${domain}/report-card-lost-or-damaged` as const,
    },
    SETTINGS_WALLET_CARD_ACTIVATE: {
        route: 'settings/wallet/card/:domain/activate',
        getRoute: (domain: string) => `settings/wallet/card/${domain}/activate` as const,
    },
    SETTINGS_LEGAL_NAME: 'settings/profile/legal-name',
    SETTINGS_DATE_OF_BIRTH: 'settings/profile/date-of-birth',
    SETTINGS_ADDRESS: 'settings/profile/address',
    SETTINGS_ADDRESS_COUNTRY: {
        route: 'settings/profile/address/country',
        getRoute: (country: string, backTo?: string) => getUrlWithBackToParam(`settings/profile/address/country?country=${country}`, backTo),
    },
    SETTINGS_CONTACT_METHODS: {
        route: 'settings/profile/contact-methods',
        getRoute: (backTo?: string) => getUrlWithBackToParam('settings/profile/contact-methods', backTo),
    },
    SETTINGS_CONTACT_METHOD_DETAILS: {
        route: 'settings/profile/contact-methods/:contactMethod/details',
        getRoute: (contactMethod: string) => `settings/profile/contact-methods/${encodeURIComponent(contactMethod)}/details` as const,
    },
    SETTINGS_NEW_CONTACT_METHOD: {
        route: 'settings/profile/contact-methods/new',
        getRoute: (backTo?: string) => getUrlWithBackToParam('settings/profile/contact-methods/new', backTo),
    },
    SETTINGS_2FA: {
        route: 'settings/security/two-factor-auth',
        getRoute: (backTo?: string) => getUrlWithBackToParam('settings/security/two-factor-auth', backTo),
    },
    SETTINGS_STATUS: 'settings/profile/status',

    SETTINGS_STATUS_CLEAR_AFTER: 'settings/profile/status/clear-after',
    SETTINGS_STATUS_CLEAR_AFTER_DATE: 'settings/profile/status/clear-after/date',
    SETTINGS_STATUS_CLEAR_AFTER_TIME: 'settings/profile/status/clear-after/time',
    SETTINGS_TROUBLESHOOT: 'settings/troubleshoot',
    SETTINGS_CONSOLE: 'settings/troubleshoot/console',
    SETTINGS_SHARE_LOG: {
        route: 'settings/troubleshoot/console/share-log',
        getRoute: (source: string) => `settings/troubleshoot/console/share-log?source=${encodeURI(source)}` as const,
    },

    SETTINGS_EXIT_SURVEY_REASON: 'settings/exit-survey/reason',
    SETTINGS_EXIT_SURVEY_RESPONSE: {
        route: 'settings/exit-survey/response',
        getRoute: (reason?: ValueOf<typeof CONST.EXIT_SURVEY.REASONS>, backTo?: string) =>
            getUrlWithBackToParam(`settings/exit-survey/response${reason ? `?reason=${encodeURIComponent(reason)}` : ''}`, backTo),
    },
    SETTINGS_EXIT_SURVEY_CONFIRM: {
        route: 'settings/exit-survey/confirm',
        getRoute: (backTo?: string) => getUrlWithBackToParam('settings/exit-survey/confirm', backTo),
    },

    KEYBOARD_SHORTCUTS: 'keyboard-shortcuts',

    NEW: 'new',
    NEW_CHAT: 'new/chat',
    NEW_ROOM: 'new/room',

    REPORT: 'r',
    REPORT_WITH_ID: {
        route: 'r/:reportID?/:reportActionID?',
        getRoute: (reportID: string) => `r/${reportID}` as const,
    },
    REPORT_AVATAR: {
        route: 'r/:reportID/avatar',
        getRoute: (reportID: string) => `r/${reportID}/avatar` as const,
    },
    EDIT_REQUEST: {
        route: 'r/:threadReportID/edit/:field/:tagIndex?',
        getRoute: (threadReportID: string, field: ValueOf<typeof CONST.EDIT_REQUEST_FIELD>, tagIndex?: number) =>
            `r/${threadReportID}/edit/${field}${typeof tagIndex === 'number' ? `/${tagIndex}` : ''}` as const,
    },
    EDIT_CURRENCY_REQUEST: {
        route: 'r/:threadReportID/edit/currency',
        getRoute: (threadReportID: string, currency: string, backTo: string) => `r/${threadReportID}/edit/currency?currency=${currency}&backTo=${backTo}` as const,
    },
    EDIT_REPORT_FIELD_REQUEST: {
        route: 'r/:reportID/edit/policyField/:policyID/:fieldID',
        getRoute: (reportID: string, policyID: string, fieldID: string) => `r/${reportID}/edit/policyField/${policyID}/${fieldID}` as const,
    },
    REPORT_WITH_ID_DETAILS_SHARE_CODE: {
        route: 'r/:reportID/details/shareCode',
        getRoute: (reportID: string) => `r/${reportID}/details/shareCode` as const,
    },
    REPORT_ATTACHMENTS: {
        route: 'r/:reportID/attachment',
        getRoute: (reportID: string, source: string) => `r/${reportID}/attachment?source=${encodeURI(source)}` as const,
    },
    REPORT_PARTICIPANTS: {
        route: 'r/:reportID/participants',
        getRoute: (reportID: string) => `r/${reportID}/participants` as const,
    },
    REPORT_WITH_ID_DETAILS: {
        route: 'r/:reportID/details',
        getRoute: (reportID: string, backTo?: string) => getUrlWithBackToParam(`r/${reportID}/details`, backTo),
    },
    REPORT_SETTINGS: {
        route: 'r/:reportID/settings',
        getRoute: (reportID: string) => `r/${reportID}/settings` as const,
    },
    REPORT_SETTINGS_ROOM_NAME: {
        route: 'r/:reportID/settings/room-name',
        getRoute: (reportID: string) => `r/${reportID}/settings/room-name` as const,
    },
    REPORT_SETTINGS_NOTIFICATION_PREFERENCES: {
        route: 'r/:reportID/settings/notification-preferences',
        getRoute: (reportID: string) => `r/${reportID}/settings/notification-preferences` as const,
    },
    REPORT_SETTINGS_WRITE_CAPABILITY: {
        route: 'r/:reportID/settings/who-can-post',
        getRoute: (reportID: string) => `r/${reportID}/settings/who-can-post` as const,
    },
    REPORT_SETTINGS_VISIBILITY: {
        route: 'r/:reportID/settings/visibility',
        getRoute: (reportID: string) => `r/${reportID}/settings/visibility` as const,
    },
    SPLIT_BILL_DETAILS: {
        route: 'r/:reportID/split/:reportActionID',
        getRoute: (reportID: string, reportActionID: string) => `r/${reportID}/split/${reportActionID}` as const,
    },
    EDIT_SPLIT_BILL: {
        route: `r/:reportID/split/:reportActionID/edit/:field/:tagIndex?`,
        getRoute: (reportID: string, reportActionID: string, field: ValueOf<typeof CONST.EDIT_REQUEST_FIELD>, tagIndex?: number) =>
            `r/${reportID}/split/${reportActionID}/edit/${field}${typeof tagIndex === 'number' ? `/${tagIndex}` : ''}` as const,
    },
    EDIT_SPLIT_BILL_CURRENCY: {
        route: 'r/:reportID/split/:reportActionID/edit/currency',
        getRoute: (reportID: string, reportActionID: string, currency: string, backTo: string) =>
            `r/${reportID}/split/${reportActionID}/edit/currency?currency=${currency}&backTo=${backTo}` as const,
    },
    TASK_TITLE: {
        route: 'r/:reportID/title',
        getRoute: (reportID: string) => `r/${reportID}/title` as const,
    },
    REPORT_DESCRIPTION: {
        route: 'r/:reportID/description',
        getRoute: (reportID: string) => `r/${reportID}/description` as const,
    },
    TASK_ASSIGNEE: {
        route: 'r/:reportID/assignee',
        getRoute: (reportID: string) => `r/${reportID}/assignee` as const,
    },
    PRIVATE_NOTES_LIST: {
        route: 'r/:reportID/notes',
        getRoute: (reportID: string) => `r/${reportID}/notes` as const,
    },
    PRIVATE_NOTES_EDIT: {
        route: 'r/:reportID/notes/:accountID/edit',
        getRoute: (reportID: string, accountID: string | number) => `r/${reportID}/notes/${accountID}/edit` as const,
    },
    ROOM_MEMBERS: {
        route: 'r/:reportID/members',
        getRoute: (reportID: string) => `r/${reportID}/members` as const,
    },
    ROOM_INVITE: {
        route: 'r/:reportID/invite',
        getRoute: (reportID: string) => `r/${reportID}/invite` as const,
    },

    // To see the available iouType, please refer to CONST.IOU.TYPE
    MONEY_REQUEST: {
        route: ':iouType/new/:reportID?',
        getRoute: (iouType: string, reportID = '') => `${iouType}/new/${reportID}` as const,
    },
    MONEY_REQUEST_AMOUNT: {
        route: ':iouType/new/amount/:reportID?',
        getRoute: (iouType: string, reportID = '') => `${iouType}/new/amount/${reportID}` as const,
    },
    MONEY_REQUEST_PARTICIPANTS: {
        route: ':iouType/new/participants/:reportID?',
        getRoute: (iouType: string, reportID = '') => `${iouType}/new/participants/${reportID}` as const,
    },
    MONEY_REQUEST_CONFIRMATION: {
        route: ':iouType/new/confirmation/:reportID?',
        getRoute: (iouType: string, reportID = '') => `${iouType}/new/confirmation/${reportID}` as const,
    },
    MONEY_REQUEST_CURRENCY: {
        route: ':iouType/new/currency/:reportID?',
        getRoute: (iouType: string, reportID: string, currency: string, backTo: string) => `${iouType}/new/currency/${reportID}?currency=${currency}&backTo=${backTo}` as const,
    },
    MONEY_REQUEST_HOLD_REASON: {
        route: ':iouType/edit/reason/:transactionID?',
        getRoute: (iouType: string, transactionID: string, reportID: string, backTo: string) => `${iouType}/edit/reason/${transactionID}?backTo=${backTo}&reportID=${reportID}` as const,
    },
    MONEY_REQUEST_MERCHANT: {
        route: ':iouType/new/merchant/:reportID?',
        getRoute: (iouType: string, reportID = '') => `${iouType}/new/merchant/${reportID}` as const,
    },
    MONEY_REQUEST_RECEIPT: {
        route: ':iouType/new/receipt/:reportID?',
        getRoute: (iouType: string, reportID = '') => `${iouType}/new/receipt/${reportID}` as const,
    },
    MONEY_REQUEST_DISTANCE: {
        route: ':iouType/new/address/:reportID?',
        getRoute: (iouType: string, reportID = '') => `${iouType}/new/address/${reportID}` as const,
    },
    MONEY_REQUEST_DISTANCE_TAB: {
        route: ':iouType/new/:reportID?/distance',
        getRoute: (iouType: string, reportID = '') => `${iouType}/new/${reportID}/distance` as const,
    },
    MONEY_REQUEST_MANUAL_TAB: ':iouType/new/:reportID?/manual',
    MONEY_REQUEST_SCAN_TAB: ':iouType/new/:reportID?/scan',

    MONEY_REQUEST_CREATE: {
        route: 'create/:iouType/start/:transactionID/:reportID',
        getRoute: (iouType: ValueOf<typeof CONST.IOU.TYPE>, transactionID: string, reportID: string) => `create/${iouType}/start/${transactionID}/${reportID}` as const,
    },
    MONEY_REQUEST_STEP_CONFIRMATION: {
        route: 'create/:iouType/confirmation/:transactionID/:reportID',
        getRoute: (iouType: ValueOf<typeof CONST.IOU.TYPE>, transactionID: string, reportID: string) => `create/${iouType}/confirmation/${transactionID}/${reportID}` as const,
    },
    MONEY_REQUEST_STEP_AMOUNT: {
        route: 'create/:iouType/amount/:transactionID/:reportID',
        getRoute: (iouType: ValueOf<typeof CONST.IOU.TYPE>, transactionID: string, reportID: string, backTo = '') =>
            getUrlWithBackToParam(`create/${iouType}/amount/${transactionID}/${reportID}`, backTo),
    },
    MONEY_REQUEST_STEP_TAX_RATE: {
        route: 'create/:iouType/taxRate/:transactionID/:reportID?',
        getRoute: (iouType: ValueOf<typeof CONST.IOU.TYPE>, transactionID: string, reportID: string, backTo: string) =>
            getUrlWithBackToParam(`create/${iouType}/taxRate/${transactionID}/${reportID}`, backTo),
    },
    MONEY_REQUEST_STEP_TAX_AMOUNT: {
        route: 'create/:iouType/taxAmount/:transactionID/:reportID?',
        getRoute: (iouType: ValueOf<typeof CONST.IOU.TYPE>, transactionID: string, reportID: string, backTo: string) =>
            getUrlWithBackToParam(`create/${iouType}/taxAmount/${transactionID}/${reportID}`, backTo),
    },
    MONEY_REQUEST_STEP_CATEGORY: {
        route: ':action/:iouType/category/:transactionID/:reportID',
        getRoute: (action: ValueOf<typeof CONST.IOU.ACTION>, iouType: ValueOf<typeof CONST.IOU.TYPE>, transactionID: string, reportID: string, backTo = '') =>
            getUrlWithBackToParam(`${action}/${iouType}/category/${transactionID}/${reportID}`, backTo),
    },
    MONEY_REQUEST_STEP_CURRENCY: {
        route: 'create/:iouType/currency/:transactionID/:reportID/:pageIndex?',
        getRoute: (iouType: ValueOf<typeof CONST.IOU.TYPE>, transactionID: string, reportID: string, pageIndex = '', backTo = '') =>
            getUrlWithBackToParam(`create/${iouType}/currency/${transactionID}/${reportID}/${pageIndex}`, backTo),
    },
    MONEY_REQUEST_STEP_DATE: {
        route: ':action/:iouType/date/:transactionID/:reportID',
        getRoute: (action: ValueOf<typeof CONST.IOU.ACTION>, iouType: ValueOf<typeof CONST.IOU.TYPE>, transactionID: string, reportID: string, backTo = '') =>
            getUrlWithBackToParam(`${action}/${iouType}/date/${transactionID}/${reportID}`, backTo),
    },
    MONEY_REQUEST_STEP_DESCRIPTION: {
        route: ':action/:iouType/description/:transactionID/:reportID',
        getRoute: (action: ValueOf<typeof CONST.IOU.ACTION>, iouType: ValueOf<typeof CONST.IOU.TYPE>, transactionID: string, reportID: string, backTo = '') =>
            getUrlWithBackToParam(`${action}/${iouType}/description/${transactionID}/${reportID}`, backTo),
    },
    MONEY_REQUEST_STEP_DISTANCE: {
        route: 'create/:iouType/distance/:transactionID/:reportID',
        getRoute: (iouType: ValueOf<typeof CONST.IOU.TYPE>, transactionID: string, reportID: string, backTo = '') =>
            getUrlWithBackToParam(`create/${iouType}/distance/${transactionID}/${reportID}`, backTo),
    },
    MONEY_REQUEST_STEP_MERCHANT: {
        route: ':action/:iouType/merchant/:transactionID/:reportID',
        getRoute: (action: ValueOf<typeof CONST.IOU.ACTION>, iouType: ValueOf<typeof CONST.IOU.TYPE>, transactionID: string, reportID: string, backTo = '') =>
            getUrlWithBackToParam(`${action}/${iouType}/merchant/${transactionID}/${reportID}`, backTo),
    },
    MONEY_REQUEST_STEP_PARTICIPANTS: {
        route: 'create/:iouType/participants/:transactionID/:reportID',
        getRoute: (iouType: ValueOf<typeof CONST.IOU.TYPE>, transactionID: string, reportID: string, backTo = '') =>
            getUrlWithBackToParam(`create/${iouType}/participants/${transactionID}/${reportID}`, backTo),
    },
    MONEY_REQUEST_STEP_SCAN: {
        route: ':action/:iouType/scan/:transactionID/:reportID',
        getRoute: (action: ValueOf<typeof CONST.IOU.ACTION>, iouType: ValueOf<typeof CONST.IOU.TYPE>, transactionID: string, reportID: string, backTo = '') =>
            getUrlWithBackToParam(`${action}/${iouType}/scan/${transactionID}/${reportID}`, backTo),
    },
    MONEY_REQUEST_STEP_TAG: {
        route: ':action/:iouType/tag/:tagIndex/:transactionID/:reportID',
        getRoute: (action: ValueOf<typeof CONST.IOU.ACTION>, iouType: ValueOf<typeof CONST.IOU.TYPE>, tagIndex: number, transactionID: string, reportID: string, backTo = '') =>
            getUrlWithBackToParam(`${action}/${iouType}/tag/${tagIndex}/${transactionID}/${reportID}`, backTo),
    },
    MONEY_REQUEST_STEP_WAYPOINT: {
        route: ':action/:iouType/waypoint/:transactionID/:reportID/:pageIndex',
        getRoute: (action: ValueOf<typeof CONST.IOU.ACTION>, iouType: ValueOf<typeof CONST.IOU.TYPE>, transactionID: string, reportID: string, pageIndex = '', backTo = '') =>
            getUrlWithBackToParam(`${action}/${iouType}/waypoint/${transactionID}/${reportID}/${pageIndex}`, backTo),
    },
    // This URL is used as a redirect to one of the create tabs below. This is so that we can message users with a link
    // straight to those flows without needing to have optimistic transaction and report IDs.
    MONEY_REQUEST_START: {
        route: 'start/:iouType/:iouRequestType',
        getRoute: (iouType: ValueOf<typeof CONST.IOU.TYPE>, iouRequestType: ValueOf<typeof CONST.IOU.REQUEST_TYPE>) => `start/${iouType}/${iouRequestType}` as const,
    },
    MONEY_REQUEST_CREATE_TAB_DISTANCE: {
        route: 'create/:iouType/start/:transactionID/:reportID/distance',
        getRoute: (iouType: ValueOf<typeof CONST.IOU.TYPE>, transactionID: string, reportID: string) => `create/${iouType}/start/${transactionID}/${reportID}/distance` as const,
    },
    MONEY_REQUEST_CREATE_TAB_MANUAL: {
        route: 'create/:iouType/start/:transactionID/:reportID/manual',
        getRoute: (iouType: ValueOf<typeof CONST.IOU.TYPE>, transactionID: string, reportID: string) => `create/${iouType}/start/${transactionID}/${reportID}/manual` as const,
    },
    MONEY_REQUEST_CREATE_TAB_SCAN: {
        route: 'create/:iouType/start/:transactionID/:reportID/scan',
        getRoute: (iouType: ValueOf<typeof CONST.IOU.TYPE>, transactionID: string, reportID: string) => `create/${iouType}/start/${transactionID}/${reportID}/scan` as const,
    },

    IOU_REQUEST: 'request/new',
    IOU_SEND: 'send/new',
    IOU_SEND_ADD_BANK_ACCOUNT: 'send/new/add-bank-account',
    IOU_SEND_ADD_DEBIT_CARD: 'send/new/add-debit-card',
    IOU_SEND_ENABLE_PAYMENTS: 'send/new/enable-payments',

    NEW_TASK: 'new/task',
    NEW_TASK_ASSIGNEE: 'new/task/assignee',
    NEW_TASK_SHARE_DESTINATION: 'new/task/share-destination',
    NEW_TASK_DETAILS: 'new/task/details',
    NEW_TASK_TITLE: 'new/task/title',
    NEW_TASK_DESCRIPTION: 'new/task/description',

    ONBOARD: 'onboard',
    ONBOARD_MANAGE_EXPENSES: 'onboard/manage-expenses',
    ONBOARD_EXPENSIFY_CLASSIC: 'onboard/expensify-classic',

    TEACHERS_UNITE: 'teachersunite',
    I_KNOW_A_TEACHER: 'teachersunite/i-know-a-teacher',
    I_AM_A_TEACHER: 'teachersunite/i-am-a-teacher',
    INTRO_SCHOOL_PRINCIPAL: 'teachersunite/intro-school-principal',

    ERECEIPT: {
        route: 'eReceipt/:transactionID',
        getRoute: (transactionID: string) => `eReceipt/${transactionID}` as const,
    },

    WORKSPACE_NEW: 'workspace/new',
    WORKSPACE_NEW_ROOM: 'workspace/new-room',
    WORKSPACE_INITIAL: {
        route: 'workspace/:policyID',
        getRoute: (policyID: string) => `workspace/${policyID}` as const,
    },
    WORKSPACE_INVITE: {
        route: 'workspace/:policyID/invite',
        getRoute: (policyID: string) => `workspace/${policyID}/invite` as const,
    },
    WORKSPACE_INVITE_MESSAGE: {
        route: 'workspace/:policyID/invite-message',
        getRoute: (policyID: string) => `workspace/${policyID}/invite-message` as const,
    },
    WORKSPACE_PROFILE: {
        route: 'workspace/:policyID/profile',
        getRoute: (policyID: string) => `workspace/${policyID}/profile` as const,
    },
    WORKSPACE_PROFILE_CURRENCY: {
        route: 'workspace/:policyID/profile/currency',
        getRoute: (policyID: string) => `workspace/${policyID}/profile/currency` as const,
    },
    WORKSPACE_PROFILE_NAME: {
        route: 'workspace/:policyID/profile/name',
        getRoute: (policyID: string) => `workspace/${policyID}/profile/name` as const,
    },
    WORKSPACE_PROFILE_DESCRIPTION: {
        route: 'workspace/:policyID/profile/description',
        getRoute: (policyID: string) => `workspace/${policyID}/profile/description` as const,
    },
    WORKSPACE_PROFILE_SHARE: {
        route: 'workspace/:policyID/profile/share',
        getRoute: (policyID: string) => `workspace/${policyID}/profile/share` as const,
    },
    WORKSPACE_AVATAR: {
        route: 'workspace/:policyID/avatar',
        getRoute: (policyID: string) => `workspace/${policyID}/avatar` as const,
    },
    WORKSPACE_SETTINGS_CURRENCY: {
        route: 'workspace/:policyID/settings/currency',
        getRoute: (policyID: string) => `workspace/${policyID}/settings/currency` as const,
    },
    WORKSPACE_WORKFLOWS: {
        route: 'workspace/:policyID/workflows',
        getRoute: (policyID: string) => `workspace/${policyID}/workflows` as const,
    },
    WORKSPACE_CARD: {
        route: 'workspace/:policyID/card',
        getRoute: (policyID: string) => `workspace/${policyID}/card` as const,
    },
    WORKSPACE_REIMBURSE: {
        route: 'workspace/:policyID/reimburse',
        getRoute: (policyID: string) => `workspace/${policyID}/reimburse` as const,
    },
    WORKSPACE_RATE_AND_UNIT: {
        route: 'workspace/:policyID/rateandunit',
        getRoute: (policyID: string) => `workspace/${policyID}/rateandunit` as const,
    },
    WORKSPACE_RATE_AND_UNIT_RATE: {
        route: 'workspace/:policyID/rateandunit/rate',
        getRoute: (policyID: string) => `workspace/${policyID}/rateandunit/rate` as const,
    },
    WORKSPACE_RATE_AND_UNIT_UNIT: {
        route: 'workspace/:policyID/rateandunit/unit',
        getRoute: (policyID: string) => `workspace/${policyID}/rateandunit/unit` as const,
    },
    WORKSPACE_BILLS: {
        route: 'workspace/:policyID/bills',
        getRoute: (policyID: string) => `workspace/${policyID}/bills` as const,
    },
    WORKSPACE_INVOICES: {
        route: 'workspace/:policyID/invoices',
        getRoute: (policyID: string) => `workspace/${policyID}/invoices` as const,
    },
    WORKSPACE_TRAVEL: {
        route: 'workspace/:policyID/travel',
        getRoute: (policyID: string) => `workspace/${policyID}/travel` as const,
    },
    WORKSPACE_MEMBERS: {
        route: 'workspace/:policyID/members',
        getRoute: (policyID: string) => `workspace/${policyID}/members` as const,
    },
    WORKSPACE_CATEGORIES: {
        route: 'workspace/:policyID/categories',
        getRoute: (policyID: string) => `workspace/${policyID}/categories` as const,
    },
<<<<<<< HEAD
    WORKSPACE_CATEGORY_SETTINGS: {
        route: 'workspace/:policyID/categories/:categoryName',
        getRoute: (policyID: string, categoryName: string) => `workspace/${policyID}/categories/${encodeURI(categoryName)}` as const,
=======
    WORKSPACE_CATEGORIES_SETTINGS: {
        route: 'workspace/:policyID/categories/settings',
        getRoute: (policyID: string) => `workspace/${policyID}/categories/settings` as const,
>>>>>>> dcf2e3e1
    },

    // Referral program promotion
    REFERRAL_DETAILS_MODAL: {
        route: 'referral/:contentType',
        getRoute: (contentType: string, backTo?: string) => getUrlWithBackToParam(`referral/${contentType}`, backTo),
    },
    PROCESS_MONEY_REQUEST_HOLD: 'hold-request-educational',
} as const;

/**
 * Proxy routes can be used to generate a correct url with dynamic values
 *
 * It will be used by HybridApp, that has no access to methods generating dynamic routes in NewDot
 */
const HYBRID_APP_ROUTES = {
    MONEY_REQUEST_CREATE: '/request/new/scan',
} as const;

export {getUrlWithBackToParam, HYBRID_APP_ROUTES};
export default ROUTES;

// eslint-disable-next-line @typescript-eslint/no-explicit-any
type ExtractRouteName<TRoute> = TRoute extends {getRoute: (...args: any[]) => infer TRouteName} ? TRouteName : TRoute;

type AllRoutes = {
    [K in keyof typeof ROUTES]: ExtractRouteName<(typeof ROUTES)[K]>;
}[keyof typeof ROUTES];

type RouteIsPlainString = IsEqual<AllRoutes, string>;

/**
 * Represents all routes in the app as a union of literal strings.
 *
 * If this type resolves to `never`, it implies that one or more routes defined within `ROUTES` have not correctly used
 * `as const` in their `getRoute` function return value.
 */
type Route = RouteIsPlainString extends true ? never : AllRoutes;

type HybridAppRoute = (typeof HYBRID_APP_ROUTES)[keyof typeof HYBRID_APP_ROUTES];

export type {Route, HybridAppRoute, AllRoutes};<|MERGE_RESOLUTION|>--- conflicted
+++ resolved
@@ -526,15 +526,13 @@
         route: 'workspace/:policyID/categories',
         getRoute: (policyID: string) => `workspace/${policyID}/categories` as const,
     },
-<<<<<<< HEAD
     WORKSPACE_CATEGORY_SETTINGS: {
         route: 'workspace/:policyID/categories/:categoryName',
         getRoute: (policyID: string, categoryName: string) => `workspace/${policyID}/categories/${encodeURI(categoryName)}` as const,
-=======
+    },
     WORKSPACE_CATEGORIES_SETTINGS: {
         route: 'workspace/:policyID/categories/settings',
         getRoute: (policyID: string) => `workspace/${policyID}/categories/settings` as const,
->>>>>>> dcf2e3e1
     },
 
     // Referral program promotion

import type {IsEqual, ValueOf} from 'type-fest';
import type CONST from './CONST';

// This is a file containing constants for all the routes we want to be able to go to

/**
 * Builds a URL with an encoded URI component for the `backTo` param which can be added to the end of URLs
 */
function getUrlWithBackToParam<TUrl extends string>(url: TUrl, backTo?: string): `${TUrl}` | `${TUrl}?backTo=${string}` | `${TUrl}&backTo=${string}` {
    const backToParam = backTo ? (`${url.includes('?') ? '&' : '?'}backTo=${encodeURIComponent(backTo)}` as const) : '';
    return `${url}${backToParam}` as const;
}

const ROUTES = {
    // If the user opens this route, we'll redirect them to the path saved in the last visited path or to the home page if the last visited path is empty.
    ROOT: '',

    // This route renders the list of reports.
    HOME: 'home',

    ALL_SETTINGS: 'all-settings',

    // This is a utility route used to go to the user's concierge chat, or the sign-in page if the user's not authenticated
    CONCIERGE: 'concierge',
    FLAG_COMMENT: {
        route: 'flag/:reportID/:reportActionID',
        getRoute: (reportID: string, reportActionID: string) => `flag/${reportID}/${reportActionID}` as const,
    },
    SEARCH: 'search',
    DETAILS: {
        route: 'details',
        getRoute: (login: string) => `details?login=${encodeURIComponent(login)}` as const,
    },
    PROFILE: {
        route: 'a/:accountID',
        getRoute: (accountID: string | number, backTo?: string) => getUrlWithBackToParam(`a/${accountID}`, backTo),
    },
    PROFILE_AVATAR: {
        route: 'a/:accountID/avatar',
        getRoute: (accountID: string) => `a/${accountID}/avatar` as const,
    },

    TRANSITION_BETWEEN_APPS: 'transition',
    VALIDATE_LOGIN: 'v/:accountID/:validateCode',
    GET_ASSISTANCE: {
        route: 'get-assistance/:taskID',
        getRoute: (taskID: string, backTo: string) => getUrlWithBackToParam(`get-assistance/${taskID}`, backTo),
    },
    UNLINK_LOGIN: 'u/:accountID/:validateCode',
    APPLE_SIGN_IN: 'sign-in-with-apple',
    GOOGLE_SIGN_IN: 'sign-in-with-google',
    DESKTOP_SIGN_IN_REDIRECT: 'desktop-signin-redirect',
    SAML_SIGN_IN: 'sign-in-with-saml',

    // This is a special validation URL that will take the user to /workspace/new after validation. This is used
    // when linking users from e.com in order to share a session in this app.
    ENABLE_PAYMENTS: 'enable-payments',
    WALLET_STATEMENT_WITH_DATE: 'statements/:yearMonth',
    SIGN_IN_MODAL: 'sign-in-modal',

    BANK_ACCOUNT: 'bank-account',
    BANK_ACCOUNT_NEW: 'bank-account/new',
    BANK_ACCOUNT_PERSONAL: 'bank-account/personal',
    BANK_ACCOUNT_WITH_STEP_TO_OPEN: {
        route: 'bank-account/:stepToOpen?',
        getRoute: (stepToOpen = '', policyID = '', backTo?: string) => getUrlWithBackToParam(`bank-account/${stepToOpen}?policyID=${policyID}`, backTo),
    },
    WORKSPACE_SWITCHER: 'workspace-switcher',
    SETTINGS: 'settings',
    SETTINGS_PROFILE: 'settings/profile',
    SETTINGS_SHARE_CODE: 'settings/shareCode',
    SETTINGS_DISPLAY_NAME: 'settings/profile/display-name',
    SETTINGS_TIMEZONE: 'settings/profile/timezone',
    SETTINGS_TIMEZONE_SELECT: 'settings/profile/timezone/select',
    SETTINGS_PRONOUNS: 'settings/profile/pronouns',
    SETTINGS_PREFERENCES: 'settings/preferences',
    SETTINGS_PRIORITY_MODE: 'settings/preferences/priority-mode',
    SETTINGS_LANGUAGE: 'settings/preferences/language',
    SETTINGS_THEME: 'settings/preferences/theme',
    SETTINGS_WORKSPACES: 'settings/workspaces',
    SETTINGS_SECURITY: 'settings/security',
    SETTINGS_CLOSE: 'settings/security/closeAccount',
    SETTINGS_ABOUT: 'settings/about',
    SETTINGS_APP_DOWNLOAD_LINKS: 'settings/about/app-download-links',
    SETTINGS_WALLET: 'settings/wallet',
    SETTINGS_WALLET_DOMAINCARD: {
        route: 'settings/wallet/card/:domain',
        getRoute: (domain: string) => `settings/wallet/card/${domain}` as const,
    },
    SETTINGS_REPORT_FRAUD: {
        route: 'settings/wallet/card/:domain/report-virtual-fraud',
        getRoute: (domain: string) => `settings/wallet/card/${domain}/report-virtual-fraud` as const,
    },
    SETTINGS_WALLET_CARD_GET_PHYSICAL_NAME: {
        route: 'settings/wallet/card/:domain/get-physical/name',
        getRoute: (domain: string) => `settings/wallet/card/${domain}/get-physical/name` as const,
    },
    SETTINGS_WALLET_CARD_GET_PHYSICAL_PHONE: {
        route: 'settings/wallet/card/:domain/get-physical/phone',
        getRoute: (domain: string) => `settings/wallet/card/${domain}/get-physical/phone` as const,
    },
    SETTINGS_WALLET_CARD_GET_PHYSICAL_ADDRESS: {
        route: 'settings/wallet/card/:domain/get-physical/address',
        getRoute: (domain: string) => `settings/wallet/card/${domain}/get-physical/address` as const,
    },
    SETTINGS_WALLET_CARD_GET_PHYSICAL_CONFIRM: {
        route: 'settings/wallet/card/:domain/get-physical/confirm',
        getRoute: (domain: string) => `settings/wallet/card/${domain}/get-physical/confirm` as const,
    },
    SETTINGS_ADD_DEBIT_CARD: 'settings/wallet/add-debit-card',
    SETTINGS_ADD_BANK_ACCOUNT: 'settings/wallet/add-bank-account',
    SETTINGS_ENABLE_PAYMENTS: 'settings/wallet/enable-payments',
    SETTINGS_WALLET_CARD_DIGITAL_DETAILS_UPDATE_ADDRESS: {
        route: 'settings/wallet/card/:domain/digital-details/update-address',
        getRoute: (domain: string) => `settings/wallet/card/${domain}/digital-details/update-address` as const,
    },
    SETTINGS_WALLET_TRANSFER_BALANCE: 'settings/wallet/transfer-balance',
    SETTINGS_WALLET_CHOOSE_TRANSFER_ACCOUNT: 'settings/wallet/choose-transfer-account',
    SETTINGS_WALLET_REPORT_CARD_LOST_OR_DAMAGED: {
        route: 'settings/wallet/card/:domain/report-card-lost-or-damaged',
        getRoute: (domain: string) => `settings/wallet/card/${domain}/report-card-lost-or-damaged` as const,
    },
    SETTINGS_WALLET_CARD_ACTIVATE: {
        route: 'settings/wallet/card/:domain/activate',
        getRoute: (domain: string) => `settings/wallet/card/${domain}/activate` as const,
    },
    SETTINGS_LEGAL_NAME: 'settings/profile/legal-name',
    SETTINGS_DATE_OF_BIRTH: 'settings/profile/date-of-birth',
    SETTINGS_ADDRESS: 'settings/profile/address',
    SETTINGS_ADDRESS_COUNTRY: {
        route: 'settings/profile/address/country',
        getRoute: (country: string, backTo?: string) => getUrlWithBackToParam(`settings/profile/address/country?country=${country}`, backTo),
    },
    SETTINGS_CONTACT_METHODS: {
        route: 'settings/profile/contact-methods',
        getRoute: (backTo?: string) => getUrlWithBackToParam('settings/profile/contact-methods', backTo),
    },
    SETTINGS_CONTACT_METHOD_DETAILS: {
        route: 'settings/profile/contact-methods/:contactMethod/details',
        getRoute: (contactMethod: string) => `settings/profile/contact-methods/${encodeURIComponent(contactMethod)}/details` as const,
    },
    SETTINGS_NEW_CONTACT_METHOD: {
        route: 'settings/profile/contact-methods/new',
        getRoute: (backTo?: string) => getUrlWithBackToParam('settings/profile/contact-methods/new', backTo),
    },
    SETTINGS_2FA: {
        route: 'settings/security/two-factor-auth',
        getRoute: (backTo?: string) => getUrlWithBackToParam('settings/security/two-factor-auth', backTo),
    },
    SETTINGS_STATUS: 'settings/profile/status',

    SETTINGS_STATUS_CLEAR_AFTER: 'settings/profile/status/clear-after',
    SETTINGS_STATUS_CLEAR_AFTER_DATE: 'settings/profile/status/clear-after/date',
    SETTINGS_STATUS_CLEAR_AFTER_TIME: 'settings/profile/status/clear-after/time',
    SETTINGS_TROUBLESHOOT: 'settings/troubleshoot',
    SETTINGS_CONSOLE: 'settings/troubleshoot/console',
    SETTINGS_SHARE_LOG: {
        route: 'settings/troubleshoot/console/share-log',
        getRoute: (source: string) => `settings/troubleshoot/console/share-log?source=${encodeURI(source)}` as const,
    },

    SETTINGS_EXIT_SURVEY_REASON: 'settings/exit-survey/reason',
    SETTINGS_EXIT_SURVEY_RESPONSE: {
        route: 'settings/exit-survey/response',
        getRoute: (reason?: ValueOf<typeof CONST.EXIT_SURVEY.REASONS>, backTo?: string) =>
            getUrlWithBackToParam(`settings/exit-survey/response${reason ? `?reason=${encodeURIComponent(reason)}` : ''}`, backTo),
    },
    SETTINGS_EXIT_SURVEY_CONFIRM: {
        route: 'settings/exit-survey/confirm',
        getRoute: (backTo?: string) => getUrlWithBackToParam('settings/exit-survey/confirm', backTo),
    },

    KEYBOARD_SHORTCUTS: 'keyboard-shortcuts',

    NEW: 'new',
    NEW_CHAT: 'new/chat',
    NEW_ROOM: 'new/room',

    REPORT: 'r',
    REPORT_WITH_ID: {
        route: 'r/:reportID?/:reportActionID?',
        getRoute: (reportID: string) => `r/${reportID}` as const,
    },
    REPORT_AVATAR: {
        route: 'r/:reportID/avatar',
        getRoute: (reportID: string) => `r/${reportID}/avatar` as const,
    },
    EDIT_REQUEST: {
        route: 'r/:threadReportID/edit/:field/:tagIndex?',
        getRoute: (threadReportID: string, field: ValueOf<typeof CONST.EDIT_REQUEST_FIELD>, tagIndex?: number) =>
            `r/${threadReportID}/edit/${field}${typeof tagIndex === 'number' ? `/${tagIndex}` : ''}` as const,
    },
    EDIT_CURRENCY_REQUEST: {
        route: 'r/:threadReportID/edit/currency',
        getRoute: (threadReportID: string, currency: string, backTo: string) => `r/${threadReportID}/edit/currency?currency=${currency}&backTo=${backTo}` as const,
    },
    EDIT_REPORT_FIELD_REQUEST: {
        route: 'r/:reportID/edit/policyField/:policyID/:fieldID',
        getRoute: (reportID: string, policyID: string, fieldID: string) => `r/${reportID}/edit/policyField/${policyID}/${fieldID}` as const,
    },
    REPORT_WITH_ID_DETAILS_SHARE_CODE: {
        route: 'r/:reportID/details/shareCode',
        getRoute: (reportID: string) => `r/${reportID}/details/shareCode` as const,
    },
    REPORT_ATTACHMENTS: {
        route: 'r/:reportID/attachment',
        getRoute: (reportID: string, source: string) => `r/${reportID}/attachment?source=${encodeURI(source)}` as const,
    },
    REPORT_PARTICIPANTS: {
        route: 'r/:reportID/participants',
        getRoute: (reportID: string) => `r/${reportID}/participants` as const,
    },
    REPORT_WITH_ID_DETAILS: {
        route: 'r/:reportID/details',
        getRoute: (reportID: string, backTo?: string) => getUrlWithBackToParam(`r/${reportID}/details`, backTo),
    },
    REPORT_SETTINGS: {
        route: 'r/:reportID/settings',
        getRoute: (reportID: string) => `r/${reportID}/settings` as const,
    },
    REPORT_SETTINGS_ROOM_NAME: {
        route: 'r/:reportID/settings/room-name',
        getRoute: (reportID: string) => `r/${reportID}/settings/room-name` as const,
    },
    REPORT_SETTINGS_NOTIFICATION_PREFERENCES: {
        route: 'r/:reportID/settings/notification-preferences',
        getRoute: (reportID: string) => `r/${reportID}/settings/notification-preferences` as const,
    },
    REPORT_SETTINGS_WRITE_CAPABILITY: {
        route: 'r/:reportID/settings/who-can-post',
        getRoute: (reportID: string) => `r/${reportID}/settings/who-can-post` as const,
    },
    REPORT_SETTINGS_VISIBILITY: {
        route: 'r/:reportID/settings/visibility',
        getRoute: (reportID: string) => `r/${reportID}/settings/visibility` as const,
    },
    SPLIT_BILL_DETAILS: {
        route: 'r/:reportID/split/:reportActionID',
        getRoute: (reportID: string, reportActionID: string) => `r/${reportID}/split/${reportActionID}` as const,
    },
    EDIT_SPLIT_BILL: {
        route: `r/:reportID/split/:reportActionID/edit/:field/:tagIndex?`,
        getRoute: (reportID: string, reportActionID: string, field: ValueOf<typeof CONST.EDIT_REQUEST_FIELD>, tagIndex?: number) =>
            `r/${reportID}/split/${reportActionID}/edit/${field}${typeof tagIndex === 'number' ? `/${tagIndex}` : ''}` as const,
    },
    EDIT_SPLIT_BILL_CURRENCY: {
        route: 'r/:reportID/split/:reportActionID/edit/currency',
        getRoute: (reportID: string, reportActionID: string, currency: string, backTo: string) =>
            `r/${reportID}/split/${reportActionID}/edit/currency?currency=${currency}&backTo=${backTo}` as const,
    },
    TASK_TITLE: {
        route: 'r/:reportID/title',
        getRoute: (reportID: string) => `r/${reportID}/title` as const,
    },
    REPORT_DESCRIPTION: {
        route: 'r/:reportID/description',
        getRoute: (reportID: string) => `r/${reportID}/description` as const,
    },
    TASK_ASSIGNEE: {
        route: 'r/:reportID/assignee',
        getRoute: (reportID: string) => `r/${reportID}/assignee` as const,
    },
    PRIVATE_NOTES_LIST: {
        route: 'r/:reportID/notes',
        getRoute: (reportID: string) => `r/${reportID}/notes` as const,
    },
    PRIVATE_NOTES_EDIT: {
        route: 'r/:reportID/notes/:accountID/edit',
        getRoute: (reportID: string, accountID: string | number) => `r/${reportID}/notes/${accountID}/edit` as const,
    },
    ROOM_MEMBERS: {
        route: 'r/:reportID/members',
        getRoute: (reportID: string) => `r/${reportID}/members` as const,
    },
    ROOM_INVITE: {
        route: 'r/:reportID/invite',
        getRoute: (reportID: string) => `r/${reportID}/invite` as const,
    },
    MONEY_REQUEST_AMOUNT: {
        route: ':iouType/new/amount/:reportID?',
        getRoute: (iouType: string, reportID = '') => `${iouType}/new/amount/${reportID}` as const,
    },
    MONEY_REQUEST_PARTICIPANTS: {
        route: ':iouType/new/participants/:reportID?',
        getRoute: (iouType: string, reportID = '') => `${iouType}/new/participants/${reportID}` as const,
    },
    MONEY_REQUEST_CONFIRMATION: {
        route: ':iouType/new/confirmation/:reportID?',
        getRoute: (iouType: string, reportID = '') => `${iouType}/new/confirmation/${reportID}` as const,
    },
    MONEY_REQUEST_CURRENCY: {
        route: ':iouType/new/currency/:reportID?',
        getRoute: (iouType: string, reportID: string, currency: string, backTo: string) => `${iouType}/new/currency/${reportID}?currency=${currency}&backTo=${backTo}` as const,
    },
    MONEY_REQUEST_HOLD_REASON: {
        route: ':iouType/edit/reason/:transactionID?',
        getRoute: (iouType: string, transactionID: string, reportID: string, backTo: string) => `${iouType}/edit/reason/${transactionID}?backTo=${backTo}&reportID=${reportID}` as const,
    },
    MONEY_REQUEST_MERCHANT: {
        route: ':iouType/new/merchant/:reportID?',
        getRoute: (iouType: string, reportID = '') => `${iouType}/new/merchant/${reportID}` as const,
    },
    MONEY_REQUEST_RECEIPT: {
        route: ':iouType/new/receipt/:reportID?',
        getRoute: (iouType: string, reportID = '') => `${iouType}/new/receipt/${reportID}` as const,
    },
    MONEY_REQUEST_DISTANCE: {
        route: ':iouType/new/address/:reportID?',
        getRoute: (iouType: string, reportID = '') => `${iouType}/new/address/${reportID}` as const,
    },
    MONEY_REQUEST_CREATE: {
        route: 'create/:iouType/start/:transactionID/:reportID',
        getRoute: (iouType: ValueOf<typeof CONST.IOU.TYPE>, transactionID: string, reportID: string) => `create/${iouType}/start/${transactionID}/${reportID}` as const,
    },
    MONEY_REQUEST_STEP_CONFIRMATION: {
        route: 'create/:iouType/confirmation/:transactionID/:reportID',
        getRoute: (iouType: ValueOf<typeof CONST.IOU.TYPE>, transactionID: string, reportID: string) => `create/${iouType}/confirmation/${transactionID}/${reportID}` as const,
    },
    MONEY_REQUEST_STEP_AMOUNT: {
        route: 'create/:iouType/amount/:transactionID/:reportID',
        getRoute: (iouType: ValueOf<typeof CONST.IOU.TYPE>, transactionID: string, reportID: string, backTo = '') =>
            getUrlWithBackToParam(`create/${iouType}/amount/${transactionID}/${reportID}`, backTo),
    },
    MONEY_REQUEST_STEP_TAX_RATE: {
        route: 'create/:iouType/taxRate/:transactionID/:reportID?',
        getRoute: (iouType: ValueOf<typeof CONST.IOU.TYPE>, transactionID: string, reportID: string, backTo: string) =>
            getUrlWithBackToParam(`create/${iouType}/taxRate/${transactionID}/${reportID}`, backTo),
    },
    MONEY_REQUEST_STEP_TAX_AMOUNT: {
        route: 'create/:iouType/taxAmount/:transactionID/:reportID?',
        getRoute: (iouType: ValueOf<typeof CONST.IOU.TYPE>, transactionID: string, reportID: string, backTo: string) =>
            getUrlWithBackToParam(`create/${iouType}/taxAmount/${transactionID}/${reportID}`, backTo),
    },
    MONEY_REQUEST_STEP_CATEGORY: {
        route: ':action/:iouType/category/:transactionID/:reportID',
        getRoute: (action: ValueOf<typeof CONST.IOU.ACTION>, iouType: ValueOf<typeof CONST.IOU.TYPE>, transactionID: string, reportID: string, backTo = '') =>
            getUrlWithBackToParam(`${action}/${iouType}/category/${transactionID}/${reportID}`, backTo),
    },
    MONEY_REQUEST_STEP_CURRENCY: {
        route: 'create/:iouType/currency/:transactionID/:reportID/:pageIndex?',
        getRoute: (iouType: ValueOf<typeof CONST.IOU.TYPE>, transactionID: string, reportID: string, pageIndex = '', backTo = '') =>
            getUrlWithBackToParam(`create/${iouType}/currency/${transactionID}/${reportID}/${pageIndex}`, backTo),
    },
    MONEY_REQUEST_STEP_DATE: {
        route: ':action/:iouType/date/:transactionID/:reportID',
        getRoute: (action: ValueOf<typeof CONST.IOU.ACTION>, iouType: ValueOf<typeof CONST.IOU.TYPE>, transactionID: string, reportID: string, backTo = '') =>
            getUrlWithBackToParam(`${action}/${iouType}/date/${transactionID}/${reportID}`, backTo),
    },
    MONEY_REQUEST_STEP_DESCRIPTION: {
        route: ':action/:iouType/description/:transactionID/:reportID',
        getRoute: (action: ValueOf<typeof CONST.IOU.ACTION>, iouType: ValueOf<typeof CONST.IOU.TYPE>, transactionID: string, reportID: string, backTo = '') =>
            getUrlWithBackToParam(`${action}/${iouType}/description/${transactionID}/${reportID}`, backTo),
    },
    MONEY_REQUEST_STEP_DISTANCE: {
        route: 'create/:iouType/distance/:transactionID/:reportID',
        getRoute: (iouType: ValueOf<typeof CONST.IOU.TYPE>, transactionID: string, reportID: string, backTo = '') =>
            getUrlWithBackToParam(`create/${iouType}/distance/${transactionID}/${reportID}`, backTo),
    },
    MONEY_REQUEST_STEP_MERCHANT: {
        route: ':action/:iouType/merchant/:transactionID/:reportID',
        getRoute: (action: ValueOf<typeof CONST.IOU.ACTION>, iouType: ValueOf<typeof CONST.IOU.TYPE>, transactionID: string, reportID: string, backTo = '') =>
            getUrlWithBackToParam(`${action}/${iouType}/merchant/${transactionID}/${reportID}`, backTo),
    },
    MONEY_REQUEST_STEP_PARTICIPANTS: {
        route: 'create/:iouType/participants/:transactionID/:reportID',
        getRoute: (iouType: ValueOf<typeof CONST.IOU.TYPE>, transactionID: string, reportID: string, backTo = '') =>
            getUrlWithBackToParam(`create/${iouType}/participants/${transactionID}/${reportID}`, backTo),
    },
    MONEY_REQUEST_STEP_SCAN: {
        route: ':action/:iouType/scan/:transactionID/:reportID',
        getRoute: (action: ValueOf<typeof CONST.IOU.ACTION>, iouType: ValueOf<typeof CONST.IOU.TYPE>, transactionID: string, reportID: string, backTo = '') =>
            getUrlWithBackToParam(`${action}/${iouType}/scan/${transactionID}/${reportID}`, backTo),
    },
    MONEY_REQUEST_STEP_TAG: {
        route: ':action/:iouType/tag/:tagIndex/:transactionID/:reportID/:reportActionID?',
        getRoute: (
            action: ValueOf<typeof CONST.IOU.ACTION>,
            iouType: ValueOf<typeof CONST.IOU.TYPE>,
            tagIndex: number,
            transactionID: string,
            reportID: string,
            backTo = '',
            reportActionID?: string,
        ) => getUrlWithBackToParam(`${action}/${iouType}/tag/${tagIndex}/${transactionID}/${reportID}${reportActionID ? `/${reportActionID}` : ''}`, backTo),
    },
    MONEY_REQUEST_STEP_WAYPOINT: {
        route: ':action/:iouType/waypoint/:transactionID/:reportID/:pageIndex',
        getRoute: (action: ValueOf<typeof CONST.IOU.ACTION>, iouType: ValueOf<typeof CONST.IOU.TYPE>, transactionID: string, reportID: string, pageIndex = '', backTo = '') =>
            getUrlWithBackToParam(`${action}/${iouType}/waypoint/${transactionID}/${reportID}/${pageIndex}`, backTo),
    },
    // This URL is used as a redirect to one of the create tabs below. This is so that we can message users with a link
    // straight to those flows without needing to have optimistic transaction and report IDs.
    MONEY_REQUEST_START: {
        route: 'start/:iouType/:iouRequestType',
        getRoute: (iouType: ValueOf<typeof CONST.IOU.TYPE>, iouRequestType: ValueOf<typeof CONST.IOU.REQUEST_TYPE>) => `start/${iouType}/${iouRequestType}` as const,
    },
    MONEY_REQUEST_CREATE_TAB_DISTANCE: {
        route: 'create/:iouType/start/:transactionID/:reportID/distance',
        getRoute: (iouType: ValueOf<typeof CONST.IOU.TYPE>, transactionID: string, reportID: string) => `create/${iouType}/start/${transactionID}/${reportID}/distance` as const,
    },
    MONEY_REQUEST_CREATE_TAB_MANUAL: {
        route: 'create/:iouType/start/:transactionID/:reportID/manual',
        getRoute: (iouType: ValueOf<typeof CONST.IOU.TYPE>, transactionID: string, reportID: string) => `create/${iouType}/start/${transactionID}/${reportID}/manual` as const,
    },
    MONEY_REQUEST_CREATE_TAB_SCAN: {
        route: 'create/:iouType/start/:transactionID/:reportID/scan',
        getRoute: (iouType: ValueOf<typeof CONST.IOU.TYPE>, transactionID: string, reportID: string) => `create/${iouType}/start/${transactionID}/${reportID}/scan` as const,
    },

    IOU_REQUEST: 'request/new',
    IOU_SEND: 'send/new',
    IOU_SEND_ADD_BANK_ACCOUNT: 'send/new/add-bank-account',
    IOU_SEND_ADD_DEBIT_CARD: 'send/new/add-debit-card',
    IOU_SEND_ENABLE_PAYMENTS: 'send/new/enable-payments',

    NEW_TASK: 'new/task',
    NEW_TASK_ASSIGNEE: 'new/task/assignee',
    NEW_TASK_SHARE_DESTINATION: 'new/task/share-destination',
    NEW_TASK_DETAILS: 'new/task/details',
    NEW_TASK_TITLE: 'new/task/title',
    NEW_TASK_DESCRIPTION: 'new/task/description',

    ONBOARD: 'onboard',
    ONBOARD_MANAGE_EXPENSES: 'onboard/manage-expenses',
    ONBOARD_EXPENSIFY_CLASSIC: 'onboard/expensify-classic',

    TEACHERS_UNITE: 'teachersunite',
    I_KNOW_A_TEACHER: 'teachersunite/i-know-a-teacher',
    I_AM_A_TEACHER: 'teachersunite/i-am-a-teacher',
    INTRO_SCHOOL_PRINCIPAL: 'teachersunite/intro-school-principal',

    ERECEIPT: {
        route: 'eReceipt/:transactionID',
        getRoute: (transactionID: string) => `eReceipt/${transactionID}` as const,
    },

    WORKSPACE_NEW: 'workspace/new',
    WORKSPACE_NEW_ROOM: 'workspace/new-room',
    WORKSPACE_INITIAL: {
        route: 'settings/workspaces/:policyID',
        getRoute: (policyID: string) => `settings/workspaces/${policyID}` as const,
    },
    WORKSPACE_INVITE: {
        route: 'settings/workspaces/:policyID/invite',
        getRoute: (policyID: string) => `settings/workspaces/${policyID}/invite` as const,
    },
    WORKSPACE_INVITE_MESSAGE: {
        route: 'settings/workspaces/:policyID/invite-message',
        getRoute: (policyID: string) => `settings/workspaces/${policyID}/invite-message` as const,
    },
    WORKSPACE_PROFILE: {
        route: 'settings/workspaces/:policyID/profile',
        getRoute: (policyID: string) => `settings/workspaces/${policyID}/profile` as const,
    },
    WORKSPACE_PROFILE_CURRENCY: {
        route: 'settings/workspaces/:policyID/profile/currency',
        getRoute: (policyID: string) => `settings/workspaces/${policyID}/profile/currency` as const,
    },
    WORKSPACE_PROFILE_NAME: {
        route: 'settings/workspaces/:policyID/profile/name',
        getRoute: (policyID: string) => `settings/workspaces/${policyID}/profile/name` as const,
    },
    WORKSPACE_PROFILE_DESCRIPTION: {
        route: 'settings/workspaces/:policyID/profile/description',
        getRoute: (policyID: string) => `settings/workspaces/${policyID}/profile/description` as const,
    },
    WORKSPACE_PROFILE_SHARE: {
        route: 'settings/workspaces/:policyID/profile/share',
        getRoute: (policyID: string) => `settings/workspaces/${policyID}/profile/share` as const,
    },
    WORKSPACE_AVATAR: {
        route: 'settings/workspaces/:policyID/avatar',
        getRoute: (policyID: string) => `settings/workspaces/${policyID}/avatar` as const,
    },
    WORKSPACE_JOIN_USER: {
        route: 'settings/workspaces/:policyID/join',
        getRoute: (policyID: string, inviterEmail: string) => `settings/workspaces/${policyID}/join?email=${inviterEmail}` as const,
    },
    WORKSPACE_SETTINGS_CURRENCY: {
        route: 'settings/workspaces/:policyID/settings/currency',
        getRoute: (policyID: string) => `settings/workspaces/${policyID}/settings/currency` as const,
    },
    WORKSPACE_WORKFLOWS: {
        route: 'settings/workspaces/:policyID/workflows',
        getRoute: (policyID: string) => `settings/workspaces/${policyID}/workflows` as const,
    },
    WORKSPACE_WORKFLOWS_PAYER: {
        route: 'workspace/:policyID/settings/workflows/payer',
        getRoute: (policyId: string) => `workspace/${policyId}/settings/workflows/payer` as const,
    },
    WORKSPACE_WORKFLOWS_APPROVER: {
        route: 'settings/workspaces/:policyID/settings/workflows/approver',
        getRoute: (policyID: string) => `settings/workspaces/${policyID}/settings/workflows/approver` as const,
    },
    WORKSPACE_WORKFLOWS_AUTOREPORTING_FREQUENCY: {
        route: 'settings/workspaces/:policyID/settings/workflows/auto-reporting-frequency',
        getRoute: (policyID: string) => `settings/workspaces/${policyID}/settings/workflows/auto-reporting-frequency` as const,
    },
    WORKSPACE_WORKFLOWS_AUTOREPORTING_MONTHLY_OFFSET: {
        route: 'settings/workspaces/:policyID/settings/workflows/auto-reporting-frequency/monthly-offset',
        getRoute: (policyID: string) => `settings/workspaces/${policyID}/settings/workflows/auto-reporting-frequency/monthly-offset` as const,
    },
    WORKSPACE_CARD: {
        route: 'settings/workspaces/:policyID/card',
        getRoute: (policyID: string) => `settings/workspaces/${policyID}/card` as const,
    },
    WORKSPACE_REIMBURSE: {
        route: 'settings/workspaces/:policyID/reimburse',
        getRoute: (policyID: string) => `settings/workspaces/${policyID}/reimburse` as const,
    },
    WORKSPACE_RATE_AND_UNIT: {
        route: 'settings/workspaces/:policyID/rateandunit',
        getRoute: (policyID: string) => `settings/workspaces/${policyID}/rateandunit` as const,
    },
    WORKSPACE_RATE_AND_UNIT_RATE: {
        route: 'settings/workspaces/:policyID/rateandunit/rate',
        getRoute: (policyID: string) => `settings/workspaces/${policyID}/rateandunit/rate` as const,
    },
    WORKSPACE_RATE_AND_UNIT_UNIT: {
        route: 'settings/workspaces/:policyID/rateandunit/unit',
        getRoute: (policyID: string) => `settings/workspaces/${policyID}/rateandunit/unit` as const,
    },
    WORKSPACE_BILLS: {
        route: 'settings/workspaces/:policyID/bills',
        getRoute: (policyID: string) => `settings/workspaces/${policyID}/bills` as const,
    },
    WORKSPACE_INVOICES: {
        route: 'settings/workspaces/:policyID/invoices',
        getRoute: (policyID: string) => `settings/workspaces/${policyID}/invoices` as const,
    },
    WORKSPACE_TRAVEL: {
        route: 'settings/workspaces/:policyID/travel',
        getRoute: (policyID: string) => `settings/workspaces/${policyID}/travel` as const,
    },
    WORKSPACE_MEMBERS: {
        route: 'settings/workspaces/:policyID/members',
        getRoute: (policyID: string) => `settings/workspaces/${policyID}/members` as const,
    },
    WORKSPACE_CATEGORIES: {
        route: 'settings/workspaces/:policyID/categories',
        getRoute: (policyID: string) => `settings/workspaces/${policyID}/categories` as const,
    },
    WORKSPACE_CATEGORY_SETTINGS: {
        route: 'settings/workspaces/:policyID/categories/:categoryName',
        getRoute: (policyID: string, categoryName: string) => `settings/workspaces/${policyID}/categories/${encodeURIComponent(categoryName)}` as const,
    },
    WORKSPACE_CATEGORIES_SETTINGS: {
        route: 'settings/workspaces/:policyID/categories/settings',
        getRoute: (policyID: string) => `settings/workspaces/${policyID}/categories/settings` as const,
    },
    WORKSPACE_MORE_FEATURES: {
        route: 'settings/workspaces/:policyID/more-features',
        getRoute: (policyID: string) => `settings/workspaces/${policyID}/more-features` as const,
    },
    WORKSPACE_CATEGORY_CREATE: {
        route: 'settings/workspaces/:policyID/categories/new',
        getRoute: (policyID: string) => `settings/workspaces/${policyID}/categories/new` as const,
    },
    WORKSPACE_CATEGORY_EDIT: {
        route: 'settings/workspaces/:policyID/categories/:categoryName/edit',
        getRoute: (policyID: string, categoryName: string) => `settings/workspaces/${policyID}/categories/${encodeURIComponent(categoryName)}/edit` as const,
    },
    WORKSPACE_TAGS: {
        route: 'settings/workspaces/:policyID/tags',
        getRoute: (policyID: string) => `settings/workspaces/${policyID}/tags` as const,
    },
    WORKSPACE_TAG_CREATE: {
        route: 'settings/workspaces/:policyID/tags/new',
        getRoute: (policyID: string) => `settings/workspaces/${policyID}/tags/new` as const,
    },
    WORKSPACE_TAGS_SETTINGS: {
        route: 'settings/workspaces/:policyID/tags/settings',
        getRoute: (policyID: string) => `settings/workspaces/${policyID}/tags/settings` as const,
    },
    WORKSPACE_EDIT_TAGS: {
        route: 'settings/workspaces/:policyID/tags/edit',
        getRoute: (policyID: string) => `settings/workspaces/${policyID}/tags/edit` as const,
    },
    WORKSPACE_TAG_SETTINGS: {
        route: 'settings/workspaces/:policyID/tag/:tagName',
        getRoute: (policyID: string, tagName: string) => `settings/workspaces/${policyID}/tag/${encodeURIComponent(tagName)}` as const,
    },
    WORKSPACE_TAXES: {
        route: 'settings/workspaces/:policyID/taxes',
        getRoute: (policyID: string) => `settings/workspaces/${policyID}/taxes` as const,
    },
    WORKSPACE_MEMBER_DETAILS: {
        route: 'settings/workspaces/:policyID/members/:accountID',
        getRoute: (policyID: string, accountID: number, backTo?: string) => getUrlWithBackToParam(`settings/workspaces/${policyID}/members/${accountID}`, backTo),
    },
    WORKSPACE_MEMBER_ROLE_SELECTION: {
        route: 'settings/workspaces/:policyID/members/:accountID/role-selection',
        getRoute: (policyID: string, accountID: number, backTo?: string) => getUrlWithBackToParam(`settings/workspaces/${policyID}/members/${accountID}/role-selection`, backTo),
    },
    WORKSPACE_TAXES_NEW: {
        route: 'settings/workspaces/:policyID/taxes/new',
        getRoute: (policyID: string) => `settings/workspaces/${policyID}/taxes/new` as const,
    },
    WORKSPACE_DISTANCE_RATES: {
        route: 'settings/workspaces/:policyID/distance-rates',
        getRoute: (policyID: string) => `settings/workspaces/${policyID}/distance-rates` as const,
<<<<<<< HEAD
=======
    },
    WORKSPACE_CREATE_DISTANCE_RATE: {
        route: 'settings/workspaces/:policyID/distance-rates/new',
        getRoute: (policyID: string) => `settings/workspaces/${policyID}/distance-rates/new` as const,
>>>>>>> 231ce48d
    },
    // Referral program promotion
    REFERRAL_DETAILS_MODAL: {
        route: 'referral/:contentType',
        getRoute: (contentType: string, backTo?: string) => getUrlWithBackToParam(`referral/${contentType}`, backTo),
    },
    PROCESS_MONEY_REQUEST_HOLD: 'hold-request-educational',
    TRANSACTION_RECEIPT: {
        route: 'r/:reportID/transaction/:transactionID/receipt',
        getRoute: (reportID: string, transactionID: string) => `r/${reportID}/transaction/${transactionID}/receipt` as const,
    },
} as const;

/**
 * Proxy routes can be used to generate a correct url with dynamic values
 *
 * It will be used by HybridApp, that has no access to methods generating dynamic routes in NewDot
 */
const HYBRID_APP_ROUTES = {
    MONEY_REQUEST_CREATE: '/request/new/scan',
} as const;

export {getUrlWithBackToParam, HYBRID_APP_ROUTES};
export default ROUTES;

// eslint-disable-next-line @typescript-eslint/no-explicit-any
type ExtractRouteName<TRoute> = TRoute extends {getRoute: (...args: any[]) => infer TRouteName} ? TRouteName : TRoute;

type AllRoutes = {
    [K in keyof typeof ROUTES]: ExtractRouteName<(typeof ROUTES)[K]>;
}[keyof typeof ROUTES];

type RouteIsPlainString = IsEqual<AllRoutes, string>;

/**
 * Represents all routes in the app as a union of literal strings.
 *
 * If this type resolves to `never`, it implies that one or more routes defined within `ROUTES` have not correctly used
 * `as const` in their `getRoute` function return value.
 */
type Route = RouteIsPlainString extends true ? never : AllRoutes;

type HybridAppRoute = (typeof HYBRID_APP_ROUTES)[keyof typeof HYBRID_APP_ROUTES];

export type {Route, HybridAppRoute, AllRoutes};<|MERGE_RESOLUTION|>--- conflicted
+++ resolved
@@ -599,13 +599,10 @@
     WORKSPACE_DISTANCE_RATES: {
         route: 'settings/workspaces/:policyID/distance-rates',
         getRoute: (policyID: string) => `settings/workspaces/${policyID}/distance-rates` as const,
-<<<<<<< HEAD
-=======
     },
     WORKSPACE_CREATE_DISTANCE_RATE: {
         route: 'settings/workspaces/:policyID/distance-rates/new',
         getRoute: (policyID: string) => `settings/workspaces/${policyID}/distance-rates/new` as const,
->>>>>>> 231ce48d
     },
     // Referral program promotion
     REFERRAL_DETAILS_MODAL: {

--- conflicted
+++ resolved
@@ -786,15 +786,13 @@
         route: 'settings/workspaces/:policyID/accounting/xero/import/taxes',
         getRoute: (policyID: string) => `settings/workspaces/${policyID}/accounting/xero/import/taxes` as const,
     },
-<<<<<<< HEAD
     POLICY_ACCOUNTING_XERO_EXPORT: {
         route: 'settings/workspaces/:policyID/accounting/xero/export',
         getRoute: (policyID: string) => `settings/workspaces/${policyID}/accounting/xero/export` as const,
-=======
+    },
     POLICY_ACCOUNTING_XERO_ADVANCED: {
         route: 'settings/workspaces/:policyID/accounting/xero/advanced',
         getRoute: (policyID: string) => `settings/workspaces/${policyID}/accounting/xero/advanced` as const,
->>>>>>> 0ae357ef
     },
     POLICY_ACCOUNTING_QUICKBOOKS_ONLINE_IMPORT: {
         route: 'settings/workspaces/:policyID/accounting/quickbooks-online/import',

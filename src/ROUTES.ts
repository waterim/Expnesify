--- conflicted
+++ resolved
@@ -154,14 +154,11 @@
     SETTINGS_STATUS_CLEAR_AFTER_DATE: 'settings/profile/status/clear-after/date',
     SETTINGS_STATUS_CLEAR_AFTER_TIME: 'settings/profile/status/clear-after/time',
     SETTINGS_TROUBLESHOOT: 'settings/troubleshoot',
-<<<<<<< HEAD
     SETTINGS_CONSOLE: 'settings/troubleshoot/console',
     SETTINGS_SHARE_LOG: {
         route: 'settings/troubleshoot/console/share-log',
         getRoute: (source: string) => `settings/troubleshoot/console/share-log?source=${encodeURI(source)}` as const,
     },
-=======
->>>>>>> f28c398a
 
     KEYBOARD_SHORTCUTS: 'keyboard-shortcuts',
 

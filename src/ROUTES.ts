import type {ValueOf} from 'type-fest';
import type CONST from './CONST';
import type {IOUAction, IOUType} from './CONST';
import type {IOURequestType} from './libs/actions/IOU';
import type {AuthScreensParamList} from './libs/Navigation/types';
import type {SearchQuery} from './types/onyx/SearchResults';
import type AssertTypesNotEqual from './types/utils/AssertTypesNotEqual';

// This is a file containing constants for all the routes we want to be able to go to

/**
 * Builds a URL with an encoded URI component for the `backTo` param which can be added to the end of URLs
 */
function getUrlWithBackToParam<TUrl extends string>(url: TUrl, backTo?: string): `${TUrl}` | `${TUrl}?backTo=${string}` | `${TUrl}&backTo=${string}` {
    const backToParam = backTo ? (`${url.includes('?') ? '&' : '?'}backTo=${encodeURIComponent(backTo)}` as const) : '';
    return `${url}${backToParam}` as const;
}

const PUBLIC_SCREENS_ROUTES = {
    // If the user opens this route, we'll redirect them to the path saved in the last visited path or to the home page if the last visited path is empty.
    ROOT: '',
    TRANSITION_BETWEEN_APPS: 'transition',
    CONNECTION_COMPLETE: 'connection-complete',
    VALIDATE_LOGIN: 'v/:accountID/:validateCode',
    UNLINK_LOGIN: 'u/:accountID/:validateCode',
    APPLE_SIGN_IN: 'sign-in-with-apple',
    GOOGLE_SIGN_IN: 'sign-in-with-google',
    SAML_SIGN_IN: 'sign-in-with-saml',
} as const;

const ROUTES = {
    ...PUBLIC_SCREENS_ROUTES,
    // This route renders the list of reports.
    HOME: 'home',

    ALL_SETTINGS: 'all-settings',

    SEARCH: {
        route: '/search/:query',
        getRoute: (searchQuery: SearchQuery, queryParams?: AuthScreensParamList['Search_Central_Pane']) => {
            const {sortBy, sortOrder} = queryParams ?? {};

            if (!sortBy && !sortOrder) {
                return `search/${searchQuery}` as const;
            }

            return `search/${searchQuery}?sortBy=${sortBy}&sortOrder=${sortOrder}` as const;
        },
    },

    SEARCH_REPORT: {
        route: '/search/:query/view/:reportID',
        getRoute: (query: string, reportID: string) => `search/${query}/view/${reportID}` as const,
    },

    // This is a utility route used to go to the user's concierge chat, or the sign-in page if the user's not authenticated
    CONCIERGE: 'concierge',
    FLAG_COMMENT: {
        route: 'flag/:reportID/:reportActionID',
        getRoute: (reportID: string, reportActionID: string) => `flag/${reportID}/${reportActionID}` as const,
    },
    CHAT_FINDER: 'chat-finder',
    PROFILE: {
        route: 'a/:accountID',
        getRoute: (accountID?: string | number, backTo?: string, login?: string) => {
            const baseRoute = getUrlWithBackToParam(`a/${accountID}`, backTo);
            const loginParam = login ? `?login=${encodeURIComponent(login)}` : '';
            return `${baseRoute}${loginParam}` as const;
        },
    },
    PROFILE_AVATAR: {
        route: 'a/:accountID/avatar',
        getRoute: (accountID: string | number) => `a/${accountID}/avatar` as const,
    },

    GET_ASSISTANCE: {
        route: 'get-assistance/:taskID',
        getRoute: (taskID: string, backTo: string) => getUrlWithBackToParam(`get-assistance/${taskID}`, backTo),
    },
    DESKTOP_SIGN_IN_REDIRECT: 'desktop-signin-redirect',

    // This is a special validation URL that will take the user to /workspace/new after validation. This is used
    // when linking users from e.com in order to share a session in this app.
    ENABLE_PAYMENTS: 'enable-payments',
    WALLET_STATEMENT_WITH_DATE: 'statements/:yearMonth',
    SIGN_IN_MODAL: 'sign-in-modal',

    BANK_ACCOUNT: 'bank-account',
    BANK_ACCOUNT_NEW: 'bank-account/new',
    BANK_ACCOUNT_PERSONAL: 'bank-account/personal',
    BANK_ACCOUNT_WITH_STEP_TO_OPEN: {
        route: 'bank-account/:stepToOpen?',
        getRoute: (stepToOpen = '', policyID = '', backTo?: string) => getUrlWithBackToParam(`bank-account/${stepToOpen}?policyID=${policyID}`, backTo),
    },
    WORKSPACE_SWITCHER: 'workspace-switcher',
    SETTINGS: 'settings',
    SETTINGS_PROFILE: 'settings/profile',
    SETTINGS_SHARE_CODE: 'settings/shareCode',
    SETTINGS_DISPLAY_NAME: 'settings/profile/display-name',
    SETTINGS_TIMEZONE: 'settings/profile/timezone',
    SETTINGS_TIMEZONE_SELECT: 'settings/profile/timezone/select',
    SETTINGS_PRONOUNS: 'settings/profile/pronouns',
    SETTINGS_PREFERENCES: 'settings/preferences',
    SETTINGS_SUBSCRIPTION: 'settings/subscription',
    SETTINGS_SUBSCRIPTION_SIZE: {
        route: 'settings/subscription/subscription-size',
        getRoute: (canChangeSize: 0 | 1) => `settings/subscription/subscription-size?canChangeSize=${canChangeSize}` as const,
    },
    SETTINGS_SUBSCRIPTION_ADD_PAYMENT_CARD: 'settings/subscription/add-payment-card',
    SETTINGS_SUBSCRIPTION_DISABLE_AUTO_RENEW_SURVEY: 'settings/subscription/disable-auto-renew-survey',
    SETTINGS_PRIORITY_MODE: 'settings/preferences/priority-mode',
    SETTINGS_LANGUAGE: 'settings/preferences/language',
    SETTINGS_THEME: 'settings/preferences/theme',
    SETTINGS_WORKSPACES: 'settings/workspaces',
    SETTINGS_SECURITY: 'settings/security',
    SETTINGS_CLOSE: 'settings/security/closeAccount',
    SETTINGS_ABOUT: 'settings/about',
    SETTINGS_APP_DOWNLOAD_LINKS: 'settings/about/app-download-links',
    SETTINGS_WALLET: 'settings/wallet',
    SETTINGS_WALLET_DOMAINCARD: {
        route: 'settings/wallet/card/:cardID?',
        getRoute: (cardID: string) => `settings/wallet/card/${cardID}` as const,
    },
    SETTINGS_REPORT_FRAUD: {
        route: 'settings/wallet/card/:cardID/report-virtual-fraud',
        getRoute: (cardID: string) => `settings/wallet/card/${cardID}/report-virtual-fraud` as const,
    },
    SETTINGS_WALLET_CARD_GET_PHYSICAL_NAME: {
        route: 'settings/wallet/card/:domain/get-physical/name',
        getRoute: (domain: string) => `settings/wallet/card/${domain}/get-physical/name` as const,
    },
    SETTINGS_WALLET_CARD_GET_PHYSICAL_PHONE: {
        route: 'settings/wallet/card/:domain/get-physical/phone',
        getRoute: (domain: string) => `settings/wallet/card/${domain}/get-physical/phone` as const,
    },
    SETTINGS_WALLET_CARD_GET_PHYSICAL_ADDRESS: {
        route: 'settings/wallet/card/:domain/get-physical/address',
        getRoute: (domain: string) => `settings/wallet/card/${domain}/get-physical/address` as const,
    },
    SETTINGS_WALLET_CARD_GET_PHYSICAL_CONFIRM: {
        route: 'settings/wallet/card/:domain/get-physical/confirm',
        getRoute: (domain: string) => `settings/wallet/card/${domain}/get-physical/confirm` as const,
    },
    SETTINGS_ADD_DEBIT_CARD: 'settings/wallet/add-debit-card',
    SETTINGS_ADD_BANK_ACCOUNT: 'settings/wallet/add-bank-account',
    SETTINGS_ENABLE_PAYMENTS: 'settings/wallet/enable-payments',
    SETTINGS_WALLET_CARD_DIGITAL_DETAILS_UPDATE_ADDRESS: {
        route: 'settings/wallet/card/:domain/digital-details/update-address',
        getRoute: (domain: string) => `settings/wallet/card/${domain}/digital-details/update-address` as const,
    },
    SETTINGS_WALLET_TRANSFER_BALANCE: 'settings/wallet/transfer-balance',
    SETTINGS_WALLET_CHOOSE_TRANSFER_ACCOUNT: 'settings/wallet/choose-transfer-account',
    SETTINGS_WALLET_REPORT_CARD_LOST_OR_DAMAGED: {
        route: 'settings/wallet/card/:cardID/report-card-lost-or-damaged',
        getRoute: (cardID: string) => `settings/wallet/card/${cardID}/report-card-lost-or-damaged` as const,
    },
    SETTINGS_WALLET_CARD_ACTIVATE: {
        route: 'settings/wallet/card/:cardID/activate',
        getRoute: (cardID: string) => `settings/wallet/card/${cardID}/activate` as const,
    },
    SETTINGS_LEGAL_NAME: 'settings/profile/legal-name',
    SETTINGS_DATE_OF_BIRTH: 'settings/profile/date-of-birth',
    SETTINGS_ADDRESS: 'settings/profile/address',
    SETTINGS_ADDRESS_COUNTRY: {
        route: 'settings/profile/address/country',
        getRoute: (country: string, backTo?: string) => getUrlWithBackToParam(`settings/profile/address/country?country=${country}`, backTo),
    },
    SETTINGS_ADDRESS_STATE: {
        route: 'settings/profile/address/state',

        getRoute: (state?: string, backTo?: string, label?: string) =>
            `${getUrlWithBackToParam(`settings/profile/address/state${state ? `?state=${encodeURIComponent(state)}` : ''}`, backTo)}${
                // the label param can be an empty string so we cannot use a nullish ?? operator
                // eslint-disable-next-line @typescript-eslint/prefer-nullish-coalescing
                label ? `${backTo || state ? '&' : '?'}label=${encodeURIComponent(label)}` : ''
            }` as const,
    },
    SETTINGS_CONTACT_METHODS: {
        route: 'settings/profile/contact-methods',
        getRoute: (backTo?: string) => getUrlWithBackToParam('settings/profile/contact-methods', backTo),
    },
    SETTINGS_CONTACT_METHOD_DETAILS: {
        route: 'settings/profile/contact-methods/:contactMethod/details',
        getRoute: (contactMethod: string) => `settings/profile/contact-methods/${encodeURIComponent(contactMethod)}/details` as const,
    },
    SETTINGS_NEW_CONTACT_METHOD: {
        route: 'settings/profile/contact-methods/new',
        getRoute: (backTo?: string) => getUrlWithBackToParam('settings/profile/contact-methods/new', backTo),
    },
    SETTINGS_2FA: {
        route: 'settings/security/two-factor-auth',
        getRoute: (backTo?: string) => getUrlWithBackToParam('settings/security/two-factor-auth', backTo),
    },
    SETTINGS_STATUS: 'settings/profile/status',

    SETTINGS_STATUS_CLEAR_AFTER: 'settings/profile/status/clear-after',
    SETTINGS_STATUS_CLEAR_AFTER_DATE: 'settings/profile/status/clear-after/date',
    SETTINGS_STATUS_CLEAR_AFTER_TIME: 'settings/profile/status/clear-after/time',
    SETTINGS_TROUBLESHOOT: 'settings/troubleshoot',
    SETTINGS_CONSOLE: {
        route: 'settings/troubleshoot/console',
        getRoute: (backTo?: string) => getUrlWithBackToParam(`settings/troubleshoot/console`, backTo),
    },
    SETTINGS_SHARE_LOG: {
        route: 'settings/troubleshoot/console/share-log',
        getRoute: (source: string) => `settings/troubleshoot/console/share-log?source=${encodeURI(source)}` as const,
    },

    SETTINGS_EXIT_SURVEY_REASON: 'settings/exit-survey/reason',
    SETTINGS_EXIT_SURVEY_RESPONSE: {
        route: 'settings/exit-survey/response',
        getRoute: (reason?: ValueOf<typeof CONST.EXIT_SURVEY.REASONS>, backTo?: string) =>
            getUrlWithBackToParam(`settings/exit-survey/response${reason ? `?reason=${encodeURIComponent(reason)}` : ''}`, backTo),
    },
    SETTINGS_EXIT_SURVEY_CONFIRM: {
        route: 'settings/exit-survey/confirm',
        getRoute: (backTo?: string) => getUrlWithBackToParam('settings/exit-survey/confirm', backTo),
    },

    SETTINGS_SAVE_THE_WORLD: 'settings/teachersunite',

    KEYBOARD_SHORTCUTS: 'keyboard-shortcuts',

    NEW: 'new',
    NEW_CHAT: 'new/chat',
    NEW_CHAT_CONFIRM: 'new/chat/confirm',
    NEW_CHAT_EDIT_NAME: 'new/chat/confirm/name/edit',
    NEW_ROOM: 'new/room',

    REPORT: 'r',
    REPORT_WITH_ID: {
        route: 'r/:reportID?/:reportActionID?',
        getRoute: (reportID: string, reportActionID?: string, referrer?: string) => {
            const baseRoute = reportActionID ? (`r/${reportID}/${reportActionID}` as const) : (`r/${reportID}` as const);
            const referrerParam = referrer ? `?referrer=${encodeURIComponent(referrer)}` : '';
            return `${baseRoute}${referrerParam}` as const;
        },
    },
    REPORT_AVATAR: {
        route: 'r/:reportID/avatar',
        getRoute: (reportID: string) => `r/${reportID}/avatar` as const,
    },
    EDIT_CURRENCY_REQUEST: {
        route: 'r/:threadReportID/edit/currency',
        getRoute: (threadReportID: string, currency: string, backTo: string) => `r/${threadReportID}/edit/currency?currency=${currency}&backTo=${backTo}` as const,
    },
    EDIT_REPORT_FIELD_REQUEST: {
        route: 'r/:reportID/edit/policyField/:policyID/:fieldID',
        getRoute: (reportID: string, policyID: string, fieldID: string) => `r/${reportID}/edit/policyField/${policyID}/${fieldID}` as const,
    },
    REPORT_WITH_ID_DETAILS_SHARE_CODE: {
        route: 'r/:reportID/details/shareCode',
        getRoute: (reportID: string) => `r/${reportID}/details/shareCode` as const,
    },
    ATTACHMENTS: {
        route: 'attachment',
        getRoute: (reportID: string, type: ValueOf<typeof CONST.ATTACHMENT_TYPE>, url: string, accountID?: number) =>
            `attachment?source=${encodeURIComponent(url)}&type=${type}${reportID ? `&reportID=${reportID}` : ''}${accountID ? `&accountID=${accountID}` : ''}` as const,
    },
    REPORT_PARTICIPANTS: {
        route: 'r/:reportID/participants',
        getRoute: (reportID: string) => `r/${reportID}/participants` as const,
    },
    REPORT_PARTICIPANTS_INVITE: {
        route: 'r/:reportID/participants/invite',
        getRoute: (reportID: string) => `r/${reportID}/participants/invite` as const,
    },
    REPORT_PARTICIPANTS_DETAILS: {
        route: 'r/:reportID/participants/:accountID',
        getRoute: (reportID: string, accountID: number) => `r/${reportID}/participants/${accountID}` as const,
    },
    REPORT_PARTICIPANTS_ROLE_SELECTION: {
        route: 'r/:reportID/participants/:accountID/role',
        getRoute: (reportID: string, accountID: number) => `r/${reportID}/participants/${accountID}/role` as const,
    },
    REPORT_WITH_ID_DETAILS: {
        route: 'r/:reportID/details',
        getRoute: (reportID: string, backTo?: string) => getUrlWithBackToParam(`r/${reportID}/details`, backTo),
    },
    REPORT_SETTINGS: {
        route: 'r/:reportID/settings',
        getRoute: (reportID: string) => `r/${reportID}/settings` as const,
    },
    REPORT_SETTINGS_NAME: {
        route: 'r/:reportID/settings/name',
        getRoute: (reportID: string) => `r/${reportID}/settings/name` as const,
    },
    REPORT_SETTINGS_NOTIFICATION_PREFERENCES: {
        route: 'r/:reportID/settings/notification-preferences',
        getRoute: (reportID: string) => `r/${reportID}/settings/notification-preferences` as const,
    },
    REPORT_SETTINGS_WRITE_CAPABILITY: {
        route: 'r/:reportID/settings/who-can-post',
        getRoute: (reportID: string) => `r/${reportID}/settings/who-can-post` as const,
    },
    REPORT_SETTINGS_VISIBILITY: {
        route: 'r/:reportID/settings/visibility',
        getRoute: (reportID: string) => `r/${reportID}/settings/visibility` as const,
    },
    SPLIT_BILL_DETAILS: {
        route: 'r/:reportID/split/:reportActionID',
        getRoute: (reportID: string, reportActionID: string) => `r/${reportID}/split/${reportActionID}` as const,
    },
    TASK_TITLE: {
        route: 'r/:reportID/title',
        getRoute: (reportID: string) => `r/${reportID}/title` as const,
    },
    REPORT_DESCRIPTION: {
        route: 'r/:reportID/description',
        getRoute: (reportID: string) => `r/${reportID}/description` as const,
    },
    TASK_ASSIGNEE: {
        route: 'r/:reportID/assignee',
        getRoute: (reportID: string) => `r/${reportID}/assignee` as const,
    },
    PRIVATE_NOTES_LIST: {
        route: 'r/:reportID/notes',
        getRoute: (reportID: string) => `r/${reportID}/notes` as const,
    },
    PRIVATE_NOTES_EDIT: {
        route: 'r/:reportID/notes/:accountID/edit',
        getRoute: (reportID: string, accountID: string | number) => `r/${reportID}/notes/${accountID}/edit` as const,
    },
    ROOM_MEMBERS: {
        route: 'r/:reportID/members',
        getRoute: (reportID: string) => `r/${reportID}/members` as const,
    },
    ROOM_INVITE: {
        route: 'r/:reportID/invite/:role?',
        getRoute: (reportID: string, role?: string) => `r/${reportID}/invite/${role}` as const,
    },
    MONEY_REQUEST_HOLD_REASON: {
        route: ':type/edit/reason/:transactionID?',
        getRoute: (type: ValueOf<typeof CONST.POLICY.TYPE>, transactionID: string, reportID: string, backTo: string) =>
            `${type}/edit/reason/${transactionID}?backTo=${backTo}&reportID=${reportID}` as const,
    },
    MONEY_REQUEST_CREATE: {
        route: ':action/:iouType/start/:transactionID/:reportID',
        getRoute: (action: IOUAction, iouType: IOUType, transactionID: string, reportID: string) => `${action as string}/${iouType as string}/start/${transactionID}/${reportID}` as const,
    },
    MONEY_REQUEST_STEP_SEND_FROM: {
        route: 'create/:iouType/from/:transactionID/:reportID',
        getRoute: (iouType: ValueOf<typeof CONST.IOU.TYPE>, transactionID: string, reportID: string, backTo = '') =>
            getUrlWithBackToParam(`create/${iouType as string}/from/${transactionID}/${reportID}`, backTo),
    },
    MONEY_REQUEST_STEP_CONFIRMATION: {
        route: ':action/:iouType/confirmation/:transactionID/:reportID',
        getRoute: (action: IOUAction, iouType: IOUType, transactionID: string, reportID: string) =>
            `${action as string}/${iouType as string}/confirmation/${transactionID}/${reportID}` as const,
    },
    MONEY_REQUEST_STEP_AMOUNT: {
        route: ':action/:iouType/amount/:transactionID/:reportID',
        getRoute: (action: IOUAction, iouType: IOUType, transactionID: string, reportID: string, backTo = '') =>
            getUrlWithBackToParam(`${action as string}/${iouType as string}/amount/${transactionID}/${reportID}`, backTo),
    },
    MONEY_REQUEST_STEP_TAX_RATE: {
        route: ':action/:iouType/taxRate/:transactionID/:reportID?',
        getRoute: (action: IOUAction, iouType: IOUType, transactionID: string, reportID: string, backTo = '') =>
            getUrlWithBackToParam(`${action as string}/${iouType as string}/taxRate/${transactionID}/${reportID}`, backTo),
    },
    MONEY_REQUEST_STEP_TAX_AMOUNT: {
        route: ':action/:iouType/taxAmount/:transactionID/:reportID?',
        getRoute: (action: IOUAction, iouType: IOUType, transactionID: string, reportID: string, backTo = '') =>
            getUrlWithBackToParam(`${action as string}/${iouType as string}/taxAmount/${transactionID}/${reportID}`, backTo),
    },
    MONEY_REQUEST_STEP_CATEGORY: {
        route: ':action/:iouType/category/:transactionID/:reportID/:reportActionID?',
        getRoute: (action: IOUAction, iouType: IOUType, transactionID: string, reportID: string, backTo = '', reportActionID?: string) =>
            getUrlWithBackToParam(`${action as string}/${iouType as string}/category/${transactionID}/${reportID}${reportActionID ? `/${reportActionID}` : ''}`, backTo),
    },
    SETTINGS_CATEGORIES_ROOT: {
        route: 'settings/:policyID/categories',
        getRoute: (policyID: string, backTo = '') => getUrlWithBackToParam(`settings/${policyID}/categories`, backTo),
    },
    SETTINGS_CATEGORY_SETTINGS: {
        route: 'settings/:policyID/categories/:categoryName',
        getRoute: (policyID: string, categoryName: string, backTo = '') => getUrlWithBackToParam(`settings/${policyID}/categories/${encodeURIComponent(categoryName)}`, backTo),
    },
    SETTINGS_CATEGORIES_SETTINGS: {
        route: 'settings/:policyID/categories/settings',
        getRoute: (policyID: string, backTo = '') => getUrlWithBackToParam(`settings/${policyID}/categories/settings`, backTo),
    },
    SETTINGS_CATEGORY_CREATE: {
        route: 'settings/:policyID/categories/new',
        getRoute: (policyID: string, backTo = '') => getUrlWithBackToParam(`settings/${policyID}/categories/new`, backTo),
    },
    SETTINGS_CATEGORY_EDIT: {
        route: 'settings/:policyID/categories/:categoryName/edit',
        getRoute: (policyID: string, categoryName: string, backTo = '') =>
            getUrlWithBackToParam(`settings/workspaces/${policyID}/categories/${encodeURIComponent(categoryName)}/edit`, backTo),
    },
    MONEY_REQUEST_STEP_CURRENCY: {
        route: ':action/:iouType/currency/:transactionID/:reportID/:pageIndex?',
        getRoute: (action: IOUAction, iouType: IOUType, transactionID: string, reportID: string, pageIndex = '', currency = '', backTo = '') =>
            getUrlWithBackToParam(`${action as string}/${iouType as string}/currency/${transactionID}/${reportID}/${pageIndex}?currency=${currency}`, backTo),
    },
    MONEY_REQUEST_STEP_DATE: {
        route: ':action/:iouType/date/:transactionID/:reportID/:reportActionID?',
        getRoute: (action: IOUAction, iouType: IOUType, transactionID: string, reportID: string, backTo = '', reportActionID?: string) =>
            getUrlWithBackToParam(`${action as string}/${iouType as string}/date/${transactionID}/${reportID}${reportActionID ? `/${reportActionID}` : ''}`, backTo),
    },
    MONEY_REQUEST_STEP_DESCRIPTION: {
        route: ':action/:iouType/description/:transactionID/:reportID/:reportActionID?',
        getRoute: (action: IOUAction, iouType: IOUType, transactionID: string, reportID: string, backTo = '', reportActionID?: string) =>
            getUrlWithBackToParam(`${action as string}/${iouType as string}/description/${transactionID}/${reportID}${reportActionID ? `/${reportActionID}` : ''}`, backTo),
    },
    MONEY_REQUEST_STEP_DISTANCE: {
        route: ':action/:iouType/distance/:transactionID/:reportID',
        getRoute: (action: IOUAction, iouType: IOUType, transactionID: string, reportID: string, backTo = '') =>
            getUrlWithBackToParam(`${action as string}/${iouType as string}/distance/${transactionID}/${reportID}`, backTo),
    },
    MONEY_REQUEST_STEP_DISTANCE_RATE: {
        route: ':action/:iouType/distanceRate/:transactionID/:reportID',
        getRoute: (action: ValueOf<typeof CONST.IOU.ACTION>, iouType: ValueOf<typeof CONST.IOU.TYPE>, transactionID: string, reportID: string, backTo = '') =>
            getUrlWithBackToParam(`${action}/${iouType}/distanceRate/${transactionID}/${reportID}`, backTo),
    },
    MONEY_REQUEST_STEP_MERCHANT: {
        route: ':action/:iouType/merchant/:transactionID/:reportID',
        getRoute: (action: IOUAction, iouType: IOUType, transactionID: string, reportID: string, backTo = '') =>
            getUrlWithBackToParam(`${action as string}/${iouType as string}/merchant/${transactionID}/${reportID}`, backTo),
    },
    MONEY_REQUEST_STEP_PARTICIPANTS: {
        route: ':action/:iouType/participants/:transactionID/:reportID',
        getRoute: (iouType: IOUType, transactionID: string, reportID: string, backTo = '', action: IOUAction = 'create') =>
            getUrlWithBackToParam(`${action as string}/${iouType as string}/participants/${transactionID}/${reportID}`, backTo),
    },
    MONEY_REQUEST_STEP_SPLIT_PAYER: {
        route: ':action/:iouType/confirmation/:transactionID/:reportID/payer',
        getRoute: (action: ValueOf<typeof CONST.IOU.ACTION>, iouType: ValueOf<typeof CONST.IOU.TYPE>, transactionID: string, reportID: string, backTo = '') =>
            getUrlWithBackToParam(`${action}/${iouType}/confirmation/${transactionID}/${reportID}/payer`, backTo),
    },
    MONEY_REQUEST_STEP_SCAN: {
        route: ':action/:iouType/scan/:transactionID/:reportID',
        getRoute: (action: IOUAction, iouType: IOUType, transactionID: string, reportID: string, backTo = '') =>
            getUrlWithBackToParam(`${action as string}/${iouType as string}/scan/${transactionID}/${reportID}`, backTo),
    },
    MONEY_REQUEST_STEP_TAG: {
        route: ':action/:iouType/tag/:orderWeight/:transactionID/:reportID/:reportActionID?',
        getRoute: (action: IOUAction, iouType: IOUType, orderWeight: number, transactionID: string, reportID: string, backTo = '', reportActionID?: string) =>
            getUrlWithBackToParam(`${action as string}/${iouType as string}/tag/${orderWeight}/${transactionID}/${reportID}${reportActionID ? `/${reportActionID}` : ''}`, backTo),
    },
    MONEY_REQUEST_STEP_WAYPOINT: {
        route: ':action/:iouType/waypoint/:transactionID/:reportID/:pageIndex',
        getRoute: (action: IOUAction, iouType: IOUType, transactionID: string, reportID?: string, pageIndex = '', backTo = '') =>
            getUrlWithBackToParam(`${action as string}/${iouType as string}/waypoint/${transactionID}/${reportID}/${pageIndex}`, backTo),
    },
    // This URL is used as a redirect to one of the create tabs below. This is so that we can message users with a link
    // straight to those flows without needing to have optimistic transaction and report IDs.
    MONEY_REQUEST_START: {
        route: 'start/:iouType/:iouRequestType',
        getRoute: (iouType: IOUType, iouRequestType: IOURequestType) => `start/${iouType as string}/${iouRequestType}` as const,
    },
    MONEY_REQUEST_CREATE_TAB_DISTANCE: {
        route: ':action/:iouType/start/:transactionID/:reportID/distance',
        getRoute: (action: IOUAction, iouType: IOUType, transactionID: string, reportID: string) => `create/${iouType as string}/start/${transactionID}/${reportID}/distance` as const,
    },
    MONEY_REQUEST_CREATE_TAB_MANUAL: {
        route: ':action/:iouType/start/:transactionID/:reportID/manual',
        getRoute: (action: IOUAction, iouType: IOUType, transactionID: string, reportID: string) =>
            `${action as string}/${iouType as string}/start/${transactionID}/${reportID}/manual` as const,
    },
    MONEY_REQUEST_CREATE_TAB_SCAN: {
        route: ':action/:iouType/start/:transactionID/:reportID/scan',
        getRoute: (action: IOUAction, iouType: IOUType, transactionID: string, reportID: string) => `create/${iouType as string}/start/${transactionID}/${reportID}/scan` as const,
    },

    MONEY_REQUEST_STATE_SELECTOR: {
        route: 'submit/state',

        getRoute: (state?: string, backTo?: string, label?: string) =>
            `${getUrlWithBackToParam(`submit/state${state ? `?state=${encodeURIComponent(state)}` : ''}`, backTo)}${
                // the label param can be an empty string so we cannot use a nullish ?? operator
                // eslint-disable-next-line @typescript-eslint/prefer-nullish-coalescing
                label ? `${backTo || state ? '&' : '?'}label=${encodeURIComponent(label)}` : ''
            }` as const,
    },
    IOU_REQUEST: 'submit/new',
    IOU_SEND: 'pay/new',
    IOU_SEND_ADD_BANK_ACCOUNT: 'pay/new/add-bank-account',
    IOU_SEND_ADD_DEBIT_CARD: 'pay/new/add-debit-card',
    IOU_SEND_ENABLE_PAYMENTS: 'pay/new/enable-payments',

    NEW_TASK: 'new/task',
    NEW_TASK_ASSIGNEE: 'new/task/assignee',
    NEW_TASK_SHARE_DESTINATION: 'new/task/share-destination',
    NEW_TASK_DETAILS: 'new/task/details',
    NEW_TASK_TITLE: 'new/task/title',
    NEW_TASK_DESCRIPTION: 'new/task/description',

    TEACHERS_UNITE: 'settings/teachersunite',
    I_KNOW_A_TEACHER: 'settings/teachersunite/i-know-a-teacher',
    I_AM_A_TEACHER: 'settings/teachersunite/i-am-a-teacher',
    INTRO_SCHOOL_PRINCIPAL: 'settings/teachersunite/intro-school-principal',

    ERECEIPT: {
        route: 'eReceipt/:transactionID',
        getRoute: (transactionID: string) => `eReceipt/${transactionID}` as const,
    },

    WORKSPACE_NEW: 'workspace/new',
    WORKSPACE_NEW_ROOM: 'workspace/new-room',
    WORKSPACE_INITIAL: {
        route: 'settings/workspaces/:policyID',
        getRoute: (policyID: string) => `settings/workspaces/${policyID}` as const,
    },
    WORKSPACE_INVITE: {
        route: 'settings/workspaces/:policyID/invite',
        getRoute: (policyID: string) => `settings/workspaces/${policyID}/invite` as const,
    },
    WORKSPACE_INVITE_MESSAGE: {
        route: 'settings/workspaces/:policyID/invite-message',
        getRoute: (policyID: string) => `settings/workspaces/${policyID}/invite-message` as const,
    },
    WORKSPACE_PROFILE: {
        route: 'settings/workspaces/:policyID/profile',
        getRoute: (policyID: string) => `settings/workspaces/${policyID}/profile` as const,
    },
    WORKSPACE_PROFILE_ADDRESS: {
        route: 'settings/workspaces/:policyID/profile/address',
        getRoute: (policyID: string) => `settings/workspaces/${policyID}/profile/address` as const,
    },
    WORKSPACE_ACCOUNTING: {
        route: 'settings/workspaces/:policyID/accounting',
        getRoute: (policyID: string) => `settings/workspaces/${policyID}/accounting` as const,
    },
    WORKSPACE_PROFILE_CURRENCY: {
        route: 'settings/workspaces/:policyID/profile/currency',
        getRoute: (policyID: string) => `settings/workspaces/${policyID}/profile/currency` as const,
    },
    POLICY_ACCOUNTING_QUICKBOOKS_ONLINE_EXPORT: {
        route: 'settings/workspaces/:policyID/accounting/quickbooks-online/export',
        getRoute: (policyID: string) => `settings/workspaces/${policyID}/accounting/quickbooks-online/export` as const,
    },
    POLICY_ACCOUNTING_QUICKBOOKS_ONLINE_COMPANY_CARD_EXPENSE_ACCOUNT: {
        route: 'settings/workspaces/:policyID/accounting/quickbooks-online/export/company-card-expense-account',
        getRoute: (policyID: string) => `settings/workspaces/${policyID}/accounting/quickbooks-online/export/company-card-expense-account` as const,
    },
    POLICY_ACCOUNTING_QUICKBOOKS_ONLINE_COMPANY_CARD_EXPENSE_ACCOUNT_SELECT: {
        route: 'settings/workspaces/:policyID/accounting/quickbooks-online/export/company-card-expense-account/account-select',
        getRoute: (policyID: string) => `settings/workspaces/${policyID}/accounting/quickbooks-online/export/company-card-expense-account/account-select` as const,
    },
    POLICY_ACCOUNTING_QUICKBOOKS_ONLINE_NON_REIMBURSABLE_DEFAULT_VENDOR_SELECT: {
        route: 'settings/workspaces/:policyID/accounting/quickbooks-online/export/company-card-expense-account/default-vendor-select',
        getRoute: (policyID: string) => `settings/workspaces/${policyID}/accounting/quickbooks-online/export/company-card-expense-account/default-vendor-select` as const,
    },
    POLICY_ACCOUNTING_QUICKBOOKS_ONLINE_COMPANY_CARD_EXPENSE_SELECT: {
        route: 'settings/workspaces/:policyID/accounting/quickbooks-online/export/company-card-expense-account/card-select',
        getRoute: (policyID: string) => `settings/workspaces/${policyID}/accounting/quickbooks-online/export/company-card-expense-account/card-select` as const,
    },
    POLICY_ACCOUNTING_QUICKBOOKS_ONLINE_INVOICE_ACCOUNT_SELECT: {
        route: 'settings/workspaces/:policyID/accounting/quickbooks-online/export/invoice-account-select',
        getRoute: (policyID: string) => `settings/workspaces/${policyID}/accounting/quickbooks-online/export/invoice-account-select` as const,
    },
    POLICY_ACCOUNTING_QUICKBOOKS_ONLINE_PREFERRED_EXPORTER: {
        route: 'settings/workspaces/:policyID/accounting/quickbooks-online/export/preferred-exporter',
        getRoute: (policyID: string) => `settings/workspaces/${policyID}/accounting/quickbooks-online/export/preferred-exporter` as const,
    },
    POLICY_ACCOUNTING_QUICKBOOKS_ONLINE_EXPORT_OUT_OF_POCKET_EXPENSES: {
        route: 'settings/workspaces/:policyID/accounting/quickbooks-online/export/out-of-pocket-expense',
        getRoute: (policyID: string) => `settings/workspaces/${policyID}/accounting/quickbooks-online/export/out-of-pocket-expense` as const,
    },
    POLICY_ACCOUNTING_QUICKBOOKS_ONLINE_EXPORT_OUT_OF_POCKET_EXPENSES_ACCOUNT_SELECT: {
        route: 'settings/workspaces/:policyID/accounting/quickbooks-online/export/out-of-pocket-expense/account-select',
        getRoute: (policyID: string) => `settings/workspaces/${policyID}/accounting/quickbooks-online/export/out-of-pocket-expense/account-select` as const,
    },
    POLICY_ACCOUNTING_QUICKBOOKS_ONLINE_EXPORT_OUT_OF_POCKET_EXPENSES_SELECT: {
        route: 'settings/workspaces/:policyID/accounting/quickbooks-online/export/out-of-pocket-expense/entity-select',
        getRoute: (policyID: string) => `settings/workspaces/${policyID}/accounting/quickbooks-online/export/out-of-pocket-expense/entity-select` as const,
    },
    POLICY_ACCOUNTING_QUICKBOOKS_ONLINE_EXPORT_DATE_SELECT: {
        route: 'settings/workspaces/:policyID/accounting/quickbooks-online/export/date-select',
        getRoute: (policyID: string) => `settings/workspaces/${policyID}/accounting/quickbooks-online/export/date-select` as const,
    },
    WORKSPACE_PROFILE_NAME: {
        route: 'settings/workspaces/:policyID/profile/name',
        getRoute: (policyID: string) => `settings/workspaces/${policyID}/profile/name` as const,
    },
    WORKSPACE_PROFILE_DESCRIPTION: {
        route: 'settings/workspaces/:policyID/profile/description',
        getRoute: (policyID: string) => `settings/workspaces/${policyID}/profile/description` as const,
    },
    WORKSPACE_PROFILE_SHARE: {
        route: 'settings/workspaces/:policyID/profile/share',
        getRoute: (policyID: string) => `settings/workspaces/${policyID}/profile/share` as const,
    },
    WORKSPACE_AVATAR: {
        route: 'settings/workspaces/:policyID/avatar',
        getRoute: (policyID: string) => `settings/workspaces/${policyID}/avatar` as const,
    },
    WORKSPACE_JOIN_USER: {
        route: 'settings/workspaces/:policyID/join',
        getRoute: (policyID: string, inviterEmail: string) => `settings/workspaces/${policyID}/join?email=${inviterEmail}` as const,
    },
    WORKSPACE_SETTINGS_CURRENCY: {
        route: 'settings/workspaces/:policyID/settings/currency',
        getRoute: (policyID: string) => `settings/workspaces/${policyID}/settings/currency` as const,
    },
    WORKSPACE_WORKFLOWS: {
        route: 'settings/workspaces/:policyID/workflows',
        getRoute: (policyID: string) => `settings/workspaces/${policyID}/workflows` as const,
    },
    WORKSPACE_WORKFLOWS_PAYER: {
        route: 'workspace/:policyID/settings/workflows/payer',
        getRoute: (policyId: string) => `workspace/${policyId}/settings/workflows/payer` as const,
    },
    WORKSPACE_WORKFLOWS_APPROVER: {
        route: 'settings/workspaces/:policyID/settings/workflows/approver',
        getRoute: (policyID: string) => `settings/workspaces/${policyID}/settings/workflows/approver` as const,
    },
    WORKSPACE_WORKFLOWS_AUTOREPORTING_FREQUENCY: {
        route: 'settings/workspaces/:policyID/settings/workflows/auto-reporting-frequency',
        getRoute: (policyID: string) => `settings/workspaces/${policyID}/settings/workflows/auto-reporting-frequency` as const,
    },
    WORKSPACE_WORKFLOWS_AUTOREPORTING_MONTHLY_OFFSET: {
        route: 'settings/workspaces/:policyID/settings/workflows/auto-reporting-frequency/monthly-offset',
        getRoute: (policyID: string) => `settings/workspaces/${policyID}/settings/workflows/auto-reporting-frequency/monthly-offset` as const,
    },
    WORKSPACE_CARD: {
        route: 'settings/workspaces/:policyID/card',
        getRoute: (policyID: string) => `settings/workspaces/${policyID}/card` as const,
    },
    WORKSPACE_REIMBURSE: {
        route: 'settings/workspaces/:policyID/reimburse',
        getRoute: (policyID: string) => `settings/workspaces/${policyID}/reimburse` as const,
    },
    WORKSPACE_RATE_AND_UNIT: {
        route: 'settings/workspaces/:policyID/rateandunit',
        getRoute: (policyID: string) => `settings/workspaces/${policyID}/rateandunit` as const,
    },
    WORKSPACE_RATE_AND_UNIT_RATE: {
        route: 'settings/workspaces/:policyID/rateandunit/rate',
        getRoute: (policyID: string) => `settings/workspaces/${policyID}/rateandunit/rate` as const,
    },
    WORKSPACE_RATE_AND_UNIT_UNIT: {
        route: 'settings/workspaces/:policyID/rateandunit/unit',
        getRoute: (policyID: string) => `settings/workspaces/${policyID}/rateandunit/unit` as const,
    },
    WORKSPACE_BILLS: {
        route: 'settings/workspaces/:policyID/bills',
        getRoute: (policyID: string) => `settings/workspaces/${policyID}/bills` as const,
    },
    WORKSPACE_INVOICES: {
        route: 'settings/workspaces/:policyID/invoices',
        getRoute: (policyID: string) => `settings/workspaces/${policyID}/invoices` as const,
    },
    WORKSPACE_TRAVEL: {
        route: 'settings/workspaces/:policyID/travel',
        getRoute: (policyID: string) => `settings/workspaces/${policyID}/travel` as const,
    },
    WORKSPACE_MEMBERS: {
        route: 'settings/workspaces/:policyID/members',
        getRoute: (policyID: string) => `settings/workspaces/${policyID}/members` as const,
    },
    POLICY_ACCOUNTING: {
        route: 'settings/workspaces/:policyID/accounting',
        getRoute: (policyID: string) => `settings/workspaces/${policyID}/accounting` as const,
    },
    WORKSPACE_ACCOUNTING_QUICKBOOKS_ONLINE_ADVANCED: {
        route: 'settings/workspaces/:policyID/accounting/quickbooks-online/advanced',
        getRoute: (policyID: string) => `settings/workspaces/${policyID}/accounting/quickbooks-online/advanced` as const,
    },
    WORKSPACE_ACCOUNTING_QUICKBOOKS_ONLINE_ACCOUNT_SELECTOR: {
        route: 'settings/workspaces/:policyID/accounting/quickbooks-online/account-selector',
        getRoute: (policyID: string) => `settings/workspaces/${policyID}/accounting/quickbooks-online/account-selector` as const,
    },
    WORKSPACE_ACCOUNTING_QUICKBOOKS_ONLINE_INVOICE_ACCOUNT_SELECTOR: {
        route: 'settings/workspaces/:policyID/accounting/quickbooks-online/invoice-account-selector',
        getRoute: (policyID: string) => `settings/workspaces/${policyID}/accounting/quickbooks-online/invoice-account-selector` as const,
    },
    WORKSPACE_CATEGORIES: {
        route: 'settings/workspaces/:policyID/categories',
        getRoute: (policyID: string) => `settings/workspaces/${policyID}/categories` as const,
    },
    WORKSPACE_CATEGORY_SETTINGS: {
        route: 'settings/workspaces/:policyID/categories/:categoryName',
        getRoute: (policyID: string, categoryName: string) => `settings/workspaces/${policyID}/categories/${encodeURIComponent(categoryName)}` as const,
    },
    WORKSPACE_CATEGORIES_SETTINGS: {
        route: 'settings/workspaces/:policyID/categories/settings',
        getRoute: (policyID: string) => `settings/workspaces/${policyID}/categories/settings` as const,
    },
    WORKSPACE_CATEGORY_CREATE: {
        route: 'settings/workspaces/:policyID/categories/new',
        getRoute: (policyID: string) => `settings/workspaces/${policyID}/categories/new` as const,
    },
    WORKSPACE_CATEGORY_EDIT: {
        route: 'settings/workspaces/:policyID/categories/:categoryName/edit',
        getRoute: (policyID: string, categoryName: string) => `settings/workspaces/${policyID}/categories/${encodeURIComponent(categoryName)}/edit` as const,
    },
    WORKSPACE_MORE_FEATURES: {
        route: 'settings/workspaces/:policyID/more-features',
        getRoute: (policyID: string) => `settings/workspaces/${policyID}/more-features` as const,
    },
    WORKSPACE_TAGS: {
        route: 'settings/workspaces/:policyID/tags',
        getRoute: (policyID: string) => `settings/workspaces/${policyID}/tags` as const,
    },
    WORKSPACE_TAG_CREATE: {
        route: 'settings/workspaces/:policyID/tags/new',
        getRoute: (policyID: string) => `settings/workspaces/${policyID}/tags/new` as const,
    },
    WORKSPACE_TAGS_SETTINGS: {
        route: 'settings/workspaces/:policyID/tags/settings',
        getRoute: (policyID: string) => `settings/workspaces/${policyID}/tags/settings` as const,
    },
    WORKSPACE_EDIT_TAGS: {
        route: 'settings/workspaces/:policyID/tags/:orderWeight/edit',
        getRoute: (policyID: string, orderWeight: number) => `settings/workspaces/${policyID}/tags/${orderWeight}/edit` as const,
    },
    WORKSPACE_TAG_EDIT: {
        route: 'settings/workspaces/:policyID/tag/:orderWeight/:tagName/edit',
        getRoute: (policyID: string, orderWeight: number, tagName: string) => `settings/workspaces/${policyID}/tag/${orderWeight}/${encodeURIComponent(tagName)}/edit` as const,
    },
    WORKSPACE_TAG_SETTINGS: {
        route: 'settings/workspaces/:policyID/tag/:orderWeight/:tagName',
        getRoute: (policyID: string, orderWeight: number, tagName: string) => `settings/workspaces/${policyID}/tag/${orderWeight}/${encodeURIComponent(tagName)}` as const,
    },
    WORKSPACE_TAG_LIST_VIEW: {
        route: 'settings/workspaces/:policyID/tag-list/:orderWeight',
        getRoute: (policyID: string, orderWeight: number) => `settings/workspaces/${policyID}/tag-list/${orderWeight}` as const,
    },
    WORKSPACE_TAXES: {
        route: 'settings/workspaces/:policyID/taxes',
        getRoute: (policyID: string) => `settings/workspaces/${policyID}/taxes` as const,
    },
    WORKSPACE_TAXES_SETTINGS: {
        route: 'settings/workspaces/:policyID/taxes/settings',
        getRoute: (policyID: string) => `settings/workspaces/${policyID}/taxes/settings` as const,
    },
    WORKSPACE_TAXES_SETTINGS_WORKSPACE_CURRENCY_DEFAULT: {
        route: 'settings/workspaces/:policyID/taxes/settings/workspace-currency',
        getRoute: (policyID: string) => `settings/workspaces/${policyID}/taxes/settings/workspace-currency` as const,
    },
    WORKSPACE_TAXES_SETTINGS_FOREIGN_CURRENCY_DEFAULT: {
        route: 'settings/workspaces/:policyID/taxes/settings/foreign-currency',
        getRoute: (policyID: string) => `settings/workspaces/${policyID}/taxes/settings/foreign-currency` as const,
    },
    WORKSPACE_TAXES_SETTINGS_CUSTOM_TAX_NAME: {
        route: 'settings/workspaces/:policyID/taxes/settings/tax-name',
        getRoute: (policyID: string) => `settings/workspaces/${policyID}/taxes/settings/tax-name` as const,
    },
    WORKSPACE_MEMBER_DETAILS: {
        route: 'settings/workspaces/:policyID/members/:accountID',
        getRoute: (policyID: string, accountID: number) => `settings/workspaces/${policyID}/members/${accountID}` as const,
    },
    WORKSPACE_MEMBER_ROLE_SELECTION: {
        route: 'settings/workspaces/:policyID/members/:accountID/role-selection',
        getRoute: (policyID: string, accountID: number) => `settings/workspaces/${policyID}/members/${accountID}/role-selection` as const,
    },
    WORKSPACE_OWNER_CHANGE_SUCCESS: {
        route: 'settings/workspaces/:policyID/change-owner/:accountID/success',
        getRoute: (policyID: string, accountID: number) => `settings/workspaces/${policyID}/change-owner/${accountID}/success` as const,
    },
    WORKSPACE_OWNER_CHANGE_ERROR: {
        route: 'settings/workspaces/:policyID/change-owner/:accountID/failure',
        getRoute: (policyID: string, accountID: number) => `settings/workspaces/${policyID}/change-owner/${accountID}/failure` as const,
    },
    WORKSPACE_OWNER_CHANGE_CHECK: {
        route: 'settings/workspaces/:policyID/change-owner/:accountID/:error',
        getRoute: (policyID: string, accountID: number, error: ValueOf<typeof CONST.POLICY.OWNERSHIP_ERRORS>) =>
            `settings/workspaces/${policyID}/change-owner/${accountID}/${error as string}` as const,
    },
    WORKSPACE_TAX_CREATE: {
        route: 'settings/workspaces/:policyID/taxes/new',
        getRoute: (policyID: string) => `settings/workspaces/${policyID}/taxes/new` as const,
    },
    WORKSPACE_TAX_EDIT: {
        route: 'settings/workspaces/:policyID/tax/:taxID',
        getRoute: (policyID: string, taxID: string) => `settings/workspaces/${policyID}/tax/${encodeURIComponent(taxID)}` as const,
    },
    WORKSPACE_TAX_NAME: {
        route: 'settings/workspaces/:policyID/tax/:taxID/name',
        getRoute: (policyID: string, taxID: string) => `settings/workspaces/${policyID}/tax/${encodeURIComponent(taxID)}/name` as const,
    },
    WORKSPACE_TAX_VALUE: {
        route: 'settings/workspaces/:policyID/tax/:taxID/value',
        getRoute: (policyID: string, taxID: string) => `settings/workspaces/${policyID}/tax/${encodeURIComponent(taxID)}/value` as const,
    },
<<<<<<< HEAD
    // TODO: uncomment after development is done
    // WORKSPACE_EXPENSIFY_CARD: {
    //     route: 'settings/workspaces/:policyID/expensify-card',
    //     getRoute: (policyID: string) => `settings/workspaces/${policyID}/expensify-card` as const,
    // },
    // WORKSPACE_EXPENSIFY_CARD_ISSUE_NEW: {
    // route: 'settings/workspaces/:policyID/expensify-card/issues-new',
    // getRoute: (policyID: string) => `settings/workspaces/${policyID}/expensify-card/issue-new` as const,
    // },
    // TODO: remove after development is done - this one is for testing purposes
    WORKSPACE_EXPENSIFY_CARD_ISSUE_NEW: 'settings/workspaces/expensify-card/issue-new',
=======
    WORKSPACE_REPORT_FIELDS: {
        route: 'settings/workspaces/:policyID/reportFields',
        getRoute: (policyID: string) => `settings/workspaces/${policyID}/reportFields` as const,
    },
>>>>>>> fd4987fc
    WORKSPACE_DISTANCE_RATES: {
        route: 'settings/workspaces/:policyID/distance-rates',
        getRoute: (policyID: string) => `settings/workspaces/${policyID}/distance-rates` as const,
    },
    WORKSPACE_CREATE_DISTANCE_RATE: {
        route: 'settings/workspaces/:policyID/distance-rates/new',
        getRoute: (policyID: string) => `settings/workspaces/${policyID}/distance-rates/new` as const,
    },
    WORKSPACE_DISTANCE_RATES_SETTINGS: {
        route: 'settings/workspaces/:policyID/distance-rates/settings',
        getRoute: (policyID: string) => `settings/workspaces/${policyID}/distance-rates/settings` as const,
    },
    WORKSPACE_DISTANCE_RATE_DETAILS: {
        route: 'settings/workspaces/:policyID/distance-rates/:rateID',
        getRoute: (policyID: string, rateID: string) => `settings/workspaces/${policyID}/distance-rates/${rateID}` as const,
    },
    WORKSPACE_DISTANCE_RATE_EDIT: {
        route: 'settings/workspaces/:policyID/distance-rates/:rateID/edit',
        getRoute: (policyID: string, rateID: string) => `settings/workspaces/${policyID}/distance-rates/${rateID}/edit` as const,
    },
    WORKSPACE_DISTANCE_RATE_TAX_RECLAIMABLE_ON_EDIT: {
        route: 'settings/workspaces/:policyID/distance-rates/:rateID/tax-reclaimable/edit',
        getRoute: (policyID: string, rateID: string) => `settings/workspaces/${policyID}/distance-rates/${rateID}/tax-reclaimable/edit` as const,
    },
    WORKSPACE_DISTANCE_RATE_TAX_RATE_EDIT: {
        route: 'settings/workspaces/:policyID/distance-rates/:rateID/tax-rate/edit',
        getRoute: (policyID: string, rateID: string) => `settings/workspaces/${policyID}/distance-rates/${rateID}/tax-rate/edit` as const,
    },
    // Referral program promotion
    REFERRAL_DETAILS_MODAL: {
        route: 'referral/:contentType',
        getRoute: (contentType: string, backTo?: string) => getUrlWithBackToParam(`referral/${contentType}`, backTo),
    },
    PROCESS_MONEY_REQUEST_HOLD: 'hold-expense-educational',
    TRAVEL_MY_TRIPS: 'travel',
    TRAVEL_TCS: 'travel/terms',
    TRACK_TRAINING_MODAL: 'track-training',
    ONBOARDING_ROOT: 'onboarding',
    ONBOARDING_PERSONAL_DETAILS: 'onboarding/personal-details',
    ONBOARDING_WORK: 'onboarding/work',
    ONBOARDING_PURPOSE: 'onboarding/purpose',
    WELCOME_VIDEO_ROOT: 'onboarding/welcome-video',

    TRANSACTION_RECEIPT: {
        route: 'r/:reportID/transaction/:transactionID/receipt',
        getRoute: (reportID: string, transactionID: string) => `r/${reportID}/transaction/${transactionID}/receipt` as const,
    },
    TRANSACTION_DUPLICATE_REVIEW_PAGE: {
        route: 'r/:threadReportID/duplicates/review',
        getRoute: (threadReportID: string) => `r/${threadReportID}/duplicates/review` as const,
    },

    POLICY_ACCOUNTING_XERO_IMPORT: {
        route: 'settings/workspaces/:policyID/accounting/xero/import',
        getRoute: (policyID: string) => `settings/workspaces/${policyID}/accounting/xero/import` as const,
    },
    POLICY_ACCOUNTING_XERO_CHART_OF_ACCOUNTS: {
        route: 'settings/workspaces/:policyID/accounting/xero/import/accounts',
        getRoute: (policyID: string) => `settings/workspaces/${policyID}/accounting/xero/import/accounts` as const,
    },
    POLICY_ACCOUNTING_XERO_ORGANIZATION: {
        route: 'settings/workspaces/:policyID/accounting/xero/organization/:currentOrganizationID',
        getRoute: (policyID: string, currentOrganizationID: string) => `settings/workspaces/${policyID}/accounting/xero/organization/${currentOrganizationID}` as const,
    },
    POLICY_ACCOUNTING_XERO_TRACKING_CATEGORIES: {
        route: 'settings/workspaces/:policyID/accounting/xero/import/tracking-categories',
        getRoute: (policyID: string) => `settings/workspaces/${policyID}/accounting/xero/import/tracking-categories` as const,
    },
    POLICY_ACCOUNTING_XERO_TRACKING_CATEGORIES_MAP: {
        route: 'settings/workspaces/:policyID/accounting/xero/import/tracking-categories/mapping/:categoryId/:categoryName',
        getRoute: (policyID: string, categoryId: string, categoryName: string) =>
            `settings/workspaces/${policyID}/accounting/xero/import/tracking-categories/mapping/${categoryId}/${encodeURIComponent(categoryName)}` as const,
    },
    POLICY_ACCOUNTING_XERO_CUSTOMER: {
        route: 'settings/workspaces/:policyID/accounting/xero/import/customers',
        getRoute: (policyID: string) => `settings/workspaces/${policyID}/accounting/xero/import/customers` as const,
    },
    POLICY_ACCOUNTING_XERO_TAXES: {
        route: 'settings/workspaces/:policyID/accounting/xero/import/taxes',
        getRoute: (policyID: string) => `settings/workspaces/${policyID}/accounting/xero/import/taxes` as const,
    },
    POLICY_ACCOUNTING_XERO_EXPORT: {
        route: 'settings/workspaces/:policyID/accounting/xero/export',
        getRoute: (policyID: string) => `settings/workspaces/${policyID}/accounting/xero/export` as const,
    },
    POLICY_ACCOUNTING_XERO_PREFERRED_EXPORTER_SELECT: {
        route: 'settings/workspaces/:policyID/connections/xero/export/preferred-exporter/select',
        getRoute: (policyID: string) => `settings/workspaces/${policyID}/connections/xero/export/preferred-exporter/select` as const,
    },
    POLICY_ACCOUNTING_XERO_EXPORT_PURCHASE_BILL_DATE_SELECT: {
        route: 'settings/workspaces/:policyID/accounting/xero/export/purchase-bill-date-select',
        getRoute: (policyID: string) => `settings/workspaces/${policyID}/accounting/xero/export/purchase-bill-date-select` as const,
    },
    POLICY_ACCOUNTING_XERO_EXPORT_BANK_ACCOUNT_SELECT: {
        route: 'settings/workspaces/:policyID/accounting/xero/export/bank-account-select',
        getRoute: (policyID: string) => `settings/workspaces/${policyID}/accounting/xero/export/bank-account-select` as const,
    },
    POLICY_ACCOUNTING_XERO_ADVANCED: {
        route: 'settings/workspaces/:policyID/accounting/xero/advanced',
        getRoute: (policyID: string) => `settings/workspaces/${policyID}/accounting/xero/advanced` as const,
    },
    POLICY_ACCOUNTING_XERO_BILL_STATUS_SELECTOR: {
        route: 'settings/workspaces/:policyID/accounting/xero/export/purchase-bill-status-selector',
        getRoute: (policyID: string) => `settings/workspaces/${policyID}/accounting/xero/export/purchase-bill-status-selector` as const,
    },
    POLICY_ACCOUNTING_XERO_INVOICE_SELECTOR: {
        route: 'settings/workspaces/:policyID/accounting/xero/advanced/invoice-account-selector',
        getRoute: (policyID: string) => `settings/workspaces/${policyID}/accounting/xero/advanced/invoice-account-selector` as const,
    },
    POLICY_ACCOUNTING_XERO_BILL_PAYMENT_ACCOUNT_SELECTOR: {
        route: 'settings/workspaces/:policyID/accounting/xero/advanced/bill-payment-account-selector',
        getRoute: (policyID: string) => `settings/workspaces/${policyID}/accounting/xero/advanced/bill-payment-account-selector` as const,
    },
    POLICY_ACCOUNTING_QUICKBOOKS_ONLINE_IMPORT: {
        route: 'settings/workspaces/:policyID/accounting/quickbooks-online/import',
        getRoute: (policyID: string) => `settings/workspaces/${policyID}/accounting/quickbooks-online/import` as const,
    },
    POLICY_ACCOUNTING_QUICKBOOKS_ONLINE_CHART_OF_ACCOUNTS: {
        route: 'settings/workspaces/:policyID/accounting/quickbooks-online/import/accounts',
        getRoute: (policyID: string) => `settings/workspaces/${policyID}/accounting/quickbooks-online/import/accounts` as const,
    },
    POLICY_ACCOUNTING_QUICKBOOKS_ONLINE_CLASSES: {
        route: 'settings/workspaces/:policyID/accounting/quickbooks-online/import/classes',
        getRoute: (policyID: string) => `settings/workspaces/${policyID}/accounting/quickbooks-online/import/classes` as const,
    },
    POLICY_ACCOUNTING_QUICKBOOKS_ONLINE_CUSTOMERS: {
        route: 'settings/workspaces/:policyID/accounting/quickbooks-online/import/customers',
        getRoute: (policyID: string) => `settings/workspaces/${policyID}/accounting/quickbooks-online/import/customers` as const,
    },
    POLICY_ACCOUNTING_QUICKBOOKS_ONLINE_LOCATIONS: {
        route: 'settings/workspaces/:policyID/accounting/quickbooks-online/import/locations',
        getRoute: (policyID: string) => `settings/workspaces/${policyID}/accounting/quickbooks-online/import/locations` as const,
    },
    POLICY_ACCOUNTING_QUICKBOOKS_ONLINE_TAXES: {
        route: 'settings/workspaces/:policyID/accounting/quickbooks-online/import/taxes',
        getRoute: (policyID: string) => `settings/workspaces/${policyID}/accounting/quickbooks-online/import/taxes` as const,
    },
    RESTRICTED_ACTION: {
        route: 'restricted-action/workspace/:policyID',
        getRoute: (policyID: string) => `restricted-action/workspace/${policyID}` as const,
    },
} as const;

/**
 * Proxy routes can be used to generate a correct url with dynamic values
 *
 * It will be used by HybridApp, that has no access to methods generating dynamic routes in NewDot
 */
const HYBRID_APP_ROUTES = {
    MONEY_REQUEST_CREATE: '/request/new/scan',
    MONEY_REQUEST_SUBMIT_CREATE: '/submit/new/scan',
} as const;

export {HYBRID_APP_ROUTES, getUrlWithBackToParam, PUBLIC_SCREENS_ROUTES};
export default ROUTES;

// eslint-disable-next-line @typescript-eslint/no-explicit-any
type ExtractRouteName<TRoute> = TRoute extends {getRoute: (...args: any[]) => infer TRouteName} ? TRouteName : TRoute;

/**
 * Represents all routes in the app as a union of literal strings.
 */
type Route = {
    [K in keyof typeof ROUTES]: ExtractRouteName<(typeof ROUTES)[K]>;
}[keyof typeof ROUTES];

type RoutesValidationError = 'Error: One or more routes defined within `ROUTES` have not correctly used `as const` in their `getRoute` function return value.';

// eslint-disable-next-line @typescript-eslint/no-unused-vars
type RouteIsPlainString = AssertTypesNotEqual<string, Route, RoutesValidationError>;

type HybridAppRoute = (typeof HYBRID_APP_ROUTES)[keyof typeof HYBRID_APP_ROUTES];

export type {HybridAppRoute, Route};<|MERGE_RESOLUTION|>--- conflicted
+++ resolved
@@ -776,7 +776,10 @@
         route: 'settings/workspaces/:policyID/tax/:taxID/value',
         getRoute: (policyID: string, taxID: string) => `settings/workspaces/${policyID}/tax/${encodeURIComponent(taxID)}/value` as const,
     },
-<<<<<<< HEAD
+    WORKSPACE_REPORT_FIELDS: {
+        route: 'settings/workspaces/:policyID/reportFields',
+        getRoute: (policyID: string) => `settings/workspaces/${policyID}/reportFields` as const,
+    },
     // TODO: uncomment after development is done
     // WORKSPACE_EXPENSIFY_CARD: {
     //     route: 'settings/workspaces/:policyID/expensify-card',
@@ -788,12 +791,6 @@
     // },
     // TODO: remove after development is done - this one is for testing purposes
     WORKSPACE_EXPENSIFY_CARD_ISSUE_NEW: 'settings/workspaces/expensify-card/issue-new',
-=======
-    WORKSPACE_REPORT_FIELDS: {
-        route: 'settings/workspaces/:policyID/reportFields',
-        getRoute: (policyID: string) => `settings/workspaces/${policyID}/reportFields` as const,
-    },
->>>>>>> fd4987fc
     WORKSPACE_DISTANCE_RATES: {
         route: 'settings/workspaces/:policyID/distance-rates',
         getRoute: (policyID: string) => `settings/workspaces/${policyID}/distance-rates` as const,

import type {TupleToUnion, ValueOf} from 'type-fest';
import type {SearchQueryString} from './components/Search/types';
import type CONST from './CONST';
import type {IOUAction, IOUType} from './CONST';
import type {IOURequestType} from './libs/actions/IOU';
import type {ConnectionName, SageIntacctMappingName} from './types/onyx/Policy';
import type AssertTypesNotEqual from './types/utils/AssertTypesNotEqual';

// This is a file containing constants for all the routes we want to be able to go to

/**
 * Builds a URL with an encoded URI component for the `backTo` param which can be added to the end of URLs
 */
function getUrlWithBackToParam<TUrl extends string>(url: TUrl, backTo?: string): `${TUrl}` | `${TUrl}?backTo=${string}` | `${TUrl}&backTo=${string}` {
    const backToParam = backTo ? (`${url.includes('?') ? '&' : '?'}backTo=${encodeURIComponent(backTo)}` as const) : '';
    return `${url}${backToParam}` as const;
}

const PUBLIC_SCREENS_ROUTES = {
    // If the user opens this route, we'll redirect them to the path saved in the last visited path or to the home page if the last visited path is empty.
    ROOT: '',
    TRANSITION_BETWEEN_APPS: 'transition',
    CONNECTION_COMPLETE: 'connection-complete',
    VALIDATE_LOGIN: 'v/:accountID/:validateCode',
    UNLINK_LOGIN: 'u/:accountID/:validateCode',
    APPLE_SIGN_IN: 'sign-in-with-apple',
    GOOGLE_SIGN_IN: 'sign-in-with-google',
    SAML_SIGN_IN: 'sign-in-with-saml',
} as const;

const ROUTES = {
    ...PUBLIC_SCREENS_ROUTES,
    // This route renders the list of reports.
    HOME: 'home',

    SEARCH_CENTRAL_PANE: {
        route: 'search',
        getRoute: ({query}: {query: SearchQueryString}) => `search?q=${encodeURIComponent(query)}` as const,
    },
    SEARCH_SAVED_SEARCH_RENAME: {
        route: 'search/saved-search/rename',
        getRoute: ({name, jsonQuery}: {name: string; jsonQuery: SearchQueryString}) => `search/saved-search/rename?name=${name}&q=${jsonQuery}` as const,
    },
    SEARCH_ADVANCED_FILTERS: 'search/filters',
    SEARCH_ADVANCED_FILTERS_DATE: 'search/filters/date',
    SEARCH_ADVANCED_FILTERS_CURRENCY: 'search/filters/currency',
    SEARCH_ADVANCED_FILTERS_MERCHANT: 'search/filters/merchant',
    SEARCH_ADVANCED_FILTERS_DESCRIPTION: 'search/filters/description',
    SEARCH_ADVANCED_FILTERS_REPORT_ID: 'search/filters/reportID',
    SEARCH_ADVANCED_FILTERS_AMOUNT: 'search/filters/amount',
    SEARCH_ADVANCED_FILTERS_CATEGORY: 'search/filters/category',
    SEARCH_ADVANCED_FILTERS_KEYWORD: 'search/filters/keyword',
    SEARCH_ADVANCED_FILTERS_CARD: 'search/filters/card',
    SEARCH_ADVANCED_FILTERS_TAX_RATE: 'search/filters/taxRate',
    SEARCH_ADVANCED_FILTERS_EXPENSE_TYPE: 'search/filters/expenseType',
    SEARCH_ADVANCED_FILTERS_TAG: 'search/filters/tag',
    SEARCH_ADVANCED_FILTERS_FROM: 'search/filters/from',
    SEARCH_ADVANCED_FILTERS_TO: 'search/filters/to',
    SEARCH_ADVANCED_FILTERS_IN: 'search/filters/in',
    SEARCH_REPORT: {
        route: 'search/view/:reportID/:reportActionID?',
        getRoute: (reportID: string, reportActionID?: string) => {
            if (reportActionID) {
                return `search/view/${reportID}/${reportActionID}` as const;
            }
            return `search/view/${reportID}` as const;
        },
    },
    TRANSACTION_HOLD_REASON_RHP: 'search/hold',

    // This is a utility route used to go to the user's concierge chat, or the sign-in page if the user's not authenticated
    CONCIERGE: 'concierge',
    TRACK_EXPENSE: 'track-expense',
    SUBMIT_EXPENSE: 'submit-expense',
    FLAG_COMMENT: {
        route: 'flag/:reportID/:reportActionID',
        getRoute: (reportID: string, reportActionID: string, backTo?: string) => getUrlWithBackToParam(`flag/${reportID}/${reportActionID}` as const, backTo),
    },
    CHAT_FINDER: 'chat-finder',
    PROFILE: {
        route: 'a/:accountID',
        getRoute: (accountID?: string | number, backTo?: string, login?: string) => {
            const baseRoute = getUrlWithBackToParam(`a/${accountID}`, backTo);
            const loginParam = login ? `?login=${encodeURIComponent(login)}` : '';
            return `${baseRoute}${loginParam}` as const;
        },
    },
    PROFILE_AVATAR: {
        route: 'a/:accountID/avatar',
        getRoute: (accountID: string | number) => `a/${accountID}/avatar` as const,
    },

    GET_ASSISTANCE: {
        route: 'get-assistance/:taskID',
        getRoute: (taskID: string, backTo: string) => getUrlWithBackToParam(`get-assistance/${taskID}`, backTo),
    },
    DESKTOP_SIGN_IN_REDIRECT: 'desktop-signin-redirect',

    // This is a special validation URL that will take the user to /workspace/new after validation. This is used
    // when linking users from e.com in order to share a session in this app.
    ENABLE_PAYMENTS: 'enable-payments',
    WALLET_STATEMENT_WITH_DATE: 'statements/:yearMonth',
    SIGN_IN_MODAL: 'sign-in-modal',

    BANK_ACCOUNT: 'bank-account',
    BANK_ACCOUNT_NEW: 'bank-account/new',
    BANK_ACCOUNT_PERSONAL: 'bank-account/personal',
    BANK_ACCOUNT_WITH_STEP_TO_OPEN: {
        route: 'bank-account/:stepToOpen?',
        getRoute: (stepToOpen = '', policyID = '', backTo?: string) => getUrlWithBackToParam(`bank-account/${stepToOpen}?policyID=${policyID}`, backTo),
    },
    WORKSPACE_SWITCHER: 'workspace-switcher',
    SETTINGS: 'settings',
    SETTINGS_PROFILE: 'settings/profile',
    SETTINGS_CHANGE_CURRENCY: 'settings/add-payment-card/change-currency',
    SETTINGS_SHARE_CODE: 'settings/shareCode',
    SETTINGS_DISPLAY_NAME: 'settings/profile/display-name',
    SETTINGS_TIMEZONE: 'settings/profile/timezone',
    SETTINGS_TIMEZONE_SELECT: 'settings/profile/timezone/select',
    SETTINGS_PRONOUNS: 'settings/profile/pronouns',
    SETTINGS_PREFERENCES: 'settings/preferences',
    SETTINGS_SUBSCRIPTION: 'settings/subscription',
    SETTINGS_SUBSCRIPTION_SIZE: {
        route: 'settings/subscription/subscription-size',
        getRoute: (canChangeSize: 0 | 1) => `settings/subscription/subscription-size?canChangeSize=${canChangeSize}` as const,
    },
    SETTINGS_SUBSCRIPTION_ADD_PAYMENT_CARD: 'settings/subscription/add-payment-card',
    SETTINGS_SUBSCRIPTION_CHANGE_BILLING_CURRENCY: 'settings/subscription/change-billing-currency',
    SETTINGS_SUBSCRIPTION_CHANGE_PAYMENT_CURRENCY: 'settings/subscription/add-payment-card/change-payment-currency',
    SETTINGS_SUBSCRIPTION_DISABLE_AUTO_RENEW_SURVEY: 'settings/subscription/disable-auto-renew-survey',
    SETTINGS_SUBSCRIPTION_REQUEST_EARLY_CANCELLATION: 'settings/subscription/request-early-cancellation-survey',
    SETTINGS_PRIORITY_MODE: 'settings/preferences/priority-mode',
    SETTINGS_LANGUAGE: 'settings/preferences/language',
    SETTINGS_THEME: 'settings/preferences/theme',
    SETTINGS_WORKSPACES: 'settings/workspaces',
    SETTINGS_SECURITY: 'settings/security',
    SETTINGS_CLOSE: 'settings/security/closeAccount',
    SETTINGS_ADD_DELEGATE: 'settings/security/delegate',
    SETTINGS_DELEGATE_ROLE: {
        route: 'settings/security/delegate/:login/role/:role',
        getRoute: (login: string, role?: string) => `settings/security/delegate/${encodeURIComponent(login)}/role/${role}` as const,
    },
    SETTINGS_DELEGATE_CONFIRM: {
        route: 'settings/security/delegate/:login/role/:role/confirm',
        getRoute: (login: string, role: string) => `settings/security/delegate/${encodeURIComponent(login)}/role/${role}/confirm` as const,
    },
    SETTINGS_DELEGATE_MAGIC_CODE: {
        route: 'settings/security/delegate/:login/role/:role/magic-code',
        getRoute: (login: string, role: string) => `settings/security/delegate/${encodeURIComponent(login)}/role/${role}/magic-code` as const,
    },
    SETTINGS_ABOUT: 'settings/about',
    SETTINGS_APP_DOWNLOAD_LINKS: 'settings/about/app-download-links',
    SETTINGS_WALLET: 'settings/wallet',
    SETTINGS_WALLET_DOMAINCARD: {
        route: 'settings/wallet/card/:cardID?',
        getRoute: (cardID: string) => `settings/wallet/card/${cardID}` as const,
    },
    SETTINGS_REPORT_FRAUD: {
        route: 'settings/wallet/card/:cardID/report-virtual-fraud',
        getRoute: (cardID: string) => `settings/wallet/card/${cardID}/report-virtual-fraud` as const,
    },
    SETTINGS_WALLET_CARD_GET_PHYSICAL_NAME: {
        route: 'settings/wallet/card/:domain/get-physical/name',
        getRoute: (domain: string) => `settings/wallet/card/${domain}/get-physical/name` as const,
    },
    SETTINGS_WALLET_CARD_GET_PHYSICAL_PHONE: {
        route: 'settings/wallet/card/:domain/get-physical/phone',
        getRoute: (domain: string) => `settings/wallet/card/${domain}/get-physical/phone` as const,
    },
    SETTINGS_WALLET_CARD_GET_PHYSICAL_ADDRESS: {
        route: 'settings/wallet/card/:domain/get-physical/address',
        getRoute: (domain: string) => `settings/wallet/card/${domain}/get-physical/address` as const,
    },
    SETTINGS_WALLET_CARD_GET_PHYSICAL_CONFIRM: {
        route: 'settings/wallet/card/:domain/get-physical/confirm',
        getRoute: (domain: string) => `settings/wallet/card/${domain}/get-physical/confirm` as const,
    },
    SETTINGS_ADD_DEBIT_CARD: 'settings/wallet/add-debit-card',
    SETTINGS_ADD_BANK_ACCOUNT: 'settings/wallet/add-bank-account',
    SETTINGS_ENABLE_PAYMENTS: 'settings/wallet/enable-payments',
    SETTINGS_WALLET_CARD_DIGITAL_DETAILS_UPDATE_ADDRESS: {
        route: 'settings/wallet/card/:domain/digital-details/update-address',
        getRoute: (domain: string) => `settings/wallet/card/${domain}/digital-details/update-address` as const,
    },
    SETTINGS_WALLET_TRANSFER_BALANCE: 'settings/wallet/transfer-balance',
    SETTINGS_WALLET_CHOOSE_TRANSFER_ACCOUNT: 'settings/wallet/choose-transfer-account',
    SETTINGS_WALLET_REPORT_CARD_LOST_OR_DAMAGED: {
        route: 'settings/wallet/card/:cardID/report-card-lost-or-damaged',
        getRoute: (cardID: string) => `settings/wallet/card/${cardID}/report-card-lost-or-damaged` as const,
    },
    SETTINGS_WALLET_CARD_ACTIVATE: {
        route: 'settings/wallet/card/:cardID/activate',
        getRoute: (cardID: string) => `settings/wallet/card/${cardID}/activate` as const,
    },
    SETTINGS_LEGAL_NAME: 'settings/profile/legal-name',
    SETTINGS_DATE_OF_BIRTH: 'settings/profile/date-of-birth',
    SETTINGS_ADDRESS: 'settings/profile/address',
    SETTINGS_ADDRESS_COUNTRY: {
        route: 'settings/profile/address/country',
        getRoute: (country: string, backTo?: string) => getUrlWithBackToParam(`settings/profile/address/country?country=${country}`, backTo),
    },
    SETTINGS_ADDRESS_STATE: {
        route: 'settings/profile/address/state',

        getRoute: (state?: string, backTo?: string, label?: string) =>
            `${getUrlWithBackToParam(`settings/profile/address/state${state ? `?state=${encodeURIComponent(state)}` : ''}`, backTo)}${
                // the label param can be an empty string so we cannot use a nullish ?? operator
                // eslint-disable-next-line @typescript-eslint/prefer-nullish-coalescing
                label ? `${backTo || state ? '&' : '?'}label=${encodeURIComponent(label)}` : ''
            }` as const,
    },
    SETTINGS_CONTACT_METHODS: {
        route: 'settings/profile/contact-methods',
        getRoute: (backTo?: string) => getUrlWithBackToParam('settings/profile/contact-methods', backTo),
    },
    SETTINGS_CONTACT_METHOD_DETAILS: {
        route: 'settings/profile/contact-methods/:contactMethod/details',
        getRoute: (contactMethod: string, backTo?: string) => getUrlWithBackToParam(`settings/profile/contact-methods/${encodeURIComponent(contactMethod)}/details`, backTo),
    },
    SETINGS_CONTACT_METHOD_VALIDATE_ACTION: 'settings/profile/contact-methods/validate-action',
    SETTINGS_NEW_CONTACT_METHOD: {
        route: 'settings/profile/contact-methods/new',
        getRoute: (backTo?: string) => getUrlWithBackToParam('settings/profile/contact-methods/new', backTo),
    },
    SETTINGS_2FA: {
        route: 'settings/security/two-factor-auth',
        getRoute: (backTo?: string, forwardTo?: string) =>
            getUrlWithBackToParam(forwardTo ? `settings/security/two-factor-auth?forwardTo=${encodeURIComponent(forwardTo)}` : 'settings/security/two-factor-auth', backTo),
    },
    SETTINGS_STATUS: 'settings/profile/status',

    SETTINGS_STATUS_CLEAR_AFTER: 'settings/profile/status/clear-after',
    SETTINGS_STATUS_CLEAR_AFTER_DATE: 'settings/profile/status/clear-after/date',
    SETTINGS_STATUS_CLEAR_AFTER_TIME: 'settings/profile/status/clear-after/time',
    SETTINGS_TROUBLESHOOT: 'settings/troubleshoot',
    SETTINGS_CONSOLE: {
        route: 'settings/troubleshoot/console',
        getRoute: (backTo?: string) => getUrlWithBackToParam(`settings/troubleshoot/console`, backTo),
    },
    SETTINGS_SHARE_LOG: {
        route: 'settings/troubleshoot/console/share-log',
        getRoute: (source: string) => `settings/troubleshoot/console/share-log?source=${encodeURI(source)}` as const,
    },

    SETTINGS_EXIT_SURVEY_REASON: 'settings/exit-survey/reason',
    SETTINGS_EXIT_SURVEY_RESPONSE: {
        route: 'settings/exit-survey/response',
        getRoute: (reason?: ValueOf<typeof CONST.EXIT_SURVEY.REASONS>, backTo?: string) =>
            getUrlWithBackToParam(`settings/exit-survey/response${reason ? `?reason=${encodeURIComponent(reason)}` : ''}`, backTo),
    },
    SETTINGS_EXIT_SURVEY_CONFIRM: {
        route: 'settings/exit-survey/confirm',
        getRoute: (backTo?: string) => getUrlWithBackToParam('settings/exit-survey/confirm', backTo),
    },

    SETTINGS_SAVE_THE_WORLD: 'settings/teachersunite',

    KEYBOARD_SHORTCUTS: 'keyboard-shortcuts',

    NEW: 'new',
    NEW_CHAT: 'new/chat',
    NEW_CHAT_CONFIRM: 'new/chat/confirm',
    NEW_CHAT_EDIT_NAME: 'new/chat/confirm/name/edit',
    NEW_ROOM: 'new/room',

    REPORT: 'r',
    REPORT_WITH_ID: {
        route: 'r/:reportID?/:reportActionID?',
        getRoute: (reportID: string, reportActionID?: string, referrer?: string) => {
            const baseRoute = reportActionID ? (`r/${reportID}/${reportActionID}` as const) : (`r/${reportID}` as const);
            const referrerParam = referrer ? `?referrer=${encodeURIComponent(referrer)}` : '';
            return `${baseRoute}${referrerParam}` as const;
        },
    },
    REPORT_AVATAR: {
        route: 'r/:reportID/avatar',
        getRoute: (reportID: string, policyID?: string) => {
            if (policyID) {
                return `r/${reportID}/avatar?policyID=${policyID}` as const;
            }
            return `r/${reportID}/avatar` as const;
        },
    },
    EDIT_CURRENCY_REQUEST: {
        route: 'r/:threadReportID/edit/currency',
        getRoute: (threadReportID: string, currency: string, backTo: string) => `r/${threadReportID}/edit/currency?currency=${currency}&backTo=${backTo}` as const,
    },
    EDIT_REPORT_FIELD_REQUEST: {
        route: 'r/:reportID/edit/policyField/:policyID/:fieldID',
<<<<<<< HEAD
        getRoute: (reportID: string, policyID: string, fieldID: string) => `r/${reportID}/edit/policyField/${policyID}/${encodeURIComponent(fieldID)}` as const,
=======
        getRoute: (reportID: string, policyID: string, fieldID: string, backTo?: string) => getUrlWithBackToParam(`r/${reportID}/edit/policyField/${policyID}/${fieldID}` as const, backTo),
>>>>>>> b655040a
    },
    REPORT_WITH_ID_DETAILS_SHARE_CODE: {
        route: 'r/:reportID/details/shareCode',
        getRoute: (reportID: string, backTo?: string) => getUrlWithBackToParam(`r/${reportID}/details/shareCode` as const, backTo),
    },
    ATTACHMENTS: {
        route: 'attachment',
        getRoute: (reportID: string, type: ValueOf<typeof CONST.ATTACHMENT_TYPE>, url: string, accountID?: number) =>
            `attachment?source=${encodeURIComponent(url)}&type=${type}${reportID ? `&reportID=${reportID}` : ''}${accountID ? `&accountID=${accountID}` : ''}` as const,
    },
    REPORT_PARTICIPANTS: {
        route: 'r/:reportID/participants',
        getRoute: (reportID: string, backTo?: string) => getUrlWithBackToParam(`r/${reportID}/participants` as const, backTo),
    },
    REPORT_PARTICIPANTS_INVITE: {
        route: 'r/:reportID/participants/invite',
        getRoute: (reportID: string, backTo?: string) => getUrlWithBackToParam(`r/${reportID}/participants/invite` as const, backTo),
    },
    REPORT_PARTICIPANTS_DETAILS: {
        route: 'r/:reportID/participants/:accountID',
        getRoute: (reportID: string, accountID: number, backTo?: string) => getUrlWithBackToParam(`r/${reportID}/participants/${accountID}` as const, backTo),
    },
    REPORT_PARTICIPANTS_ROLE_SELECTION: {
        route: 'r/:reportID/participants/:accountID/role',
        getRoute: (reportID: string, accountID: number, backTo?: string) => getUrlWithBackToParam(`r/${reportID}/participants/${accountID}/role` as const, backTo),
    },
    REPORT_WITH_ID_DETAILS: {
        route: 'r/:reportID/details',
        getRoute: (reportID: string, backTo?: string) => getUrlWithBackToParam(`r/${reportID}/details`, backTo),
    },
    REPORT_WITH_ID_DETAILS_EXPORT: {
        route: 'r/:reportID/details/export/:connectionName',
        getRoute: (reportID: string, connectionName: ConnectionName, backTo?: string) => getUrlWithBackToParam(`r/${reportID}/details/export/${connectionName}` as const, backTo),
    },
    REPORT_SETTINGS: {
        route: 'r/:reportID/settings',
        getRoute: (reportID: string, backTo?: string) => getUrlWithBackToParam(`r/${reportID}/settings` as const, backTo),
    },
    REPORT_SETTINGS_NAME: {
        route: 'r/:reportID/settings/name',
        getRoute: (reportID: string, backTo?: string) => getUrlWithBackToParam(`r/${reportID}/settings/name` as const, backTo),
    },
    REPORT_SETTINGS_NOTIFICATION_PREFERENCES: {
        route: 'r/:reportID/settings/notification-preferences',
        getRoute: (reportID: string, backTo?: string) => getUrlWithBackToParam(`r/${reportID}/settings/notification-preferences` as const, backTo),
    },
    REPORT_SETTINGS_WRITE_CAPABILITY: {
        route: 'r/:reportID/settings/who-can-post',
        getRoute: (reportID: string, backTo?: string) => getUrlWithBackToParam(`r/${reportID}/settings/who-can-post` as const, backTo),
    },
    REPORT_SETTINGS_VISIBILITY: {
        route: 'r/:reportID/settings/visibility',
        getRoute: (reportID: string, backTo?: string) => getUrlWithBackToParam(`r/${reportID}/settings/visibility` as const, backTo),
    },
    SPLIT_BILL_DETAILS: {
        route: 'r/:reportID/split/:reportActionID',
        getRoute: (reportID: string, reportActionID: string, backTo?: string) => getUrlWithBackToParam(`r/${reportID}/split/${reportActionID}` as const, backTo),
    },
    TASK_TITLE: {
        route: 'r/:reportID/title',
        getRoute: (reportID: string, backTo?: string) => getUrlWithBackToParam(`r/${reportID}/title` as const, backTo),
    },
    REPORT_DESCRIPTION: {
        route: 'r/:reportID/description',
        getRoute: (reportID: string, backTo?: string) => getUrlWithBackToParam(`r/${reportID}/description` as const, backTo),
    },
    TASK_ASSIGNEE: {
        route: 'r/:reportID/assignee',
        getRoute: (reportID: string, backTo?: string) => getUrlWithBackToParam(`r/${reportID}/assignee` as const, backTo),
    },
    PRIVATE_NOTES_LIST: {
        route: 'r/:reportID/notes',
        getRoute: (reportID: string, backTo?: string) => getUrlWithBackToParam(`r/${reportID}/notes` as const, backTo),
    },
    PRIVATE_NOTES_EDIT: {
        route: 'r/:reportID/notes/:accountID/edit',
        getRoute: (reportID: string, accountID: string | number, backTo?: string) => getUrlWithBackToParam(`r/${reportID}/notes/${accountID}/edit` as const, backTo),
    },
    ROOM_MEMBERS: {
        route: 'r/:reportID/members',
        getRoute: (reportID: string, backTo?: string) => getUrlWithBackToParam(`r/${reportID}/members` as const, backTo),
    },
    ROOM_MEMBER_DETAILS: {
        route: 'r/:reportID/members/:accountID',
        getRoute: (reportID: string, accountID: string | number, backTo?: string) => getUrlWithBackToParam(`r/${reportID}/members/${accountID}` as const, backTo),
    },
    ROOM_INVITE: {
        route: 'r/:reportID/invite/:role?',
        getRoute: (reportID: string, role?: string, backTo?: string) => {
            const route = role ? (`r/${reportID}/invite/${role}` as const) : (`r/${reportID}/invite` as const);
            return getUrlWithBackToParam(route, backTo);
        },
    },
    MONEY_REQUEST_HOLD_REASON: {
        route: ':type/edit/reason/:transactionID?',
        getRoute: (type: ValueOf<typeof CONST.POLICY.TYPE>, transactionID: string, reportID: string, backTo: string) =>
            `${type}/edit/reason/${transactionID}?backTo=${backTo}&reportID=${reportID}` as const,
    },
    MONEY_REQUEST_CREATE: {
        route: ':action/:iouType/start/:transactionID/:reportID',
        getRoute: (action: IOUAction, iouType: IOUType, transactionID: string, reportID: string) => `${action as string}/${iouType as string}/start/${transactionID}/${reportID}` as const,
    },
    MONEY_REQUEST_STEP_SEND_FROM: {
        route: 'create/:iouType/from/:transactionID/:reportID',
        getRoute: (iouType: ValueOf<typeof CONST.IOU.TYPE>, transactionID: string, reportID: string, backTo = '') =>
            getUrlWithBackToParam(`create/${iouType as string}/from/${transactionID}/${reportID}`, backTo),
    },
    MONEY_REQUEST_STEP_COMPANY_INFO: {
        route: 'create/:iouType/company-info/:transactionID/:reportID',
        getRoute: (iouType: ValueOf<typeof CONST.IOU.TYPE>, transactionID: string, reportID: string, backTo = '') =>
            getUrlWithBackToParam(`create/${iouType as string}/company-info/${transactionID}/${reportID}`, backTo),
    },
    MONEY_REQUEST_STEP_CONFIRMATION: {
        route: ':action/:iouType/confirmation/:transactionID/:reportID',
        getRoute: (action: IOUAction, iouType: IOUType, transactionID: string, reportID: string, participantsAutoAssigned?: boolean) =>
            `${action as string}/${iouType as string}/confirmation/${transactionID}/${reportID}${participantsAutoAssigned ? '?participantsAutoAssigned=true' : ''}` as const,
    },
    MONEY_REQUEST_STEP_AMOUNT: {
        route: ':action/:iouType/amount/:transactionID/:reportID/:pageIndex?',
        getRoute: (action: IOUAction, iouType: IOUType, transactionID: string, reportID: string, pageIndex: string, backTo = '') =>
            getUrlWithBackToParam(`${action as string}/${iouType as string}/amount/${transactionID}/${reportID}/${pageIndex}`, backTo),
    },
    MONEY_REQUEST_STEP_TAX_RATE: {
        route: ':action/:iouType/taxRate/:transactionID/:reportID?',
        getRoute: (action: IOUAction, iouType: IOUType, transactionID: string, reportID: string, backTo = '') =>
            getUrlWithBackToParam(`${action as string}/${iouType as string}/taxRate/${transactionID}/${reportID}`, backTo),
    },
    MONEY_REQUEST_STEP_TAX_AMOUNT: {
        route: ':action/:iouType/taxAmount/:transactionID/:reportID?',
        getRoute: (action: IOUAction, iouType: IOUType, transactionID: string, reportID: string, backTo = '') =>
            getUrlWithBackToParam(`${action as string}/${iouType as string}/taxAmount/${transactionID}/${reportID}`, backTo),
    },
    MONEY_REQUEST_STEP_CATEGORY: {
        route: ':action/:iouType/category/:transactionID/:reportID/:reportActionID?',
        getRoute: (action: IOUAction, iouType: IOUType, transactionID: string, reportID: string, backTo = '', reportActionID?: string) =>
            getUrlWithBackToParam(`${action as string}/${iouType as string}/category/${transactionID}/${reportID}${reportActionID ? `/${reportActionID}` : ''}`, backTo),
    },
    SETTINGS_CATEGORIES_ROOT: {
        route: 'settings/:policyID/categories',
        getRoute: (policyID: string, backTo = '') => getUrlWithBackToParam(`settings/${policyID}/categories`, backTo),
    },
    SETTINGS_CATEGORY_SETTINGS: {
        route: 'settings/:policyID/category/:categoryName',
        getRoute: (policyID: string, categoryName: string, backTo = '') => getUrlWithBackToParam(`settings/${policyID}/category/${encodeURIComponent(categoryName)}`, backTo),
    },
    SETTINGS_CATEGORIES_SETTINGS: {
        route: 'settings/:policyID/categories/settings',
        getRoute: (policyID: string, backTo = '') => getUrlWithBackToParam(`settings/${policyID}/categories/settings`, backTo),
    },
    SETTINGS_CATEGORY_CREATE: {
        route: 'settings/:policyID/categories/new',
        getRoute: (policyID: string, backTo = '') => getUrlWithBackToParam(`settings/${policyID}/categories/new`, backTo),
    },
    SETTINGS_CATEGORY_EDIT: {
        route: 'settings/:policyID/category/:categoryName/edit',
        getRoute: (policyID: string, categoryName: string, backTo = '') => getUrlWithBackToParam(`settings/workspaces/${policyID}/category/${encodeURIComponent(categoryName)}/edit`, backTo),
    },
    MONEY_REQUEST_STEP_CURRENCY: {
        route: ':action/:iouType/currency/:transactionID/:reportID/:pageIndex?',
        getRoute: (action: IOUAction, iouType: IOUType, transactionID: string, reportID: string, pageIndex = '', currency = '', backTo = '') =>
            getUrlWithBackToParam(`${action as string}/${iouType as string}/currency/${transactionID}/${reportID}/${pageIndex}?currency=${currency}`, backTo),
    },
    MONEY_REQUEST_STEP_DATE: {
        route: ':action/:iouType/date/:transactionID/:reportID/:reportActionID?',
        getRoute: (action: IOUAction, iouType: IOUType, transactionID: string, reportID: string, backTo = '', reportActionID?: string) =>
            getUrlWithBackToParam(`${action as string}/${iouType as string}/date/${transactionID}/${reportID}${reportActionID ? `/${reportActionID}` : ''}`, backTo),
    },
    MONEY_REQUEST_STEP_DESCRIPTION: {
        route: ':action/:iouType/description/:transactionID/:reportID/:reportActionID?',
        getRoute: (action: IOUAction, iouType: IOUType, transactionID: string, reportID: string, backTo = '', reportActionID?: string) =>
            getUrlWithBackToParam(`${action as string}/${iouType as string}/description/${transactionID}/${reportID}${reportActionID ? `/${reportActionID}` : ''}`, backTo),
    },
    MONEY_REQUEST_STEP_DISTANCE: {
        route: ':action/:iouType/distance/:transactionID/:reportID',
        getRoute: (action: IOUAction, iouType: IOUType, transactionID: string, reportID: string, backTo = '') =>
            getUrlWithBackToParam(`${action as string}/${iouType as string}/distance/${transactionID}/${reportID}`, backTo),
    },
    MONEY_REQUEST_STEP_DISTANCE_RATE: {
        route: ':action/:iouType/distanceRate/:transactionID/:reportID',
        getRoute: (action: ValueOf<typeof CONST.IOU.ACTION>, iouType: ValueOf<typeof CONST.IOU.TYPE>, transactionID: string, reportID: string, backTo = '') =>
            getUrlWithBackToParam(`${action}/${iouType}/distanceRate/${transactionID}/${reportID}`, backTo),
    },
    MONEY_REQUEST_STEP_MERCHANT: {
        route: ':action/:iouType/merchant/:transactionID/:reportID',
        getRoute: (action: IOUAction, iouType: IOUType, transactionID: string, reportID: string, backTo = '') =>
            getUrlWithBackToParam(`${action as string}/${iouType as string}/merchant/${transactionID}/${reportID}`, backTo),
    },
    MONEY_REQUEST_STEP_PARTICIPANTS: {
        route: ':action/:iouType/participants/:transactionID/:reportID',
        getRoute: (iouType: IOUType, transactionID: string, reportID: string, backTo = '', action: IOUAction = 'create') =>
            getUrlWithBackToParam(`${action as string}/${iouType as string}/participants/${transactionID}/${reportID}`, backTo),
    },
    MONEY_REQUEST_STEP_SPLIT_PAYER: {
        route: ':action/:iouType/confirmation/:transactionID/:reportID/payer',
        getRoute: (action: ValueOf<typeof CONST.IOU.ACTION>, iouType: ValueOf<typeof CONST.IOU.TYPE>, transactionID: string, reportID: string, backTo = '') =>
            getUrlWithBackToParam(`${action}/${iouType}/confirmation/${transactionID}/${reportID}/payer`, backTo),
    },
    MONEY_REQUEST_STEP_SCAN: {
        route: ':action/:iouType/scan/:transactionID/:reportID',
        getRoute: (action: IOUAction, iouType: IOUType, transactionID: string, reportID: string, backTo = '') =>
            getUrlWithBackToParam(`${action as string}/${iouType as string}/scan/${transactionID}/${reportID}`, backTo),
    },
    MONEY_REQUEST_STEP_TAG: {
        route: ':action/:iouType/tag/:orderWeight/:transactionID/:reportID/:reportActionID?',
        getRoute: (action: IOUAction, iouType: IOUType, orderWeight: number, transactionID: string, reportID: string, backTo = '', reportActionID?: string) =>
            getUrlWithBackToParam(`${action as string}/${iouType as string}/tag/${orderWeight}/${transactionID}/${reportID}${reportActionID ? `/${reportActionID}` : ''}`, backTo),
    },
    SETTINGS_TAGS_ROOT: {
        route: 'settings/:policyID/tags',
        getRoute: (policyID: string, backTo = '') => getUrlWithBackToParam(`settings/${policyID}/tags`, backTo),
    },
    MONEY_REQUEST_STEP_WAYPOINT: {
        route: ':action/:iouType/waypoint/:transactionID/:reportID/:pageIndex',
        getRoute: (action: IOUAction, iouType: IOUType, transactionID: string, reportID?: string, pageIndex = '', backTo = '') =>
            getUrlWithBackToParam(`${action as string}/${iouType as string}/waypoint/${transactionID}/${reportID}/${pageIndex}`, backTo),
    },
    // This URL is used as a redirect to one of the create tabs below. This is so that we can message users with a link
    // straight to those flows without needing to have optimistic transaction and report IDs.
    MONEY_REQUEST_START: {
        route: 'start/:iouType/:iouRequestType',
        getRoute: (iouType: IOUType, iouRequestType: IOURequestType) => `start/${iouType as string}/${iouRequestType}` as const,
    },
    MONEY_REQUEST_CREATE_TAB_DISTANCE: {
        route: ':action/:iouType/start/:transactionID/:reportID/distance',
        getRoute: (action: IOUAction, iouType: IOUType, transactionID: string, reportID: string) => `create/${iouType as string}/start/${transactionID}/${reportID}/distance` as const,
    },
    MONEY_REQUEST_CREATE_TAB_MANUAL: {
        route: ':action/:iouType/start/:transactionID/:reportID/manual',
        getRoute: (action: IOUAction, iouType: IOUType, transactionID: string, reportID: string) =>
            `${action as string}/${iouType as string}/start/${transactionID}/${reportID}/manual` as const,
    },
    MONEY_REQUEST_CREATE_TAB_SCAN: {
        route: ':action/:iouType/start/:transactionID/:reportID/scan',
        getRoute: (action: IOUAction, iouType: IOUType, transactionID: string, reportID: string) => `create/${iouType as string}/start/${transactionID}/${reportID}/scan` as const,
    },

    MONEY_REQUEST_STATE_SELECTOR: {
        route: 'submit/state',

        getRoute: (state?: string, backTo?: string, label?: string) =>
            `${getUrlWithBackToParam(`submit/state${state ? `?state=${encodeURIComponent(state)}` : ''}`, backTo)}${
                // the label param can be an empty string so we cannot use a nullish ?? operator
                // eslint-disable-next-line @typescript-eslint/prefer-nullish-coalescing
                label ? `${backTo || state ? '&' : '?'}label=${encodeURIComponent(label)}` : ''
            }` as const,
    },
    IOU_REQUEST: 'submit/new',
    IOU_SEND: 'pay/new',
    IOU_SEND_ADD_BANK_ACCOUNT: 'pay/new/add-bank-account',
    IOU_SEND_ADD_DEBIT_CARD: 'pay/new/add-debit-card',
    IOU_SEND_ENABLE_PAYMENTS: 'pay/new/enable-payments',

    NEW_TASK: {
        route: 'new/task',
        getRoute: (backTo?: string) => getUrlWithBackToParam('new/task', backTo),
    },
    NEW_TASK_ASSIGNEE: {
        route: 'new/task/assignee',
        getRoute: (backTo?: string) => getUrlWithBackToParam('new/task/assignee', backTo),
    },
    NEW_TASK_SHARE_DESTINATION: 'new/task/share-destination',
    NEW_TASK_DETAILS: {
        route: 'new/task/details',
        getRoute: (backTo?: string) => getUrlWithBackToParam('new/task/details', backTo),
    },
    NEW_TASK_TITLE: {
        route: 'new/task/title',
        getRoute: (backTo?: string) => getUrlWithBackToParam('new/task/title', backTo),
    },
    NEW_TASK_DESCRIPTION: {
        route: 'new/task/description',
        getRoute: (backTo?: string) => getUrlWithBackToParam('new/task/description', backTo),
    },

    TEACHERS_UNITE: 'settings/teachersunite',
    I_KNOW_A_TEACHER: 'settings/teachersunite/i-know-a-teacher',
    I_AM_A_TEACHER: 'settings/teachersunite/i-am-a-teacher',
    INTRO_SCHOOL_PRINCIPAL: 'settings/teachersunite/intro-school-principal',

    ERECEIPT: {
        route: 'eReceipt/:transactionID',
        getRoute: (transactionID: string) => `eReceipt/${transactionID}` as const,
    },

    WORKSPACE_NEW: 'workspace/new',
    WORKSPACE_NEW_ROOM: 'workspace/new-room',
    WORKSPACE_INITIAL: {
        route: 'settings/workspaces/:policyID',
        getRoute: (policyID: string, backTo?: string) => `${getUrlWithBackToParam(`settings/workspaces/${policyID}`, backTo)}` as const,
    },
    WORKSPACE_INVITE: {
        route: 'settings/workspaces/:policyID/invite',
        getRoute: (policyID: string) => `settings/workspaces/${policyID}/invite` as const,
    },
    WORKSPACE_INVITE_MESSAGE: {
        route: 'settings/workspaces/:policyID/invite-message',
        getRoute: (policyID: string) => `settings/workspaces/${policyID}/invite-message` as const,
    },
    WORKSPACE_PROFILE: {
        route: 'settings/workspaces/:policyID/profile',
        getRoute: (policyID: string) => `settings/workspaces/${policyID}/profile` as const,
    },
    WORKSPACE_PROFILE_ADDRESS: {
        route: 'settings/workspaces/:policyID/profile/address',
        getRoute: (policyID: string, backTo?: string) => getUrlWithBackToParam(`settings/workspaces/${policyID}/profile/address` as const, backTo),
    },
    WORKSPACE_ACCOUNTING: {
        route: 'settings/workspaces/:policyID/accounting',
        getRoute: (policyID: string) => `settings/workspaces/${policyID}/accounting` as const,
    },
    WORKSPACE_PROFILE_CURRENCY: {
        route: 'settings/workspaces/:policyID/profile/currency',
        getRoute: (policyID: string) => `settings/workspaces/${policyID}/profile/currency` as const,
    },
    POLICY_ACCOUNTING_QUICKBOOKS_ONLINE_EXPORT: {
        route: 'settings/workspaces/:policyID/accounting/quickbooks-online/export',
        getRoute: (policyID: string) => `settings/workspaces/${policyID}/accounting/quickbooks-online/export` as const,
    },
    POLICY_ACCOUNTING_QUICKBOOKS_ONLINE_COMPANY_CARD_EXPENSE_ACCOUNT: {
        route: 'settings/workspaces/:policyID/accounting/quickbooks-online/export/company-card-expense-account',
        getRoute: (policyID: string) => `settings/workspaces/${policyID}/accounting/quickbooks-online/export/company-card-expense-account` as const,
    },
    POLICY_ACCOUNTING_QUICKBOOKS_ONLINE_COMPANY_CARD_EXPENSE_ACCOUNT_SELECT: {
        route: 'settings/workspaces/:policyID/accounting/quickbooks-online/export/company-card-expense-account/account-select',
        getRoute: (policyID: string) => `settings/workspaces/${policyID}/accounting/quickbooks-online/export/company-card-expense-account/account-select` as const,
    },
    POLICY_ACCOUNTING_QUICKBOOKS_ONLINE_NON_REIMBURSABLE_DEFAULT_VENDOR_SELECT: {
        route: 'settings/workspaces/:policyID/accounting/quickbooks-online/export/company-card-expense-account/default-vendor-select',
        getRoute: (policyID: string) => `settings/workspaces/${policyID}/accounting/quickbooks-online/export/company-card-expense-account/default-vendor-select` as const,
    },
    POLICY_ACCOUNTING_QUICKBOOKS_ONLINE_COMPANY_CARD_EXPENSE_SELECT: {
        route: 'settings/workspaces/:policyID/accounting/quickbooks-online/export/company-card-expense-account/card-select',
        getRoute: (policyID: string) => `settings/workspaces/${policyID}/accounting/quickbooks-online/export/company-card-expense-account/card-select` as const,
    },
    POLICY_ACCOUNTING_QUICKBOOKS_ONLINE_INVOICE_ACCOUNT_SELECT: {
        route: 'settings/workspaces/:policyID/accounting/quickbooks-online/export/invoice-account-select',
        getRoute: (policyID: string) => `settings/workspaces/${policyID}/accounting/quickbooks-online/export/invoice-account-select` as const,
    },
    POLICY_ACCOUNTING_QUICKBOOKS_ONLINE_PREFERRED_EXPORTER: {
        route: 'settings/workspaces/:policyID/accounting/quickbooks-online/export/preferred-exporter',
        getRoute: (policyID: string) => `settings/workspaces/${policyID}/accounting/quickbooks-online/export/preferred-exporter` as const,
    },
    POLICY_ACCOUNTING_QUICKBOOKS_ONLINE_EXPORT_OUT_OF_POCKET_EXPENSES: {
        route: 'settings/workspaces/:policyID/accounting/quickbooks-online/export/out-of-pocket-expense',
        getRoute: (policyID: string) => `settings/workspaces/${policyID}/accounting/quickbooks-online/export/out-of-pocket-expense` as const,
    },
    POLICY_ACCOUNTING_QUICKBOOKS_ONLINE_EXPORT_OUT_OF_POCKET_EXPENSES_ACCOUNT_SELECT: {
        route: 'settings/workspaces/:policyID/accounting/quickbooks-online/export/out-of-pocket-expense/account-select',
        getRoute: (policyID: string) => `settings/workspaces/${policyID}/accounting/quickbooks-online/export/out-of-pocket-expense/account-select` as const,
    },
    POLICY_ACCOUNTING_QUICKBOOKS_ONLINE_EXPORT_OUT_OF_POCKET_EXPENSES_SELECT: {
        route: 'settings/workspaces/:policyID/accounting/quickbooks-online/export/out-of-pocket-expense/entity-select',
        getRoute: (policyID: string) => `settings/workspaces/${policyID}/accounting/quickbooks-online/export/out-of-pocket-expense/entity-select` as const,
    },
    POLICY_ACCOUNTING_QUICKBOOKS_ONLINE_EXPORT_DATE_SELECT: {
        route: 'settings/workspaces/:policyID/accounting/quickbooks-online/export/date-select',
        getRoute: (policyID: string) => `settings/workspaces/${policyID}/accounting/quickbooks-online/export/date-select` as const,
    },
    WORKSPACE_PROFILE_NAME: {
        route: 'settings/workspaces/:policyID/profile/name',
        getRoute: (policyID: string) => `settings/workspaces/${policyID}/profile/name` as const,
    },
    WORKSPACE_PROFILE_DESCRIPTION: {
        route: 'settings/workspaces/:policyID/profile/description',
        getRoute: (policyID: string) => `settings/workspaces/${policyID}/profile/description` as const,
    },
    WORKSPACE_PROFILE_SHARE: {
        route: 'settings/workspaces/:policyID/profile/share',
        getRoute: (policyID: string) => `settings/workspaces/${policyID}/profile/share` as const,
    },
    WORKSPACE_AVATAR: {
        route: 'settings/workspaces/:policyID/avatar',
        getRoute: (policyID: string) => `settings/workspaces/${policyID}/avatar` as const,
    },
    WORKSPACE_JOIN_USER: {
        route: 'settings/workspaces/:policyID/join',
        getRoute: (policyID: string, inviterEmail: string) => `settings/workspaces/${policyID}/join?email=${inviterEmail}` as const,
    },
    WORKSPACE_SETTINGS_CURRENCY: {
        route: 'settings/workspaces/:policyID/settings/currency',
        getRoute: (policyID: string) => `settings/workspaces/${policyID}/settings/currency` as const,
    },
    WORKSPACE_WORKFLOWS: {
        route: 'settings/workspaces/:policyID/workflows',
        getRoute: (policyID: string) => `settings/workspaces/${policyID}/workflows` as const,
    },
    WORKSPACE_WORKFLOWS_APPROVALS_NEW: {
        route: 'settings/workspaces/:policyID/workflows/approvals/new',
        getRoute: (policyID: string) => `settings/workspaces/${policyID}/workflows/approvals/new` as const,
    },
    WORKSPACE_WORKFLOWS_APPROVALS_EDIT: {
        route: 'settings/workspaces/:policyID/workflows/approvals/:firstApproverEmail/edit',
        getRoute: (policyID: string, firstApproverEmail: string) => `settings/workspaces/${policyID}/workflows/approvals/${encodeURIComponent(firstApproverEmail)}/edit` as const,
    },
    WORKSPACE_WORKFLOWS_APPROVALS_EXPENSES_FROM: {
        route: 'settings/workspaces/:policyID/workflows/approvals/expenses-from',
        getRoute: (policyID: string, backTo?: string) => getUrlWithBackToParam(`settings/workspaces/${policyID}/workflows/approvals/expenses-from` as const, backTo),
    },
    WORKSPACE_WORKFLOWS_APPROVALS_APPROVER: {
        route: 'settings/workspaces/:policyID/workflows/approvals/approver',
        getRoute: (policyID: string, approverIndex: number, backTo?: string) =>
            getUrlWithBackToParam(`settings/workspaces/${policyID}/workflows/approvals/approver?approverIndex=${approverIndex}` as const, backTo),
    },
    WORKSPACE_WORKFLOWS_PAYER: {
        route: 'settings/workspaces/:policyID/workflows/payer',
        getRoute: (policyId: string) => `settings/workspaces/${policyId}/workflows/payer` as const,
    },
    WORKSPACE_WORKFLOWS_AUTOREPORTING_FREQUENCY: {
        route: 'settings/workspaces/:policyID/workflows/auto-reporting-frequency',
        getRoute: (policyID: string) => `settings/workspaces/${policyID}/workflows/auto-reporting-frequency` as const,
    },
    WORKSPACE_WORKFLOWS_AUTOREPORTING_MONTHLY_OFFSET: {
        route: 'settings/workspaces/:policyID/workflows/auto-reporting-frequency/monthly-offset',
        getRoute: (policyID: string) => `settings/workspaces/${policyID}/workflows/auto-reporting-frequency/monthly-offset` as const,
    },
    WORKSPACE_INVOICES: {
        route: 'settings/workspaces/:policyID/invoices',
        getRoute: (policyID: string) => `settings/workspaces/${policyID}/invoices` as const,
    },
    WORKSPACE_INVOICES_COMPANY_NAME: {
        route: 'settings/workspaces/:policyID/invoices/company-name',
        getRoute: (policyID: string) => `settings/workspaces/${policyID}/invoices/company-name` as const,
    },
    WORKSPACE_INVOICES_COMPANY_WEBSITE: {
        route: 'settings/workspaces/:policyID/invoices/company-website',
        getRoute: (policyID: string) => `settings/workspaces/${policyID}/invoices/company-website` as const,
    },
    WORKSPACE_MEMBERS: {
        route: 'settings/workspaces/:policyID/members',
        getRoute: (policyID: string) => `settings/workspaces/${policyID}/members` as const,
    },
    WORKSPACE_MEMBERS_IMPORT: {
        route: 'settings/workspaces/:policyID/members/import',
        getRoute: (policyID: string) => `settings/workspaces/${policyID}/members/import` as const,
    },
    WORKSPACE_MEMBERS_IMPORTED: {
        route: 'settings/workspaces/:policyID/members/imported',
        getRoute: (policyID: string) => `settings/workspaces/${policyID}/members/imported` as const,
    },
    POLICY_ACCOUNTING: {
        route: 'settings/workspaces/:policyID/accounting',
        getRoute: (policyID: string, newConnectionName?: ConnectionName, integrationToDisconnect?: ConnectionName, shouldDisconnectIntegrationBeforeConnecting?: boolean) => {
            let queryParams = '';
            if (newConnectionName) {
                queryParams += `?newConnectionName=${newConnectionName}`;
                if (integrationToDisconnect) {
                    queryParams += `&integrationToDisconnect=${integrationToDisconnect}`;
                }
                if (shouldDisconnectIntegrationBeforeConnecting !== undefined) {
                    queryParams += `&shouldDisconnectIntegrationBeforeConnecting=${shouldDisconnectIntegrationBeforeConnecting}`;
                }
            }
            return `settings/workspaces/${policyID}/accounting${queryParams}` as const;
        },
    },
    WORKSPACE_ACCOUNTING_QUICKBOOKS_ONLINE_ADVANCED: {
        route: 'settings/workspaces/:policyID/accounting/quickbooks-online/advanced',
        getRoute: (policyID: string) => `settings/workspaces/${policyID}/accounting/quickbooks-online/advanced` as const,
    },
    WORKSPACE_ACCOUNTING_QUICKBOOKS_ONLINE_ACCOUNT_SELECTOR: {
        route: 'settings/workspaces/:policyID/accounting/quickbooks-online/account-selector',
        getRoute: (policyID: string) => `settings/workspaces/${policyID}/accounting/quickbooks-online/account-selector` as const,
    },
    WORKSPACE_ACCOUNTING_QUICKBOOKS_ONLINE_INVOICE_ACCOUNT_SELECTOR: {
        route: 'settings/workspaces/:policyID/accounting/quickbooks-online/invoice-account-selector',
        getRoute: (policyID: string) => `settings/workspaces/${policyID}/accounting/quickbooks-online/invoice-account-selector` as const,
    },
    WORKSPACE_ACCOUNTING_CARD_RECONCILIATION: {
        route: 'settings/workspaces/:policyID/accounting/:connection/card-reconciliation',
        getRoute: (policyID: string, connection?: ValueOf<typeof CONST.POLICY.CONNECTIONS.ROUTE>) => `settings/workspaces/${policyID}/accounting/${connection}/card-reconciliation` as const,
    },
    WORKSPACE_ACCOUNTING_RECONCILIATION_ACCOUNT_SETTINGS: {
        route: 'settings/workspaces/:policyID/accounting/:connection/card-reconciliation/account',
        getRoute: (policyID: string, connection?: ValueOf<typeof CONST.POLICY.CONNECTIONS.ROUTE>) =>
            `settings/workspaces/${policyID}/accounting/${connection}/card-reconciliation/account` as const,
    },
    WORKSPACE_CATEGORIES: {
        route: 'settings/workspaces/:policyID/categories',
        getRoute: (policyID: string) => `settings/workspaces/${policyID}/categories` as const,
    },
    WORKSPACE_CATEGORY_SETTINGS: {
        route: 'settings/workspaces/:policyID/category/:categoryName',
        getRoute: (policyID: string, categoryName: string) => `settings/workspaces/${policyID}/category/${encodeURIComponent(categoryName)}` as const,
    },
    WORKSPACE_UPGRADE: {
        route: 'settings/workspaces/:policyID/upgrade/:featureName',
        getRoute: (policyID: string, featureName: string, backTo?: string) =>
            getUrlWithBackToParam(`settings/workspaces/${policyID}/upgrade/${encodeURIComponent(featureName)}` as const, backTo),
    },
    WORKSPACE_CATEGORIES_SETTINGS: {
        route: 'settings/workspaces/:policyID/categories/settings',
        getRoute: (policyID: string) => `settings/workspaces/${policyID}/categories/settings` as const,
    },
    WORKSPACE_CATEGORIES_IMPORT: {
        route: 'settings/workspaces/:policyID/categories/import',
        getRoute: (policyID: string) => `settings/workspaces/${policyID}/categories/import` as const,
    },
    WORKSPACE_CATEGORIES_IMPORTED: {
        route: 'settings/workspaces/:policyID/categories/imported',
        getRoute: (policyID: string) => `settings/workspaces/${policyID}/categories/imported` as const,
    },
    WORKSPACE_CATEGORY_CREATE: {
        route: 'settings/workspaces/:policyID/categories/new',
        getRoute: (policyID: string) => `settings/workspaces/${policyID}/categories/new` as const,
    },
    WORKSPACE_CATEGORY_EDIT: {
        route: 'settings/workspaces/:policyID/category/:categoryName/edit',
        getRoute: (policyID: string, categoryName: string) => `settings/workspaces/${policyID}/category/${encodeURIComponent(categoryName)}/edit` as const,
    },
    WORKSPACE_CATEGORY_PAYROLL_CODE: {
        route: 'settings/workspaces/:policyID/category/:categoryName/payroll-code',
        getRoute: (policyID: string, categoryName: string) => `settings/workspaces/${policyID}/category/${encodeURIComponent(categoryName)}/payroll-code` as const,
    },
    WORKSPACE_CATEGORY_GL_CODE: {
        route: 'settings/workspaces/:policyID/category/:categoryName/gl-code',
        getRoute: (policyID: string, categoryName: string) => `settings/workspaces/${policyID}/category/${encodeURIComponent(categoryName)}/gl-code` as const,
    },
    WORSKPACE_CATEGORY_DEFAULT_TAX_RATE: {
        route: 'settings/workspaces/:policyID/category/:categoryName/tax-rate',
        getRoute: (policyID: string, categoryName: string) => `settings/workspaces/${policyID}/category/${encodeURIComponent(categoryName)}/tax-rate` as const,
    },
    WORSKPACE_CATEGORY_FLAG_AMOUNTS_OVER: {
        route: 'settings/workspaces/:policyID/category/:categoryName/flag-amounts',
        getRoute: (policyID: string, categoryName: string) => `settings/workspaces/${policyID}/category/${encodeURIComponent(categoryName)}/flag-amounts` as const,
    },
    WORSKPACE_CATEGORY_DESCRIPTION_HINT: {
        route: 'settings/workspaces/:policyID/category/:categoryName/description-hint',
        getRoute: (policyID: string, categoryName: string) => `settings/workspaces/${policyID}/category/${encodeURIComponent(categoryName)}/description-hint` as const,
    },
    WORSKPACE_CATEGORY_REQUIRE_RECEIPTS_OVER: {
        route: 'settings/workspaces/:policyID/category/:categoryName/require-receipts-over',
        getRoute: (policyID: string, categoryName: string) => `settings/workspaces/${policyID}/category/${encodeURIComponent(categoryName)}/require-receipts-over` as const,
    },
    WORSKPACE_CATEGORY_APPROVER: {
        route: 'settings/workspaces/:policyID/category/:categoryName/approver',
        getRoute: (policyID: string, categoryName: string) => `settings/workspaces/${policyID}/category/${encodeURIComponent(categoryName)}/approver` as const,
    },
    WORKSPACE_MORE_FEATURES: {
        route: 'settings/workspaces/:policyID/more-features',
        getRoute: (policyID: string) => `settings/workspaces/${policyID}/more-features` as const,
    },
    WORKSPACE_TAGS: {
        route: 'settings/workspaces/:policyID/tags',
        getRoute: (policyID: string) => `settings/workspaces/${policyID}/tags` as const,
    },
    WORKSPACE_TAG_CREATE: {
        route: 'settings/workspaces/:policyID/tags/new',
        getRoute: (policyID: string) => `settings/workspaces/${policyID}/tags/new` as const,
    },
    WORKSPACE_TAGS_SETTINGS: {
        route: 'settings/workspaces/:policyID/tags/settings',
        getRoute: (policyID: string) => `settings/workspaces/${policyID}/tags/settings` as const,
    },
    WORKSPACE_EDIT_TAGS: {
        route: 'settings/workspaces/:policyID/tags/:orderWeight/edit',
        getRoute: (policyID: string, orderWeight: number) => `settings/workspaces/${policyID}/tags/${orderWeight}/edit` as const,
    },
    WORKSPACE_TAG_EDIT: {
        route: 'settings/workspaces/:policyID/tag/:orderWeight/:tagName/edit',
        getRoute: (policyID: string, orderWeight: number, tagName: string) => `settings/workspaces/${policyID}/tag/${orderWeight}/${encodeURIComponent(tagName)}/edit` as const,
    },
    WORKSPACE_TAG_SETTINGS: {
        route: 'settings/workspaces/:policyID/tag/:orderWeight/:tagName',
        getRoute: (policyID: string, orderWeight: number, tagName: string) => `settings/workspaces/${policyID}/tag/${orderWeight}/${encodeURIComponent(tagName)}` as const,
    },
    WORKSPACE_TAG_APPROVER: {
        route: 'settings/workspaces/:policyID/tag/:orderWeight/:tagName/approver',
        getRoute: (policyID: string, orderWeight: number, tagName: string) => `settings/workspaces/${policyID}/tag/${orderWeight}/${tagName}/approver` as const,
    },
    WORKSPACE_TAG_LIST_VIEW: {
        route: 'settings/workspaces/:policyID/tag-list/:orderWeight',
        getRoute: (policyID: string, orderWeight: number) => `settings/workspaces/${policyID}/tag-list/${orderWeight}` as const,
    },
    WORKSPACE_TAG_GL_CODE: {
        route: 'settings/workspaces/:policyID/tag/:orderWeight/:tagName/gl-code',
        getRoute: (policyID: string, orderWeight: number, tagName: string) => `settings/workspaces/${policyID}/tag/${orderWeight}/${encodeURIComponent(tagName)}/gl-code` as const,
    },
    WORKSPACE_TAGS_IMPORT: {
        route: 'settings/workspaces/:policyID/tags/import',
        getRoute: (policyID: string) => `settings/workspaces/${policyID}/tags/import` as const,
    },
    WORKSPACE_TAGS_IMPORTED: {
        route: 'settings/workspaces/:policyID/tags/imported',
        getRoute: (policyID: string) => `settings/workspaces/${policyID}/tags/imported` as const,
    },
    WORKSPACE_TAXES: {
        route: 'settings/workspaces/:policyID/taxes',
        getRoute: (policyID: string) => `settings/workspaces/${policyID}/taxes` as const,
    },
    WORKSPACE_TAXES_SETTINGS: {
        route: 'settings/workspaces/:policyID/taxes/settings',
        getRoute: (policyID: string) => `settings/workspaces/${policyID}/taxes/settings` as const,
    },
    WORKSPACE_TAXES_SETTINGS_WORKSPACE_CURRENCY_DEFAULT: {
        route: 'settings/workspaces/:policyID/taxes/settings/workspace-currency',
        getRoute: (policyID: string) => `settings/workspaces/${policyID}/taxes/settings/workspace-currency` as const,
    },
    WORKSPACE_TAXES_SETTINGS_FOREIGN_CURRENCY_DEFAULT: {
        route: 'settings/workspaces/:policyID/taxes/settings/foreign-currency',
        getRoute: (policyID: string) => `settings/workspaces/${policyID}/taxes/settings/foreign-currency` as const,
    },
    WORKSPACE_TAXES_SETTINGS_CUSTOM_TAX_NAME: {
        route: 'settings/workspaces/:policyID/taxes/settings/tax-name',
        getRoute: (policyID: string) => `settings/workspaces/${policyID}/taxes/settings/tax-name` as const,
    },
    WORKSPACE_MEMBER_DETAILS: {
        route: 'settings/workspaces/:policyID/members/:accountID',
        getRoute: (policyID: string, accountID: number) => `settings/workspaces/${policyID}/members/${accountID}` as const,
    },
    WORKSPACE_MEMBER_NEW_CARD: {
        route: 'settings/workspaces/:policyID/members/:accountID/new-card',
        getRoute: (policyID: string, accountID: number) => `settings/workspaces/${policyID}/members/${accountID}/new-card` as const,
    },
    WORKSPACE_MEMBER_ROLE_SELECTION: {
        route: 'settings/workspaces/:policyID/members/:accountID/role-selection',
        getRoute: (policyID: string, accountID: number) => `settings/workspaces/${policyID}/members/${accountID}/role-selection` as const,
    },
    WORKSPACE_OWNER_CHANGE_SUCCESS: {
        route: 'settings/workspaces/:policyID/change-owner/:accountID/success',
        getRoute: (policyID: string, accountID: number) => `settings/workspaces/${policyID}/change-owner/${accountID}/success` as const,
    },
    WORKSPACE_OWNER_CHANGE_ERROR: {
        route: 'settings/workspaces/:policyID/change-owner/:accountID/failure',
        getRoute: (policyID: string, accountID: number) => `settings/workspaces/${policyID}/change-owner/${accountID}/failure` as const,
    },
    WORKSPACE_OWNER_CHANGE_CHECK: {
        route: 'settings/workspaces/:policyID/change-owner/:accountID/:error',
        getRoute: (policyID: string, accountID: number, error: ValueOf<typeof CONST.POLICY.OWNERSHIP_ERRORS>) =>
            `settings/workspaces/${policyID}/change-owner/${accountID}/${error as string}` as const,
    },
    WORKSPACE_TAX_CREATE: {
        route: 'settings/workspaces/:policyID/taxes/new',
        getRoute: (policyID: string) => `settings/workspaces/${policyID}/taxes/new` as const,
    },
    WORKSPACE_TAX_EDIT: {
        route: 'settings/workspaces/:policyID/tax/:taxID',
        getRoute: (policyID: string, taxID: string) => `settings/workspaces/${policyID}/tax/${encodeURIComponent(taxID)}` as const,
    },
    WORKSPACE_TAX_NAME: {
        route: 'settings/workspaces/:policyID/tax/:taxID/name',
        getRoute: (policyID: string, taxID: string) => `settings/workspaces/${policyID}/tax/${encodeURIComponent(taxID)}/name` as const,
    },
    WORKSPACE_TAX_VALUE: {
        route: 'settings/workspaces/:policyID/tax/:taxID/value',
        getRoute: (policyID: string, taxID: string) => `settings/workspaces/${policyID}/tax/${encodeURIComponent(taxID)}/value` as const,
    },
    WORKSPACE_TAX_CODE: {
        route: 'settings/workspaces/:policyID/tax/:taxID/tax-code',
        getRoute: (policyID: string, taxID: string) => `settings/workspaces/${policyID}/tax/${encodeURIComponent(taxID)}/tax-code` as const,
    },
    WORKSPACE_REPORT_FIELDS: {
        route: 'settings/workspaces/:policyID/reportFields',
        getRoute: (policyID: string) => `settings/workspaces/${policyID}/reportFields` as const,
    },
    WORKSPACE_CREATE_REPORT_FIELD: {
        route: 'settings/workspaces/:policyID/reportFields/new',
        getRoute: (policyID: string) => `settings/workspaces/${policyID}/reportFields/new` as const,
    },
    WORKSPACE_REPORT_FIELDS_SETTINGS: {
        route: 'settings/workspaces/:policyID/reportFields/:reportFieldID/edit',
        getRoute: (policyID: string, reportFieldID: string) => `settings/workspaces/${policyID}/reportFields/${encodeURIComponent(reportFieldID)}/edit` as const,
    },
    WORKSPACE_REPORT_FIELDS_LIST_VALUES: {
        route: 'settings/workspaces/:policyID/reportFields/listValues/:reportFieldID?',
        getRoute: (policyID: string, reportFieldID?: string) => `settings/workspaces/${policyID}/reportFields/listValues/${encodeURIComponent(reportFieldID ?? '')}` as const,
    },
    WORKSPACE_REPORT_FIELDS_ADD_VALUE: {
        route: 'settings/workspaces/:policyID/reportFields/addValue/:reportFieldID?',
        getRoute: (policyID: string, reportFieldID?: string) => `settings/workspaces/${policyID}/reportFields/addValue/${encodeURIComponent(reportFieldID ?? '')}` as const,
    },
    WORKSPACE_REPORT_FIELDS_VALUE_SETTINGS: {
        route: 'settings/workspaces/:policyID/reportFields/:valueIndex/:reportFieldID?',
        getRoute: (policyID: string, valueIndex: number, reportFieldID?: string) =>
            `settings/workspaces/${policyID}/reportFields/${valueIndex}/${encodeURIComponent(reportFieldID ?? '')}` as const,
    },
    WORKSPACE_REPORT_FIELDS_EDIT_VALUE: {
        route: 'settings/workspaces/:policyID/reportFields/new/:valueIndex/edit',
        getRoute: (policyID: string, valueIndex: number) => `settings/workspaces/${policyID}/reportFields/new/${valueIndex}/edit` as const,
    },
    WORKSPACE_EDIT_REPORT_FIELDS_INITIAL_VALUE: {
        route: 'settings/workspaces/:policyID/reportFields/:reportFieldID/edit/initialValue',
        getRoute: (policyID: string, reportFieldID: string) => `settings/workspaces/${policyID}/reportFields/${encodeURIComponent(reportFieldID)}/edit/initialValue` as const,
    },
    WORKSPACE_COMPANY_CARDS: {
        route: 'settings/workspaces/:policyID/company-cards',
        getRoute: (policyID: string) => `settings/workspaces/${policyID}/company-cards` as const,
    },
    WORKSPACE_COMPANY_CARDS_ADD_NEW: {
        route: 'settings/workspaces/:policyID/company-cards/add-card-feed',
        getRoute: (policyID: string) => `settings/workspaces/${policyID}/company-cards/add-card-feed` as const,
    },
    WORKSPACE_COMPANY_CARDS_SELECT_FEED: {
        route: 'settings/workspaces/:policyID/company-cards/select-feed',
        getRoute: (policyID: string) => `settings/workspaces/${policyID}/company-cards/select-feed` as const,
    },
    WORKSPACE_COMPANY_CARDS_ASSIGN_CARD: {
        route: 'settings/workspaces/:policyID/company-cards/:feed/assign-card',
        getRoute: (policyID: string, feed: string) => `settings/workspaces/${policyID}/company-cards/${feed}/assign-card` as const,
    },
    WORKSPACE_COMPANY_CARD_DETAILS: {
        route: 'settings/workspaces/:policyID/company-cards/:bank/:cardID',
        getRoute: (policyID: string, cardID: string, bank: string, backTo?: string) => getUrlWithBackToParam(`settings/workspaces/${policyID}/company-cards/${bank}/${cardID}`, backTo),
    },
    WORKSPACE_COMPANY_CARD_NAME: {
        route: 'settings/workspaces/:policyID/company-cards/:bank/:cardID/edit/name',
        getRoute: (policyID: string, cardID: string, bank: string) => `settings/workspaces/${policyID}/company-cards/${bank}/${cardID}/edit/name` as const,
    },
    WORKSPACE_COMPANY_CARD_EXPORT: {
        route: 'settings/workspaces/:policyID/company-cards/:bank/:cardID/edit/export',
        getRoute: (policyID: string, cardID: string, bank: string) => `settings/workspaces/${policyID}/company-cards/${bank}/${cardID}/edit/export` as const,
    },
    WORKSPACE_EXPENSIFY_CARD: {
        route: 'settings/workspaces/:policyID/expensify-card',
        getRoute: (policyID: string) => `settings/workspaces/${policyID}/expensify-card` as const,
    },
    WORKSPACE_EXPENSIFY_CARD_DETAILS: {
        route: 'settings/workspaces/:policyID/expensify-card/:cardID',
        getRoute: (policyID: string, cardID: string, backTo?: string) => getUrlWithBackToParam(`settings/workspaces/${policyID}/expensify-card/${cardID}`, backTo),
    },
    WORKSPACE_EXPENSIFY_CARD_NAME: {
        route: 'settings/workspaces/:policyID/expensify-card/:cardID/edit/name',
        getRoute: (policyID: string, cardID: string) => `settings/workspaces/${policyID}/expensify-card/${cardID}/edit/name` as const,
    },
    WORKSPACE_EXPENSIFY_CARD_LIMIT: {
        route: 'settings/workspaces/:policyID/expensify-card/:cardID/edit/limit',
        getRoute: (policyID: string, cardID: string) => `settings/workspaces/${policyID}/expensify-card/${cardID}/edit/limit` as const,
    },
    WORKSPACE_EXPENSIFY_CARD_LIMIT_TYPE: {
        route: 'settings/workspaces/:policyID/expensify-card/:cardID/edit/limit-type',
        getRoute: (policyID: string, cardID: string) => `settings/workspaces/${policyID}/expensify-card/${cardID}/edit/limit-type` as const,
    },
    WORKSPACE_EXPENSIFY_CARD_ISSUE_NEW: {
        route: 'settings/workspaces/:policyID/expensify-card/issue-new',
        getRoute: (policyID: string, backTo?: string) => getUrlWithBackToParam(`settings/workspaces/${policyID}/expensify-card/issue-new`, backTo),
    },
    WORKSPACE_EXPENSIFY_CARD_BANK_ACCOUNT: {
        route: 'settings/workspaces/:policyID/expensify-card/choose-bank-account',
        getRoute: (policyID: string) => `settings/workspaces/${policyID}/expensify-card/choose-bank-account` as const,
    },
    WORKSPACE_EXPENSIFY_CARD_SETTINGS: {
        route: 'settings/workspaces/:policyID/expensify-card/settings',
        getRoute: (policyID: string) => `settings/workspaces/${policyID}/expensify-card/settings` as const,
    },
    WORKSPACE_EXPENSIFY_CARD_SETTINGS_ACCOUNT: {
        route: 'settings/workspaces/:policyID/expensify-card/settings/account',
        getRoute: (policyID: string) => `settings/workspaces/${policyID}/expensify-card/settings/account` as const,
    },
    WORKSPACE_EXPENSIFY_CARD_SETTINGS_FREQUENCY: {
        route: 'settings/workspaces/:policyID/expensify-card/settings/frequency',
        getRoute: (policyID: string) => `settings/workspaces/${policyID}/expensify-card/settings/frequency` as const,
    },
    WORKSPACE_COMPANY_CARDS_SETTINGS: {
        route: 'settings/workspaces/:policyID/company-cards/settings',
        getRoute: (policyID: string) => `settings/workspaces/${policyID}/company-cards/settings` as const,
    },
    WORKSPACE_COMPANY_CARDS_SETTINGS_FEED_NAME: {
        route: 'settings/workspaces/:policyID/company-cards/settings/feed-name',
        getRoute: (policyID: string) => `settings/workspaces/${policyID}/company-cards/settings/feed-name` as const,
    },
    WORKSPACE_RULES: {
        route: 'settings/workspaces/:policyID/rules',
        getRoute: (policyID: string) => `settings/workspaces/${policyID}/rules` as const,
    },
    WORKSPACE_DISTANCE_RATES: {
        route: 'settings/workspaces/:policyID/distance-rates',
        getRoute: (policyID: string) => `settings/workspaces/${policyID}/distance-rates` as const,
    },
    WORKSPACE_CREATE_DISTANCE_RATE: {
        route: 'settings/workspaces/:policyID/distance-rates/new',
        getRoute: (policyID: string) => `settings/workspaces/${policyID}/distance-rates/new` as const,
    },
    WORKSPACE_DISTANCE_RATES_SETTINGS: {
        route: 'settings/workspaces/:policyID/distance-rates/settings',
        getRoute: (policyID: string) => `settings/workspaces/${policyID}/distance-rates/settings` as const,
    },
    WORKSPACE_DISTANCE_RATE_DETAILS: {
        route: 'settings/workspaces/:policyID/distance-rates/:rateID',
        getRoute: (policyID: string, rateID: string) => `settings/workspaces/${policyID}/distance-rates/${rateID}` as const,
    },
    WORKSPACE_DISTANCE_RATE_EDIT: {
        route: 'settings/workspaces/:policyID/distance-rates/:rateID/edit',
        getRoute: (policyID: string, rateID: string) => `settings/workspaces/${policyID}/distance-rates/${rateID}/edit` as const,
    },
    WORKSPACE_DISTANCE_RATE_TAX_RECLAIMABLE_ON_EDIT: {
        route: 'settings/workspaces/:policyID/distance-rates/:rateID/tax-reclaimable/edit',
        getRoute: (policyID: string, rateID: string) => `settings/workspaces/${policyID}/distance-rates/${rateID}/tax-reclaimable/edit` as const,
    },
    WORKSPACE_DISTANCE_RATE_TAX_RATE_EDIT: {
        route: 'settings/workspaces/:policyID/distance-rates/:rateID/tax-rate/edit',
        getRoute: (policyID: string, rateID: string) => `settings/workspaces/${policyID}/distance-rates/${rateID}/tax-rate/edit` as const,
    },
    RULES_CUSTOM_NAME: {
        route: 'settings/workspaces/:policyID/rules/name',
        getRoute: (policyID: string) => `settings/workspaces/${policyID}/rules/name` as const,
    },
    RULES_AUTO_APPROVE_REPORTS_UNDER: {
        route: 'settings/workspaces/:policyID/rules/auto-approve',
        getRoute: (policyID: string) => `settings/workspaces/${policyID}/rules/auto-approve` as const,
    },
    RULES_RANDOM_REPORT_AUDIT: {
        route: 'settings/workspaces/:policyID/rules/audit',
        getRoute: (policyID: string) => `settings/workspaces/${policyID}/rules/audit` as const,
    },
    RULES_AUTO_PAY_REPORTS_UNDER: {
        route: 'settings/workspaces/:policyID/rules/auto-pay',
        getRoute: (policyID: string) => `settings/workspaces/${policyID}/rules/auto-pay` as const,
    },
    RULES_RECEIPT_REQUIRED_AMOUNT: {
        route: 'settings/workspaces/:policyID/rules/receipt-required-amount',
        getRoute: (policyID: string) => `settings/workspaces/${policyID}/rules/receipt-required-amount` as const,
    },
    RULES_MAX_EXPENSE_AMOUNT: {
        route: 'settings/workspaces/:policyID/rules/max-expense-amount',
        getRoute: (policyID: string) => `settings/workspaces/${policyID}/rules/max-expense-amount` as const,
    },
    RULES_MAX_EXPENSE_AGE: {
        route: 'settings/workspaces/:policyID/rules/max-expense-age',
        getRoute: (policyID: string) => `settings/workspaces/${policyID}/rules/max-expense-age` as const,
    },
    RULES_BILLABLE_DEFAULT: {
        route: 'settings/workspaces/:policyID/rules/billable',
        getRoute: (policyID: string) => `settings/workspaces/${policyID}/rules/billable` as const,
    },
    // Referral program promotion
    REFERRAL_DETAILS_MODAL: {
        route: 'referral/:contentType',
        getRoute: (contentType: string, backTo?: string) => getUrlWithBackToParam(`referral/${contentType}`, backTo),
    },
    PROCESS_MONEY_REQUEST_HOLD: {
        route: 'hold-expense-educational',
        getRoute: (backTo?: string) => getUrlWithBackToParam('hold-expense-educational', backTo),
    },
    TRAVEL_MY_TRIPS: 'travel',
    TRAVEL_TCS: 'travel/terms',
    TRACK_TRAINING_MODAL: 'track-training',
    ONBOARDING_ROOT: {
        route: 'onboarding',
        getRoute: (backTo?: string) => getUrlWithBackToParam(`onboarding`, backTo),
    },
    ONBOARDING_PERSONAL_DETAILS: {
        route: 'onboarding/personal-details',
        getRoute: (backTo?: string) => getUrlWithBackToParam(`onboarding/personal-details`, backTo),
    },
    ONBOARDING_WORK: {
        route: 'onboarding/work',
        getRoute: (backTo?: string) => getUrlWithBackToParam(`onboarding/work`, backTo),
    },
    ONBOARDING_PURPOSE: {
        route: 'onboarding/purpose',
        getRoute: (backTo?: string) => getUrlWithBackToParam(`onboarding/purpose`, backTo),
    },
    WELCOME_VIDEO_ROOT: 'onboarding/welcome-video',
    EXPLANATION_MODAL_ROOT: 'onboarding/explanation',

    TRANSACTION_RECEIPT: {
        route: 'r/:reportID/transaction/:transactionID/receipt',
        getRoute: (reportID: string, transactionID: string, readonly = false) => `r/${reportID}/transaction/${transactionID}/receipt${readonly ? '?readonly=true' : ''}` as const,
    },
    TRANSACTION_DUPLICATE_REVIEW_PAGE: {
        route: 'r/:threadReportID/duplicates/review',
        getRoute: (threadReportID: string, backTo?: string) => getUrlWithBackToParam(`r/${threadReportID}/duplicates/review` as const, backTo),
    },
    TRANSACTION_DUPLICATE_REVIEW_MERCHANT_PAGE: {
        route: 'r/:threadReportID/duplicates/review/merchant',
        getRoute: (threadReportID: string, backTo?: string) => getUrlWithBackToParam(`r/${threadReportID}/duplicates/review/merchant` as const, backTo),
    },
    TRANSACTION_DUPLICATE_REVIEW_CATEGORY_PAGE: {
        route: 'r/:threadReportID/duplicates/review/category',
        getRoute: (threadReportID: string, backTo?: string) => getUrlWithBackToParam(`r/${threadReportID}/duplicates/review/category` as const, backTo),
    },
    TRANSACTION_DUPLICATE_REVIEW_TAG_PAGE: {
        route: 'r/:threadReportID/duplicates/review/tag',
        getRoute: (threadReportID: string, backTo?: string) => getUrlWithBackToParam(`r/${threadReportID}/duplicates/review/tag` as const, backTo),
    },
    TRANSACTION_DUPLICATE_REVIEW_TAX_CODE_PAGE: {
        route: 'r/:threadReportID/duplicates/review/tax-code',
        getRoute: (threadReportID: string, backTo?: string) => getUrlWithBackToParam(`r/${threadReportID}/duplicates/review/tax-code` as const, backTo),
    },
    TRANSACTION_DUPLICATE_REVIEW_DESCRIPTION_PAGE: {
        route: 'r/:threadReportID/duplicates/review/description',
        getRoute: (threadReportID: string, backTo?: string) => getUrlWithBackToParam(`r/${threadReportID}/duplicates/review/description` as const, backTo),
    },
    TRANSACTION_DUPLICATE_REVIEW_REIMBURSABLE_PAGE: {
        route: 'r/:threadReportID/duplicates/review/reimbursable',
        getRoute: (threadReportID: string, backTo?: string) => getUrlWithBackToParam(`r/${threadReportID}/duplicates/review/reimbursable` as const, backTo),
    },
    TRANSACTION_DUPLICATE_REVIEW_BILLABLE_PAGE: {
        route: 'r/:threadReportID/duplicates/review/billable',
        getRoute: (threadReportID: string, backTo?: string) => getUrlWithBackToParam(`r/${threadReportID}/duplicates/review/billable` as const, backTo),
    },
    TRANSACTION_DUPLICATE_CONFIRMATION_PAGE: {
        route: 'r/:threadReportID/duplicates/confirm',
        getRoute: (threadReportID: string, backTo?: string) => getUrlWithBackToParam(`r/${threadReportID}/duplicates/confirm` as const, backTo),
    },
    POLICY_ACCOUNTING_XERO_IMPORT: {
        route: 'settings/workspaces/:policyID/accounting/xero/import',
        getRoute: (policyID: string) => `settings/workspaces/${policyID}/accounting/xero/import` as const,
    },
    POLICY_ACCOUNTING_XERO_CHART_OF_ACCOUNTS: {
        route: 'settings/workspaces/:policyID/accounting/xero/import/accounts',
        getRoute: (policyID: string) => `settings/workspaces/${policyID}/accounting/xero/import/accounts` as const,
    },
    POLICY_ACCOUNTING_XERO_ORGANIZATION: {
        route: 'settings/workspaces/:policyID/accounting/xero/organization/:currentOrganizationID',
        getRoute: (policyID: string, currentOrganizationID: string) => `settings/workspaces/${policyID}/accounting/xero/organization/${currentOrganizationID}` as const,
    },
    POLICY_ACCOUNTING_XERO_TRACKING_CATEGORIES: {
        route: 'settings/workspaces/:policyID/accounting/xero/import/tracking-categories',
        getRoute: (policyID: string) => `settings/workspaces/${policyID}/accounting/xero/import/tracking-categories` as const,
    },
    POLICY_ACCOUNTING_XERO_TRACKING_CATEGORIES_MAP: {
        route: 'settings/workspaces/:policyID/accounting/xero/import/tracking-categories/mapping/:categoryId/:categoryName',
        getRoute: (policyID: string, categoryId: string, categoryName: string) =>
            `settings/workspaces/${policyID}/accounting/xero/import/tracking-categories/mapping/${categoryId}/${encodeURIComponent(categoryName)}` as const,
    },
    POLICY_ACCOUNTING_XERO_CUSTOMER: {
        route: 'settings/workspaces/:policyID/accounting/xero/import/customers',
        getRoute: (policyID: string) => `settings/workspaces/${policyID}/accounting/xero/import/customers` as const,
    },
    POLICY_ACCOUNTING_XERO_TAXES: {
        route: 'settings/workspaces/:policyID/accounting/xero/import/taxes',
        getRoute: (policyID: string) => `settings/workspaces/${policyID}/accounting/xero/import/taxes` as const,
    },
    POLICY_ACCOUNTING_XERO_EXPORT: {
        route: 'settings/workspaces/:policyID/accounting/xero/export',
        getRoute: (policyID: string) => `settings/workspaces/${policyID}/accounting/xero/export` as const,
    },
    POLICY_ACCOUNTING_XERO_PREFERRED_EXPORTER_SELECT: {
        route: 'settings/workspaces/:policyID/connections/xero/export/preferred-exporter/select',
        getRoute: (policyID: string) => `settings/workspaces/${policyID}/connections/xero/export/preferred-exporter/select` as const,
    },
    POLICY_ACCOUNTING_XERO_EXPORT_PURCHASE_BILL_DATE_SELECT: {
        route: 'settings/workspaces/:policyID/accounting/xero/export/purchase-bill-date-select',
        getRoute: (policyID: string) => `settings/workspaces/${policyID}/accounting/xero/export/purchase-bill-date-select` as const,
    },
    POLICY_ACCOUNTING_XERO_EXPORT_BANK_ACCOUNT_SELECT: {
        route: 'settings/workspaces/:policyID/accounting/xero/export/bank-account-select',
        getRoute: (policyID: string) => `settings/workspaces/${policyID}/accounting/xero/export/bank-account-select` as const,
    },
    POLICY_ACCOUNTING_XERO_ADVANCED: {
        route: 'settings/workspaces/:policyID/accounting/xero/advanced',
        getRoute: (policyID: string) => `settings/workspaces/${policyID}/accounting/xero/advanced` as const,
    },
    POLICY_ACCOUNTING_XERO_BILL_STATUS_SELECTOR: {
        route: 'settings/workspaces/:policyID/accounting/xero/export/purchase-bill-status-selector',
        getRoute: (policyID: string) => `settings/workspaces/${policyID}/accounting/xero/export/purchase-bill-status-selector` as const,
    },
    POLICY_ACCOUNTING_XERO_INVOICE_SELECTOR: {
        route: 'settings/workspaces/:policyID/accounting/xero/advanced/invoice-account-selector',
        getRoute: (policyID: string) => `settings/workspaces/${policyID}/accounting/xero/advanced/invoice-account-selector` as const,
    },
    POLICY_ACCOUNTING_XERO_BILL_PAYMENT_ACCOUNT_SELECTOR: {
        route: 'settings/workspaces/:policyID/accounting/xero/advanced/bill-payment-account-selector',
        getRoute: (policyID: string) => `settings/workspaces/${policyID}/accounting/xero/advanced/bill-payment-account-selector` as const,
    },
    POLICY_ACCOUNTING_QUICKBOOKS_ONLINE_IMPORT: {
        route: 'settings/workspaces/:policyID/accounting/quickbooks-online/import',
        getRoute: (policyID: string) => `settings/workspaces/${policyID}/accounting/quickbooks-online/import` as const,
    },
    POLICY_ACCOUNTING_QUICKBOOKS_ONLINE_CHART_OF_ACCOUNTS: {
        route: 'settings/workspaces/:policyID/accounting/quickbooks-online/import/accounts',
        getRoute: (policyID: string) => `settings/workspaces/${policyID}/accounting/quickbooks-online/import/accounts` as const,
    },
    POLICY_ACCOUNTING_QUICKBOOKS_ONLINE_CLASSES: {
        route: 'settings/workspaces/:policyID/accounting/quickbooks-online/import/classes',
        getRoute: (policyID: string) => `settings/workspaces/${policyID}/accounting/quickbooks-online/import/classes` as const,
    },
    POLICY_ACCOUNTING_QUICKBOOKS_ONLINE_CUSTOMERS: {
        route: 'settings/workspaces/:policyID/accounting/quickbooks-online/import/customers',
        getRoute: (policyID: string) => `settings/workspaces/${policyID}/accounting/quickbooks-online/import/customers` as const,
    },
    POLICY_ACCOUNTING_QUICKBOOKS_ONLINE_LOCATIONS: {
        route: 'settings/workspaces/:policyID/accounting/quickbooks-online/import/locations',
        getRoute: (policyID: string) => `settings/workspaces/${policyID}/accounting/quickbooks-online/import/locations` as const,
    },
    POLICY_ACCOUNTING_QUICKBOOKS_ONLINE_TAXES: {
        route: 'settings/workspaces/:policyID/accounting/quickbooks-online/import/taxes',
        getRoute: (policyID: string) => `settings/workspaces/${policyID}/accounting/quickbooks-online/import/taxes` as const,
    },
    RESTRICTED_ACTION: {
        route: 'restricted-action/workspace/:policyID',
        getRoute: (policyID: string) => `restricted-action/workspace/${policyID}` as const,
    },
    MISSING_PERSONAL_DETAILS: {
        route: 'missing-personal-details/workspace/:policyID',
        getRoute: (policyID: string) => `missing-personal-details/workspace/${policyID}` as const,
    },
    POLICY_ACCOUNTING_NETSUITE_SUBSIDIARY_SELECTOR: {
        route: 'settings/workspaces/:policyID/accounting/netsuite/subsidiary-selector',
        getRoute: (policyID: string) => `settings/workspaces/${policyID}/accounting/netsuite/subsidiary-selector` as const,
    },
    POLICY_ACCOUNTING_NETSUITE_EXISTING_CONNECTIONS: {
        route: 'settings/workspaces/:policyID/accounting/netsuite/existing-connections',
        getRoute: (policyID: string) => `settings/workspaces/${policyID}/accounting/netsuite/existing-connections` as const,
    },
    POLICY_ACCOUNTING_NETSUITE_TOKEN_INPUT: {
        route: 'settings/workspaces/:policyID/accounting/netsuite/token-input',
        getRoute: (policyID: string) => `settings/workspaces/${policyID}/accounting/netsuite/token-input` as const,
    },
    POLICY_ACCOUNTING_NETSUITE_IMPORT: {
        route: 'settings/workspaces/:policyID/accounting/netsuite/import',
        getRoute: (policyID: string) => `settings/workspaces/${policyID}/accounting/netsuite/import` as const,
    },
    POLICY_ACCOUNTING_NETSUITE_IMPORT_MAPPING: {
        route: 'settings/workspaces/:policyID/accounting/netsuite/import/mapping/:importField',
        getRoute: (policyID: string, importField: TupleToUnion<typeof CONST.NETSUITE_CONFIG.IMPORT_FIELDS>) =>
            `settings/workspaces/${policyID}/accounting/netsuite/import/mapping/${importField}` as const,
    },
    POLICY_ACCOUNTING_NETSUITE_IMPORT_CUSTOM_FIELD_MAPPING: {
        route: 'settings/workspaces/:policyID/accounting/netsuite/import/custom/:importCustomField',
        getRoute: (policyID: string, importCustomField: ValueOf<typeof CONST.NETSUITE_CONFIG.IMPORT_CUSTOM_FIELDS>) =>
            `settings/workspaces/${policyID}/accounting/netsuite/import/custom/${importCustomField}` as const,
    },
    POLICY_ACCOUNTING_NETSUITE_IMPORT_CUSTOM_FIELD_VIEW: {
        route: 'settings/workspaces/:policyID/accounting/netsuite/import/custom/:importCustomField/view/:valueIndex',
        getRoute: (policyID: string, importCustomField: ValueOf<typeof CONST.NETSUITE_CONFIG.IMPORT_CUSTOM_FIELDS>, valueIndex: number) =>
            `settings/workspaces/${policyID}/accounting/netsuite/import/custom/${importCustomField}/view/${valueIndex}` as const,
    },
    POLICY_ACCOUNTING_NETSUITE_IMPORT_CUSTOM_FIELD_EDIT: {
        route: 'settings/workspaces/:policyID/accounting/netsuite/import/custom/:importCustomField/edit/:valueIndex/:fieldName',
        getRoute: (policyID: string, importCustomField: ValueOf<typeof CONST.NETSUITE_CONFIG.IMPORT_CUSTOM_FIELDS>, valueIndex: number, fieldName: string) =>
            `settings/workspaces/${policyID}/accounting/netsuite/import/custom/${importCustomField}/edit/${valueIndex}/${fieldName}` as const,
    },
    POLICY_ACCOUNTING_NETSUITE_IMPORT_CUSTOM_LIST_ADD: {
        route: 'settings/workspaces/:policyID/accounting/netsuite/import/custom-list/new',
        getRoute: (policyID: string) => `settings/workspaces/${policyID}/accounting/netsuite/import/custom-list/new` as const,
    },
    POLICY_ACCOUNTING_NETSUITE_IMPORT_CUSTOM_SEGMENT_ADD: {
        route: 'settings/workspaces/:policyID/accounting/netsuite/import/custom-segment/new',
        getRoute: (policyID: string) => `settings/workspaces/${policyID}/accounting/netsuite/import/custom-segment/new` as const,
    },
    POLICY_ACCOUNTING_NETSUITE_IMPORT_CUSTOMERS_OR_PROJECTS: {
        route: 'settings/workspaces/:policyID/accounting/netsuite/import/customer-projects',
        getRoute: (policyID: string) => `settings/workspaces/${policyID}/accounting/netsuite/import/customer-projects` as const,
    },
    POLICY_ACCOUNTING_NETSUITE_IMPORT_CUSTOMERS_OR_PROJECTS_SELECT: {
        route: 'settings/workspaces/:policyID/accounting/netsuite/import/customer-projects/select',
        getRoute: (policyID: string) => `settings/workspaces/${policyID}/accounting/netsuite/import/customer-projects/select` as const,
    },
    POLICY_ACCOUNTING_NETSUITE_EXPORT: {
        route: 'settings/workspaces/:policyID/connections/netsuite/export/',
        getRoute: (policyID: string) => `settings/workspaces/${policyID}/connections/netsuite/export/` as const,
    },
    POLICY_ACCOUNTING_NETSUITE_PREFERRED_EXPORTER_SELECT: {
        route: 'settings/workspaces/:policyID/connections/netsuite/export/preferred-exporter/select',
        getRoute: (policyID: string) => `settings/workspaces/${policyID}/connections/netsuite/export/preferred-exporter/select` as const,
    },
    POLICY_ACCOUNTING_NETSUITE_DATE_SELECT: {
        route: 'settings/workspaces/:policyID/connections/netsuite/export/date/select',
        getRoute: (policyID: string) => `settings/workspaces/${policyID}/connections/netsuite/export/date/select` as const,
    },
    POLICY_ACCOUNTING_NETSUITE_EXPORT_EXPENSES: {
        route: 'settings/workspaces/:policyID/connections/netsuite/export/expenses/:expenseType',
        getRoute: (policyID: string, expenseType: ValueOf<typeof CONST.NETSUITE_EXPENSE_TYPE>) =>
            `settings/workspaces/${policyID}/connections/netsuite/export/expenses/${expenseType}` as const,
    },
    POLICY_ACCOUNTING_NETSUITE_EXPORT_EXPENSES_DESTINATION_SELECT: {
        route: 'settings/workspaces/:policyID/connections/netsuite/export/expenses/:expenseType/destination/select',
        getRoute: (policyID: string, expenseType: ValueOf<typeof CONST.NETSUITE_EXPENSE_TYPE>) =>
            `settings/workspaces/${policyID}/connections/netsuite/export/expenses/${expenseType}/destination/select` as const,
    },
    POLICY_ACCOUNTING_NETSUITE_EXPORT_EXPENSES_VENDOR_SELECT: {
        route: 'settings/workspaces/:policyID/connections/netsuite/export/expenses/:expenseType/vendor/select',
        getRoute: (policyID: string, expenseType: ValueOf<typeof CONST.NETSUITE_EXPENSE_TYPE>) =>
            `settings/workspaces/${policyID}/connections/netsuite/export/expenses/${expenseType}/vendor/select` as const,
    },
    POLICY_ACCOUNTING_NETSUITE_EXPORT_EXPENSES_PAYABLE_ACCOUNT_SELECT: {
        route: 'settings/workspaces/:policyID/connections/netsuite/export/expenses/:expenseType/payable-account/select',
        getRoute: (policyID: string, expenseType: ValueOf<typeof CONST.NETSUITE_EXPENSE_TYPE>) =>
            `settings/workspaces/${policyID}/connections/netsuite/export/expenses/${expenseType}/payable-account/select` as const,
    },
    POLICY_ACCOUNTING_NETSUITE_EXPORT_EXPENSES_JOURNAL_POSTING_PREFERENCE_SELECT: {
        route: 'settings/workspaces/:policyID/connections/netsuite/export/expenses/:expenseType/journal-posting-preference/select',
        getRoute: (policyID: string, expenseType: ValueOf<typeof CONST.NETSUITE_EXPENSE_TYPE>) =>
            `settings/workspaces/${policyID}/connections/netsuite/export/expenses/${expenseType}/journal-posting-preference/select` as const,
    },
    POLICY_ACCOUNTING_NETSUITE_RECEIVABLE_ACCOUNT_SELECT: {
        route: 'settings/workspaces/:policyID/connections/netsuite/export/receivable-account/select',
        getRoute: (policyID: string) => `settings/workspaces/${policyID}/connections/netsuite/export/receivable-account/select` as const,
    },
    POLICY_ACCOUNTING_NETSUITE_INVOICE_ITEM_PREFERENCE_SELECT: {
        route: 'settings/workspaces/:policyID/connections/netsuite/export/invoice-item-preference/select',
        getRoute: (policyID: string) => `settings/workspaces/${policyID}/connections/netsuite/export/invoice-item-preference/select` as const,
    },
    POLICY_ACCOUNTING_NETSUITE_INVOICE_ITEM_SELECT: {
        route: 'settings/workspaces/:policyID/connections/netsuite/export/invoice-item-preference/invoice-item/select',
        getRoute: (policyID: string) => `settings/workspaces/${policyID}/connections/netsuite/export/invoice-item-preference/invoice-item/select` as const,
    },
    POLICY_ACCOUNTING_NETSUITE_TAX_POSTING_ACCOUNT_SELECT: {
        route: 'settings/workspaces/:policyID/connections/netsuite/export/tax-posting-account/select',
        getRoute: (policyID: string) => `settings/workspaces/${policyID}/connections/netsuite/export/tax-posting-account/select` as const,
    },
    POLICY_ACCOUNTING_NETSUITE_PROVINCIAL_TAX_POSTING_ACCOUNT_SELECT: {
        route: 'settings/workspaces/:policyID/connections/netsuite/export/provincial-tax-posting-account/select',
        getRoute: (policyID: string) => `settings/workspaces/${policyID}/connections/netsuite/export/provincial-tax-posting-account/select` as const,
    },
    POLICY_ACCOUNTING_NETSUITE_ADVANCED: {
        route: 'settings/workspaces/:policyID/connections/netsuite/advanced/',
        getRoute: (policyID: string) => `settings/workspaces/${policyID}/connections/netsuite/advanced/` as const,
    },
    POLICY_ACCOUNTING_NETSUITE_REIMBURSEMENT_ACCOUNT_SELECT: {
        route: 'settings/workspaces/:policyID/connections/netsuite/advanced/reimbursement-account/select',
        getRoute: (policyID: string) => `settings/workspaces/${policyID}/connections/netsuite/advanced/reimbursement-account/select` as const,
    },
    POLICY_ACCOUNTING_NETSUITE_COLLECTION_ACCOUNT_SELECT: {
        route: 'settings/workspaces/:policyID/connections/netsuite/advanced/collection-account/select',
        getRoute: (policyID: string) => `settings/workspaces/${policyID}/connections/netsuite/advanced/collection-account/select` as const,
    },
    POLICY_ACCOUNTING_NETSUITE_EXPENSE_REPORT_APPROVAL_LEVEL_SELECT: {
        route: 'settings/workspaces/:policyID/connections/netsuite/advanced/expense-report-approval-level/select',
        getRoute: (policyID: string) => `settings/workspaces/${policyID}/connections/netsuite/advanced/expense-report-approval-level/select` as const,
    },
    POLICY_ACCOUNTING_NETSUITE_VENDOR_BILL_APPROVAL_LEVEL_SELECT: {
        route: 'settings/workspaces/:policyID/connections/netsuite/advanced/vendor-bill-approval-level/select',
        getRoute: (policyID: string) => `settings/workspaces/${policyID}/connections/netsuite/advanced/vendor-bill-approval-level/select` as const,
    },
    POLICY_ACCOUNTING_NETSUITE_JOURNAL_ENTRY_APPROVAL_LEVEL_SELECT: {
        route: 'settings/workspaces/:policyID/connections/netsuite/advanced/journal-entry-approval-level/select',
        getRoute: (policyID: string) => `settings/workspaces/${policyID}/connections/netsuite/advanced/journal-entry-approval-level/select` as const,
    },
    POLICY_ACCOUNTING_NETSUITE_APPROVAL_ACCOUNT_SELECT: {
        route: 'settings/workspaces/:policyID/connections/netsuite/advanced/approval-account/select',
        getRoute: (policyID: string) => `settings/workspaces/${policyID}/connections/netsuite/advanced/approval-account/select` as const,
    },
    POLICY_ACCOUNTING_NETSUITE_CUSTOM_FORM_ID: {
        route: 'settings/workspaces/:policyID/connections/netsuite/advanced/custom-form-id/:expenseType',
        getRoute: (policyID: string, expenseType: ValueOf<typeof CONST.NETSUITE_EXPENSE_TYPE>) =>
            `settings/workspaces/${policyID}/connections/netsuite/advanced/custom-form-id/${expenseType}` as const,
    },
    POLICY_ACCOUNTING_SAGE_INTACCT_PREREQUISITES: {
        route: 'settings/workspaces/:policyID/accounting/sage-intacct/prerequisites',
        getRoute: (policyID: string) => `settings/workspaces/${policyID}/accounting/sage-intacct/prerequisites` as const,
    },
    POLICY_ACCOUNTING_SAGE_INTACCT_ENTER_CREDENTIALS: {
        route: 'settings/workspaces/:policyID/accounting/sage-intacct/enter-credentials',
        getRoute: (policyID: string) => `settings/workspaces/${policyID}/accounting/sage-intacct/enter-credentials` as const,
    },
    POLICY_ACCOUNTING_SAGE_INTACCT_EXISTING_CONNECTIONS: {
        route: 'settings/workspaces/:policyID/accounting/sage-intacct/existing-connections',
        getRoute: (policyID: string) => `settings/workspaces/${policyID}/accounting/sage-intacct/existing-connections` as const,
    },
    POLICY_ACCOUNTING_SAGE_INTACCT_ENTITY: {
        route: 'settings/workspaces/:policyID/accounting/sage-intacct/entity',
        getRoute: (policyID: string) => `settings/workspaces/${policyID}/accounting/sage-intacct/entity` as const,
    },
    POLICY_ACCOUNTING_SAGE_INTACCT_IMPORT: {
        route: 'settings/workspaces/:policyID/accounting/sage-intacct/import',
        getRoute: (policyID: string) => `settings/workspaces/${policyID}/accounting/sage-intacct/import` as const,
    },
    POLICY_ACCOUNTING_SAGE_INTACCT_TOGGLE_MAPPINGS: {
        route: 'settings/workspaces/:policyID/accounting/sage-intacct/import/toggle-mapping/:mapping',
        getRoute: (policyID: string, mapping: SageIntacctMappingName) => `settings/workspaces/${policyID}/accounting/sage-intacct/import/toggle-mapping/${mapping}` as const,
    },
    POLICY_ACCOUNTING_SAGE_INTACCT_MAPPINGS_TYPE: {
        route: 'settings/workspaces/:policyID/accounting/sage-intacct/import/mapping-type/:mapping',
        getRoute: (policyID: string, mapping: string) => `settings/workspaces/${policyID}/accounting/sage-intacct/import/mapping-type/${mapping}` as const,
    },
    POLICY_ACCOUNTING_SAGE_INTACCT_USER_DIMENSIONS: {
        route: 'settings/workspaces/:policyID/accounting/sage-intacct/import/user-dimensions',
        getRoute: (policyID: string) => `settings/workspaces/${policyID}/accounting/sage-intacct/import/user-dimensions` as const,
    },
    POLICY_ACCOUNTING_SAGE_INTACCT_ADD_USER_DIMENSION: {
        route: 'settings/workspaces/:policyID/accounting/sage-intacct/import/add-user-dimension',
        getRoute: (policyID: string) => `settings/workspaces/${policyID}/accounting/sage-intacct/import/add-user-dimension` as const,
    },
    POLICY_ACCOUNTING_SAGE_INTACCT_EDIT_USER_DIMENSION: {
        route: 'settings/workspaces/:policyID/accounting/sage-intacct/import/edit-user-dimension/:dimensionName',
        getRoute: (policyID: string, dimensionName: string) => `settings/workspaces/${policyID}/accounting/sage-intacct/import/edit-user-dimension/${dimensionName}` as const,
    },
    POLICY_ACCOUNTING_SAGE_INTACCT_EXPORT: {
        route: 'settings/workspaces/:policyID/accounting/sage-intacct/export',
        getRoute: (policyID: string) => `settings/workspaces/${policyID}/accounting/sage-intacct/export` as const,
    },
    POLICY_ACCOUNTING_SAGE_INTACCT_PREFERRED_EXPORTER: {
        route: 'settings/workspaces/:policyID/accounting/sage-intacct/export/preferred-exporter',
        getRoute: (policyID: string) => `settings/workspaces/${policyID}/accounting/sage-intacct/export/preferred-exporter` as const,
    },
    POLICY_ACCOUNTING_SAGE_INTACCT_EXPORT_DATE: {
        route: 'settings/workspaces/:policyID/accounting/sage-intacct/export/date',
        getRoute: (policyID: string) => `settings/workspaces/${policyID}/accounting/sage-intacct/export/date` as const,
    },
    POLICY_ACCOUNTING_SAGE_INTACCT_REIMBURSABLE_EXPENSES: {
        route: 'settings/workspaces/:policyID/accounting/sage-intacct/export/reimbursable',
        getRoute: (policyID: string) => `settings/workspaces/${policyID}/accounting/sage-intacct/export/reimbursable` as const,
    },
    POLICY_ACCOUNTING_SAGE_INTACCT_NON_REIMBURSABLE_EXPENSES: {
        route: 'settings/workspaces/:policyID/accounting/sage-intacct/export/nonreimbursable',
        getRoute: (policyID: string) => `settings/workspaces/${policyID}/accounting/sage-intacct/export/nonreimbursable` as const,
    },
    POLICY_ACCOUNTING_SAGE_INTACCT_REIMBURSABLE_DESTINATION: {
        route: 'settings/workspaces/:policyID/accounting/sage-intacct/export/reimbursable/destination',
        getRoute: (policyID: string) => `settings/workspaces/${policyID}/accounting/sage-intacct/export/reimbursable/destination` as const,
    },
    POLICY_ACCOUNTING_SAGE_INTACCT_NON_REIMBURSABLE_DESTINATION: {
        route: 'settings/workspaces/:policyID/accounting/sage-intacct/export/nonreimbursable/destination',
        getRoute: (policyID: string) => `settings/workspaces/${policyID}/accounting/sage-intacct/export/nonreimbursable/destination` as const,
    },
    POLICY_ACCOUNTING_SAGE_INTACCT_DEFAULT_VENDOR: {
        route: 'settings/workspaces/:policyID/accounting/sage-intacct/export/:reimbursable/default-vendor',
        getRoute: (policyID: string, reimbursable: string) => `settings/workspaces/${policyID}/accounting/sage-intacct/export/${reimbursable}/default-vendor` as const,
    },
    POLICY_ACCOUNTING_SAGE_INTACCT_NON_REIMBURSABLE_CREDIT_CARD_ACCOUNT: {
        route: 'settings/workspaces/:policyID/accounting/sage-intacct/export/nonreimbursable/credit-card-account',
        getRoute: (policyID: string) => `settings/workspaces/${policyID}/accounting/sage-intacct/export/nonreimbursable/credit-card-account` as const,
    },
    POLICY_ACCOUNTING_SAGE_INTACCT_ADVANCED: {
        route: 'settings/workspaces/:policyID/accounting/sage-intacct/advanced',
        getRoute: (policyID: string) => `settings/workspaces/${policyID}/accounting/sage-intacct/advanced` as const,
    },
    POLICY_ACCOUNTING_SAGE_INTACCT_PAYMENT_ACCOUNT: {
        route: 'settings/workspaces/:policyID/accounting/sage-intacct/advanced/payment-account',
        getRoute: (policyID: string) => `settings/workspaces/${policyID}/accounting/sage-intacct/advanced/payment-account` as const,
    },
    DEBUG_REPORT: {
        route: 'debug/report/:reportID',
        getRoute: (reportID: string) => `debug/report/${reportID}` as const,
    },
    DEBUG_REPORT_TAB_DETAILS: {
        route: 'debug/report/:reportID/details',
        getRoute: (reportID: string) => `debug/report/${reportID}/details` as const,
    },
    DEBUG_REPORT_TAB_JSON: {
        route: 'debug/report/:reportID/json',
        getRoute: (reportID: string) => `debug/report/${reportID}/json` as const,
    },
    DEBUG_REPORT_TAB_ACTIONS: {
        route: 'debug/report/:reportID/actions',
        getRoute: (reportID: string) => `debug/report/${reportID}/actions` as const,
    },
    DEBUG_REPORT_ACTION: {
        route: 'debug/report/:reportID/actions/:reportActionID',
        getRoute: (reportID: string, reportActionID: string) => `debug/report/${reportID}/actions/${reportActionID}` as const,
    },
    DEBUG_REPORT_ACTION_CREATE: {
        route: 'debug/report/:reportID/actions/create',
        getRoute: (reportID: string) => `debug/report/${reportID}/actions/create` as const,
    },
    DEBUG_REPORT_ACTION_TAB_DETAILS: {
        route: 'debug/report/:reportID/actions/:reportActionID/details',
        getRoute: (reportID: string, reportActionID: string) => `debug/report/${reportID}/actions/${reportActionID}/details` as const,
    },
    DEBUG_REPORT_ACTION_TAB_JSON: {
        route: 'debug/report/:reportID/actions/:reportActionID/json',
        getRoute: (reportID: string, reportActionID: string) => `debug/report/${reportID}/actions/${reportActionID}/json` as const,
    },
    DEBUG_REPORT_ACTION_TAB_PREVIEW: {
        route: 'debug/report/:reportID/actions/:reportActionID/preview',
        getRoute: (reportID: string, reportActionID: string) => `debug/report/${reportID}/actions/${reportActionID}/preview` as const,
    },
    DETAILS_CONSTANT_PICKER_PAGE: {
        route: 'debug/details/constant/:fieldName',
        getRoute: (fieldName: string, fieldValue?: string, backTo?: string) => getUrlWithBackToParam(`debug/details/constant/${fieldName}?fieldValue=${fieldValue}`, backTo),
    },
    DETAILS_DATE_TIME_PICKER_PAGE: {
        route: 'debug/details/datetime/:fieldName',
        getRoute: (fieldName: string, fieldValue?: string, backTo?: string) => getUrlWithBackToParam(`debug/details/datetime/${fieldName}?fieldValue=${fieldValue}`, backTo),
    },
} as const;

/**
 * Proxy routes can be used to generate a correct url with dynamic values
 *
 * It will be used by HybridApp, that has no access to methods generating dynamic routes in NewDot
 */
const HYBRID_APP_ROUTES = {
    MONEY_REQUEST_CREATE: '/request/new/scan',
    MONEY_REQUEST_CREATE_TAB_SCAN: '/submit/new/scan',
    MONEY_REQUEST_CREATE_TAB_MANUAL: '/submit/new/manual',
    MONEY_REQUEST_CREATE_TAB_DISTANCE: '/submit/new/distance',
} as const;

export {HYBRID_APP_ROUTES, getUrlWithBackToParam, PUBLIC_SCREENS_ROUTES};
export default ROUTES;

// eslint-disable-next-line @typescript-eslint/no-explicit-any
type ExtractRouteName<TRoute> = TRoute extends {getRoute: (...args: any[]) => infer TRouteName} ? TRouteName : TRoute;

/**
 * Represents all routes in the app as a union of literal strings.
 */
type Route = {
    [K in keyof typeof ROUTES]: ExtractRouteName<(typeof ROUTES)[K]>;
}[keyof typeof ROUTES];

type RoutesValidationError = 'Error: One or more routes defined within `ROUTES` have not correctly used `as const` in their `getRoute` function return value.';

// eslint-disable-next-line @typescript-eslint/no-unused-vars
type RouteIsPlainString = AssertTypesNotEqual<string, Route, RoutesValidationError>;

type HybridAppRoute = (typeof HYBRID_APP_ROUTES)[keyof typeof HYBRID_APP_ROUTES];

export type {HybridAppRoute, Route};<|MERGE_RESOLUTION|>--- conflicted
+++ resolved
@@ -287,11 +287,8 @@
     },
     EDIT_REPORT_FIELD_REQUEST: {
         route: 'r/:reportID/edit/policyField/:policyID/:fieldID',
-<<<<<<< HEAD
-        getRoute: (reportID: string, policyID: string, fieldID: string) => `r/${reportID}/edit/policyField/${policyID}/${encodeURIComponent(fieldID)}` as const,
-=======
-        getRoute: (reportID: string, policyID: string, fieldID: string, backTo?: string) => getUrlWithBackToParam(`r/${reportID}/edit/policyField/${policyID}/${fieldID}` as const, backTo),
->>>>>>> b655040a
+        getRoute: (reportID: string, policyID: string, fieldID: string, backTo?: string) =>
+            getUrlWithBackToParam(`r/${reportID}/edit/policyField/${policyID}/${encodeURIComponent(fieldID)}` as const, backTo),
     },
     REPORT_WITH_ID_DETAILS_SHARE_CODE: {
         route: 'r/:reportID/details/shareCode',

--- conflicted
+++ resolved
@@ -969,10 +969,6 @@
         route: 'settings/workspaces/:policyID/company-cards/select-feed',
         getRoute: (policyID: string) => `settings/workspaces/${policyID}/company-cards/select-feed` as const,
     },
-    WORKSPACE_COMPANY_CARD_DETAILS: {
-        route: 'settings/workspaces/:policyID/company-cards/:cardID',
-        getRoute: (policyID: string, cardID: string, backTo?: string) => getUrlWithBackToParam(`settings/workspaces/${policyID}/company-cards/${cardID}`, backTo),
-    },
     WORKSPACE_EXPENSIFY_CARD: {
         route: 'settings/workspaces/:policyID/expensify-card',
         getRoute: (policyID: string) => `settings/workspaces/${policyID}/expensify-card` as const,
@@ -985,15 +981,6 @@
         route: 'settings/workspaces/:policyID/company-cards/:feed/assign-card',
         getRoute: (policyID: string, feed: string) => `settings/workspaces/${policyID}/company-cards/${feed}/assign-card` as const,
     },
-<<<<<<< HEAD
-    WORKSPACE_COMPANY_CARD_NAME: {
-        route: 'settings/workspaces/:policyID/company-cards/:cardID/edit/name',
-        getRoute: (policyID: string, cardID: string) => `settings/workspaces/${policyID}/company-cards/${cardID}/edit/name` as const,
-    },
-    WORKSPACE_COMPANY_CARD_EXPORT: {
-        route: 'settings/workspaces/:policyID/company-cards/:cardID/edit/export',
-        getRoute: (policyID: string, cardID: string) => `settings/workspaces/${policyID}/company-cards/${cardID}/edit/export` as const,
-=======
     WORKSPACE_COMPANY_CARD_DETAILS: {
         route: 'settings/workspaces/:policyID/company-cards/:bank/:cardID',
         getRoute: (policyID: string, cardID: string, bank: string, backTo?: string) => getUrlWithBackToParam(`settings/workspaces/${policyID}/company-cards/${bank}/${cardID}`, backTo),
@@ -1005,7 +992,6 @@
     WORKSPACE_COMPANY_CARD_EXPORT: {
         route: 'settings/workspaces/:policyID/company-cards/:bank/:cardID/edit/export',
         getRoute: (policyID: string, cardID: string, bank: string) => `settings/workspaces/${policyID}/company-cards/${bank}/${cardID}/edit/export` as const,
->>>>>>> 3c6526d7
     },
     WORKSPACE_EXPENSIFY_CARD_DETAILS: {
         route: 'settings/workspaces/:policyID/expensify-card/:cardID',

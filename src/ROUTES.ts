--- conflicted
+++ resolved
@@ -295,13 +295,6 @@
         route: ':iouType/new/category/:reportID?',
         getRoute: (iouType: string, reportID = '') => `${iouType}/new/category/${reportID}` as const,
     },
-<<<<<<< HEAD
-    MONEY_REQUEST_TAG: {
-        route: ':iouType/new/tag/:tagIndex/:reportID?',
-        getRoute: (iouType: string, tagIndex: number, reportID = '') => `${iouType}/new/tag/${tagIndex}/${reportID}` as const,
-    },
-=======
->>>>>>> 8e069a3f
     MONEY_REQUEST_MERCHANT: {
         route: ':iouType/new/merchant/:reportID?',
         getRoute: (iouType: string, reportID = '') => `${iouType}/new/merchant/${reportID}` as const,
@@ -385,15 +378,9 @@
             getUrlWithBackToParam(`${action}/${iouType}/scan/${transactionID}/${reportID}`, backTo),
     },
     MONEY_REQUEST_STEP_TAG: {
-<<<<<<< HEAD
-        route: 'create/:iouType/tag/:tagIndex/:transactionID/:reportID',
-        getRoute: (iouType: ValueOf<typeof CONST.IOU.TYPE>, tagIndex: number, transactionID: string, reportID: string, backTo = '') =>
-            getUrlWithBackToParam(`create/${iouType}/tag/${tagIndex}/${transactionID}/${reportID}`, backTo),
-=======
-        route: ':action/:iouType/tag/:transactionID/:reportID',
-        getRoute: (action: ValueOf<typeof CONST.IOU.ACTION>, iouType: ValueOf<typeof CONST.IOU.TYPE>, transactionID: string, reportID: string, backTo = '') =>
-            getUrlWithBackToParam(`${action}/${iouType}/tag/${transactionID}/${reportID}`, backTo),
->>>>>>> 8e069a3f
+        route: ':action/:iouType/tag/:tagIndex/:transactionID/:reportID',
+        getRoute: (action: ValueOf<typeof CONST.IOU.ACTION>, iouType: ValueOf<typeof CONST.IOU.TYPE>, tagIndex: number, transactionID: string, reportID: string, backTo = '') =>
+            getUrlWithBackToParam(`${action}/${iouType}/tag/${tagIndex}/${transactionID}/${reportID}`, backTo),
     },
     MONEY_REQUEST_STEP_WAYPOINT: {
         route: ':action/:iouType/waypoint/:transactionID/:reportID/:pageIndex',

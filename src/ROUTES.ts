--- conflicted
+++ resolved
@@ -47,11 +47,8 @@
 
     SEARCH_ADVANCED_FILTERS_STATUS: 'search/filters/status',
 
-<<<<<<< HEAD
     SEARCH_ADVANCED_FILTERS_CATEGORY: 'search/filters/category',
 
-=======
->>>>>>> df69c802
     SEARCH_REPORT: {
         route: 'search/view/:reportID',
         getRoute: (reportID: string) => `search/view/${reportID}` as const,

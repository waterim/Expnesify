import type {TupleToUnion, ValueOf} from 'type-fest';
import type CONST from './CONST';
import type {IOUAction, IOUType} from './CONST';
import type {IOURequestType} from './libs/actions/IOU';
import type {AuthScreensParamList} from './libs/Navigation/types';
import type {ConnectionName, SageIntacctMappingName} from './types/onyx/Policy';
import type {SearchQuery} from './types/onyx/SearchResults';
import type AssertTypesNotEqual from './types/utils/AssertTypesNotEqual';

// This is a file containing constants for all the routes we want to be able to go to

/**
 * Builds a URL with an encoded URI component for the `backTo` param which can be added to the end of URLs
 */
function getUrlWithBackToParam<TUrl extends string>(url: TUrl, backTo?: string): `${TUrl}` | `${TUrl}?backTo=${string}` | `${TUrl}&backTo=${string}` {
    const backToParam = backTo ? (`${url.includes('?') ? '&' : '?'}backTo=${encodeURIComponent(backTo)}` as const) : '';
    return `${url}${backToParam}` as const;
}

const PUBLIC_SCREENS_ROUTES = {
    // If the user opens this route, we'll redirect them to the path saved in the last visited path or to the home page if the last visited path is empty.
    ROOT: '',
    TRANSITION_BETWEEN_APPS: 'transition',
    CONNECTION_COMPLETE: 'connection-complete',
    VALIDATE_LOGIN: 'v/:accountID/:validateCode',
    UNLINK_LOGIN: 'u/:accountID/:validateCode',
    APPLE_SIGN_IN: 'sign-in-with-apple',
    GOOGLE_SIGN_IN: 'sign-in-with-google',
    SAML_SIGN_IN: 'sign-in-with-saml',
} as const;

const ROUTES = {
    ...PUBLIC_SCREENS_ROUTES,
    // This route renders the list of reports.
    HOME: 'home',

    ALL_SETTINGS: 'all-settings',

    SEARCH_CENTRAL_PANE: {
        route: '/search/:query',
        getRoute: (searchQuery: SearchQuery, queryParams?: AuthScreensParamList['Search_Central_Pane']) => {
            const {sortBy, sortOrder} = queryParams ?? {};

            if (!sortBy && !sortOrder) {
                return `search/${searchQuery}` as const;
            }

            return `search/${searchQuery}?sortBy=${sortBy}&sortOrder=${sortOrder}` as const;
        },
    },

    SEARCH_ADVANCED_FILTERS: 'search/filters',

    SEARCH_ADVANCED_FILTERS_DATE: 'search/filters/date',

    SEARCH_ADVANCED_FILTERS_TYPE: 'search/filters/type',

    SEARCH_REPORT: {
        route: 'search/:query/view/:reportID',
        getRoute: (query: string, reportID: string) => `search/${query}/view/${reportID}` as const,
    },

    TRANSACTION_HOLD_REASON_RHP: {
        route: 'search/:query/hold',
        getRoute: (query: string) => `search/${query}/hold` as const,
    },

    // This is a utility route used to go to the user's concierge chat, or the sign-in page if the user's not authenticated
    CONCIERGE: 'concierge',
    FLAG_COMMENT: {
        route: 'flag/:reportID/:reportActionID',
        getRoute: (reportID: string, reportActionID: string) => `flag/${reportID}/${reportActionID}` as const,
    },
    CHAT_FINDER: 'chat-finder',
    PROFILE: {
        route: 'a/:accountID',
        getRoute: (accountID?: string | number, backTo?: string, login?: string) => {
            const baseRoute = getUrlWithBackToParam(`a/${accountID}`, backTo);
            const loginParam = login ? `?login=${encodeURIComponent(login)}` : '';
            return `${baseRoute}${loginParam}` as const;
        },
    },
    PROFILE_AVATAR: {
        route: 'a/:accountID/avatar',
        getRoute: (accountID: string | number) => `a/${accountID}/avatar` as const,
    },

    GET_ASSISTANCE: {
        route: 'get-assistance/:taskID',
        getRoute: (taskID: string, backTo: string) => getUrlWithBackToParam(`get-assistance/${taskID}`, backTo),
    },
    DESKTOP_SIGN_IN_REDIRECT: 'desktop-signin-redirect',

    // This is a special validation URL that will take the user to /workspace/new after validation. This is used
    // when linking users from e.com in order to share a session in this app.
    ENABLE_PAYMENTS: 'enable-payments',
    WALLET_STATEMENT_WITH_DATE: 'statements/:yearMonth',
    SIGN_IN_MODAL: 'sign-in-modal',

    BANK_ACCOUNT: 'bank-account',
    BANK_ACCOUNT_NEW: 'bank-account/new',
    BANK_ACCOUNT_PERSONAL: 'bank-account/personal',
    BANK_ACCOUNT_WITH_STEP_TO_OPEN: {
        route: 'bank-account/:stepToOpen?',
        getRoute: (stepToOpen = '', policyID = '', backTo?: string) => getUrlWithBackToParam(`bank-account/${stepToOpen}?policyID=${policyID}`, backTo),
    },
    WORKSPACE_SWITCHER: 'workspace-switcher',
    SETTINGS: 'settings',
    SETTINGS_PROFILE: 'settings/profile',
    SETTINGS_CHANGE_CURRENCY: 'settings/add-payment-card/change-currency',
    SETTINGS_SHARE_CODE: 'settings/shareCode',
    SETTINGS_DISPLAY_NAME: 'settings/profile/display-name',
    SETTINGS_TIMEZONE: 'settings/profile/timezone',
    SETTINGS_TIMEZONE_SELECT: 'settings/profile/timezone/select',
    SETTINGS_PRONOUNS: 'settings/profile/pronouns',
    SETTINGS_PREFERENCES: 'settings/preferences',
    SETTINGS_SUBSCRIPTION: 'settings/subscription',
    SETTINGS_SUBSCRIPTION_SIZE: {
        route: 'settings/subscription/subscription-size',
        getRoute: (canChangeSize: 0 | 1) => `settings/subscription/subscription-size?canChangeSize=${canChangeSize}` as const,
    },
    SETTINGS_SUBSCRIPTION_ADD_PAYMENT_CARD: 'settings/subscription/add-payment-card',
    SETTINGS_SUBSCRIPTION_CHANGE_BILLING_CURRENCY: 'settings/subscription/change-billing-currency',
    SETTINGS_SUBSCRIPTION_CHANGE_PAYMENT_CURRENCY: 'settings/subscription/add-payment-card/change-payment-currency',
    SETTINGS_SUBSCRIPTION_DISABLE_AUTO_RENEW_SURVEY: 'settings/subscription/disable-auto-renew-survey',
    SETTINGS_PRIORITY_MODE: 'settings/preferences/priority-mode',
    SETTINGS_LANGUAGE: 'settings/preferences/language',
    SETTINGS_THEME: 'settings/preferences/theme',
    SETTINGS_WORKSPACES: 'settings/workspaces',
    SETTINGS_SECURITY: 'settings/security',
    SETTINGS_CLOSE: 'settings/security/closeAccount',
    SETTINGS_ABOUT: 'settings/about',
    SETTINGS_APP_DOWNLOAD_LINKS: 'settings/about/app-download-links',
    SETTINGS_WALLET: 'settings/wallet',
    SETTINGS_WALLET_DOMAINCARD: {
        route: 'settings/wallet/card/:cardID?',
        getRoute: (cardID: string) => `settings/wallet/card/${cardID}` as const,
    },
    SETTINGS_REPORT_FRAUD: {
        route: 'settings/wallet/card/:cardID/report-virtual-fraud',
        getRoute: (cardID: string) => `settings/wallet/card/${cardID}/report-virtual-fraud` as const,
    },
    SETTINGS_WALLET_CARD_GET_PHYSICAL_NAME: {
        route: 'settings/wallet/card/:domain/get-physical/name',
        getRoute: (domain: string) => `settings/wallet/card/${domain}/get-physical/name` as const,
    },
    SETTINGS_WALLET_CARD_GET_PHYSICAL_PHONE: {
        route: 'settings/wallet/card/:domain/get-physical/phone',
        getRoute: (domain: string) => `settings/wallet/card/${domain}/get-physical/phone` as const,
    },
    SETTINGS_WALLET_CARD_GET_PHYSICAL_ADDRESS: {
        route: 'settings/wallet/card/:domain/get-physical/address',
        getRoute: (domain: string) => `settings/wallet/card/${domain}/get-physical/address` as const,
    },
    SETTINGS_WALLET_CARD_GET_PHYSICAL_CONFIRM: {
        route: 'settings/wallet/card/:domain/get-physical/confirm',
        getRoute: (domain: string) => `settings/wallet/card/${domain}/get-physical/confirm` as const,
    },
    SETTINGS_ADD_DEBIT_CARD: 'settings/wallet/add-debit-card',
    SETTINGS_ADD_BANK_ACCOUNT: 'settings/wallet/add-bank-account',
    SETTINGS_ENABLE_PAYMENTS: 'settings/wallet/enable-payments',
    SETTINGS_WALLET_CARD_DIGITAL_DETAILS_UPDATE_ADDRESS: {
        route: 'settings/wallet/card/:domain/digital-details/update-address',
        getRoute: (domain: string) => `settings/wallet/card/${domain}/digital-details/update-address` as const,
    },
    SETTINGS_WALLET_TRANSFER_BALANCE: 'settings/wallet/transfer-balance',
    SETTINGS_WALLET_CHOOSE_TRANSFER_ACCOUNT: 'settings/wallet/choose-transfer-account',
    SETTINGS_WALLET_REPORT_CARD_LOST_OR_DAMAGED: {
        route: 'settings/wallet/card/:cardID/report-card-lost-or-damaged',
        getRoute: (cardID: string) => `settings/wallet/card/${cardID}/report-card-lost-or-damaged` as const,
    },
    SETTINGS_WALLET_CARD_ACTIVATE: {
        route: 'settings/wallet/card/:cardID/activate',
        getRoute: (cardID: string) => `settings/wallet/card/${cardID}/activate` as const,
    },
    SETTINGS_LEGAL_NAME: 'settings/profile/legal-name',
    SETTINGS_DATE_OF_BIRTH: 'settings/profile/date-of-birth',
    SETTINGS_ADDRESS: 'settings/profile/address',
    SETTINGS_ADDRESS_COUNTRY: {
        route: 'settings/profile/address/country',
        getRoute: (country: string, backTo?: string) => getUrlWithBackToParam(`settings/profile/address/country?country=${country}`, backTo),
    },
    SETTINGS_ADDRESS_STATE: {
        route: 'settings/profile/address/state',

        getRoute: (state?: string, backTo?: string, label?: string) =>
            `${getUrlWithBackToParam(`settings/profile/address/state${state ? `?state=${encodeURIComponent(state)}` : ''}`, backTo)}${
                // the label param can be an empty string so we cannot use a nullish ?? operator
                // eslint-disable-next-line @typescript-eslint/prefer-nullish-coalescing
                label ? `${backTo || state ? '&' : '?'}label=${encodeURIComponent(label)}` : ''
            }` as const,
    },
    SETTINGS_CONTACT_METHODS: {
        route: 'settings/profile/contact-methods',
        getRoute: (backTo?: string) => getUrlWithBackToParam('settings/profile/contact-methods', backTo),
    },
    SETTINGS_CONTACT_METHOD_DETAILS: {
        route: 'settings/profile/contact-methods/:contactMethod/details',
        getRoute: (contactMethod: string) => `settings/profile/contact-methods/${encodeURIComponent(contactMethod)}/details` as const,
    },
    SETTINGS_NEW_CONTACT_METHOD: {
        route: 'settings/profile/contact-methods/new',
        getRoute: (backTo?: string) => getUrlWithBackToParam('settings/profile/contact-methods/new', backTo),
    },
    SETTINGS_2FA: {
        route: 'settings/security/two-factor-auth',
        getRoute: (backTo?: string, forwardTo?: string) =>
            getUrlWithBackToParam(forwardTo ? `settings/security/two-factor-auth?forwardTo=${encodeURIComponent(forwardTo)}` : 'settings/security/two-factor-auth', backTo),
    },
    SETTINGS_STATUS: 'settings/profile/status',

    SETTINGS_STATUS_CLEAR_AFTER: 'settings/profile/status/clear-after',
    SETTINGS_STATUS_CLEAR_AFTER_DATE: 'settings/profile/status/clear-after/date',
    SETTINGS_STATUS_CLEAR_AFTER_TIME: 'settings/profile/status/clear-after/time',
    SETTINGS_TROUBLESHOOT: 'settings/troubleshoot',
    SETTINGS_CONSOLE: {
        route: 'settings/troubleshoot/console',
        getRoute: (backTo?: string) => getUrlWithBackToParam(`settings/troubleshoot/console`, backTo),
    },
    SETTINGS_SHARE_LOG: {
        route: 'settings/troubleshoot/console/share-log',
        getRoute: (source: string) => `settings/troubleshoot/console/share-log?source=${encodeURI(source)}` as const,
    },

    SETTINGS_EXIT_SURVEY_REASON: 'settings/exit-survey/reason',
    SETTINGS_EXIT_SURVEY_RESPONSE: {
        route: 'settings/exit-survey/response',
        getRoute: (reason?: ValueOf<typeof CONST.EXIT_SURVEY.REASONS>, backTo?: string) =>
            getUrlWithBackToParam(`settings/exit-survey/response${reason ? `?reason=${encodeURIComponent(reason)}` : ''}`, backTo),
    },
    SETTINGS_EXIT_SURVEY_CONFIRM: {
        route: 'settings/exit-survey/confirm',
        getRoute: (backTo?: string) => getUrlWithBackToParam('settings/exit-survey/confirm', backTo),
    },

    SETTINGS_SAVE_THE_WORLD: 'settings/teachersunite',

    KEYBOARD_SHORTCUTS: 'keyboard-shortcuts',

    NEW: 'new',
    NEW_CHAT: 'new/chat',
    NEW_CHAT_CONFIRM: 'new/chat/confirm',
    NEW_CHAT_EDIT_NAME: 'new/chat/confirm/name/edit',
    NEW_ROOM: 'new/room',

    REPORT: 'r',
    REPORT_WITH_ID: {
        route: 'r/:reportID?/:reportActionID?',
        getRoute: (reportID: string, reportActionID?: string, referrer?: string) => {
            const baseRoute = reportActionID ? (`r/${reportID}/${reportActionID}` as const) : (`r/${reportID}` as const);
            const referrerParam = referrer ? `?referrer=${encodeURIComponent(referrer)}` : '';
            return `${baseRoute}${referrerParam}` as const;
        },
    },
    REPORT_AVATAR: {
        route: 'r/:reportID/avatar',
<<<<<<< HEAD
        getRoute: (reportID: string, isNewGroupChat?: boolean, policyID?: string) => {
            if (isNewGroupChat) {
                return `r/${reportID}/avatar?isNewGroupChat=${isNewGroupChat}` as const;
            }
            if (policyID) {
                return `r/${reportID}/avatar?policyID=${policyID}` as const;
            }
            return `r/${reportID}/avatar` as const;
        },
=======
        getRoute: (reportID: string) => `r/${reportID}/avatar` as const,
>>>>>>> 8e4dc0f0
    },
    EDIT_CURRENCY_REQUEST: {
        route: 'r/:threadReportID/edit/currency',
        getRoute: (threadReportID: string, currency: string, backTo: string) => `r/${threadReportID}/edit/currency?currency=${currency}&backTo=${backTo}` as const,
    },
    EDIT_REPORT_FIELD_REQUEST: {
        route: 'r/:reportID/edit/policyField/:policyID/:fieldID',
        getRoute: (reportID: string, policyID: string, fieldID: string) => `r/${reportID}/edit/policyField/${policyID}/${fieldID}` as const,
    },
    REPORT_WITH_ID_DETAILS_SHARE_CODE: {
        route: 'r/:reportID/details/shareCode',
        getRoute: (reportID: string) => `r/${reportID}/details/shareCode` as const,
    },
    ATTACHMENTS: {
        route: 'attachment',
        getRoute: (reportID: string, type: ValueOf<typeof CONST.ATTACHMENT_TYPE>, url: string, accountID?: number) =>
            `attachment?source=${encodeURIComponent(url)}&type=${type}${reportID ? `&reportID=${reportID}` : ''}${accountID ? `&accountID=${accountID}` : ''}` as const,
    },
    REPORT_PARTICIPANTS: {
        route: 'r/:reportID/participants',
        getRoute: (reportID: string) => `r/${reportID}/participants` as const,
    },
    REPORT_PARTICIPANTS_INVITE: {
        route: 'r/:reportID/participants/invite',
        getRoute: (reportID: string) => `r/${reportID}/participants/invite` as const,
    },
    REPORT_PARTICIPANTS_DETAILS: {
        route: 'r/:reportID/participants/:accountID',
        getRoute: (reportID: string, accountID: number) => `r/${reportID}/participants/${accountID}` as const,
    },
    REPORT_PARTICIPANTS_ROLE_SELECTION: {
        route: 'r/:reportID/participants/:accountID/role',
        getRoute: (reportID: string, accountID: number) => `r/${reportID}/participants/${accountID}/role` as const,
    },
    REPORT_WITH_ID_DETAILS: {
        route: 'r/:reportID/details',
        getRoute: (reportID: string, backTo?: string) => getUrlWithBackToParam(`r/${reportID}/details`, backTo),
    },
    REPORT_WITH_ID_DETAILS_EXPORT: {
        route: 'r/:reportID/details/export/:connectionName',
        getRoute: (reportID: string, connectionName: ConnectionName) => `r/${reportID}/details/export/${connectionName}` as const,
    },
    REPORT_SETTINGS: {
        route: 'r/:reportID/settings',
        getRoute: (reportID: string) => `r/${reportID}/settings` as const,
    },
    REPORT_SETTINGS_NAME: {
        route: 'r/:reportID/settings/name',
        getRoute: (reportID: string) => `r/${reportID}/settings/name` as const,
    },
    REPORT_SETTINGS_NOTIFICATION_PREFERENCES: {
        route: 'r/:reportID/settings/notification-preferences',
        getRoute: (reportID: string) => `r/${reportID}/settings/notification-preferences` as const,
    },
    REPORT_SETTINGS_WRITE_CAPABILITY: {
        route: 'r/:reportID/settings/who-can-post',
        getRoute: (reportID: string) => `r/${reportID}/settings/who-can-post` as const,
    },
    REPORT_SETTINGS_VISIBILITY: {
        route: 'r/:reportID/settings/visibility',
        getRoute: (reportID: string) => `r/${reportID}/settings/visibility` as const,
    },
    SPLIT_BILL_DETAILS: {
        route: 'r/:reportID/split/:reportActionID',
        getRoute: (reportID: string, reportActionID: string) => `r/${reportID}/split/${reportActionID}` as const,
    },
    TASK_TITLE: {
        route: 'r/:reportID/title',
        getRoute: (reportID: string) => `r/${reportID}/title` as const,
    },
    REPORT_DESCRIPTION: {
        route: 'r/:reportID/description',
        getRoute: (reportID: string) => `r/${reportID}/description` as const,
    },
    TASK_ASSIGNEE: {
        route: 'r/:reportID/assignee',
        getRoute: (reportID: string) => `r/${reportID}/assignee` as const,
    },
    PRIVATE_NOTES_LIST: {
        route: 'r/:reportID/notes',
        getRoute: (reportID: string) => `r/${reportID}/notes` as const,
    },
    PRIVATE_NOTES_EDIT: {
        route: 'r/:reportID/notes/:accountID/edit',
        getRoute: (reportID: string, accountID: string | number) => `r/${reportID}/notes/${accountID}/edit` as const,
    },
    ROOM_MEMBERS: {
        route: 'r/:reportID/members',
        getRoute: (reportID: string) => `r/${reportID}/members` as const,
    },
    ROOM_INVITE: {
        route: 'r/:reportID/invite/:role?',
        getRoute: (reportID: string, role?: string) => `r/${reportID}/invite/${role}` as const,
    },
    MONEY_REQUEST_HOLD_REASON: {
        route: ':type/edit/reason/:transactionID?',
        getRoute: (type: ValueOf<typeof CONST.POLICY.TYPE>, transactionID: string, reportID: string, backTo: string) =>
            `${type}/edit/reason/${transactionID}?backTo=${backTo}&reportID=${reportID}` as const,
    },
    MONEY_REQUEST_CREATE: {
        route: ':action/:iouType/start/:transactionID/:reportID',
        getRoute: (action: IOUAction, iouType: IOUType, transactionID: string, reportID: string) => `${action as string}/${iouType as string}/start/${transactionID}/${reportID}` as const,
    },
    MONEY_REQUEST_STEP_SEND_FROM: {
        route: 'create/:iouType/from/:transactionID/:reportID',
        getRoute: (iouType: ValueOf<typeof CONST.IOU.TYPE>, transactionID: string, reportID: string, backTo = '') =>
            getUrlWithBackToParam(`create/${iouType as string}/from/${transactionID}/${reportID}`, backTo),
    },
    MONEY_REQUEST_STEP_CONFIRMATION: {
        route: ':action/:iouType/confirmation/:transactionID/:reportID',
        getRoute: (action: IOUAction, iouType: IOUType, transactionID: string, reportID: string) =>
            `${action as string}/${iouType as string}/confirmation/${transactionID}/${reportID}` as const,
    },
    MONEY_REQUEST_STEP_AMOUNT: {
        route: ':action/:iouType/amount/:transactionID/:reportID',
        getRoute: (action: IOUAction, iouType: IOUType, transactionID: string, reportID: string, backTo = '') =>
            getUrlWithBackToParam(`${action as string}/${iouType as string}/amount/${transactionID}/${reportID}`, backTo),
    },
    MONEY_REQUEST_STEP_TAX_RATE: {
        route: ':action/:iouType/taxRate/:transactionID/:reportID?',
        getRoute: (action: IOUAction, iouType: IOUType, transactionID: string, reportID: string, backTo = '') =>
            getUrlWithBackToParam(`${action as string}/${iouType as string}/taxRate/${transactionID}/${reportID}`, backTo),
    },
    MONEY_REQUEST_STEP_TAX_AMOUNT: {
        route: ':action/:iouType/taxAmount/:transactionID/:reportID?',
        getRoute: (action: IOUAction, iouType: IOUType, transactionID: string, reportID: string, backTo = '') =>
            getUrlWithBackToParam(`${action as string}/${iouType as string}/taxAmount/${transactionID}/${reportID}`, backTo),
    },
    MONEY_REQUEST_STEP_CATEGORY: {
        route: ':action/:iouType/category/:transactionID/:reportID/:reportActionID?',
        getRoute: (action: IOUAction, iouType: IOUType, transactionID: string, reportID: string, backTo = '', reportActionID?: string) =>
            getUrlWithBackToParam(`${action as string}/${iouType as string}/category/${transactionID}/${reportID}${reportActionID ? `/${reportActionID}` : ''}`, backTo),
    },
    SETTINGS_CATEGORIES_ROOT: {
        route: 'settings/:policyID/categories',
        getRoute: (policyID: string, backTo = '') => getUrlWithBackToParam(`settings/${policyID}/categories`, backTo),
    },
    SETTINGS_CATEGORY_SETTINGS: {
        route: 'settings/:policyID/categories/:categoryName',
        getRoute: (policyID: string, categoryName: string, backTo = '') => getUrlWithBackToParam(`settings/${policyID}/categories/${encodeURIComponent(categoryName)}`, backTo),
    },
    SETTINGS_CATEGORIES_SETTINGS: {
        route: 'settings/:policyID/categories/settings',
        getRoute: (policyID: string, backTo = '') => getUrlWithBackToParam(`settings/${policyID}/categories/settings`, backTo),
    },
    SETTINGS_CATEGORY_CREATE: {
        route: 'settings/:policyID/categories/new',
        getRoute: (policyID: string, backTo = '') => getUrlWithBackToParam(`settings/${policyID}/categories/new`, backTo),
    },
    SETTINGS_CATEGORY_EDIT: {
        route: 'settings/:policyID/categories/:categoryName/edit',
        getRoute: (policyID: string, categoryName: string, backTo = '') =>
            getUrlWithBackToParam(`settings/workspaces/${policyID}/categories/${encodeURIComponent(categoryName)}/edit`, backTo),
    },
    MONEY_REQUEST_STEP_CURRENCY: {
        route: ':action/:iouType/currency/:transactionID/:reportID/:pageIndex?',
        getRoute: (action: IOUAction, iouType: IOUType, transactionID: string, reportID: string, pageIndex = '', currency = '', backTo = '') =>
            getUrlWithBackToParam(`${action as string}/${iouType as string}/currency/${transactionID}/${reportID}/${pageIndex}?currency=${currency}`, backTo),
    },
    MONEY_REQUEST_STEP_DATE: {
        route: ':action/:iouType/date/:transactionID/:reportID/:reportActionID?',
        getRoute: (action: IOUAction, iouType: IOUType, transactionID: string, reportID: string, backTo = '', reportActionID?: string) =>
            getUrlWithBackToParam(`${action as string}/${iouType as string}/date/${transactionID}/${reportID}${reportActionID ? `/${reportActionID}` : ''}`, backTo),
    },
    MONEY_REQUEST_STEP_DESCRIPTION: {
        route: ':action/:iouType/description/:transactionID/:reportID/:reportActionID?',
        getRoute: (action: IOUAction, iouType: IOUType, transactionID: string, reportID: string, backTo = '', reportActionID?: string) =>
            getUrlWithBackToParam(`${action as string}/${iouType as string}/description/${transactionID}/${reportID}${reportActionID ? `/${reportActionID}` : ''}`, backTo),
    },
    MONEY_REQUEST_STEP_DISTANCE: {
        route: ':action/:iouType/distance/:transactionID/:reportID',
        getRoute: (action: IOUAction, iouType: IOUType, transactionID: string, reportID: string, backTo = '') =>
            getUrlWithBackToParam(`${action as string}/${iouType as string}/distance/${transactionID}/${reportID}`, backTo),
    },
    MONEY_REQUEST_STEP_DISTANCE_RATE: {
        route: ':action/:iouType/distanceRate/:transactionID/:reportID',
        getRoute: (action: ValueOf<typeof CONST.IOU.ACTION>, iouType: ValueOf<typeof CONST.IOU.TYPE>, transactionID: string, reportID: string, backTo = '') =>
            getUrlWithBackToParam(`${action}/${iouType}/distanceRate/${transactionID}/${reportID}`, backTo),
    },
    MONEY_REQUEST_STEP_MERCHANT: {
        route: ':action/:iouType/merchant/:transactionID/:reportID',
        getRoute: (action: IOUAction, iouType: IOUType, transactionID: string, reportID: string, backTo = '') =>
            getUrlWithBackToParam(`${action as string}/${iouType as string}/merchant/${transactionID}/${reportID}`, backTo),
    },
    MONEY_REQUEST_STEP_PARTICIPANTS: {
        route: ':action/:iouType/participants/:transactionID/:reportID',
        getRoute: (iouType: IOUType, transactionID: string, reportID: string, backTo = '', action: IOUAction = 'create') =>
            getUrlWithBackToParam(`${action as string}/${iouType as string}/participants/${transactionID}/${reportID}`, backTo),
    },
    MONEY_REQUEST_STEP_SPLIT_PAYER: {
        route: ':action/:iouType/confirmation/:transactionID/:reportID/payer',
        getRoute: (action: ValueOf<typeof CONST.IOU.ACTION>, iouType: ValueOf<typeof CONST.IOU.TYPE>, transactionID: string, reportID: string, backTo = '') =>
            getUrlWithBackToParam(`${action}/${iouType}/confirmation/${transactionID}/${reportID}/payer`, backTo),
    },
    MONEY_REQUEST_STEP_SCAN: {
        route: ':action/:iouType/scan/:transactionID/:reportID',
        getRoute: (action: IOUAction, iouType: IOUType, transactionID: string, reportID: string, backTo = '') =>
            getUrlWithBackToParam(`${action as string}/${iouType as string}/scan/${transactionID}/${reportID}`, backTo),
    },
    MONEY_REQUEST_STEP_TAG: {
        route: ':action/:iouType/tag/:orderWeight/:transactionID/:reportID/:reportActionID?',
        getRoute: (action: IOUAction, iouType: IOUType, orderWeight: number, transactionID: string, reportID: string, backTo = '', reportActionID?: string) =>
            getUrlWithBackToParam(`${action as string}/${iouType as string}/tag/${orderWeight}/${transactionID}/${reportID}${reportActionID ? `/${reportActionID}` : ''}`, backTo),
    },
    MONEY_REQUEST_STEP_WAYPOINT: {
        route: ':action/:iouType/waypoint/:transactionID/:reportID/:pageIndex',
        getRoute: (action: IOUAction, iouType: IOUType, transactionID: string, reportID?: string, pageIndex = '', backTo = '') =>
            getUrlWithBackToParam(`${action as string}/${iouType as string}/waypoint/${transactionID}/${reportID}/${pageIndex}`, backTo),
    },
    // This URL is used as a redirect to one of the create tabs below. This is so that we can message users with a link
    // straight to those flows without needing to have optimistic transaction and report IDs.
    MONEY_REQUEST_START: {
        route: 'start/:iouType/:iouRequestType',
        getRoute: (iouType: IOUType, iouRequestType: IOURequestType) => `start/${iouType as string}/${iouRequestType}` as const,
    },
    MONEY_REQUEST_CREATE_TAB_DISTANCE: {
        route: ':action/:iouType/start/:transactionID/:reportID/distance',
        getRoute: (action: IOUAction, iouType: IOUType, transactionID: string, reportID: string) => `create/${iouType as string}/start/${transactionID}/${reportID}/distance` as const,
    },
    MONEY_REQUEST_CREATE_TAB_MANUAL: {
        route: ':action/:iouType/start/:transactionID/:reportID/manual',
        getRoute: (action: IOUAction, iouType: IOUType, transactionID: string, reportID: string) =>
            `${action as string}/${iouType as string}/start/${transactionID}/${reportID}/manual` as const,
    },
    MONEY_REQUEST_CREATE_TAB_SCAN: {
        route: ':action/:iouType/start/:transactionID/:reportID/scan',
        getRoute: (action: IOUAction, iouType: IOUType, transactionID: string, reportID: string) => `create/${iouType as string}/start/${transactionID}/${reportID}/scan` as const,
    },

    MONEY_REQUEST_STATE_SELECTOR: {
        route: 'submit/state',

        getRoute: (state?: string, backTo?: string, label?: string) =>
            `${getUrlWithBackToParam(`submit/state${state ? `?state=${encodeURIComponent(state)}` : ''}`, backTo)}${
                // the label param can be an empty string so we cannot use a nullish ?? operator
                // eslint-disable-next-line @typescript-eslint/prefer-nullish-coalescing
                label ? `${backTo || state ? '&' : '?'}label=${encodeURIComponent(label)}` : ''
            }` as const,
    },
    IOU_REQUEST: 'submit/new',
    IOU_SEND: 'pay/new',
    IOU_SEND_ADD_BANK_ACCOUNT: 'pay/new/add-bank-account',
    IOU_SEND_ADD_DEBIT_CARD: 'pay/new/add-debit-card',
    IOU_SEND_ENABLE_PAYMENTS: 'pay/new/enable-payments',

    NEW_TASK: 'new/task',
    NEW_TASK_ASSIGNEE: 'new/task/assignee',
    NEW_TASK_SHARE_DESTINATION: 'new/task/share-destination',
    NEW_TASK_DETAILS: 'new/task/details',
    NEW_TASK_TITLE: 'new/task/title',
    NEW_TASK_DESCRIPTION: 'new/task/description',

    TEACHERS_UNITE: 'settings/teachersunite',
    I_KNOW_A_TEACHER: 'settings/teachersunite/i-know-a-teacher',
    I_AM_A_TEACHER: 'settings/teachersunite/i-am-a-teacher',
    INTRO_SCHOOL_PRINCIPAL: 'settings/teachersunite/intro-school-principal',

    ERECEIPT: {
        route: 'eReceipt/:transactionID',
        getRoute: (transactionID: string) => `eReceipt/${transactionID}` as const,
    },

    WORKSPACE_NEW: 'workspace/new',
    WORKSPACE_NEW_ROOM: 'workspace/new-room',
    WORKSPACE_INITIAL: {
        route: 'settings/workspaces/:policyID',
        getRoute: (policyID: string) => `settings/workspaces/${policyID}` as const,
    },
    WORKSPACE_INVITE: {
        route: 'settings/workspaces/:policyID/invite',
        getRoute: (policyID: string) => `settings/workspaces/${policyID}/invite` as const,
    },
    WORKSPACE_INVITE_MESSAGE: {
        route: 'settings/workspaces/:policyID/invite-message',
        getRoute: (policyID: string) => `settings/workspaces/${policyID}/invite-message` as const,
    },
    WORKSPACE_PROFILE: {
        route: 'settings/workspaces/:policyID/profile',
        getRoute: (policyID: string) => `settings/workspaces/${policyID}/profile` as const,
    },
    WORKSPACE_PROFILE_ADDRESS: {
        route: 'settings/workspaces/:policyID/profile/address',
        getRoute: (policyID: string) => `settings/workspaces/${policyID}/profile/address` as const,
    },
    WORKSPACE_ACCOUNTING: {
        route: 'settings/workspaces/:policyID/accounting',
        getRoute: (policyID: string) => `settings/workspaces/${policyID}/accounting` as const,
    },
    WORKSPACE_PROFILE_CURRENCY: {
        route: 'settings/workspaces/:policyID/profile/currency',
        getRoute: (policyID: string) => `settings/workspaces/${policyID}/profile/currency` as const,
    },
    POLICY_ACCOUNTING_QUICKBOOKS_ONLINE_EXPORT: {
        route: 'settings/workspaces/:policyID/accounting/quickbooks-online/export',
        getRoute: (policyID: string) => `settings/workspaces/${policyID}/accounting/quickbooks-online/export` as const,
    },
    POLICY_ACCOUNTING_QUICKBOOKS_ONLINE_COMPANY_CARD_EXPENSE_ACCOUNT: {
        route: 'settings/workspaces/:policyID/accounting/quickbooks-online/export/company-card-expense-account',
        getRoute: (policyID: string) => `settings/workspaces/${policyID}/accounting/quickbooks-online/export/company-card-expense-account` as const,
    },
    POLICY_ACCOUNTING_QUICKBOOKS_ONLINE_COMPANY_CARD_EXPENSE_ACCOUNT_SELECT: {
        route: 'settings/workspaces/:policyID/accounting/quickbooks-online/export/company-card-expense-account/account-select',
        getRoute: (policyID: string) => `settings/workspaces/${policyID}/accounting/quickbooks-online/export/company-card-expense-account/account-select` as const,
    },
    POLICY_ACCOUNTING_QUICKBOOKS_ONLINE_NON_REIMBURSABLE_DEFAULT_VENDOR_SELECT: {
        route: 'settings/workspaces/:policyID/accounting/quickbooks-online/export/company-card-expense-account/default-vendor-select',
        getRoute: (policyID: string) => `settings/workspaces/${policyID}/accounting/quickbooks-online/export/company-card-expense-account/default-vendor-select` as const,
    },
    POLICY_ACCOUNTING_QUICKBOOKS_ONLINE_COMPANY_CARD_EXPENSE_SELECT: {
        route: 'settings/workspaces/:policyID/accounting/quickbooks-online/export/company-card-expense-account/card-select',
        getRoute: (policyID: string) => `settings/workspaces/${policyID}/accounting/quickbooks-online/export/company-card-expense-account/card-select` as const,
    },
    POLICY_ACCOUNTING_QUICKBOOKS_ONLINE_INVOICE_ACCOUNT_SELECT: {
        route: 'settings/workspaces/:policyID/accounting/quickbooks-online/export/invoice-account-select',
        getRoute: (policyID: string) => `settings/workspaces/${policyID}/accounting/quickbooks-online/export/invoice-account-select` as const,
    },
    POLICY_ACCOUNTING_QUICKBOOKS_ONLINE_PREFERRED_EXPORTER: {
        route: 'settings/workspaces/:policyID/accounting/quickbooks-online/export/preferred-exporter',
        getRoute: (policyID: string) => `settings/workspaces/${policyID}/accounting/quickbooks-online/export/preferred-exporter` as const,
    },
    POLICY_ACCOUNTING_QUICKBOOKS_ONLINE_EXPORT_OUT_OF_POCKET_EXPENSES: {
        route: 'settings/workspaces/:policyID/accounting/quickbooks-online/export/out-of-pocket-expense',
        getRoute: (policyID: string) => `settings/workspaces/${policyID}/accounting/quickbooks-online/export/out-of-pocket-expense` as const,
    },
    POLICY_ACCOUNTING_QUICKBOOKS_ONLINE_EXPORT_OUT_OF_POCKET_EXPENSES_ACCOUNT_SELECT: {
        route: 'settings/workspaces/:policyID/accounting/quickbooks-online/export/out-of-pocket-expense/account-select',
        getRoute: (policyID: string) => `settings/workspaces/${policyID}/accounting/quickbooks-online/export/out-of-pocket-expense/account-select` as const,
    },
    POLICY_ACCOUNTING_QUICKBOOKS_ONLINE_EXPORT_OUT_OF_POCKET_EXPENSES_SELECT: {
        route: 'settings/workspaces/:policyID/accounting/quickbooks-online/export/out-of-pocket-expense/entity-select',
        getRoute: (policyID: string) => `settings/workspaces/${policyID}/accounting/quickbooks-online/export/out-of-pocket-expense/entity-select` as const,
    },
    POLICY_ACCOUNTING_QUICKBOOKS_ONLINE_EXPORT_DATE_SELECT: {
        route: 'settings/workspaces/:policyID/accounting/quickbooks-online/export/date-select',
        getRoute: (policyID: string) => `settings/workspaces/${policyID}/accounting/quickbooks-online/export/date-select` as const,
    },
    WORKSPACE_PROFILE_NAME: {
        route: 'settings/workspaces/:policyID/profile/name',
        getRoute: (policyID: string) => `settings/workspaces/${policyID}/profile/name` as const,
    },
    WORKSPACE_PROFILE_DESCRIPTION: {
        route: 'settings/workspaces/:policyID/profile/description',
        getRoute: (policyID: string) => `settings/workspaces/${policyID}/profile/description` as const,
    },
    WORKSPACE_PROFILE_SHARE: {
        route: 'settings/workspaces/:policyID/profile/share',
        getRoute: (policyID: string) => `settings/workspaces/${policyID}/profile/share` as const,
    },
    WORKSPACE_AVATAR: {
        route: 'settings/workspaces/:policyID/avatar',
        getRoute: (policyID: string) => `settings/workspaces/${policyID}/avatar` as const,
    },
    WORKSPACE_JOIN_USER: {
        route: 'settings/workspaces/:policyID/join',
        getRoute: (policyID: string, inviterEmail: string) => `settings/workspaces/${policyID}/join?email=${inviterEmail}` as const,
    },
    WORKSPACE_SETTINGS_CURRENCY: {
        route: 'settings/workspaces/:policyID/settings/currency',
        getRoute: (policyID: string) => `settings/workspaces/${policyID}/settings/currency` as const,
    },
    WORKSPACE_WORKFLOWS: {
        route: 'settings/workspaces/:policyID/workflows',
        getRoute: (policyID: string) => `settings/workspaces/${policyID}/workflows` as const,
    },
    WORKSPACE_WORKFLOWS_PAYER: {
        route: 'workspace/:policyID/settings/workflows/payer',
        getRoute: (policyId: string) => `workspace/${policyId}/settings/workflows/payer` as const,
    },
    WORKSPACE_WORKFLOWS_APPROVER: {
        route: 'settings/workspaces/:policyID/settings/workflows/approver',
        getRoute: (policyID: string) => `settings/workspaces/${policyID}/settings/workflows/approver` as const,
    },
    WORKSPACE_WORKFLOWS_AUTOREPORTING_FREQUENCY: {
        route: 'settings/workspaces/:policyID/settings/workflows/auto-reporting-frequency',
        getRoute: (policyID: string) => `settings/workspaces/${policyID}/settings/workflows/auto-reporting-frequency` as const,
    },
    WORKSPACE_WORKFLOWS_AUTOREPORTING_MONTHLY_OFFSET: {
        route: 'settings/workspaces/:policyID/settings/workflows/auto-reporting-frequency/monthly-offset',
        getRoute: (policyID: string) => `settings/workspaces/${policyID}/settings/workflows/auto-reporting-frequency/monthly-offset` as const,
    },
    WORKSPACE_CARD: {
        route: 'settings/workspaces/:policyID/card',
        getRoute: (policyID: string) => `settings/workspaces/${policyID}/card` as const,
    },
    WORKSPACE_REIMBURSE: {
        route: 'settings/workspaces/:policyID/reimburse',
        getRoute: (policyID: string) => `settings/workspaces/${policyID}/reimburse` as const,
    },
    WORKSPACE_RATE_AND_UNIT: {
        route: 'settings/workspaces/:policyID/rateandunit',
        getRoute: (policyID: string) => `settings/workspaces/${policyID}/rateandunit` as const,
    },
    WORKSPACE_RATE_AND_UNIT_RATE: {
        route: 'settings/workspaces/:policyID/rateandunit/rate',
        getRoute: (policyID: string) => `settings/workspaces/${policyID}/rateandunit/rate` as const,
    },
    WORKSPACE_RATE_AND_UNIT_UNIT: {
        route: 'settings/workspaces/:policyID/rateandunit/unit',
        getRoute: (policyID: string) => `settings/workspaces/${policyID}/rateandunit/unit` as const,
    },
    WORKSPACE_BILLS: {
        route: 'settings/workspaces/:policyID/bills',
        getRoute: (policyID: string) => `settings/workspaces/${policyID}/bills` as const,
    },
    WORKSPACE_INVOICES: {
        route: 'settings/workspaces/:policyID/invoices',
        getRoute: (policyID: string) => `settings/workspaces/${policyID}/invoices` as const,
    },
    WORKSPACE_TRAVEL: {
        route: 'settings/workspaces/:policyID/travel',
        getRoute: (policyID: string) => `settings/workspaces/${policyID}/travel` as const,
    },
    WORKSPACE_MEMBERS: {
        route: 'settings/workspaces/:policyID/members',
        getRoute: (policyID: string) => `settings/workspaces/${policyID}/members` as const,
    },
    POLICY_ACCOUNTING: {
        route: 'settings/workspaces/:policyID/accounting',
        getRoute: (policyID: string) => `settings/workspaces/${policyID}/accounting` as const,
    },
    WORKSPACE_ACCOUNTING_QUICKBOOKS_ONLINE_ADVANCED: {
        route: 'settings/workspaces/:policyID/accounting/quickbooks-online/advanced',
        getRoute: (policyID: string) => `settings/workspaces/${policyID}/accounting/quickbooks-online/advanced` as const,
    },
    WORKSPACE_ACCOUNTING_QUICKBOOKS_ONLINE_ACCOUNT_SELECTOR: {
        route: 'settings/workspaces/:policyID/accounting/quickbooks-online/account-selector',
        getRoute: (policyID: string) => `settings/workspaces/${policyID}/accounting/quickbooks-online/account-selector` as const,
    },
    WORKSPACE_ACCOUNTING_QUICKBOOKS_ONLINE_INVOICE_ACCOUNT_SELECTOR: {
        route: 'settings/workspaces/:policyID/accounting/quickbooks-online/invoice-account-selector',
        getRoute: (policyID: string) => `settings/workspaces/${policyID}/accounting/quickbooks-online/invoice-account-selector` as const,
    },
    WORKSPACE_ACCOUNTING_CARD_RECONCILIATION: {
        route: 'settings/workspaces/:policyID/accounting/:connection/card-reconciliation',
        getRoute: (policyID: string, connection: ValueOf<typeof CONST.POLICY.CONNECTIONS.NAME>) => `settings/workspaces/${policyID}/accounting/${connection}/card-reconciliation` as const,
    },
    WORKSPACE_ACCOUNTING_RECONCILIATION_ACCOUNT_SETTINGS: {
        route: 'settings/workspaces/:policyID/accounting/:connection/card-reconciliation/account',
        getRoute: (policyID: string, connection: ValueOf<typeof CONST.POLICY.CONNECTIONS.NAME>) =>
            `settings/workspaces/${policyID}/accounting/${connection}/card-reconciliation/account` as const,
    },
    WORKSPACE_CATEGORIES: {
        route: 'settings/workspaces/:policyID/categories',
        getRoute: (policyID: string) => `settings/workspaces/${policyID}/categories` as const,
    },
    WORKSPACE_CATEGORY_SETTINGS: {
        route: 'settings/workspaces/:policyID/categories/:categoryName',
        getRoute: (policyID: string, categoryName: string) => `settings/workspaces/${policyID}/categories/${encodeURIComponent(categoryName)}` as const,
    },
    WORKSPACE_UPGRADE: {
        route: 'settings/workspaces/:policyID/upgrade/:featureName',
        getRoute: (policyID: string, featureName: string, backTo?: string) =>
            getUrlWithBackToParam(`settings/workspaces/${policyID}/upgrade/${encodeURIComponent(featureName)}` as const, backTo),
    },
    WORKSPACE_CATEGORIES_SETTINGS: {
        route: 'settings/workspaces/:policyID/categories/settings',
        getRoute: (policyID: string) => `settings/workspaces/${policyID}/categories/settings` as const,
    },
    WORKSPACE_CATEGORY_CREATE: {
        route: 'settings/workspaces/:policyID/categories/new',
        getRoute: (policyID: string) => `settings/workspaces/${policyID}/categories/new` as const,
    },
    WORKSPACE_CATEGORY_EDIT: {
        route: 'settings/workspaces/:policyID/categories/:categoryName/edit',
        getRoute: (policyID: string, categoryName: string) => `settings/workspaces/${policyID}/categories/${encodeURIComponent(categoryName)}/edit` as const,
    },
    WORKSPACE_CATEGORY_PAYROLL_CODE: {
        route: 'settings/workspaces/:policyID/categories/:categoryName/payroll-code',
        getRoute: (policyID: string, categoryName: string) => `settings/workspaces/${policyID}/categories/${encodeURIComponent(categoryName)}/payroll-code` as const,
    },
    WORKSPACE_CATEGORY_GL_CODE: {
        route: 'settings/workspaces/:policyID/categories/:categoryName/gl-code',
        getRoute: (policyID: string, categoryName: string) => `settings/workspaces/${policyID}/categories/${encodeURIComponent(categoryName)}/gl-code` as const,
    },
    WORKSPACE_MORE_FEATURES: {
        route: 'settings/workspaces/:policyID/more-features',
        getRoute: (policyID: string) => `settings/workspaces/${policyID}/more-features` as const,
    },
    WORKSPACE_TAGS: {
        route: 'settings/workspaces/:policyID/tags',
        getRoute: (policyID: string) => `settings/workspaces/${policyID}/tags` as const,
    },
    WORKSPACE_TAG_CREATE: {
        route: 'settings/workspaces/:policyID/tags/new',
        getRoute: (policyID: string) => `settings/workspaces/${policyID}/tags/new` as const,
    },
    WORKSPACE_TAGS_SETTINGS: {
        route: 'settings/workspaces/:policyID/tags/settings',
        getRoute: (policyID: string) => `settings/workspaces/${policyID}/tags/settings` as const,
    },
    WORKSPACE_EDIT_TAGS: {
        route: 'settings/workspaces/:policyID/tags/:orderWeight/edit',
        getRoute: (policyID: string, orderWeight: number) => `settings/workspaces/${policyID}/tags/${orderWeight}/edit` as const,
    },
    WORKSPACE_TAG_EDIT: {
        route: 'settings/workspaces/:policyID/tag/:orderWeight/:tagName/edit',
        getRoute: (policyID: string, orderWeight: number, tagName: string) => `settings/workspaces/${policyID}/tag/${orderWeight}/${encodeURIComponent(tagName)}/edit` as const,
    },
    WORKSPACE_TAG_SETTINGS: {
        route: 'settings/workspaces/:policyID/tag/:orderWeight/:tagName',
        getRoute: (policyID: string, orderWeight: number, tagName: string) => `settings/workspaces/${policyID}/tag/${orderWeight}/${encodeURIComponent(tagName)}` as const,
    },
    WORKSPACE_TAG_LIST_VIEW: {
        route: 'settings/workspaces/:policyID/tag-list/:orderWeight',
        getRoute: (policyID: string, orderWeight: number) => `settings/workspaces/${policyID}/tag-list/${orderWeight}` as const,
    },
    WORKSPACE_TAG_GL_CODE: {
        route: 'settings/workspaces/:policyID/tag/:orderWeight/:tagName/gl-code',
        getRoute: (policyID: string, orderWeight: number, tagName: string) => `settings/workspaces/${policyID}/tag/${orderWeight}/${encodeURIComponent(tagName)}/gl-code` as const,
    },
    WORKSPACE_TAXES: {
        route: 'settings/workspaces/:policyID/taxes',
        getRoute: (policyID: string) => `settings/workspaces/${policyID}/taxes` as const,
    },
    WORKSPACE_TAXES_SETTINGS: {
        route: 'settings/workspaces/:policyID/taxes/settings',
        getRoute: (policyID: string) => `settings/workspaces/${policyID}/taxes/settings` as const,
    },
    WORKSPACE_TAXES_SETTINGS_WORKSPACE_CURRENCY_DEFAULT: {
        route: 'settings/workspaces/:policyID/taxes/settings/workspace-currency',
        getRoute: (policyID: string) => `settings/workspaces/${policyID}/taxes/settings/workspace-currency` as const,
    },
    WORKSPACE_TAXES_SETTINGS_FOREIGN_CURRENCY_DEFAULT: {
        route: 'settings/workspaces/:policyID/taxes/settings/foreign-currency',
        getRoute: (policyID: string) => `settings/workspaces/${policyID}/taxes/settings/foreign-currency` as const,
    },
    WORKSPACE_TAXES_SETTINGS_CUSTOM_TAX_NAME: {
        route: 'settings/workspaces/:policyID/taxes/settings/tax-name',
        getRoute: (policyID: string) => `settings/workspaces/${policyID}/taxes/settings/tax-name` as const,
    },
    WORKSPACE_MEMBER_DETAILS: {
        route: 'settings/workspaces/:policyID/members/:accountID',
        getRoute: (policyID: string, accountID: number) => `settings/workspaces/${policyID}/members/${accountID}` as const,
    },
    WORKSPACE_MEMBER_ROLE_SELECTION: {
        route: 'settings/workspaces/:policyID/members/:accountID/role-selection',
        getRoute: (policyID: string, accountID: number) => `settings/workspaces/${policyID}/members/${accountID}/role-selection` as const,
    },
    WORKSPACE_OWNER_CHANGE_SUCCESS: {
        route: 'settings/workspaces/:policyID/change-owner/:accountID/success',
        getRoute: (policyID: string, accountID: number) => `settings/workspaces/${policyID}/change-owner/${accountID}/success` as const,
    },
    WORKSPACE_OWNER_CHANGE_ERROR: {
        route: 'settings/workspaces/:policyID/change-owner/:accountID/failure',
        getRoute: (policyID: string, accountID: number) => `settings/workspaces/${policyID}/change-owner/${accountID}/failure` as const,
    },
    WORKSPACE_OWNER_CHANGE_CHECK: {
        route: 'settings/workspaces/:policyID/change-owner/:accountID/:error',
        getRoute: (policyID: string, accountID: number, error: ValueOf<typeof CONST.POLICY.OWNERSHIP_ERRORS>) =>
            `settings/workspaces/${policyID}/change-owner/${accountID}/${error as string}` as const,
    },
    WORKSPACE_TAX_CREATE: {
        route: 'settings/workspaces/:policyID/taxes/new',
        getRoute: (policyID: string) => `settings/workspaces/${policyID}/taxes/new` as const,
    },
    WORKSPACE_TAX_EDIT: {
        route: 'settings/workspaces/:policyID/tax/:taxID',
        getRoute: (policyID: string, taxID: string) => `settings/workspaces/${policyID}/tax/${encodeURIComponent(taxID)}` as const,
    },
    WORKSPACE_TAX_NAME: {
        route: 'settings/workspaces/:policyID/tax/:taxID/name',
        getRoute: (policyID: string, taxID: string) => `settings/workspaces/${policyID}/tax/${encodeURIComponent(taxID)}/name` as const,
    },
    WORKSPACE_TAX_VALUE: {
        route: 'settings/workspaces/:policyID/tax/:taxID/value',
        getRoute: (policyID: string, taxID: string) => `settings/workspaces/${policyID}/tax/${encodeURIComponent(taxID)}/value` as const,
    },
    WORKSPACE_TAX_CODE: {
        route: 'settings/workspaces/:policyID/tax/:taxID/tax-code',
        getRoute: (policyID: string, taxID: string) => `settings/workspaces/${policyID}/tax/${encodeURIComponent(taxID)}/tax-code` as const,
    },
    WORKSPACE_REPORT_FIELDS: {
        route: 'settings/workspaces/:policyID/reportFields',
        getRoute: (policyID: string) => `settings/workspaces/${policyID}/reportFields` as const,
    },
    WORKSPACE_CREATE_REPORT_FIELD: {
        route: 'settings/workspaces/:policyID/reportFields/new',
        getRoute: (policyID: string) => `settings/workspaces/${policyID}/reportFields/new` as const,
    },
    WORKSPACE_REPORT_FIELDS_SETTINGS: {
        route: 'settings/workspaces/:policyID/reportFields/:reportFieldID/edit',
        getRoute: (policyID: string, reportFieldID: string) => `settings/workspaces/${policyID}/reportFields/${encodeURIComponent(reportFieldID)}/edit` as const,
    },
    WORKSPACE_REPORT_FIELDS_LIST_VALUES: {
        route: 'settings/workspaces/:policyID/reportFields/listValues/:reportFieldID?',
        getRoute: (policyID: string, reportFieldID?: string) => `settings/workspaces/${policyID}/reportFields/listValues/${encodeURIComponent(reportFieldID ?? '')}` as const,
    },
    WORKSPACE_REPORT_FIELDS_ADD_VALUE: {
        route: 'settings/workspaces/:policyID/reportFields/addValue/:reportFieldID?',
        getRoute: (policyID: string, reportFieldID?: string) => `settings/workspaces/${policyID}/reportFields/addValue/${encodeURIComponent(reportFieldID ?? '')}` as const,
    },
    WORKSPACE_REPORT_FIELDS_VALUE_SETTINGS: {
        route: 'settings/workspaces/:policyID/reportFields/:valueIndex/:reportFieldID?',
        getRoute: (policyID: string, valueIndex: number, reportFieldID?: string) =>
            `settings/workspaces/${policyID}/reportFields/${valueIndex}/${encodeURIComponent(reportFieldID ?? '')}` as const,
    },
    WORKSPACE_REPORT_FIELDS_EDIT_VALUE: {
        route: 'settings/workspaces/:policyID/reportFields/new/:valueIndex/edit',
        getRoute: (policyID: string, valueIndex: number) => `settings/workspaces/${policyID}/reportFields/new/${valueIndex}/edit` as const,
    },
    WORKSPACE_EDIT_REPORT_FIELDS_INITIAL_VALUE: {
        route: 'settings/workspaces/:policyID/reportFields/:reportFieldID/edit/initialValue',
        getRoute: (policyID: string, reportFieldID: string) => `settings/workspaces/${policyID}/reportFields/${encodeURIComponent(reportFieldID)}/edit/initialValue` as const,
    },
    WORKSPACE_EXPENSIFY_CARD: {
        route: 'settings/workspaces/:policyID/expensify-card',
        getRoute: (policyID: string) => `settings/workspaces/${policyID}/expensify-card` as const,
    },
    WORKSPACE_EXPENSIFY_CARD_DETAILS: {
        route: 'settings/workspaces/:policyID/expensify-card/:cardID',
        getRoute: (policyID: string, cardID: string, backTo?: string) => getUrlWithBackToParam(`settings/workspaces/${policyID}/expensify-card/${cardID}`, backTo),
    },
    WORKSPACE_EXPENSIFY_CARD_NAME: {
        route: 'settings/workspaces/:policyID/expensify-card/:cardID/edit/name',
        getRoute: (policyID: string, cardID: string) => `settings/workspaces/${policyID}/expensify-card/${cardID}/edit/name` as const,
    },
    WORKSPACE_EXPENSIFY_CARD_LIMIT: {
        route: 'settings/workspaces/:policyID/expensify-card/:cardID/edit/limit',
        getRoute: (policyID: string, cardID: string) => `settings/workspaces/${policyID}/expensify-card/${cardID}/edit/limit` as const,
    },
    WORKSPACE_EXPENSIFY_CARD_ISSUE_NEW: {
        route: 'settings/workspaces/:policyID/expensify-card/issue-new',
        getRoute: (policyID: string) => `settings/workspaces/${policyID}/expensify-card/issue-new` as const,
    },
    WORKSPACE_EXPENSIFY_CARD_BANK_ACCOUNT: {
        route: 'settings/workspaces/:policyID/expensify-card/choose-bank-account',
        getRoute: (policyID: string) => `settings/workspaces/${policyID}/expensify-card/choose-bank-account` as const,
    },
    WORKSPACE_EXPENSIFY_CARD_SETTINGS: {
        route: 'settings/workspaces/:policyID/expensify-card/settings',
        getRoute: (policyID: string) => `settings/workspaces/${policyID}/expensify-card/settings` as const,
    },
    WORKSPACE_EXPENSIFY_CARD_SETTINGS_ACCOUNT: {
        route: 'settings/workspaces/:policyID/expensify-card/settings/account',
        getRoute: (policyID: string) => `settings/workspaces/${policyID}/expensify-card/settings/account` as const,
    },
    WORKSPACE_EXPENSIFY_CARD_SETTINGS_FREQUENCY: {
        route: 'settings/workspaces/:policyID/expensify-card/settings/frequency',
        getRoute: (policyID: string) => `settings/workspaces/${policyID}/expensify-card/settings/frequency` as const,
    },
    WORKSPACE_DISTANCE_RATES: {
        route: 'settings/workspaces/:policyID/distance-rates',
        getRoute: (policyID: string) => `settings/workspaces/${policyID}/distance-rates` as const,
    },
    WORKSPACE_CREATE_DISTANCE_RATE: {
        route: 'settings/workspaces/:policyID/distance-rates/new',
        getRoute: (policyID: string) => `settings/workspaces/${policyID}/distance-rates/new` as const,
    },
    WORKSPACE_DISTANCE_RATES_SETTINGS: {
        route: 'settings/workspaces/:policyID/distance-rates/settings',
        getRoute: (policyID: string) => `settings/workspaces/${policyID}/distance-rates/settings` as const,
    },
    WORKSPACE_DISTANCE_RATE_DETAILS: {
        route: 'settings/workspaces/:policyID/distance-rates/:rateID',
        getRoute: (policyID: string, rateID: string) => `settings/workspaces/${policyID}/distance-rates/${rateID}` as const,
    },
    WORKSPACE_DISTANCE_RATE_EDIT: {
        route: 'settings/workspaces/:policyID/distance-rates/:rateID/edit',
        getRoute: (policyID: string, rateID: string) => `settings/workspaces/${policyID}/distance-rates/${rateID}/edit` as const,
    },
    WORKSPACE_DISTANCE_RATE_TAX_RECLAIMABLE_ON_EDIT: {
        route: 'settings/workspaces/:policyID/distance-rates/:rateID/tax-reclaimable/edit',
        getRoute: (policyID: string, rateID: string) => `settings/workspaces/${policyID}/distance-rates/${rateID}/tax-reclaimable/edit` as const,
    },
    WORKSPACE_DISTANCE_RATE_TAX_RATE_EDIT: {
        route: 'settings/workspaces/:policyID/distance-rates/:rateID/tax-rate/edit',
        getRoute: (policyID: string, rateID: string) => `settings/workspaces/${policyID}/distance-rates/${rateID}/tax-rate/edit` as const,
    },
    // Referral program promotion
    REFERRAL_DETAILS_MODAL: {
        route: 'referral/:contentType',
        getRoute: (contentType: string, backTo?: string) => getUrlWithBackToParam(`referral/${contentType}`, backTo),
    },
    PROCESS_MONEY_REQUEST_HOLD: 'hold-expense-educational',
    TRAVEL_MY_TRIPS: 'travel',
    TRAVEL_TCS: 'travel/terms',
    TRACK_TRAINING_MODAL: 'track-training',
    ONBOARDING_ROOT: 'onboarding',
    ONBOARDING_PERSONAL_DETAILS: 'onboarding/personal-details',
    ONBOARDING_WORK: 'onboarding/work',
    ONBOARDING_PURPOSE: 'onboarding/purpose',
    WELCOME_VIDEO_ROOT: 'onboarding/welcome-video',
    EXPLANATION_MODAL_ROOT: 'onboarding/explanation',

    TRANSACTION_RECEIPT: {
        route: 'r/:reportID/transaction/:transactionID/receipt',
        getRoute: (reportID: string, transactionID: string) => `r/${reportID}/transaction/${transactionID}/receipt` as const,
    },
    TRANSACTION_DUPLICATE_REVIEW_PAGE: {
        route: 'r/:threadReportID/duplicates/review',
        getRoute: (threadReportID: string) => `r/${threadReportID}/duplicates/review` as const,
    },
    TRANSACTION_DUPLICATE_REVIEW_MERCHANT_PAGE: {
        route: 'r/:threadReportID/duplicates/review/merchant',
        getRoute: (threadReportID: string) => `r/${threadReportID}/duplicates/review/merchant` as const,
    },
    TRANSACTION_DUPLICATE_REVIEW_CATEGORY_PAGE: {
        route: 'r/:threadReportID/duplicates/review/category',
        getRoute: (threadReportID: string) => `r/${threadReportID}/duplicates/review/category` as const,
    },
    TRANSACTION_DUPLICATE_REVIEW_TAG_PAGE: {
        route: 'r/:threadReportID/duplicates/review/tag',
        getRoute: (threadReportID: string) => `r/${threadReportID}/duplicates/review/tag` as const,
    },
    TRANSACTION_DUPLICATE_REVIEW_TAX_CODE_PAGE: {
        route: 'r/:threadReportID/duplicates/review/tax-code',
        getRoute: (threadReportID: string) => `r/${threadReportID}/duplicates/review/tax-code` as const,
    },
    TRANSACTION_DUPLICATE_REVIEW_DESCRIPTION_PAGE: {
        route: 'r/:threadReportID/duplicates/review/description',
        getRoute: (threadReportID: string) => `r/${threadReportID}/duplicates/review/description` as const,
    },
    TRANSACTION_DUPLICATE_REVIEW_REIMBURSABLE_PAGE: {
        route: 'r/:threadReportID/duplicates/review/reimbursable',
        getRoute: (threadReportID: string) => `r/${threadReportID}/duplicates/review/reimbursable` as const,
    },
    TRANSACTION_DUPLICATE_REVIEW_BILLABLE_PAGE: {
        route: 'r/:threadReportID/duplicates/review/billable',
        getRoute: (threadReportID: string) => `r/${threadReportID}/duplicates/review/billable` as const,
    },
    TRANSACTION_DUPLICATE_CONFIRMATION_PAGE: {
        route: 'r/:threadReportID/duplicates/confirm',
        getRoute: (threadReportID: string) => `r/${threadReportID}/duplicates/confirm` as const,
    },
    POLICY_ACCOUNTING_XERO_IMPORT: {
        route: 'settings/workspaces/:policyID/accounting/xero/import',
        getRoute: (policyID: string) => `settings/workspaces/${policyID}/accounting/xero/import` as const,
    },
    POLICY_ACCOUNTING_XERO_CHART_OF_ACCOUNTS: {
        route: 'settings/workspaces/:policyID/accounting/xero/import/accounts',
        getRoute: (policyID: string) => `settings/workspaces/${policyID}/accounting/xero/import/accounts` as const,
    },
    POLICY_ACCOUNTING_XERO_ORGANIZATION: {
        route: 'settings/workspaces/:policyID/accounting/xero/organization/:currentOrganizationID',
        getRoute: (policyID: string, currentOrganizationID: string) => `settings/workspaces/${policyID}/accounting/xero/organization/${currentOrganizationID}` as const,
    },
    POLICY_ACCOUNTING_XERO_TRACKING_CATEGORIES: {
        route: 'settings/workspaces/:policyID/accounting/xero/import/tracking-categories',
        getRoute: (policyID: string) => `settings/workspaces/${policyID}/accounting/xero/import/tracking-categories` as const,
    },
    POLICY_ACCOUNTING_XERO_TRACKING_CATEGORIES_MAP: {
        route: 'settings/workspaces/:policyID/accounting/xero/import/tracking-categories/mapping/:categoryId/:categoryName',
        getRoute: (policyID: string, categoryId: string, categoryName: string) =>
            `settings/workspaces/${policyID}/accounting/xero/import/tracking-categories/mapping/${categoryId}/${encodeURIComponent(categoryName)}` as const,
    },
    POLICY_ACCOUNTING_XERO_CUSTOMER: {
        route: 'settings/workspaces/:policyID/accounting/xero/import/customers',
        getRoute: (policyID: string) => `settings/workspaces/${policyID}/accounting/xero/import/customers` as const,
    },
    POLICY_ACCOUNTING_XERO_TAXES: {
        route: 'settings/workspaces/:policyID/accounting/xero/import/taxes',
        getRoute: (policyID: string) => `settings/workspaces/${policyID}/accounting/xero/import/taxes` as const,
    },
    POLICY_ACCOUNTING_XERO_EXPORT: {
        route: 'settings/workspaces/:policyID/accounting/xero/export',
        getRoute: (policyID: string) => `settings/workspaces/${policyID}/accounting/xero/export` as const,
    },
    POLICY_ACCOUNTING_XERO_PREFERRED_EXPORTER_SELECT: {
        route: 'settings/workspaces/:policyID/connections/xero/export/preferred-exporter/select',
        getRoute: (policyID: string) => `settings/workspaces/${policyID}/connections/xero/export/preferred-exporter/select` as const,
    },
    POLICY_ACCOUNTING_XERO_EXPORT_PURCHASE_BILL_DATE_SELECT: {
        route: 'settings/workspaces/:policyID/accounting/xero/export/purchase-bill-date-select',
        getRoute: (policyID: string) => `settings/workspaces/${policyID}/accounting/xero/export/purchase-bill-date-select` as const,
    },
    POLICY_ACCOUNTING_XERO_EXPORT_BANK_ACCOUNT_SELECT: {
        route: 'settings/workspaces/:policyID/accounting/xero/export/bank-account-select',
        getRoute: (policyID: string) => `settings/workspaces/${policyID}/accounting/xero/export/bank-account-select` as const,
    },
    POLICY_ACCOUNTING_XERO_ADVANCED: {
        route: 'settings/workspaces/:policyID/accounting/xero/advanced',
        getRoute: (policyID: string) => `settings/workspaces/${policyID}/accounting/xero/advanced` as const,
    },
    POLICY_ACCOUNTING_XERO_BILL_STATUS_SELECTOR: {
        route: 'settings/workspaces/:policyID/accounting/xero/export/purchase-bill-status-selector',
        getRoute: (policyID: string) => `settings/workspaces/${policyID}/accounting/xero/export/purchase-bill-status-selector` as const,
    },
    POLICY_ACCOUNTING_XERO_INVOICE_SELECTOR: {
        route: 'settings/workspaces/:policyID/accounting/xero/advanced/invoice-account-selector',
        getRoute: (policyID: string) => `settings/workspaces/${policyID}/accounting/xero/advanced/invoice-account-selector` as const,
    },
    POLICY_ACCOUNTING_XERO_BILL_PAYMENT_ACCOUNT_SELECTOR: {
        route: 'settings/workspaces/:policyID/accounting/xero/advanced/bill-payment-account-selector',
        getRoute: (policyID: string) => `settings/workspaces/${policyID}/accounting/xero/advanced/bill-payment-account-selector` as const,
    },
    POLICY_ACCOUNTING_QUICKBOOKS_ONLINE_IMPORT: {
        route: 'settings/workspaces/:policyID/accounting/quickbooks-online/import',
        getRoute: (policyID: string) => `settings/workspaces/${policyID}/accounting/quickbooks-online/import` as const,
    },
    POLICY_ACCOUNTING_QUICKBOOKS_ONLINE_CHART_OF_ACCOUNTS: {
        route: 'settings/workspaces/:policyID/accounting/quickbooks-online/import/accounts',
        getRoute: (policyID: string) => `settings/workspaces/${policyID}/accounting/quickbooks-online/import/accounts` as const,
    },
    POLICY_ACCOUNTING_QUICKBOOKS_ONLINE_CLASSES: {
        route: 'settings/workspaces/:policyID/accounting/quickbooks-online/import/classes',
        getRoute: (policyID: string) => `settings/workspaces/${policyID}/accounting/quickbooks-online/import/classes` as const,
    },
    POLICY_ACCOUNTING_QUICKBOOKS_ONLINE_CUSTOMERS: {
        route: 'settings/workspaces/:policyID/accounting/quickbooks-online/import/customers',
        getRoute: (policyID: string) => `settings/workspaces/${policyID}/accounting/quickbooks-online/import/customers` as const,
    },
    POLICY_ACCOUNTING_QUICKBOOKS_ONLINE_LOCATIONS: {
        route: 'settings/workspaces/:policyID/accounting/quickbooks-online/import/locations',
        getRoute: (policyID: string) => `settings/workspaces/${policyID}/accounting/quickbooks-online/import/locations` as const,
    },
    POLICY_ACCOUNTING_QUICKBOOKS_ONLINE_TAXES: {
        route: 'settings/workspaces/:policyID/accounting/quickbooks-online/import/taxes',
        getRoute: (policyID: string) => `settings/workspaces/${policyID}/accounting/quickbooks-online/import/taxes` as const,
    },
    RESTRICTED_ACTION: {
        route: 'restricted-action/workspace/:policyID',
        getRoute: (policyID: string) => `restricted-action/workspace/${policyID}` as const,
    },
    POLICY_ACCOUNTING_NETSUITE_SUBSIDIARY_SELECTOR: {
        route: 'settings/workspaces/:policyID/accounting/netsuite/subsidiary-selector',
        getRoute: (policyID: string) => `settings/workspaces/${policyID}/accounting/netsuite/subsidiary-selector` as const,
    },
    POLICY_ACCOUNTING_NETSUITE_EXISTING_CONNECTIONS: {
        route: 'settings/workspaces/:policyID/accounting/netsuite/existing-connections',
        getRoute: (policyID: string) => `settings/workspaces/${policyID}/accounting/netsuite/existing-connections` as const,
    },
    POLICY_ACCOUNTING_NETSUITE_TOKEN_INPUT: {
        route: 'settings/workspaces/:policyID/accounting/netsuite/token-input',
        getRoute: (policyID: string) => `settings/workspaces/${policyID}/accounting/netsuite/token-input` as const,
    },
    POLICY_ACCOUNTING_NETSUITE_IMPORT: {
        route: 'settings/workspaces/:policyID/accounting/netsuite/import',
        getRoute: (policyID: string) => `settings/workspaces/${policyID}/accounting/netsuite/import` as const,
    },
    POLICY_ACCOUNTING_NETSUITE_IMPORT_MAPPING: {
        route: 'settings/workspaces/:policyID/accounting/netsuite/import/mapping/:importField',
        getRoute: (policyID: string, importField: TupleToUnion<typeof CONST.NETSUITE_CONFIG.IMPORT_FIELDS>) =>
            `settings/workspaces/${policyID}/accounting/netsuite/import/mapping/${importField}` as const,
    },
    POLICY_ACCOUNTING_NETSUITE_IMPORT_CUSTOM_FIELD_MAPPING: {
        route: 'settings/workspaces/:policyID/accounting/netsuite/import/custom/:importCustomField',
        getRoute: (policyID: string, importCustomField: ValueOf<typeof CONST.NETSUITE_CONFIG.IMPORT_CUSTOM_FIELDS>) =>
            `settings/workspaces/${policyID}/accounting/netsuite/import/custom/${importCustomField}` as const,
    },
    POLICY_ACCOUNTING_NETSUITE_IMPORT_CUSTOM_FIELD_VIEW: {
        route: 'settings/workspaces/:policyID/accounting/netsuite/import/custom/:importCustomField/view/:valueIndex',
        getRoute: (policyID: string, importCustomField: ValueOf<typeof CONST.NETSUITE_CONFIG.IMPORT_CUSTOM_FIELDS>, valueIndex: number) =>
            `settings/workspaces/${policyID}/accounting/netsuite/import/custom/${importCustomField}/view/${valueIndex}` as const,
    },
    POLICY_ACCOUNTING_NETSUITE_IMPORT_CUSTOM_FIELD_EDIT: {
        route: 'settings/workspaces/:policyID/accounting/netsuite/import/custom/:importCustomField/edit/:valueIndex/:fieldName',
        getRoute: (policyID: string, importCustomField: ValueOf<typeof CONST.NETSUITE_CONFIG.IMPORT_CUSTOM_FIELDS>, valueIndex: number, fieldName: string) =>
            `settings/workspaces/${policyID}/accounting/netsuite/import/custom/${importCustomField}/edit/${valueIndex}/${fieldName}` as const,
    },
    POLICY_ACCOUNTING_NETSUITE_IMPORT_CUSTOM_LIST_ADD: {
        route: 'settings/workspaces/:policyID/accounting/netsuite/import/custom-list/new',
        getRoute: (policyID: string) => `settings/workspaces/${policyID}/accounting/netsuite/import/custom-list/new` as const,
    },
    POLICY_ACCOUNTING_NETSUITE_IMPORT_CUSTOM_SEGMENT_ADD: {
        route: 'settings/workspaces/:policyID/accounting/netsuite/import/custom-segment/new',
        getRoute: (policyID: string) => `settings/workspaces/${policyID}/accounting/netsuite/import/custom-segment/new` as const,
    },
    POLICY_ACCOUNTING_NETSUITE_IMPORT_CUSTOMERS_OR_PROJECTS: {
        route: 'settings/workspaces/:policyID/accounting/netsuite/import/customer-projects',
        getRoute: (policyID: string) => `settings/workspaces/${policyID}/accounting/netsuite/import/customer-projects` as const,
    },
    POLICY_ACCOUNTING_NETSUITE_IMPORT_CUSTOMERS_OR_PROJECTS_SELECT: {
        route: 'settings/workspaces/:policyID/accounting/netsuite/import/customer-projects/select',
        getRoute: (policyID: string) => `settings/workspaces/${policyID}/accounting/netsuite/import/customer-projects/select` as const,
    },
    POLICY_ACCOUNTING_NETSUITE_EXPORT: {
        route: 'settings/workspaces/:policyID/connections/netsuite/export/',
        getRoute: (policyID: string) => `settings/workspaces/${policyID}/connections/netsuite/export/` as const,
    },
    POLICY_ACCOUNTING_NETSUITE_PREFERRED_EXPORTER_SELECT: {
        route: 'settings/workspaces/:policyID/connections/netsuite/export/preferred-exporter/select',
        getRoute: (policyID: string) => `settings/workspaces/${policyID}/connections/netsuite/export/preferred-exporter/select` as const,
    },
    POLICY_ACCOUNTING_NETSUITE_DATE_SELECT: {
        route: 'settings/workspaces/:policyID/connections/netsuite/export/date/select',
        getRoute: (policyID: string) => `settings/workspaces/${policyID}/connections/netsuite/export/date/select` as const,
    },
    POLICY_ACCOUNTING_NETSUITE_EXPORT_EXPENSES: {
        route: 'settings/workspaces/:policyID/connections/netsuite/export/expenses/:expenseType',
        getRoute: (policyID: string, expenseType: ValueOf<typeof CONST.NETSUITE_EXPENSE_TYPE>) =>
            `settings/workspaces/${policyID}/connections/netsuite/export/expenses/${expenseType}` as const,
    },
    POLICY_ACCOUNTING_NETSUITE_EXPORT_EXPENSES_DESTINATION_SELECT: {
        route: 'settings/workspaces/:policyID/connections/netsuite/export/expenses/:expenseType/destination/select',
        getRoute: (policyID: string, expenseType: ValueOf<typeof CONST.NETSUITE_EXPENSE_TYPE>) =>
            `settings/workspaces/${policyID}/connections/netsuite/export/expenses/${expenseType}/destination/select` as const,
    },
    POLICY_ACCOUNTING_NETSUITE_EXPORT_EXPENSES_VENDOR_SELECT: {
        route: 'settings/workspaces/:policyID/connections/netsuite/export/expenses/:expenseType/vendor/select',
        getRoute: (policyID: string, expenseType: ValueOf<typeof CONST.NETSUITE_EXPENSE_TYPE>) =>
            `settings/workspaces/${policyID}/connections/netsuite/export/expenses/${expenseType}/vendor/select` as const,
    },
    POLICY_ACCOUNTING_NETSUITE_EXPORT_EXPENSES_PAYABLE_ACCOUNT_SELECT: {
        route: 'settings/workspaces/:policyID/connections/netsuite/export/expenses/:expenseType/payable-account/select',
        getRoute: (policyID: string, expenseType: ValueOf<typeof CONST.NETSUITE_EXPENSE_TYPE>) =>
            `settings/workspaces/${policyID}/connections/netsuite/export/expenses/${expenseType}/payable-account/select` as const,
    },
    POLICY_ACCOUNTING_NETSUITE_EXPORT_EXPENSES_JOURNAL_POSTING_PREFERENCE_SELECT: {
        route: 'settings/workspaces/:policyID/connections/netsuite/export/expenses/:expenseType/journal-posting-preference/select',
        getRoute: (policyID: string, expenseType: ValueOf<typeof CONST.NETSUITE_EXPENSE_TYPE>) =>
            `settings/workspaces/${policyID}/connections/netsuite/export/expenses/${expenseType}/journal-posting-preference/select` as const,
    },
    POLICY_ACCOUNTING_NETSUITE_RECEIVABLE_ACCOUNT_SELECT: {
        route: 'settings/workspaces/:policyID/connections/netsuite/export/receivable-account/select',
        getRoute: (policyID: string) => `settings/workspaces/${policyID}/connections/netsuite/export/receivable-account/select` as const,
    },
    POLICY_ACCOUNTING_NETSUITE_INVOICE_ITEM_PREFERENCE_SELECT: {
        route: 'settings/workspaces/:policyID/connections/netsuite/export/invoice-item-preference/select',
        getRoute: (policyID: string) => `settings/workspaces/${policyID}/connections/netsuite/export/invoice-item-preference/select` as const,
    },
    POLICY_ACCOUNTING_NETSUITE_INVOICE_ITEM_SELECT: {
        route: 'settings/workspaces/:policyID/connections/netsuite/export/invoice-item-preference/invoice-item/select',
        getRoute: (policyID: string) => `settings/workspaces/${policyID}/connections/netsuite/export/invoice-item-preference/invoice-item/select` as const,
    },
    POLICY_ACCOUNTING_NETSUITE_TAX_POSTING_ACCOUNT_SELECT: {
        route: 'settings/workspaces/:policyID/connections/netsuite/export/tax-posting-account/select',
        getRoute: (policyID: string) => `settings/workspaces/${policyID}/connections/netsuite/export/tax-posting-account/select` as const,
    },
    POLICY_ACCOUNTING_NETSUITE_PROVINCIAL_TAX_POSTING_ACCOUNT_SELECT: {
        route: 'settings/workspaces/:policyID/connections/netsuite/export/provincial-tax-posting-account/select',
        getRoute: (policyID: string) => `settings/workspaces/${policyID}/connections/netsuite/export/provincial-tax-posting-account/select` as const,
    },
    POLICY_ACCOUNTING_NETSUITE_ADVANCED: {
        route: 'settings/workspaces/:policyID/connections/netsuite/advanced/',
        getRoute: (policyID: string) => `settings/workspaces/${policyID}/connections/netsuite/advanced/` as const,
    },
    POLICY_ACCOUNTING_NETSUITE_REIMBURSEMENT_ACCOUNT_SELECT: {
        route: 'settings/workspaces/:policyID/connections/netsuite/advanced/reimbursement-account/select',
        getRoute: (policyID: string) => `settings/workspaces/${policyID}/connections/netsuite/advanced/reimbursement-account/select` as const,
    },
    POLICY_ACCOUNTING_NETSUITE_COLLECTION_ACCOUNT_SELECT: {
        route: 'settings/workspaces/:policyID/connections/netsuite/advanced/collection-account/select',
        getRoute: (policyID: string) => `settings/workspaces/${policyID}/connections/netsuite/advanced/collection-account/select` as const,
    },
    POLICY_ACCOUNTING_NETSUITE_EXPENSE_REPORT_APPROVAL_LEVEL_SELECT: {
        route: 'settings/workspaces/:policyID/connections/netsuite/advanced/expense-report-approval-level/select',
        getRoute: (policyID: string) => `settings/workspaces/${policyID}/connections/netsuite/advanced/expense-report-approval-level/select` as const,
    },
    POLICY_ACCOUNTING_NETSUITE_VENDOR_BILL_APPROVAL_LEVEL_SELECT: {
        route: 'settings/workspaces/:policyID/connections/netsuite/advanced/vendor-bill-approval-level/select',
        getRoute: (policyID: string) => `settings/workspaces/${policyID}/connections/netsuite/advanced/vendor-bill-approval-level/select` as const,
    },
    POLICY_ACCOUNTING_NETSUITE_JOURNAL_ENTRY_APPROVAL_LEVEL_SELECT: {
        route: 'settings/workspaces/:policyID/connections/netsuite/advanced/journal-entry-approval-level/select',
        getRoute: (policyID: string) => `settings/workspaces/${policyID}/connections/netsuite/advanced/journal-entry-approval-level/select` as const,
    },
    POLICY_ACCOUNTING_NETSUITE_APPROVAL_ACCOUNT_SELECT: {
        route: 'settings/workspaces/:policyID/connections/netsuite/advanced/approval-account/select',
        getRoute: (policyID: string) => `settings/workspaces/${policyID}/connections/netsuite/advanced/approval-account/select` as const,
    },
    POLICY_ACCOUNTING_NETSUITE_CUSTOM_FORM_ID: {
        route: 'settings/workspaces/:policyID/connections/netsuite/advanced/custom-form-id/:expenseType',
        getRoute: (policyID: string, expenseType: ValueOf<typeof CONST.NETSUITE_EXPENSE_TYPE>) =>
            `settings/workspaces/${policyID}/connections/netsuite/advanced/custom-form-id/${expenseType}` as const,
    },
    POLICY_ACCOUNTING_SAGE_INTACCT_PREREQUISITES: {
        route: 'settings/workspaces/:policyID/accounting/sage-intacct/prerequisites',
        getRoute: (policyID: string) => `settings/workspaces/${policyID}/accounting/sage-intacct/prerequisites` as const,
    },
    POLICY_ACCOUNTING_SAGE_INTACCT_ENTER_CREDENTIALS: {
        route: 'settings/workspaces/:policyID/accounting/sage-intacct/enter-credentials',
        getRoute: (policyID: string) => `settings/workspaces/${policyID}/accounting/sage-intacct/enter-credentials` as const,
    },
    POLICY_ACCOUNTING_SAGE_INTACCT_EXISTING_CONNECTIONS: {
        route: 'settings/workspaces/:policyID/accounting/sage-intacct/existing-connections',
        getRoute: (policyID: string) => `settings/workspaces/${policyID}/accounting/sage-intacct/existing-connections` as const,
    },
    POLICY_ACCOUNTING_SAGE_INTACCT_ENTITY: {
        route: 'settings/workspaces/:policyID/accounting/sage-intacct/entity',
        getRoute: (policyID: string) => `settings/workspaces/${policyID}/accounting/sage-intacct/entity` as const,
    },
    POLICY_ACCOUNTING_SAGE_INTACCT_IMPORT: {
        route: 'settings/workspaces/:policyID/accounting/sage-intacct/import',
        getRoute: (policyID: string) => `settings/workspaces/${policyID}/accounting/sage-intacct/import` as const,
    },
    POLICY_ACCOUNTING_SAGE_INTACCT_TOGGLE_MAPPINGS: {
        route: 'settings/workspaces/:policyID/accounting/sage-intacct/import/toggle-mapping/:mapping',
        getRoute: (policyID: string, mapping: SageIntacctMappingName) => `settings/workspaces/${policyID}/accounting/sage-intacct/import/toggle-mapping/${mapping}` as const,
    },
    POLICY_ACCOUNTING_SAGE_INTACCT_MAPPINGS_TYPE: {
        route: 'settings/workspaces/:policyID/accounting/sage-intacct/import/mapping-type/:mapping',
        getRoute: (policyID: string, mapping: string) => `settings/workspaces/${policyID}/accounting/sage-intacct/import/mapping-type/${mapping}` as const,
    },
    POLICY_ACCOUNTING_SAGE_INTACCT_USER_DIMENSIONS: {
        route: 'settings/workspaces/:policyID/accounting/sage-intacct/import/user-dimensions',
        getRoute: (policyID: string) => `settings/workspaces/${policyID}/accounting/sage-intacct/import/user-dimensions` as const,
    },
    POLICY_ACCOUNTING_SAGE_INTACCT_ADD_USER_DIMENSION: {
        route: 'settings/workspaces/:policyID/accounting/sage-intacct/import/add-user-dimension',
        getRoute: (policyID: string) => `settings/workspaces/${policyID}/accounting/sage-intacct/import/add-user-dimension` as const,
    },
    POLICY_ACCOUNTING_SAGE_INTACCT_EDIT_USER_DIMENSION: {
        route: 'settings/workspaces/:policyID/accounting/sage-intacct/import/edit-user-dimension/:dimensionName',
        getRoute: (policyID: string, dimensionName: string) => `settings/workspaces/${policyID}/accounting/sage-intacct/import/edit-user-dimension/${dimensionName}` as const,
    },
    POLICY_ACCOUNTING_SAGE_INTACCT_EXPORT: {
        route: 'settings/workspaces/:policyID/accounting/sage-intacct/export',
        getRoute: (policyID: string) => `settings/workspaces/${policyID}/accounting/sage-intacct/export` as const,
    },
    POLICY_ACCOUNTING_SAGE_INTACCT_PREFERRED_EXPORTER: {
        route: 'settings/workspaces/:policyID/accounting/sage-intacct/export/preferred-exporter',
        getRoute: (policyID: string) => `settings/workspaces/${policyID}/accounting/sage-intacct/export/preferred-exporter` as const,
    },
    POLICY_ACCOUNTING_SAGE_INTACCT_EXPORT_DATE: {
        route: 'settings/workspaces/:policyID/accounting/sage-intacct/export/date',
        getRoute: (policyID: string) => `settings/workspaces/${policyID}/accounting/sage-intacct/export/date` as const,
    },
    POLICY_ACCOUNTING_SAGE_INTACCT_REIMBURSABLE_EXPENSES: {
        route: 'settings/workspaces/:policyID/accounting/sage-intacct/export/reimbursable',
        getRoute: (policyID: string) => `settings/workspaces/${policyID}/accounting/sage-intacct/export/reimbursable` as const,
    },
    POLICY_ACCOUNTING_SAGE_INTACCT_NON_REIMBURSABLE_EXPENSES: {
        route: 'settings/workspaces/:policyID/accounting/sage-intacct/export/nonreimbursable',
        getRoute: (policyID: string) => `settings/workspaces/${policyID}/accounting/sage-intacct/export/nonreimbursable` as const,
    },
    POLICY_ACCOUNTING_SAGE_INTACCT_DEFAULT_VENDOR: {
        route: 'settings/workspaces/:policyID/accounting/sage-intacct/export/:reimbursable/default-vendor',
        getRoute: (policyID: string, reimbursable: string) => `settings/workspaces/${policyID}/accounting/sage-intacct/export/${reimbursable}/default-vendor` as const,
    },
    POLICY_ACCOUNTING_SAGE_INTACCT_NON_REIMBURSABLE_CREDIT_CARD_ACCOUNT: {
        route: 'settings/workspaces/:policyID/accounting/sage-intacct/export/nonreimbursable/credit-card-account',
        getRoute: (policyID: string) => `settings/workspaces/${policyID}/accounting/sage-intacct/export/nonreimbursable/credit-card-account` as const,
    },
    POLICY_ACCOUNTING_SAGE_INTACCT_ADVANCED: {
        route: 'settings/workspaces/:policyID/accounting/sage-intacct/advanced',
        getRoute: (policyID: string) => `settings/workspaces/${policyID}/accounting/sage-intacct/advanced` as const,
    },
    POLICY_ACCOUNTING_SAGE_INTACCT_PAYMENT_ACCOUNT: {
        route: 'settings/workspaces/:policyID/accounting/sage-intacct/advanced/payment-account',
        getRoute: (policyID: string) => `settings/workspaces/${policyID}/accounting/sage-intacct/advanced/payment-account` as const,
    },
} as const;

/**
 * Proxy routes can be used to generate a correct url with dynamic values
 *
 * It will be used by HybridApp, that has no access to methods generating dynamic routes in NewDot
 */
const HYBRID_APP_ROUTES = {
    MONEY_REQUEST_CREATE: '/request/new/scan',
    MONEY_REQUEST_SUBMIT_CREATE: '/submit/new/scan',
} as const;

export {HYBRID_APP_ROUTES, getUrlWithBackToParam, PUBLIC_SCREENS_ROUTES};
export default ROUTES;

// eslint-disable-next-line @typescript-eslint/no-explicit-any
type ExtractRouteName<TRoute> = TRoute extends {getRoute: (...args: any[]) => infer TRouteName} ? TRouteName : TRoute;

/**
 * Represents all routes in the app as a union of literal strings.
 */
type Route = {
    [K in keyof typeof ROUTES]: ExtractRouteName<(typeof ROUTES)[K]>;
}[keyof typeof ROUTES];

type RoutesValidationError = 'Error: One or more routes defined within `ROUTES` have not correctly used `as const` in their `getRoute` function return value.';

// eslint-disable-next-line @typescript-eslint/no-unused-vars
type RouteIsPlainString = AssertTypesNotEqual<string, Route, RoutesValidationError>;

type HybridAppRoute = (typeof HYBRID_APP_ROUTES)[keyof typeof HYBRID_APP_ROUTES];

export type {HybridAppRoute, Route};<|MERGE_RESOLUTION|>--- conflicted
+++ resolved
@@ -254,19 +254,12 @@
     },
     REPORT_AVATAR: {
         route: 'r/:reportID/avatar',
-<<<<<<< HEAD
-        getRoute: (reportID: string, isNewGroupChat?: boolean, policyID?: string) => {
-            if (isNewGroupChat) {
-                return `r/${reportID}/avatar?isNewGroupChat=${isNewGroupChat}` as const;
-            }
+        getRoute: (reportID: string, policyID?: string) => {
             if (policyID) {
                 return `r/${reportID}/avatar?policyID=${policyID}` as const;
             }
             return `r/${reportID}/avatar` as const;
         },
-=======
-        getRoute: (reportID: string) => `r/${reportID}/avatar` as const,
->>>>>>> 8e4dc0f0
     },
     EDIT_CURRENCY_REQUEST: {
         route: 'r/:threadReportID/edit/currency',

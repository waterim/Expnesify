--- conflicted
+++ resolved
@@ -577,14 +577,10 @@
         route: 'workspace/:policyID/members/:accountID/role-selection',
         getRoute: (policyID: string, accountID: number, backTo?: string) => getUrlWithBackToParam(`workspace/${policyID}/members/${accountID}/role-selection`, backTo),
     },
-<<<<<<< HEAD
-=======
     WORKSPACE_DISTANCE_RATES: {
         route: 'workspace/:policyID/distance-rates',
         getRoute: (policyID: string) => `workspace/${policyID}/distance-rates` as const,
     },
-
->>>>>>> af6de54d
     // Referral program promotion
     REFERRAL_DETAILS_MODAL: {
         route: 'referral/:contentType',

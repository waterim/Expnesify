--- conflicted
+++ resolved
@@ -650,7 +650,6 @@
         route: 'settings/workspaces/:policyID/accounting/quickbooks-online/export/date-select',
         getRoute: (policyID: string) => `settings/workspaces/${policyID}/accounting/quickbooks-online/export/date-select` as const,
     },
-<<<<<<< HEAD
     POLICY_ACCOUNTING_QUICKBOOKS_DESKTOP_EXPORT_OUT_OF_POCKET_EXPENSES: {
         route: 'settings/workspaces/:policyID/accounting/quickbooks-desktop/export/out-of-pocket-expense',
         getRoute: (policyID: string) => `settings/workspaces/${policyID}/accounting/quickbooks-desktop/export/out-of-pocket-expense` as const,
@@ -662,11 +661,10 @@
     POLICY_ACCOUNTING_QUICKBOOKS_DESKTOP_EXPORT_OUT_OF_POCKET_EXPENSES_SELECT: {
         route: 'settings/workspaces/:policyID/accounting/quickbooks-desktop/export/out-of-pocket-expense/entity-select',
         getRoute: (policyID: string) => `settings/workspaces/${policyID}/accounting/quickbooks-desktop/export/out-of-pocket-expense/entity-select` as const,
-=======
+    },
     POLICY_ACCOUNTING_QUICKBOOKS_DESKTOP_EXPORT: {
         route: 'settings/workspaces/:policyID/accounting/quickbooks-desktop/export',
         getRoute: (policyID: string) => `settings/workspaces/${policyID}/accounting/quickbooks-desktop/export` as const,
->>>>>>> 7981265d
     },
     WORKSPACE_PROFILE_NAME: {
         route: 'settings/workspaces/:policyID/profile/name',

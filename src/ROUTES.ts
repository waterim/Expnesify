--- conflicted
+++ resolved
@@ -80,15 +80,13 @@
     SETTINGS_ENABLE_PAYMENTS: 'settings/wallet/enable-payments',
     SETTINGS_WALLET_TRANSFER_BALANCE: 'settings/wallet/transfer-balance',
     SETTINGS_WALLET_CHOOSE_TRANSFER_ACCOUNT: 'settings/wallet/choose-transfer-account',
-<<<<<<< HEAD
     SETTINGS_WALLET_REPORT_CARD_LOST_OR_DAMAGED: {
         route: '/settings/wallet/cards/:domain/report-card-lost-or-damaged',
         getRoute: (domain: string) => `/settings/wallet/cards/${domain}/report-card-lost-or-damaged`,
-=======
+    },
     SETTINGS_WALLET_CARD_ACTIVATE: {
         route: 'settings/wallet/cards/:domain/activate',
         getRoute: (domain: string) => `settings/wallet/cards/${domain}/activate`,
->>>>>>> 1998fa35
     },
     SETTINGS_PERSONAL_DETAILS: 'settings/profile/personal-details',
     SETTINGS_PERSONAL_DETAILS_LEGAL_NAME: 'settings/profile/personal-details/legal-name',

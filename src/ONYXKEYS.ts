import type {ValueOf} from 'type-fest';
import type CONST from './CONST';
import type * as FormTypes from './types/form';
import type * as OnyxTypes from './types/onyx';
import type Onboarding from './types/onyx/Onboarding';
import type AssertTypesEqual from './types/utils/AssertTypesEqual';
import type DeepValueOf from './types/utils/DeepValueOf';

/**
 * This is a file containing constants for all the top level keys in our store
 */
const ONYXKEYS = {
    /** Holds information about the users account that is logging in */
    ACCOUNT: 'account',

    /** Holds the reportID for the report between the user and their account manager */
    ACCOUNT_MANAGER_REPORT_ID: 'accountManagerReportID',

    /** Holds an array of client IDs which is used for multi-tabs on web in order to know
     * which tab is the leader, and which ones are the followers */
    ACTIVE_CLIENTS: 'activeClients',

    /** A unique ID for the device */
    DEVICE_ID: 'deviceID',

    /** Boolean flag set whenever the sidebar has loaded */
    IS_SIDEBAR_LOADED: 'isSidebarLoaded',

    /** Boolean flag set whenever we are searching for reports in the server */
    IS_SEARCHING_FOR_REPORTS: 'isSearchingForReports',

    /** Note: These are Persisted Requests - not all requests in the main queue as the key name might lead one to believe */
    PERSISTED_REQUESTS: 'networkRequestQueue',

    /** Stores current date */
    CURRENT_DATE: 'currentDate',

    /** Credentials to authenticate the user */
    CREDENTIALS: 'credentials',
    STASHED_CREDENTIALS: 'stashedCredentials',

    /** Keeps track if there is modal currently visible or not */
    MODAL: 'modal',

    /** Has information about the network status (offline/online) */
    NETWORK: 'network',

    // draft status
    CUSTOM_STATUS_DRAFT: 'customStatusDraft',

    // keep edit message focus state
    INPUT_FOCUSED: 'inputFocused',

    /** Contains all the personalDetails the user has access to, keyed by accountID */
    PERSONAL_DETAILS_LIST: 'personalDetailsList',

    /** Contains all the private personal details of the user */
    PRIVATE_PERSONAL_DETAILS: 'private_personalDetails',

    /**
     * PERSONAL_DETAILS_METADATA is a perf optimization used to hold loading states of each entry in PERSONAL_DETAILS_LIST.
     * A lot of components are connected to the PERSONAL_DETAILS_LIST entity and do not care about the loading state.
     * Setting the loading state directly on the personal details entry caused a lot of unnecessary re-renders.
     */
    PERSONAL_DETAILS_METADATA: 'personalDetailsMetadata',

    /** Contains all the info for Tasks */
    TASK: 'task',

    /**
     * Contains all the info for Workspace Rate and Unit while editing.
     *
     * Note: This is not under the COLLECTION key as we can edit rate and unit
     * for one workspace only at a time. And we don't need to store
     * rates and units for different workspaces at the same time. */
    WORKSPACE_RATE_AND_UNIT: 'workspaceRateAndUnit',

    /** Contains a list of all currencies available to the user - user can
     * select a currency based on the list */
    CURRENCY_LIST: 'currencyList',

    /** Indicates whether an update is available and ready to be installed. */
    UPDATE_AVAILABLE: 'updateAvailable',

    /** Indicates that a request to join a screen share with a GuidesPlus agent was received */
    SCREEN_SHARE_REQUEST: 'screenShareRequest',

    /** Saves the current country code which is displayed when the user types a phone number without
     *  an international code */
    COUNTRY_CODE: 'countryCode',

    /**  The 'country' field in this code represents the return country based on the user's IP address.
     * It is expected to provide a two-letter country code such as US for United States, and so on. */
    COUNTRY: 'country',

    /** Contains all the users settings for the Settings page and sub pages */
    USER: 'user',

    /** Contains latitude and longitude of user's last known location */
    USER_LOCATION: 'userLocation',

    /** Contains metadata (partner, login, validation date) for all of the user's logins */
    LOGIN_LIST: 'loginList',

    /** Information about the current session (authToken, accountID, email, loading, error) */
    SESSION: 'session',
    STASHED_SESSION: 'stashedSession',
    BETAS: 'betas',

    /** NVP keys */

    /** Boolean flag only true when first set */
    NVP_IS_FIRST_TIME_NEW_EXPENSIFY_USER: 'nvp_isFirstTimeNewExpensifyUser',

    /** This NVP contains information about whether the onboarding flow was completed or not */
    NVP_ONBOARDING: 'nvp_onboarding',

    /** This NVP contains data associated with HybridApp */
    NVP_TRYNEWDOT: 'nvp_tryNewDot',

    /** Contains the user preference for the LHN priority mode */
    NVP_PRIORITY_MODE: 'nvp_priorityMode',

    /** Contains the users's block expiration (if they have one) */
    NVP_BLOCKED_FROM_CONCIERGE: 'nvp_private_blockedFromConcierge',

    /** Whether the user is blocked from chat */
    NVP_BLOCKED_FROM_CHAT: 'nvp_private_blockedFromChat',

    /** A unique identifier that each user has that's used to send notifications */
    NVP_PRIVATE_PUSH_NOTIFICATION_ID: 'nvp_private_pushNotificationID',

    /** The NVP with the last payment method used per policy */
    NVP_LAST_PAYMENT_METHOD: 'nvp_private_lastPaymentMethod',

    /** This NVP holds to most recent waypoints that a person has used when creating a distance expense */
    NVP_RECENT_WAYPOINTS: 'expensify_recentWaypoints',

    /** This NVP contains the choice that the user made on the engagement modal */
    NVP_INTRO_SELECTED: 'nvp_introSelected',

    /** This NVP contains the active policyID */
    NVP_ACTIVE_POLICY_ID: 'nvp_expensify_activePolicyID',

    /** This NVP contains the referral banners the user dismissed */
    NVP_DISMISSED_REFERRAL_BANNERS: 'nvp_dismissedReferralBanners',

    /** This NVP contains the training modals the user denied showing again */
    NVP_HAS_SEEN_TRACK_TRAINING: 'nvp_hasSeenTrackTraining',

    /** Indicates which locale should be used */
    NVP_PREFERRED_LOCALE: 'nvp_preferredLocale',

    /** Whether the user has tried focus mode yet */
    NVP_TRY_FOCUS_MODE: 'nvp_tryFocusMode',

    /** Whether the user has dismissed the hold educational interstitial */
    NVP_DISMISSED_HOLD_USE_EXPLANATION: 'nvp_dismissedHoldUseExplanation',

    /** Whether the user has seen HybridApp explanation modal */
    NVP_SEEN_NEW_USER_MODAL: 'nvp_seen_new_user_modal',
    /** Store the state of the subscription */
    NVP_PRIVATE_SUBSCRIPTION: 'nvp_private_subscription',

    /** Store the stripe id status */
    NVP_PRIVATE_STRIPE_CUSTOMER_ID: 'nvp_private_stripeCustomerID',

    /** Store the billing dispute status */
    NVP_PRIVATE_BILLING_DISPUTE_PENDING: 'nvp_private_billingDisputePending',

    /** Store the billing status */
    NVP_PRIVATE_BILLING_STATUS: 'nvp_private_billingStatus',

    /** Store preferred skintone for emoji */
    PREFERRED_EMOJI_SKIN_TONE: 'nvp_expensify_preferredEmojiSkinTone',

    /** Store frequently used emojis for this user */
    FREQUENTLY_USED_EMOJIS: 'nvp_expensify_frequentlyUsedEmojis',

    /** The NVP with the last distance rate used per policy */
    NVP_LAST_SELECTED_DISTANCE_RATES: 'nvp_expensify_lastSelectedDistanceRates',

    /** The NVP with the last action taken (for the Quick Action Button) */
    NVP_QUICK_ACTION_GLOBAL_CREATE: 'nvp_quickActionGlobalCreate',

    /** The NVP containing all information necessary to connect with Spontana */
    NVP_TRAVEL_SETTINGS: 'nvp_travelSettings',

    /** The start date (yyyy-MM-dd HH:mm:ss) of the workspace owner’s free trial period. */
    NVP_FIRST_DAY_FREE_TRIAL: 'nvp_private_firstDayFreeTrial',

    /** The end date (yyyy-MM-dd HH:mm:ss) of the workspace owner’s free trial period. */
    NVP_LAST_DAY_FREE_TRIAL: 'nvp_private_lastDayFreeTrial',

    /** ID associated with the payment card added by the user. */
    NVP_BILLING_FUND_ID: 'nvp_expensify_billingFundID',

    /** The amount owed by the workspace’s owner. */
    NVP_PRIVATE_AMOUNT_OWED: 'nvp_private_amountOwed',

    /** The end date (epoch timestamp) of the workspace owner’s grace period after the free trial ends. */
    NVP_PRIVATE_OWNER_BILLING_GRACE_PERIOD_END: 'nvp_private_billingGracePeriodEnd',

    /** Does this user have push notifications enabled for this device? */
    PUSH_NOTIFICATIONS_ENABLED: 'pushNotificationsEnabled',

    /** Plaid data (access tokens, bank accounts ...) */
    PLAID_DATA: 'plaidData',

    /** If we disabled Plaid because of too many attempts */
    IS_PLAID_DISABLED: 'isPlaidDisabled',

    /** Token needed to initialize Plaid link */
    PLAID_LINK_TOKEN: 'plaidLinkToken',

    /** Capture Plaid event  */
    PLAID_CURRENT_EVENT: 'plaidCurrentEvent',

    /** Token needed to initialize Onfido */
    ONFIDO_TOKEN: 'onfidoToken',
    ONFIDO_APPLICANT_ID: 'onfidoApplicantID',

    /** User's Expensify Wallet */
    USER_WALLET: 'userWallet',

    /** User's metadata that will be used to segmentation */
    USER_METADATA: 'userMetadata',

    /** Object containing Onfido SDK Token + applicantID */
    WALLET_ONFIDO: 'walletOnfido',

    /** Stores information about additional details form entry */
    WALLET_ADDITIONAL_DETAILS: 'walletAdditionalDetails',

    /** Object containing Wallet terms step state */
    WALLET_TERMS: 'walletTerms',

    /** The user's bank accounts */
    BANK_ACCOUNT_LIST: 'bankAccountList',

    /** The user's payment and P2P cards */
    FUND_LIST: 'fundList',

    /** The user's cash card and imported cards (including the Expensify Card) */
    CARD_LIST: 'cardList',

    /** Boolean flag used to display the focus mode notification */
    FOCUS_MODE_NOTIFICATION: 'focusModeNotification',

    /** Stores information about the user's saved statements */
    WALLET_STATEMENT: 'walletStatement',

    /** Stores information about the active personal bank account being set up */
    PERSONAL_BANK_ACCOUNT: 'personalBankAccount',

    /** Stores information about the active reimbursement account being set up */
    REIMBURSEMENT_ACCOUNT: 'reimbursementAccount',

    /** Stores Workspace ID that will be tied to reimbursement account during setup */
    REIMBURSEMENT_ACCOUNT_WORKSPACE_ID: 'reimbursementAccountWorkspaceID',

    /** Set when we are loading payment methods */
    IS_LOADING_PAYMENT_METHODS: 'isLoadingPaymentMethods',

    /** Is report data loading? */
    IS_LOADING_REPORT_DATA: 'isLoadingReportData',

    /** Is report data loading? */
    IS_LOADING_APP: 'isLoadingApp',

    /** Is the user in the process of switching to OldDot? */
    IS_SWITCHING_TO_OLD_DOT: 'isSwitchingToOldDot',

    /** Is the test tools modal open? */
    IS_TEST_TOOLS_MODAL_OPEN: 'isTestToolsModalOpen',

    /** Is app in profiling mode */
    APP_PROFILING_IN_PROGRESS: 'isProfilingInProgress',

    /** Stores information about active wallet transfer amount, selectedAccountID, status, etc */
    WALLET_TRANSFER: 'walletTransfer',

    /** The policyID of the last workspace whose settings were accessed by the user */
    LAST_ACCESSED_WORKSPACE_POLICY_ID: 'lastAccessedWorkspacePolicyID',

    /** Whether we should show the compose input or not */
    SHOULD_SHOW_COMPOSE_INPUT: 'shouldShowComposeInput',

    /** Is app in beta version */
    IS_BETA: 'isBeta',

    /** Whether we're checking if the room is public or not */
    IS_CHECKING_PUBLIC_ROOM: 'isCheckingPublicRoom',

    /** A map of the user's security group IDs they belong to in specific domains */
    MY_DOMAIN_SECURITY_GROUPS: 'myDomainSecurityGroups',

    /** Report ID of the last report the user viewed as anonymous user */
    LAST_OPENED_PUBLIC_ROOM_ID: 'lastOpenedPublicRoomID',

    // The theme setting set by the user in preferences.
    // This can be either "light", "dark" or "system"
    PREFERRED_THEME: 'preferredTheme',

    // Information about the onyx updates IDs that were received from the server
    ONYX_UPDATES_FROM_SERVER: 'onyxUpdatesFromServer',

    // The last update ID that was applied to the client
    ONYX_UPDATES_LAST_UPDATE_ID_APPLIED_TO_CLIENT: 'OnyxUpdatesLastUpdateIDAppliedToClient',

    // The access token to be used with the Mapbox library
    MAPBOX_ACCESS_TOKEN: 'mapboxAccessToken',

    // Max area supported for HTML <canvas> element
    MAX_CANVAS_AREA: 'maxCanvasArea',

    // Max height supported for HTML <canvas> element
    MAX_CANVAS_HEIGHT: 'maxCanvasHeight',

    /** Onboarding Purpose selected by the user during Onboarding flow */
    ONBOARDING_PURPOSE_SELECTED: 'onboardingPurposeSelected',

    /** Onboarding policyID selected by the user during Onboarding flow */
    ONBOARDING_POLICY_ID: 'onboardingPolicyID',

    /** Onboarding Purpose selected by the user during Onboarding flow */
    ONBOARDING_ADMINS_CHAT_REPORT_ID: 'onboardingAdminsChatReportID',

    // Max width supported for HTML <canvas> element
    MAX_CANVAS_WIDTH: 'maxCanvasWidth',

    // Stores last visited path
    LAST_VISITED_PATH: 'lastVisitedPath',

    // Stores the recently used report fields
    RECENTLY_USED_REPORT_FIELDS: 'recentlyUsedReportFields',

    /** Indicates whether an forced upgrade is required */
    UPDATE_REQUIRED: 'updateRequired',

    /** Indicates whether an forced reset is required. Used in emergency situations where we must completely erase the Onyx data in the client because it is in a bad state. This will clear Oynx data without signing the user out. */
    RESET_REQUIRED: 'resetRequired',

    /** Stores the logs of the app for debugging purposes */
    LOGS: 'logs',

    /** Indicates whether we should store logs or not */
    SHOULD_STORE_LOGS: 'shouldStoreLogs',

    /** Stores new group chat draft */
    NEW_GROUP_CHAT_DRAFT: 'newGroupChatDraft',

    // Paths of PDF file that has been cached during one session
    CACHED_PDF_PATHS: 'cachedPDFPaths',

    /** Stores iframe link to verify 3DS flow for subscription */
    VERIFY_3DS_SUBSCRIPTION: 'verify3dsSubscription',

    /** Holds the checks used while transferring the ownership of the workspace */
    POLICY_OWNERSHIP_CHANGE_CHECKS: 'policyOwnershipChangeChecks',

    // These statuses below are in separate keys on purpose - it allows us to have different behaviours of the banner based on the status

    /** Indicates whether ClearOutstandingBalance failed */
    SUBSCRIPTION_RETRY_BILLING_STATUS_FAILED: 'subscriptionRetryBillingStatusFailed',

    /** Indicates whether ClearOutstandingBalance was successful */
    SUBSCRIPTION_RETRY_BILLING_STATUS_SUCCESSFUL: 'subscriptionRetryBillingStatusSuccessful',

    /** Indicates whether ClearOutstandingBalance is pending */
    SUBSCRIPTION_RETRY_BILLING_STATUS_PENDING: 'subscriptionRetryBillingStatusPending',

    /** Stores info during review duplicates flow */
    REVIEW_DUPLICATES: 'reviewDuplicates',

    /** Stores the information about the state of issuing a new card */
    ISSUE_NEW_EXPENSIFY_CARD: 'issueNewExpensifyCard',

    /** Collection Keys */
    COLLECTION: {
        DOWNLOAD: 'download_',
        POLICY: 'policy_',
        POLICY_DRAFTS: 'policyDrafts_',
        POLICY_JOIN_MEMBER: 'policyJoinMember_',
        POLICY_CATEGORIES: 'policyCategories_',
        POLICY_CATEGORIES_DRAFT: 'policyCategoriesDraft_',
        POLICY_RECENTLY_USED_CATEGORIES: 'policyRecentlyUsedCategories_',
        POLICY_TAGS: 'policyTags_',
        POLICY_RECENTLY_USED_TAGS: 'nvp_recentlyUsedTags_',
        // Whether the policy's connection data was attempted to be fetched in
        // the current user session. As this state only exists client-side, it
        // should not be included as part of the policy object. The policy
        // object should mirror the data as it's stored in the database.
        POLICY_HAS_CONNECTIONS_DATA_BEEN_FETCHED: 'policyHasConnectionsDataBeenFetched_',
        OLD_POLICY_RECENTLY_USED_TAGS: 'policyRecentlyUsedTags_',
        POLICY_CONNECTION_SYNC_PROGRESS: 'policyConnectionSyncProgress_',
        WORKSPACE_INVITE_MEMBERS_DRAFT: 'workspaceInviteMembersDraft_',
        WORKSPACE_INVITE_MESSAGE_DRAFT: 'workspaceInviteMessageDraft_',
        REPORT: 'report_',
        REPORT_NAME_VALUE_PAIRS: 'reportNameValuePairs_',
        REPORT_DRAFT: 'reportDraft_',
        // REPORT_METADATA is a perf optimization used to hold loading states (isLoadingInitialReportActions, isLoadingOlderReportActions, isLoadingNewerReportActions).
        // A lot of components are connected to the Report entity and do not care about the actions. Setting the loading state
        // directly on the report caused a lot of unnecessary re-renders
        REPORT_METADATA: 'reportMetadata_',
        REPORT_ACTIONS: 'reportActions_',
        REPORT_ACTIONS_DRAFTS: 'reportActionsDrafts_',
        REPORT_ACTIONS_PAGES: 'reportActionsPages_',
        REPORT_ACTIONS_REACTIONS: 'reportActionsReactions_',
        REPORT_DRAFT_COMMENT: 'reportDraftComment_',
        REPORT_IS_COMPOSER_FULL_SIZE: 'reportIsComposerFullSize_',
        REPORT_USER_IS_TYPING: 'reportUserIsTyping_',
        REPORT_USER_IS_LEAVING_ROOM: 'reportUserIsLeavingRoom_',
        SECURITY_GROUP: 'securityGroup_',
        TRANSACTION: 'transactions_',
        TRANSACTION_VIOLATIONS: 'transactionViolations_',
        TRANSACTION_DRAFT: 'transactionsDraft_',
        SKIP_CONFIRMATION: 'skipConfirmation_',
        TRANSACTION_BACKUP: 'transactionsBackup_',
        SPLIT_TRANSACTION_DRAFT: 'splitTransactionDraft_',
        PRIVATE_NOTES_DRAFT: 'privateNotesDraft_',
        NEXT_STEP: 'reportNextStep_',

        // Manual expense tab selector
        SELECTED_TAB: 'selectedTab_',

        /** This is deprecated, but needed for a migration, so we still need to include it here so that it will be initialized in Onyx.init */
        DEPRECATED_POLICY_MEMBER_LIST: 'policyMemberList_',

        // Search Page related
        SNAPSHOT: 'snapshot_',

        // Shared NVPs
        /** Collection of objects where each object represents the owner of the workspace that is past due billing AND the user is a member of. */
        SHARED_NVP_PRIVATE_USER_BILLING_GRACE_PERIOD_END: 'sharedNVP_private_billingGracePeriodEnd_',

        /** Expensify cards settings */
        SHARED_NVP_PRIVATE_EXPENSIFY_CARD_SETTINGS: 'sharedNVP_private_expensifyCardSettings_',

        /**
         * Stores the card list for a given fundID and feed in the format: card_<fundID>_<bankName>
         * So for example: card_12345_Expensify Card
         */
        WORKSPACE_CARDS_LIST: 'card_',
    },

    /** List of Form ids */
    FORMS: {
        ADD_PAYMENT_CARD_FORM: 'addPaymentCardForm',
        ADD_PAYMENT_CARD_FORM_DRAFT: 'addPaymentCardFormDraft',
        WORKSPACE_SETTINGS_FORM: 'workspaceSettingsForm',
        WORKSPACE_CATEGORY_FORM: 'workspaceCategoryForm',
        WORKSPACE_CATEGORY_FORM_DRAFT: 'workspaceCategoryFormDraft',
        WORKSPACE_TAG_FORM: 'workspaceTagForm',
        WORKSPACE_TAG_FORM_DRAFT: 'workspaceTagFormDraft',
        WORKSPACE_SETTINGS_FORM_DRAFT: 'workspaceSettingsFormDraft',
        WORKSPACE_DESCRIPTION_FORM: 'workspaceDescriptionForm',
        WORKSPACE_DESCRIPTION_FORM_DRAFT: 'workspaceDescriptionFormDraft',
        WORKSPACE_RATE_AND_UNIT_FORM: 'workspaceRateAndUnitForm',
        WORKSPACE_RATE_AND_UNIT_FORM_DRAFT: 'workspaceRateAndUnitFormDraft',
        WORKSPACE_TAX_CUSTOM_NAME: 'workspaceTaxCustomName',
        WORKSPACE_TAX_CUSTOM_NAME_DRAFT: 'workspaceTaxCustomNameDraft',
        WORKSPACE_REPORT_FIELDS_FORM: 'workspaceReportFieldsForm',
        WORKSPACE_REPORT_FIELDS_FORM_DRAFT: 'workspaceReportFieldsFormDraft',
        POLICY_CREATE_DISTANCE_RATE_FORM: 'policyCreateDistanceRateForm',
        POLICY_CREATE_DISTANCE_RATE_FORM_DRAFT: 'policyCreateDistanceRateFormDraft',
        POLICY_DISTANCE_RATE_EDIT_FORM: 'policyDistanceRateEditForm',
        POLICY_DISTANCE_RATE_TAX_RECLAIMABLE_ON_EDIT_FORM: 'policyDistanceRateTaxReclaimableOnEditForm',
        POLICY_DISTANCE_RATE_TAX_RECLAIMABLE_ON_EDIT_FORM_DRAFT: 'policyDistanceRateTaxReclaimableOnEditFormDraft',
        POLICY_DISTANCE_RATE_EDIT_FORM_DRAFT: 'policyDistanceRateEditFormDraft',
        CLOSE_ACCOUNT_FORM: 'closeAccount',
        CLOSE_ACCOUNT_FORM_DRAFT: 'closeAccountDraft',
        PROFILE_SETTINGS_FORM: 'profileSettingsForm',
        PROFILE_SETTINGS_FORM_DRAFT: 'profileSettingsFormDraft',
        DISPLAY_NAME_FORM: 'displayNameForm',
        DISPLAY_NAME_FORM_DRAFT: 'displayNameFormDraft',
        ONBOARDING_PERSONAL_DETAILS_FORM: 'onboardingPersonalDetailsForm',
        ONBOARDING_PERSONAL_DETAILS_FORM_DRAFT: 'onboardingPersonalDetailsFormDraft',
        ONBOARDING_PERSONAL_WORK: 'onboardingWorkForm',
        ONBOARDING_PERSONAL_WORK_DRAFT: 'onboardingWorkFormDraft',
        ROOM_NAME_FORM: 'roomNameForm',
        ROOM_NAME_FORM_DRAFT: 'roomNameFormDraft',
        REPORT_DESCRIPTION_FORM: 'reportDescriptionForm',
        REPORT_DESCRIPTION_FORM_DRAFT: 'reportDescriptionFormDraft',
        LEGAL_NAME_FORM: 'legalNameForm',
        LEGAL_NAME_FORM_DRAFT: 'legalNameFormDraft',
        WORKSPACE_INVITE_MESSAGE_FORM: 'workspaceInviteMessageForm',
        WORKSPACE_INVITE_MESSAGE_FORM_DRAFT: 'workspaceInviteMessageFormDraft',
        DATE_OF_BIRTH_FORM: 'dateOfBirthForm',
        DATE_OF_BIRTH_FORM_DRAFT: 'dateOfBirthFormDraft',
        HOME_ADDRESS_FORM: 'homeAddressForm',
        HOME_ADDRESS_FORM_DRAFT: 'homeAddressFormDraft',
        NEW_ROOM_FORM: 'newRoomForm',
        NEW_ROOM_FORM_DRAFT: 'newRoomFormDraft',
        ROOM_SETTINGS_FORM: 'roomSettingsForm',
        ROOM_SETTINGS_FORM_DRAFT: 'roomSettingsFormDraft',
        NEW_TASK_FORM: 'newTaskForm',
        NEW_TASK_FORM_DRAFT: 'newTaskFormDraft',
        EDIT_TASK_FORM: 'editTaskForm',
        EDIT_TASK_FORM_DRAFT: 'editTaskFormDraft',
        MONEY_REQUEST_DESCRIPTION_FORM: 'moneyRequestDescriptionForm',
        MONEY_REQUEST_DESCRIPTION_FORM_DRAFT: 'moneyRequestDescriptionFormDraft',
        MONEY_REQUEST_MERCHANT_FORM: 'moneyRequestMerchantForm',
        MONEY_REQUEST_MERCHANT_FORM_DRAFT: 'moneyRequestMerchantFormDraft',
        MONEY_REQUEST_AMOUNT_FORM: 'moneyRequestAmountForm',
        MONEY_REQUEST_AMOUNT_FORM_DRAFT: 'moneyRequestAmountFormDraft',
        MONEY_REQUEST_DATE_FORM: 'moneyRequestCreatedForm',
        MONEY_REQUEST_DATE_FORM_DRAFT: 'moneyRequestCreatedFormDraft',
        MONEY_REQUEST_HOLD_FORM: 'moneyHoldReasonForm',
        MONEY_REQUEST_HOLD_FORM_DRAFT: 'moneyHoldReasonFormDraft',
        NEW_CONTACT_METHOD_FORM: 'newContactMethodForm',
        NEW_CONTACT_METHOD_FORM_DRAFT: 'newContactMethodFormDraft',
        WAYPOINT_FORM: 'waypointForm',
        WAYPOINT_FORM_DRAFT: 'waypointFormDraft',
        SETTINGS_STATUS_SET_FORM: 'settingsStatusSetForm',
        SETTINGS_STATUS_SET_FORM_DRAFT: 'settingsStatusSetFormDraft',
        SETTINGS_STATUS_SET_CLEAR_AFTER_FORM: 'settingsStatusSetClearAfterForm',
        SETTINGS_STATUS_SET_CLEAR_AFTER_FORM_DRAFT: 'settingsStatusSetClearAfterFormDraft',
        SETTINGS_STATUS_CLEAR_DATE_FORM: 'settingsStatusClearDateForm',
        SETTINGS_STATUS_CLEAR_DATE_FORM_DRAFT: 'settingsStatusClearDateFormDraft',
        CHANGE_BILLING_CURRENCY_FORM: 'changeBillingCurrencyForm',
        CHANGE_BILLING_CURRENCY_FORM_DRAFT: 'changeBillingCurrencyFormDraft',
        PRIVATE_NOTES_FORM: 'privateNotesForm',
        PRIVATE_NOTES_FORM_DRAFT: 'privateNotesFormDraft',
        I_KNOW_A_TEACHER_FORM: 'iKnowTeacherForm',
        I_KNOW_A_TEACHER_FORM_DRAFT: 'iKnowTeacherFormDraft',
        INTRO_SCHOOL_PRINCIPAL_FORM: 'introSchoolPrincipalForm',
        INTRO_SCHOOL_PRINCIPAL_FORM_DRAFT: 'introSchoolPrincipalFormDraft',
        REPORT_PHYSICAL_CARD_FORM: 'requestPhysicalCardForm',
        REPORT_PHYSICAL_CARD_FORM_DRAFT: 'requestPhysicalCardFormDraft',
        REPORT_VIRTUAL_CARD_FRAUD: 'reportVirtualCardFraudForm',
        REPORT_VIRTUAL_CARD_FRAUD_DRAFT: 'reportVirtualCardFraudFormDraft',
        GET_PHYSICAL_CARD_FORM: 'getPhysicalCardForm',
        GET_PHYSICAL_CARD_FORM_DRAFT: 'getPhysicalCardFormDraft',
        REPORT_FIELD_EDIT_FORM: 'reportFieldEditForm',
        REPORT_FIELD_EDIT_FORM_DRAFT: 'reportFieldEditFormDraft',
        REIMBURSEMENT_ACCOUNT_FORM: 'reimbursementAccount',
        REIMBURSEMENT_ACCOUNT_FORM_DRAFT: 'reimbursementAccountDraft',
        PERSONAL_BANK_ACCOUNT_FORM: 'personalBankAccount',
        PERSONAL_BANK_ACCOUNT_FORM_DRAFT: 'personalBankAccountDraft',
        EXIT_SURVEY_REASON_FORM: 'exitSurveyReasonForm',
        EXIT_SURVEY_REASON_FORM_DRAFT: 'exitSurveyReasonFormDraft',
        EXIT_SURVEY_RESPONSE_FORM: 'exitSurveyResponseForm',
        EXIT_SURVEY_RESPONSE_FORM_DRAFT: 'exitSurveyResponseFormDraft',
        WALLET_ADDITIONAL_DETAILS: 'walletAdditionalDetails',
        WALLET_ADDITIONAL_DETAILS_DRAFT: 'walletAdditionalDetailsDraft',
        POLICY_TAG_NAME_FORM: 'policyTagNameForm',
        POLICY_TAG_NAME_FORM_DRAFT: 'policyTagNameFormDraft',
        WORKSPACE_NEW_TAX_FORM: 'workspaceNewTaxForm',
        WORKSPACE_NEW_TAX_FORM_DRAFT: 'workspaceNewTaxFormDraft',
        WORKSPACE_TAX_NAME_FORM: 'workspaceTaxNameForm',
        WORKSPACE_TAX_NAME_FORM_DRAFT: 'workspaceTaxNameFormDraft',
        WORKSPACE_TAX_VALUE_FORM: 'workspaceTaxValueForm',
        WORKSPACE_TAX_VALUE_FORM_DRAFT: 'workspaceTaxValueFormDraft',
        NEW_CHAT_NAME_FORM: 'newChatNameForm',
        NEW_CHAT_NAME_FORM_DRAFT: 'newChatNameFormDraft',
        SUBSCRIPTION_SIZE_FORM: 'subscriptionSizeForm',
        SUBSCRIPTION_SIZE_FORM_DRAFT: 'subscriptionSizeFormDraft',
        ISSUE_NEW_EXPENSIFY_CARD_FORM: 'issueNewExpensifyCardForm',
        ISSUE_NEW_EXPENSIFY_CARD_FORM_DRAFT: 'issueNewExpensifyCardFormDraft',
        SAGE_INTACCT_CREDENTIALS_FORM: 'sageIntacctCredentialsForm',
        SAGE_INTACCT_CREDENTIALS_FORM_DRAFT: 'sageIntacctCredentialsFormDraft',
<<<<<<< HEAD
        SAGE_INTACCT_DIMENSION_TYPE_FORM: 'sageIntacctDimensionTypeForm',
        SAGE_INTACCT_DIMENSION_TYPE_FORM_DRAFT: 'sageIntacctDimensionTypeFormDraft',
=======
        NETSUITE_TOKEN_INPUT_FORM: 'netsuiteTokenInputForm',
        NETSUITE_TOKEN_INPUT_FORM_DRAFT: 'netsuiteTokenInputFormDraft',
>>>>>>> c80e8b65
    },
} as const;

type AllOnyxKeys = DeepValueOf<typeof ONYXKEYS>;

type OnyxFormValuesMapping = {
    [ONYXKEYS.FORMS.ADD_PAYMENT_CARD_FORM]: FormTypes.AddPaymentCardForm;
    [ONYXKEYS.FORMS.WORKSPACE_SETTINGS_FORM]: FormTypes.WorkspaceSettingsForm;
    [ONYXKEYS.FORMS.WORKSPACE_CATEGORY_FORM]: FormTypes.WorkspaceCategoryForm;
    [ONYXKEYS.FORMS.WORKSPACE_TAG_FORM]: FormTypes.WorkspaceTagForm;
    [ONYXKEYS.FORMS.WORKSPACE_RATE_AND_UNIT_FORM]: FormTypes.WorkspaceRateAndUnitForm;
    [ONYXKEYS.FORMS.WORKSPACE_TAX_CUSTOM_NAME]: FormTypes.WorkspaceTaxCustomName;
    [ONYXKEYS.FORMS.WORKSPACE_REPORT_FIELDS_FORM]: FormTypes.WorkspaceReportFieldsForm;
    [ONYXKEYS.FORMS.CLOSE_ACCOUNT_FORM]: FormTypes.CloseAccountForm;
    [ONYXKEYS.FORMS.PROFILE_SETTINGS_FORM]: FormTypes.ProfileSettingsForm;
    [ONYXKEYS.FORMS.DISPLAY_NAME_FORM]: FormTypes.DisplayNameForm;
    [ONYXKEYS.FORMS.ONBOARDING_PERSONAL_DETAILS_FORM]: FormTypes.DisplayNameForm;
    [ONYXKEYS.FORMS.ONBOARDING_PERSONAL_WORK]: FormTypes.WorkForm;
    [ONYXKEYS.FORMS.ROOM_NAME_FORM]: FormTypes.RoomNameForm;
    [ONYXKEYS.FORMS.REPORT_DESCRIPTION_FORM]: FormTypes.ReportDescriptionForm;
    [ONYXKEYS.FORMS.LEGAL_NAME_FORM]: FormTypes.LegalNameForm;
    [ONYXKEYS.FORMS.WORKSPACE_INVITE_MESSAGE_FORM]: FormTypes.WorkspaceInviteMessageForm;
    [ONYXKEYS.FORMS.DATE_OF_BIRTH_FORM]: FormTypes.DateOfBirthForm;
    [ONYXKEYS.FORMS.HOME_ADDRESS_FORM]: FormTypes.HomeAddressForm;
    [ONYXKEYS.FORMS.NEW_ROOM_FORM]: FormTypes.NewRoomForm;
    [ONYXKEYS.FORMS.ROOM_SETTINGS_FORM]: FormTypes.RoomSettingsForm;
    [ONYXKEYS.FORMS.NEW_TASK_FORM]: FormTypes.NewTaskForm;
    [ONYXKEYS.FORMS.EDIT_TASK_FORM]: FormTypes.EditTaskForm;
    [ONYXKEYS.FORMS.EXIT_SURVEY_REASON_FORM]: FormTypes.ExitSurveyReasonForm;
    [ONYXKEYS.FORMS.EXIT_SURVEY_RESPONSE_FORM]: FormTypes.ExitSurveyResponseForm;
    [ONYXKEYS.FORMS.MONEY_REQUEST_DESCRIPTION_FORM]: FormTypes.MoneyRequestDescriptionForm;
    [ONYXKEYS.FORMS.MONEY_REQUEST_MERCHANT_FORM]: FormTypes.MoneyRequestMerchantForm;
    [ONYXKEYS.FORMS.MONEY_REQUEST_AMOUNT_FORM]: FormTypes.MoneyRequestAmountForm;
    [ONYXKEYS.FORMS.MONEY_REQUEST_DATE_FORM]: FormTypes.MoneyRequestDateForm;
    [ONYXKEYS.FORMS.MONEY_REQUEST_HOLD_FORM]: FormTypes.MoneyRequestHoldReasonForm;
    [ONYXKEYS.FORMS.NEW_CONTACT_METHOD_FORM]: FormTypes.NewContactMethodForm;
    [ONYXKEYS.FORMS.WAYPOINT_FORM]: FormTypes.WaypointForm;
    [ONYXKEYS.FORMS.SETTINGS_STATUS_SET_FORM]: FormTypes.SettingsStatusSetForm;
    [ONYXKEYS.FORMS.SETTINGS_STATUS_CLEAR_DATE_FORM]: FormTypes.SettingsStatusClearDateForm;
    [ONYXKEYS.FORMS.CHANGE_BILLING_CURRENCY_FORM]: FormTypes.ChangeBillingCurrencyForm;
    [ONYXKEYS.FORMS.SETTINGS_STATUS_SET_CLEAR_AFTER_FORM]: FormTypes.SettingsStatusSetClearAfterForm;
    [ONYXKEYS.FORMS.PRIVATE_NOTES_FORM]: FormTypes.PrivateNotesForm;
    [ONYXKEYS.FORMS.I_KNOW_A_TEACHER_FORM]: FormTypes.IKnowTeacherForm;
    [ONYXKEYS.FORMS.INTRO_SCHOOL_PRINCIPAL_FORM]: FormTypes.IntroSchoolPrincipalForm;
    [ONYXKEYS.FORMS.REPORT_VIRTUAL_CARD_FRAUD]: FormTypes.ReportVirtualCardFraudForm;
    [ONYXKEYS.FORMS.REPORT_PHYSICAL_CARD_FORM]: FormTypes.ReportPhysicalCardForm;
    [ONYXKEYS.FORMS.GET_PHYSICAL_CARD_FORM]: FormTypes.GetPhysicalCardForm;
    [ONYXKEYS.FORMS.REPORT_FIELD_EDIT_FORM]: FormTypes.ReportFieldEditForm;
    [ONYXKEYS.FORMS.REIMBURSEMENT_ACCOUNT_FORM]: FormTypes.ReimbursementAccountForm;
    [ONYXKEYS.FORMS.PERSONAL_BANK_ACCOUNT_FORM]: FormTypes.PersonalBankAccountForm;
    [ONYXKEYS.FORMS.WORKSPACE_DESCRIPTION_FORM]: FormTypes.WorkspaceDescriptionForm;
    [ONYXKEYS.FORMS.WALLET_ADDITIONAL_DETAILS]: FormTypes.AdditionalDetailStepForm;
    [ONYXKEYS.FORMS.POLICY_TAG_NAME_FORM]: FormTypes.PolicyTagNameForm;
    [ONYXKEYS.FORMS.WORKSPACE_NEW_TAX_FORM]: FormTypes.WorkspaceNewTaxForm;
    [ONYXKEYS.FORMS.POLICY_CREATE_DISTANCE_RATE_FORM]: FormTypes.PolicyCreateDistanceRateForm;
    [ONYXKEYS.FORMS.POLICY_DISTANCE_RATE_EDIT_FORM]: FormTypes.PolicyDistanceRateEditForm;
    [ONYXKEYS.FORMS.POLICY_DISTANCE_RATE_TAX_RECLAIMABLE_ON_EDIT_FORM]: FormTypes.PolicyDistanceRateTaxReclaimableOnEditForm;
    [ONYXKEYS.FORMS.WORKSPACE_TAX_NAME_FORM]: FormTypes.WorkspaceTaxNameForm;
    [ONYXKEYS.FORMS.WORKSPACE_TAX_VALUE_FORM]: FormTypes.WorkspaceTaxValueForm;
    [ONYXKEYS.FORMS.NEW_CHAT_NAME_FORM]: FormTypes.NewChatNameForm;
    [ONYXKEYS.FORMS.SUBSCRIPTION_SIZE_FORM]: FormTypes.SubscriptionSizeForm;
    [ONYXKEYS.FORMS.ISSUE_NEW_EXPENSIFY_CARD_FORM]: FormTypes.IssueNewExpensifyCardForm;
    [ONYXKEYS.FORMS.SAGE_INTACCT_CREDENTIALS_FORM]: FormTypes.SageIntactCredentialsForm;
<<<<<<< HEAD
    [ONYXKEYS.FORMS.SAGE_INTACCT_DIMENSION_TYPE_FORM]: FormTypes.SageIntactDimensionForm;
=======
    [ONYXKEYS.FORMS.NETSUITE_TOKEN_INPUT_FORM]: FormTypes.NetSuiteTokenInputForm;
>>>>>>> c80e8b65
};

type OnyxFormDraftValuesMapping = {
    [K in keyof OnyxFormValuesMapping as `${K}Draft`]: OnyxFormValuesMapping[K];
};

type OnyxCollectionValuesMapping = {
    [ONYXKEYS.COLLECTION.DOWNLOAD]: OnyxTypes.Download;
    [ONYXKEYS.COLLECTION.POLICY]: OnyxTypes.Policy;
    [ONYXKEYS.COLLECTION.POLICY_DRAFTS]: OnyxTypes.Policy;
    [ONYXKEYS.COLLECTION.POLICY_CATEGORIES]: OnyxTypes.PolicyCategories;
    [ONYXKEYS.COLLECTION.POLICY_CATEGORIES_DRAFT]: OnyxTypes.PolicyCategories;
    [ONYXKEYS.COLLECTION.POLICY_TAGS]: OnyxTypes.PolicyTagList;
    [ONYXKEYS.COLLECTION.POLICY_RECENTLY_USED_CATEGORIES]: OnyxTypes.RecentlyUsedCategories;
    [ONYXKEYS.COLLECTION.POLICY_HAS_CONNECTIONS_DATA_BEEN_FETCHED]: boolean;
    [ONYXKEYS.COLLECTION.DEPRECATED_POLICY_MEMBER_LIST]: OnyxTypes.PolicyEmployeeList;
    [ONYXKEYS.COLLECTION.WORKSPACE_INVITE_MEMBERS_DRAFT]: OnyxTypes.InvitedEmailsToAccountIDs;
    [ONYXKEYS.COLLECTION.WORKSPACE_INVITE_MESSAGE_DRAFT]: string;
    [ONYXKEYS.COLLECTION.REPORT]: OnyxTypes.Report;
    [ONYXKEYS.COLLECTION.REPORT_NAME_VALUE_PAIRS]: OnyxTypes.ReportNameValuePairs;
    [ONYXKEYS.COLLECTION.REPORT_DRAFT]: OnyxTypes.Report;
    [ONYXKEYS.COLLECTION.REPORT_METADATA]: OnyxTypes.ReportMetadata;
    [ONYXKEYS.COLLECTION.REPORT_ACTIONS]: OnyxTypes.ReportActions;
    [ONYXKEYS.COLLECTION.REPORT_ACTIONS_DRAFTS]: OnyxTypes.ReportActionsDrafts;
    [ONYXKEYS.COLLECTION.REPORT_ACTIONS_PAGES]: OnyxTypes.Pages;
    [ONYXKEYS.COLLECTION.REPORT_ACTIONS_REACTIONS]: OnyxTypes.ReportActionReactions;
    [ONYXKEYS.COLLECTION.REPORT_DRAFT_COMMENT]: string;
    [ONYXKEYS.COLLECTION.REPORT_IS_COMPOSER_FULL_SIZE]: boolean;
    [ONYXKEYS.COLLECTION.REPORT_USER_IS_TYPING]: OnyxTypes.ReportUserIsTyping;
    [ONYXKEYS.COLLECTION.REPORT_USER_IS_LEAVING_ROOM]: boolean;
    [ONYXKEYS.COLLECTION.SECURITY_GROUP]: OnyxTypes.SecurityGroup;
    [ONYXKEYS.COLLECTION.TRANSACTION]: OnyxTypes.Transaction;
    [ONYXKEYS.COLLECTION.TRANSACTION_DRAFT]: OnyxTypes.Transaction;
    [ONYXKEYS.COLLECTION.SKIP_CONFIRMATION]: boolean;
    [ONYXKEYS.COLLECTION.TRANSACTION_BACKUP]: OnyxTypes.Transaction;
    [ONYXKEYS.COLLECTION.TRANSACTION_VIOLATIONS]: OnyxTypes.TransactionViolations;
    [ONYXKEYS.COLLECTION.SPLIT_TRANSACTION_DRAFT]: OnyxTypes.Transaction;
    [ONYXKEYS.COLLECTION.POLICY_RECENTLY_USED_TAGS]: OnyxTypes.RecentlyUsedTags;
    [ONYXKEYS.COLLECTION.OLD_POLICY_RECENTLY_USED_TAGS]: OnyxTypes.RecentlyUsedTags;
    [ONYXKEYS.COLLECTION.SELECTED_TAB]: OnyxTypes.SelectedTabRequest;
    [ONYXKEYS.COLLECTION.PRIVATE_NOTES_DRAFT]: string;
    [ONYXKEYS.COLLECTION.NEXT_STEP]: OnyxTypes.ReportNextStep;
    [ONYXKEYS.COLLECTION.POLICY_JOIN_MEMBER]: OnyxTypes.PolicyJoinMember;
    [ONYXKEYS.COLLECTION.POLICY_CONNECTION_SYNC_PROGRESS]: OnyxTypes.PolicyConnectionSyncProgress;
    [ONYXKEYS.COLLECTION.SNAPSHOT]: OnyxTypes.SearchResults;
    [ONYXKEYS.COLLECTION.SHARED_NVP_PRIVATE_USER_BILLING_GRACE_PERIOD_END]: OnyxTypes.BillingGraceEndPeriod;
    [ONYXKEYS.COLLECTION.SHARED_NVP_PRIVATE_EXPENSIFY_CARD_SETTINGS]: OnyxTypes.ExpensifyCardSettings;
    [ONYXKEYS.COLLECTION.WORKSPACE_CARDS_LIST]: OnyxTypes.WorkspaceCardsList;
};

type OnyxValuesMapping = {
    [ONYXKEYS.ACCOUNT]: OnyxTypes.Account;
    [ONYXKEYS.ACCOUNT_MANAGER_REPORT_ID]: string;
    [ONYXKEYS.NVP_IS_FIRST_TIME_NEW_EXPENSIFY_USER]: boolean;

    // NVP_ONBOARDING is an array for old users.
    [ONYXKEYS.NVP_ONBOARDING]: Onboarding | [];

    // ONYXKEYS.NVP_TRYNEWDOT is HybridApp onboarding data
    [ONYXKEYS.NVP_TRYNEWDOT]: OnyxTypes.TryNewDot;

    [ONYXKEYS.ACTIVE_CLIENTS]: string[];
    [ONYXKEYS.DEVICE_ID]: string;
    [ONYXKEYS.IS_SIDEBAR_LOADED]: boolean;
    [ONYXKEYS.PERSISTED_REQUESTS]: OnyxTypes.Request[];
    [ONYXKEYS.CURRENT_DATE]: string;
    [ONYXKEYS.CREDENTIALS]: OnyxTypes.Credentials;
    [ONYXKEYS.STASHED_CREDENTIALS]: OnyxTypes.Credentials;
    [ONYXKEYS.MODAL]: OnyxTypes.Modal;
    [ONYXKEYS.NETWORK]: OnyxTypes.Network;
    [ONYXKEYS.NEW_GROUP_CHAT_DRAFT]: OnyxTypes.NewGroupChatDraft;
    [ONYXKEYS.CUSTOM_STATUS_DRAFT]: OnyxTypes.CustomStatusDraft;
    [ONYXKEYS.INPUT_FOCUSED]: boolean;
    [ONYXKEYS.PERSONAL_DETAILS_LIST]: OnyxTypes.PersonalDetailsList;
    [ONYXKEYS.PRIVATE_PERSONAL_DETAILS]: OnyxTypes.PrivatePersonalDetails;
    [ONYXKEYS.PERSONAL_DETAILS_METADATA]: Record<string, OnyxTypes.PersonalDetailsMetadata>;
    [ONYXKEYS.TASK]: OnyxTypes.Task;
    [ONYXKEYS.WORKSPACE_RATE_AND_UNIT]: OnyxTypes.WorkspaceRateAndUnit;
    [ONYXKEYS.CURRENCY_LIST]: OnyxTypes.CurrencyList;
    [ONYXKEYS.UPDATE_AVAILABLE]: boolean;
    [ONYXKEYS.SCREEN_SHARE_REQUEST]: OnyxTypes.ScreenShareRequest;
    [ONYXKEYS.COUNTRY_CODE]: number;
    [ONYXKEYS.COUNTRY]: string;
    [ONYXKEYS.USER]: OnyxTypes.User;
    [ONYXKEYS.USER_LOCATION]: OnyxTypes.UserLocation;
    [ONYXKEYS.LOGIN_LIST]: OnyxTypes.LoginList;
    [ONYXKEYS.SESSION]: OnyxTypes.Session;
    [ONYXKEYS.USER_METADATA]: OnyxTypes.UserMetadata;
    [ONYXKEYS.STASHED_SESSION]: OnyxTypes.Session;
    [ONYXKEYS.BETAS]: OnyxTypes.Beta[];
    [ONYXKEYS.NVP_PRIORITY_MODE]: ValueOf<typeof CONST.PRIORITY_MODE>;
    [ONYXKEYS.NVP_BLOCKED_FROM_CONCIERGE]: OnyxTypes.BlockedFromConcierge;

    // The value of this nvp is a string representation of the date when the block expires, or an empty string if the user is not blocked
    [ONYXKEYS.NVP_BLOCKED_FROM_CHAT]: string;
    [ONYXKEYS.NVP_PRIVATE_PUSH_NOTIFICATION_ID]: string;
    [ONYXKEYS.NVP_TRY_FOCUS_MODE]: boolean;
    [ONYXKEYS.NVP_DISMISSED_HOLD_USE_EXPLANATION]: boolean;
    [ONYXKEYS.FOCUS_MODE_NOTIFICATION]: boolean;
    [ONYXKEYS.NVP_LAST_PAYMENT_METHOD]: OnyxTypes.LastPaymentMethod;
    [ONYXKEYS.NVP_RECENT_WAYPOINTS]: OnyxTypes.RecentWaypoint[];
    [ONYXKEYS.NVP_INTRO_SELECTED]: OnyxTypes.IntroSelected;
    [ONYXKEYS.NVP_LAST_SELECTED_DISTANCE_RATES]: OnyxTypes.LastSelectedDistanceRates;
    [ONYXKEYS.NVP_SEEN_NEW_USER_MODAL]: boolean;
    [ONYXKEYS.PUSH_NOTIFICATIONS_ENABLED]: boolean;
    [ONYXKEYS.PLAID_DATA]: OnyxTypes.PlaidData;
    [ONYXKEYS.IS_PLAID_DISABLED]: boolean;
    [ONYXKEYS.PLAID_LINK_TOKEN]: string;
    [ONYXKEYS.ONFIDO_TOKEN]: string;
    [ONYXKEYS.ONFIDO_APPLICANT_ID]: string;
    [ONYXKEYS.NVP_PREFERRED_LOCALE]: OnyxTypes.Locale;
    [ONYXKEYS.NVP_ACTIVE_POLICY_ID]: string;
    [ONYXKEYS.NVP_DISMISSED_REFERRAL_BANNERS]: OnyxTypes.DismissedReferralBanners;
    [ONYXKEYS.NVP_HAS_SEEN_TRACK_TRAINING]: boolean;
    [ONYXKEYS.NVP_PRIVATE_SUBSCRIPTION]: OnyxTypes.PrivateSubscription;
    [ONYXKEYS.NVP_PRIVATE_STRIPE_CUSTOMER_ID]: OnyxTypes.StripeCustomerID;
    [ONYXKEYS.NVP_PRIVATE_BILLING_DISPUTE_PENDING]: number;
    [ONYXKEYS.NVP_PRIVATE_BILLING_STATUS]: OnyxTypes.BillingStatus;
    [ONYXKEYS.USER_WALLET]: OnyxTypes.UserWallet;
    [ONYXKEYS.WALLET_ONFIDO]: OnyxTypes.WalletOnfido;
    [ONYXKEYS.WALLET_ADDITIONAL_DETAILS]: OnyxTypes.WalletAdditionalDetails;
    [ONYXKEYS.WALLET_TERMS]: OnyxTypes.WalletTerms;
    [ONYXKEYS.BANK_ACCOUNT_LIST]: OnyxTypes.BankAccountList;
    [ONYXKEYS.FUND_LIST]: OnyxTypes.FundList;
    [ONYXKEYS.CARD_LIST]: OnyxTypes.CardList;
    [ONYXKEYS.WALLET_STATEMENT]: OnyxTypes.WalletStatement;
    [ONYXKEYS.PERSONAL_BANK_ACCOUNT]: OnyxTypes.PersonalBankAccount;
    [ONYXKEYS.REIMBURSEMENT_ACCOUNT]: OnyxTypes.ReimbursementAccount;
    [ONYXKEYS.PREFERRED_EMOJI_SKIN_TONE]: string | number;
    [ONYXKEYS.FREQUENTLY_USED_EMOJIS]: OnyxTypes.FrequentlyUsedEmoji[];
    [ONYXKEYS.REIMBURSEMENT_ACCOUNT_WORKSPACE_ID]: string;
    [ONYXKEYS.IS_LOADING_PAYMENT_METHODS]: boolean;
    [ONYXKEYS.IS_LOADING_REPORT_DATA]: boolean;
    [ONYXKEYS.IS_TEST_TOOLS_MODAL_OPEN]: boolean;
    [ONYXKEYS.APP_PROFILING_IN_PROGRESS]: boolean;
    [ONYXKEYS.IS_LOADING_APP]: boolean;
    [ONYXKEYS.IS_SWITCHING_TO_OLD_DOT]: boolean;
    [ONYXKEYS.WALLET_TRANSFER]: OnyxTypes.WalletTransfer;
    [ONYXKEYS.LAST_ACCESSED_WORKSPACE_POLICY_ID]: string;
    [ONYXKEYS.SHOULD_SHOW_COMPOSE_INPUT]: boolean;
    [ONYXKEYS.IS_BETA]: boolean;
    [ONYXKEYS.IS_CHECKING_PUBLIC_ROOM]: boolean;
    [ONYXKEYS.MY_DOMAIN_SECURITY_GROUPS]: Record<string, string>;
    [ONYXKEYS.LAST_OPENED_PUBLIC_ROOM_ID]: string;
    [ONYXKEYS.VERIFY_3DS_SUBSCRIPTION]: string;
    [ONYXKEYS.PREFERRED_THEME]: ValueOf<typeof CONST.THEME>;
    [ONYXKEYS.MAPBOX_ACCESS_TOKEN]: OnyxTypes.MapboxAccessToken;
    [ONYXKEYS.ONYX_UPDATES_FROM_SERVER]: OnyxTypes.OnyxUpdatesFromServer;
    [ONYXKEYS.ONYX_UPDATES_LAST_UPDATE_ID_APPLIED_TO_CLIENT]: number;
    [ONYXKEYS.MAX_CANVAS_AREA]: number;
    [ONYXKEYS.MAX_CANVAS_HEIGHT]: number;
    [ONYXKEYS.MAX_CANVAS_WIDTH]: number;
    [ONYXKEYS.ONBOARDING_PURPOSE_SELECTED]: string;
    [ONYXKEYS.ONBOARDING_POLICY_ID]: string;
    [ONYXKEYS.ONBOARDING_ADMINS_CHAT_REPORT_ID]: string;
    [ONYXKEYS.IS_SEARCHING_FOR_REPORTS]: boolean;
    [ONYXKEYS.LAST_VISITED_PATH]: string | undefined;
    [ONYXKEYS.RECENTLY_USED_REPORT_FIELDS]: OnyxTypes.RecentlyUsedReportFields;
    [ONYXKEYS.UPDATE_REQUIRED]: boolean;
    [ONYXKEYS.RESET_REQUIRED]: boolean;
    [ONYXKEYS.PLAID_CURRENT_EVENT]: string;
    [ONYXKEYS.LOGS]: OnyxTypes.CapturedLogs;
    [ONYXKEYS.SHOULD_STORE_LOGS]: boolean;
    [ONYXKEYS.CACHED_PDF_PATHS]: Record<string, string>;
    [ONYXKEYS.POLICY_OWNERSHIP_CHANGE_CHECKS]: Record<string, OnyxTypes.PolicyOwnershipChangeChecks>;
    [ONYXKEYS.NVP_QUICK_ACTION_GLOBAL_CREATE]: OnyxTypes.QuickAction;
    [ONYXKEYS.SUBSCRIPTION_RETRY_BILLING_STATUS_FAILED]: boolean;
    [ONYXKEYS.SUBSCRIPTION_RETRY_BILLING_STATUS_SUCCESSFUL]: boolean;
    [ONYXKEYS.SUBSCRIPTION_RETRY_BILLING_STATUS_PENDING]: boolean;
    [ONYXKEYS.NVP_TRAVEL_SETTINGS]: OnyxTypes.TravelSettings;
    [ONYXKEYS.REVIEW_DUPLICATES]: OnyxTypes.ReviewDuplicates;
    [ONYXKEYS.ISSUE_NEW_EXPENSIFY_CARD]: OnyxTypes.IssueNewCard;
    [ONYXKEYS.NVP_FIRST_DAY_FREE_TRIAL]: string;
    [ONYXKEYS.NVP_LAST_DAY_FREE_TRIAL]: string;
    [ONYXKEYS.NVP_BILLING_FUND_ID]: number;
    [ONYXKEYS.NVP_PRIVATE_AMOUNT_OWED]: number;
    [ONYXKEYS.NVP_PRIVATE_OWNER_BILLING_GRACE_PERIOD_END]: number;
};

type OnyxValues = OnyxValuesMapping & OnyxCollectionValuesMapping & OnyxFormValuesMapping & OnyxFormDraftValuesMapping;

type OnyxCollectionKey = keyof OnyxCollectionValuesMapping;
type OnyxFormKey = keyof OnyxFormValuesMapping;
type OnyxFormDraftKey = keyof OnyxFormDraftValuesMapping;
type OnyxValueKey = keyof OnyxValuesMapping;

type OnyxKey = OnyxValueKey | OnyxCollectionKey | OnyxFormKey | OnyxFormDraftKey;
type OnyxPagesKey = typeof ONYXKEYS.COLLECTION.REPORT_ACTIONS_PAGES;

type MissingOnyxKeysError = `Error: Types don't match, OnyxKey type is missing: ${Exclude<AllOnyxKeys, OnyxKey>}`;
/** If this type errors, it means that the `OnyxKey` type is missing some keys. */
// eslint-disable-next-line @typescript-eslint/no-unused-vars
type AssertOnyxKeys = AssertTypesEqual<AllOnyxKeys, OnyxKey, MissingOnyxKeysError>;

export default ONYXKEYS;
export type {OnyxCollectionKey, OnyxCollectionValuesMapping, OnyxFormDraftKey, OnyxFormKey, OnyxFormValuesMapping, OnyxKey, OnyxPagesKey, OnyxValueKey, OnyxValues};<|MERGE_RESOLUTION|>--- conflicted
+++ resolved
@@ -560,13 +560,10 @@
         ISSUE_NEW_EXPENSIFY_CARD_FORM_DRAFT: 'issueNewExpensifyCardFormDraft',
         SAGE_INTACCT_CREDENTIALS_FORM: 'sageIntacctCredentialsForm',
         SAGE_INTACCT_CREDENTIALS_FORM_DRAFT: 'sageIntacctCredentialsFormDraft',
-<<<<<<< HEAD
+        NETSUITE_TOKEN_INPUT_FORM: 'netsuiteTokenInputForm',
+        NETSUITE_TOKEN_INPUT_FORM_DRAFT: 'netsuiteTokenInputFormDraft',
         SAGE_INTACCT_DIMENSION_TYPE_FORM: 'sageIntacctDimensionTypeForm',
         SAGE_INTACCT_DIMENSION_TYPE_FORM_DRAFT: 'sageIntacctDimensionTypeFormDraft',
-=======
-        NETSUITE_TOKEN_INPUT_FORM: 'netsuiteTokenInputForm',
-        NETSUITE_TOKEN_INPUT_FORM_DRAFT: 'netsuiteTokenInputFormDraft',
->>>>>>> c80e8b65
     },
 } as const;
 
@@ -630,11 +627,8 @@
     [ONYXKEYS.FORMS.SUBSCRIPTION_SIZE_FORM]: FormTypes.SubscriptionSizeForm;
     [ONYXKEYS.FORMS.ISSUE_NEW_EXPENSIFY_CARD_FORM]: FormTypes.IssueNewExpensifyCardForm;
     [ONYXKEYS.FORMS.SAGE_INTACCT_CREDENTIALS_FORM]: FormTypes.SageIntactCredentialsForm;
-<<<<<<< HEAD
+    [ONYXKEYS.FORMS.NETSUITE_TOKEN_INPUT_FORM]: FormTypes.NetSuiteTokenInputForm;
     [ONYXKEYS.FORMS.SAGE_INTACCT_DIMENSION_TYPE_FORM]: FormTypes.SageIntactDimensionForm;
-=======
-    [ONYXKEYS.FORMS.NETSUITE_TOKEN_INPUT_FORM]: FormTypes.NetSuiteTokenInputForm;
->>>>>>> c80e8b65
 };
 
 type OnyxFormDraftValuesMapping = {

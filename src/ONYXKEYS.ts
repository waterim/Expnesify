--- conflicted
+++ resolved
@@ -852,12 +852,8 @@
 
     // ONYXKEYS.NVP_TRYNEWDOT is HybridApp onboarding data
     [ONYXKEYS.NVP_TRYNEWDOT]: OnyxTypes.TryNewDot;
-<<<<<<< HEAD
-    [ONYXKEYS.SAVED_SEARCHES]: OnyxTypes.SaveSearch[];
     [ONYXKEYS.RECENT_SEARCHES]: Record<string, OnyxTypes.RecentSearchItem>;
-=======
     [ONYXKEYS.SAVED_SEARCHES]: OnyxTypes.SaveSearch;
->>>>>>> 70ed492d
     [ONYXKEYS.RECENTLY_USED_CURRENCIES]: string[];
     [ONYXKEYS.ACTIVE_CLIENTS]: string[];
     [ONYXKEYS.DEVICE_ID]: string;

--- conflicted
+++ resolved
@@ -450,12 +450,9 @@
     [ONYXKEYS.MAX_CANVAS_AREA]: number;
     [ONYXKEYS.MAX_CANVAS_HEIGHT]: number;
     [ONYXKEYS.MAX_CANVAS_WIDTH]: number;
-<<<<<<< HEAD
     [ONYXKEYS.IS_SEARCHING_FOR_REPORTS]: boolean;
-=======
     [ONYXKEYS.LAST_VISITED_PATH]: string | undefined;
     [ONYXKEYS.RECENTLY_USED_REPORT_FIELDS]: OnyxTypes.RecentlyUsedReportFields;
->>>>>>> d5eba656
     [ONYXKEYS.UPDATE_REQUIRED]: boolean;
 
     // Collections

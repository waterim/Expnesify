import {ValueOf} from 'type-fest';
import DeepValueOf from './types/utils/DeepValueOf';
import * as OnyxTypes from './types/onyx';
import CONST from './CONST';

/**
 * This is a file containing constants for all the top level keys in our store
 */
const ONYXKEYS = {
    /** Holds information about the users account that is logging in */
    ACCOUNT: 'account',

    /** Holds the reportID for the report between the user and their account manager */
    ACCOUNT_MANAGER_REPORT_ID: 'accountManagerReportID',

    /** Boolean flag only true when first set */
    NVP_IS_FIRST_TIME_NEW_EXPENSIFY_USER: 'isFirstTimeNewExpensifyUser',

    /** Holds an array of client IDs which is used for multi-tabs on web in order to know
     * which tab is the leader, and which ones are the followers */
    ACTIVE_CLIENTS: 'activeClients',

    /** A unique ID for the device */
    DEVICE_ID: 'deviceID',

    /** Boolean flag set whenever the sidebar has loaded */
    IS_SIDEBAR_LOADED: 'isSidebarLoaded',

    /** Note: These are Persisted Requests - not all requests in the main queue as the key name might lead one to believe */
    PERSISTED_REQUESTS: 'networkRequestQueue',

    /** Stores current date */
    CURRENT_DATE: 'currentDate',

    /** Credentials to authenticate the user */
    CREDENTIALS: 'credentials',

    // Contains loading data for the IOU feature (MoneyRequestModal, IOUDetail, & MoneyRequestPreview Components)
    IOU: 'iou',

    /** Keeps track if there is modal currently visible or not */
    MODAL: 'modal',

    /** Has information about the network status (offline/online) */
    NETWORK: 'network',

    // draft status
    CUSTOM_STATUS_DRAFT: 'customStatusDraft',

    /** Contains all the personalDetails the user has access to, keyed by accountID */
    PERSONAL_DETAILS_LIST: 'personalDetailsList',

    /** Contains all the private personal details of the user */
    PRIVATE_PERSONAL_DETAILS: 'private_personalDetails',

    /** Contains all the info for Tasks */
    TASK: 'task',

    /** Contains a list of all currencies available to the user - user can
     * select a currency based on the list */
    CURRENCY_LIST: 'currencyList',

    /** Indicates whether an update is available and ready to be installed. */
    UPDATE_AVAILABLE: 'updateAvailable',

    /** Indicates that a request to join a screen share with a GuidesPlus agent was received */
    SCREEN_SHARE_REQUEST: 'screenShareRequest',

    /** Saves the current country code which is displayed when the user types a phone number without
     *  an international code */
    COUNTRY_CODE: 'countryCode',

    /**  The 'country' field in this code represents the return country based on the user's IP address.
     * It is expected to provide a two-letter country code such as US for United States, and so on. */
    COUNTRY: 'country',

    /** Contains all the users settings for the Settings page and sub pages */
    USER: 'user',

    /** Contains metadata (partner, login, validation date) for all of the user's logins */
    LOGIN_LIST: 'loginList',

    /** Information about the current session (authToken, accountID, email, loading, error) */
    SESSION: 'session',
    BETAS: 'betas',

    /** NVP keys
    /** Contains the user preference for the LHN priority mode */
    NVP_PRIORITY_MODE: 'nvp_priorityMode',

    /** Contains the users's block expiration (if they have one) */
    NVP_BLOCKED_FROM_CONCIERGE: 'private_blockedFromConcierge',

    /** A unique identifier that each user has that's used to send notifications */
    NVP_PRIVATE_PUSH_NOTIFICATION_ID: 'private_pushNotificationID',

    /** The NVP with the last payment method used per policy */
    NVP_LAST_PAYMENT_METHOD: 'nvp_lastPaymentMethod',

    /** This NVP holds to most recent waypoints that a person has used when creating a distance request */
    NVP_RECENT_WAYPOINTS: 'expensify_recentWaypoints',

    /** Does this user have push notifications enabled for this device? */
    PUSH_NOTIFICATIONS_ENABLED: 'pushNotificationsEnabled',

    /** Plaid data (access tokens, bank accounts ...) */
    PLAID_DATA: 'plaidData',

    /** If we disabled Plaid because of too many attempts */
    IS_PLAID_DISABLED: 'isPlaidDisabled',

    /** Token needed to initialize Plaid link */
    PLAID_LINK_TOKEN: 'plaidLinkToken',

    /** Token needed to initialize Onfido */
    ONFIDO_TOKEN: 'onfidoToken',

    /** Indicates which locale should be used */
    NVP_PREFERRED_LOCALE: 'preferredLocale',

    /** User's Expensify Wallet */
    USER_WALLET: 'userWallet',

    /** Object containing Onfido SDK Token + applicantID */
    WALLET_ONFIDO: 'walletOnfido',

    /** Stores information about additional details form entry */
    WALLET_ADDITIONAL_DETAILS: 'walletAdditionalDetails',

    /** Object containing Wallet terms step state */
    WALLET_TERMS: 'walletTerms',

    /** The user's bank accounts */
    BANK_ACCOUNT_LIST: 'bankAccountList',

    /** The user's payment and P2P cards */
    FUND_LIST: 'fundList',

    /** The user's cash card and imported cards (including the Expensify Card) */
    CARD_LIST: 'cardList',

    /** Stores information about the user's saved statements */
    WALLET_STATEMENT: 'walletStatement',

    /** Stores information about the active personal bank account being set up */
    PERSONAL_BANK_ACCOUNT: 'personalBankAccount',

    /** Stores information about the active reimbursement account being set up */
    REIMBURSEMENT_ACCOUNT: 'reimbursementAccount',

    /** Stores draft information about the active reimbursement account being set up */
    REIMBURSEMENT_ACCOUNT_DRAFT: 'reimbursementAccountDraft',

    /** Store preferred skintone for emoji */
    PREFERRED_EMOJI_SKIN_TONE: 'preferredEmojiSkinTone',

    /** Store frequently used emojis for this user */
    FREQUENTLY_USED_EMOJIS: 'frequentlyUsedEmojis',

    /** Stores Workspace ID that will be tied to reimbursement account during setup */
    REIMBURSEMENT_ACCOUNT_WORKSPACE_ID: 'reimbursementAccountWorkspaceID',

    /** Set when we are loading payment methods */
    IS_LOADING_PAYMENT_METHODS: 'isLoadingPaymentMethods',

    /** Is report data loading? */
    IS_LOADING_REPORT_DATA: 'isLoadingReportData',

    /** Is report data loading? */
    IS_LOADING_APP: 'isLoadingApp',

    /** Is Keyboard shortcuts modal open? */
    IS_SHORTCUTS_MODAL_OPEN: 'isShortcutsModalOpen',

    /** Is the test tools modal open? */
    IS_TEST_TOOLS_MODAL_OPEN: 'isTestToolsModalOpen',

    /** Stores information about active wallet transfer amount, selectedAccountID, status, etc */
    WALLET_TRANSFER: 'walletTransfer',

    /** The policyID of the last workspace whose settings were accessed by the user */
    LAST_ACCESSED_WORKSPACE_POLICY_ID: 'lastAccessedWorkspacePolicyID',

    /** Whether we should show the compose input or not */
    SHOULD_SHOW_COMPOSE_INPUT: 'shouldShowComposeInput',

    /** Is app in beta version */
    IS_BETA: 'isBeta',

    /** Whether we're checking if the room is public or not */
    IS_CHECKING_PUBLIC_ROOM: 'isCheckingPublicRoom',

    /** A map of the user's security group IDs they belong to in specific domains */
    MY_DOMAIN_SECURITY_GROUPS: 'myDomainSecurityGroups',

    /** Report ID of the last report the user viewed as anonymous user */
    LAST_OPENED_PUBLIC_ROOM_ID: 'lastOpenedPublicRoomID',

    // The theme setting set by the user in preferences.
    // This can be either "light", "dark" or "system"
    PREFERRED_THEME: 'preferredTheme',

    // Experimental memory only Onyx mode flag
    IS_USING_MEMORY_ONLY_KEYS: 'isUsingMemoryOnlyKeys',

    // Information about the onyx updates IDs that were received from the server
    ONYX_UPDATES_FROM_SERVER: 'onyxUpdatesFromServer',

    // The last update ID that was applied to the client
    ONYX_UPDATES_LAST_UPDATE_ID_APPLIED_TO_CLIENT: 'OnyxUpdatesLastUpdateIDAppliedToClient',

    // Receipt upload modal
    RECEIPT_MODAL: 'receiptModal',

    // The access token to be used with the Mapbox library
    MAPBOX_ACCESS_TOKEN: 'mapboxAccessToken',

    // Information on any active demos being run
    DEMO_INFO: 'demoInfo',

    // Max area supported for HTML <canvas> element
    MAX_CANVAS_AREA: 'maxCanvasArea',

    // Max height supported for HTML <canvas> element
    MAX_CANVAS_HEIGHT: 'maxCanvasHeight',

    // Max width supported for HTML <canvas> element
    MAX_CANVAS_WIDTH: 'maxCanvasWidth',

    /** Collection Keys */
    COLLECTION: {
        DOWNLOAD: 'download_',
        POLICY: 'policy_',
        POLICY_MEMBERS: 'policyMembers_',
        POLICY_CATEGORIES: 'policyCategories_',
        POLICY_RECENTLY_USED_CATEGORIES: 'policyRecentlyUsedCategories_',
        POLICY_TAGS: 'policyTags_',
        POLICY_RECENTLY_USED_TAGS: 'policyRecentlyUsedTags_',
        WORKSPACE_INVITE_MEMBERS_DRAFT: 'workspaceInviteMembersDraft_',
        REPORT: 'report_',
<<<<<<< HEAD
=======
        // REPORT_METADATA is a perf optimization used to hold loading states (isLoadingReportActions, isLoadingMoreReportActions).
        // A lot of components are connected to the Report entity and do not care about the actions. Setting the loading state
        // directly on the report caused a lot of unnecessary re-renders
>>>>>>> 25f7ac14
        REPORT_METADATA: 'reportMetadata_',
        REPORT_ACTIONS: 'reportActions_',
        REPORT_ACTIONS_DRAFTS: 'reportActionsDrafts_',
        REPORT_ACTIONS_REACTIONS: 'reportActionsReactions_',
        REPORT_DRAFT_COMMENT: 'reportDraftComment_',
        REPORT_DRAFT_COMMENT_NUMBER_OF_LINES: 'reportDraftCommentNumberOfLines_',
        REPORT_IS_COMPOSER_FULL_SIZE: 'reportIsComposerFullSize_',
        REPORT_USER_IS_TYPING: 'reportUserIsTyping_',
        REPORT_USER_IS_LEAVING_ROOM: 'reportUserIsLeavingRoom_',
        SECURITY_GROUP: 'securityGroup_',
        TRANSACTION: 'transactions_',

        // Manual request tab selector
        SELECTED_TAB: 'selectedTab_',

        /** This is deprecated, but needed for a migration, so we still need to include it here so that it will be initialized in Onyx.init */
        DEPRECATED_POLICY_MEMBER_LIST: 'policyMemberList_',
    },

    /** List of Form ids */
    FORMS: {
        ADD_DEBIT_CARD_FORM: 'addDebitCardForm',
        WORKSPACE_SETTINGS_FORM: 'workspaceSettingsForm',
        WORKSPACE_RATE_AND_UNIT_FORM: 'workspaceRateAndUnitForm',
        CLOSE_ACCOUNT_FORM: 'closeAccount',
        PROFILE_SETTINGS_FORM: 'profileSettingsForm',
        DISPLAY_NAME_FORM: 'displayNameForm',
        ROOM_NAME_FORM: 'roomNameForm',
        WELCOME_MESSAGE_FORM: 'welcomeMessageForm',
        LEGAL_NAME_FORM: 'legalNameForm',
        WORKSPACE_INVITE_MESSAGE_FORM: 'workspaceInviteMessageForm',
        DATE_OF_BIRTH_FORM: 'dateOfBirthForm',
        HOME_ADDRESS_FORM: 'homeAddressForm',
        NEW_ROOM_FORM: 'newRoomForm',
        ROOM_SETTINGS_FORM: 'roomSettingsForm',
        NEW_TASK_FORM: 'newTaskForm',
        EDIT_TASK_FORM: 'editTaskForm',
        MONEY_REQUEST_DESCRIPTION_FORM: 'moneyRequestDescriptionForm',
        MONEY_REQUEST_MERCHANT_FORM: 'moneyRequestMerchantForm',
        MONEY_REQUEST_AMOUNT_FORM: 'moneyRequestAmountForm',
        MONEY_REQUEST_DATE_FORM: 'moneyRequestCreatedForm',
        NEW_CONTACT_METHOD_FORM: 'newContactMethodForm',
        WAYPOINT_FORM: 'waypointForm',
        WAYPOINT_FORM_DRAFT: 'waypointFormDraft',
        SETTINGS_STATUS_SET_FORM: 'settingsStatusSetForm',
        SETTINGS_STATUS_CLEAR_AFTER_FORM: 'settingsStatusClearAfterForm',
        SETTINGS_STATUS_SET_CLEAR_AFTER_FORM: 'settingsStatusSetClearAfterForm',
        PRIVATE_NOTES_FORM: 'privateNotesForm',
        I_KNOW_A_TEACHER_FORM: 'iKnowTeacherForm',
        INTRO_SCHOOL_PRINCIPAL_FORM: 'introSchoolPrincipalForm',
    },
} as const;

type OnyxKeysMap = typeof ONYXKEYS;
type OnyxCollectionKey = ValueOf<OnyxKeysMap['COLLECTION']>;
type OnyxKey = DeepValueOf<Omit<OnyxKeysMap, 'COLLECTION'>>;

type OnyxValues = {
    [ONYXKEYS.ACCOUNT]: OnyxTypes.Account;
    [ONYXKEYS.ACCOUNT_MANAGER_REPORT_ID]: string;
    [ONYXKEYS.NVP_IS_FIRST_TIME_NEW_EXPENSIFY_USER]: boolean;
    [ONYXKEYS.ACTIVE_CLIENTS]: string[];
    [ONYXKEYS.DEVICE_ID]: string;
    [ONYXKEYS.IS_SIDEBAR_LOADED]: boolean;
    [ONYXKEYS.PERSISTED_REQUESTS]: OnyxTypes.Request[];
    [ONYXKEYS.CURRENT_DATE]: string;
    [ONYXKEYS.CREDENTIALS]: OnyxTypes.Credentials;
    [ONYXKEYS.IOU]: OnyxTypes.IOU;
    [ONYXKEYS.MODAL]: OnyxTypes.Modal;
    [ONYXKEYS.NETWORK]: OnyxTypes.Network;
    [ONYXKEYS.CUSTOM_STATUS_DRAFT]: OnyxTypes.CustomStatusDraft;
    [ONYXKEYS.PERSONAL_DETAILS_LIST]: Record<string, OnyxTypes.PersonalDetails>;
    [ONYXKEYS.PRIVATE_PERSONAL_DETAILS]: OnyxTypes.PrivatePersonalDetails;
    [ONYXKEYS.TASK]: OnyxTypes.Task;
    [ONYXKEYS.CURRENCY_LIST]: Record<string, OnyxTypes.Currency>;
    [ONYXKEYS.UPDATE_AVAILABLE]: boolean;
    [ONYXKEYS.SCREEN_SHARE_REQUEST]: OnyxTypes.ScreenShareRequest;
    [ONYXKEYS.COUNTRY_CODE]: number;
    [ONYXKEYS.COUNTRY]: string;
    [ONYXKEYS.USER]: OnyxTypes.User;
    [ONYXKEYS.LOGIN_LIST]: OnyxTypes.Login;
    [ONYXKEYS.SESSION]: OnyxTypes.Session;
    [ONYXKEYS.BETAS]: OnyxTypes.Beta[];
    [ONYXKEYS.NVP_PRIORITY_MODE]: ValueOf<typeof CONST.PRIORITY_MODE>;
    [ONYXKEYS.NVP_BLOCKED_FROM_CONCIERGE]: OnyxTypes.BlockedFromConcierge;
    [ONYXKEYS.NVP_PRIVATE_PUSH_NOTIFICATION_ID]: string;
    [ONYXKEYS.NVP_LAST_PAYMENT_METHOD]: Record<string, string>;
    [ONYXKEYS.NVP_RECENT_WAYPOINTS]: OnyxTypes.RecentWaypoint[];
    [ONYXKEYS.PUSH_NOTIFICATIONS_ENABLED]: boolean;
    [ONYXKEYS.PLAID_DATA]: OnyxTypes.PlaidData;
    [ONYXKEYS.IS_PLAID_DISABLED]: boolean;
    [ONYXKEYS.PLAID_LINK_TOKEN]: string;
    [ONYXKEYS.ONFIDO_TOKEN]: string;
    [ONYXKEYS.NVP_PREFERRED_LOCALE]: ValueOf<typeof CONST.LOCALES>;
    [ONYXKEYS.USER_WALLET]: OnyxTypes.UserWallet;
    [ONYXKEYS.WALLET_ONFIDO]: OnyxTypes.WalletOnfido;
    [ONYXKEYS.WALLET_ADDITIONAL_DETAILS]: OnyxTypes.WalletAdditionalDetails;
    [ONYXKEYS.WALLET_TERMS]: OnyxTypes.WalletTerms;
    [ONYXKEYS.BANK_ACCOUNT_LIST]: Record<string, OnyxTypes.BankAccount>;
    [ONYXKEYS.FUND_LIST]: Record<string, OnyxTypes.Fund>;
    [ONYXKEYS.CARD_LIST]: Record<string, OnyxTypes.Card>;
    [ONYXKEYS.WALLET_STATEMENT]: OnyxTypes.WalletStatement;
    [ONYXKEYS.PERSONAL_BANK_ACCOUNT]: OnyxTypes.PersonalBankAccount;
    [ONYXKEYS.REIMBURSEMENT_ACCOUNT]: OnyxTypes.ReimbursementAccount;
    [ONYXKEYS.REIMBURSEMENT_ACCOUNT_DRAFT]: OnyxTypes.ReimbursementAccountDraft;
    [ONYXKEYS.PREFERRED_EMOJI_SKIN_TONE]: string | number;
    [ONYXKEYS.FREQUENTLY_USED_EMOJIS]: OnyxTypes.FrequentlyUsedEmoji[];
    [ONYXKEYS.REIMBURSEMENT_ACCOUNT_WORKSPACE_ID]: string;
    [ONYXKEYS.IS_LOADING_PAYMENT_METHODS]: boolean;
    [ONYXKEYS.IS_LOADING_REPORT_DATA]: boolean;
    [ONYXKEYS.IS_SHORTCUTS_MODAL_OPEN]: boolean;
    [ONYXKEYS.IS_TEST_TOOLS_MODAL_OPEN]: boolean;
    [ONYXKEYS.WALLET_TRANSFER]: OnyxTypes.WalletTransfer;
    [ONYXKEYS.LAST_ACCESSED_WORKSPACE_POLICY_ID]: string;
    [ONYXKEYS.SHOULD_SHOW_COMPOSE_INPUT]: boolean;
    [ONYXKEYS.IS_BETA]: boolean;
    [ONYXKEYS.IS_CHECKING_PUBLIC_ROOM]: boolean;
    [ONYXKEYS.MY_DOMAIN_SECURITY_GROUPS]: Record<string, string>;
    [ONYXKEYS.LAST_OPENED_PUBLIC_ROOM_ID]: string;
    [ONYXKEYS.PREFERRED_THEME]: ValueOf<typeof CONST.THEME>;
    [ONYXKEYS.IS_USING_MEMORY_ONLY_KEYS]: boolean;
    [ONYXKEYS.MAPBOX_ACCESS_TOKEN]: OnyxTypes.MapboxAccessToken;
    [ONYXKEYS.ONYX_UPDATES_FROM_SERVER]: OnyxTypes.OnyxUpdatesFromServer;
    [ONYXKEYS.ONYX_UPDATES_LAST_UPDATE_ID_APPLIED_TO_CLIENT]: number;
    [ONYXKEYS.MAX_CANVAS_AREA]: number;
    [ONYXKEYS.MAX_CANVAS_HEIGHT]: number;
    [ONYXKEYS.MAX_CANVAS_WIDTH]: number;

    // Collections
    [ONYXKEYS.COLLECTION.DOWNLOAD]: OnyxTypes.Download;
    [ONYXKEYS.COLLECTION.POLICY]: OnyxTypes.Policy;
    [ONYXKEYS.COLLECTION.POLICY_CATEGORIES]: OnyxTypes.PolicyCategory;
    [ONYXKEYS.COLLECTION.POLICY_TAGS]: OnyxTypes.PolicyTag;
    [ONYXKEYS.COLLECTION.POLICY_MEMBERS]: OnyxTypes.PolicyMember;
    [ONYXKEYS.COLLECTION.POLICY_RECENTLY_USED_CATEGORIES]: OnyxTypes.RecentlyUsedCategories;
    [ONYXKEYS.COLLECTION.DEPRECATED_POLICY_MEMBER_LIST]: OnyxTypes.PolicyMember;
    [ONYXKEYS.COLLECTION.WORKSPACE_INVITE_MEMBERS_DRAFT]: Record<string, number>;
    [ONYXKEYS.COLLECTION.REPORT]: OnyxTypes.Report;
    [ONYXKEYS.COLLECTION.REPORT_METADATA]: OnyxTypes.ReportMetadata;
    [ONYXKEYS.COLLECTION.REPORT_ACTIONS]: OnyxTypes.ReportAction;
    [ONYXKEYS.COLLECTION.REPORT_ACTIONS_DRAFTS]: string;
    [ONYXKEYS.COLLECTION.REPORT_ACTIONS_REACTIONS]: OnyxTypes.ReportActionReactions;
    [ONYXKEYS.COLLECTION.REPORT_DRAFT_COMMENT]: string;
    [ONYXKEYS.COLLECTION.REPORT_DRAFT_COMMENT_NUMBER_OF_LINES]: number;
    [ONYXKEYS.COLLECTION.REPORT_IS_COMPOSER_FULL_SIZE]: boolean;
    [ONYXKEYS.COLLECTION.REPORT_USER_IS_TYPING]: boolean;
    [ONYXKEYS.COLLECTION.REPORT_USER_IS_LEAVING_ROOM]: boolean;
    [ONYXKEYS.COLLECTION.SECURITY_GROUP]: OnyxTypes.SecurityGroup;
    [ONYXKEYS.COLLECTION.TRANSACTION]: OnyxTypes.Transaction;
    [ONYXKEYS.COLLECTION.POLICY_RECENTLY_USED_TAGS]: OnyxTypes.RecentlyUsedTags;
    [ONYXKEYS.COLLECTION.SELECTED_TAB]: string;

    // Forms
    [ONYXKEYS.FORMS.ADD_DEBIT_CARD_FORM]: OnyxTypes.AddDebitCardForm;
    [ONYXKEYS.FORMS.WORKSPACE_SETTINGS_FORM]: OnyxTypes.Form;
    [ONYXKEYS.FORMS.WORKSPACE_RATE_AND_UNIT_FORM]: OnyxTypes.Form;
    [ONYXKEYS.FORMS.CLOSE_ACCOUNT_FORM]: OnyxTypes.Form;
    [ONYXKEYS.FORMS.PROFILE_SETTINGS_FORM]: OnyxTypes.Form;
    [ONYXKEYS.FORMS.DISPLAY_NAME_FORM]: OnyxTypes.Form;
    [ONYXKEYS.FORMS.ROOM_NAME_FORM]: OnyxTypes.Form;
    [ONYXKEYS.FORMS.WELCOME_MESSAGE_FORM]: OnyxTypes.Form;
    [ONYXKEYS.FORMS.LEGAL_NAME_FORM]: OnyxTypes.Form;
    [ONYXKEYS.FORMS.WORKSPACE_INVITE_MESSAGE_FORM]: OnyxTypes.Form;
    [ONYXKEYS.FORMS.DATE_OF_BIRTH_FORM]: OnyxTypes.Form;
    [ONYXKEYS.FORMS.HOME_ADDRESS_FORM]: OnyxTypes.Form;
    [ONYXKEYS.FORMS.NEW_ROOM_FORM]: OnyxTypes.Form;
    [ONYXKEYS.FORMS.ROOM_SETTINGS_FORM]: OnyxTypes.Form;
    [ONYXKEYS.FORMS.NEW_TASK_FORM]: OnyxTypes.Form;
    [ONYXKEYS.FORMS.EDIT_TASK_FORM]: OnyxTypes.Form;
    [ONYXKEYS.FORMS.MONEY_REQUEST_DESCRIPTION_FORM]: OnyxTypes.Form;
    [ONYXKEYS.FORMS.MONEY_REQUEST_MERCHANT_FORM]: OnyxTypes.Form;
    [ONYXKEYS.FORMS.MONEY_REQUEST_AMOUNT_FORM]: OnyxTypes.Form;
    [ONYXKEYS.FORMS.MONEY_REQUEST_DATE_FORM]: OnyxTypes.Form;
    [ONYXKEYS.FORMS.MONEY_REQUEST_DATE_FORM]: OnyxTypes.Form;
    [ONYXKEYS.FORMS.NEW_CONTACT_METHOD_FORM]: OnyxTypes.Form;
    [ONYXKEYS.FORMS.WAYPOINT_FORM]: OnyxTypes.Form;
    [ONYXKEYS.FORMS.WAYPOINT_FORM_DRAFT]: OnyxTypes.Form;
    [ONYXKEYS.FORMS.SETTINGS_STATUS_SET_FORM]: OnyxTypes.Form;
    [ONYXKEYS.FORMS.SETTINGS_STATUS_CLEAR_AFTER_FORM]: OnyxTypes.Form;
    [ONYXKEYS.FORMS.SETTINGS_STATUS_SET_CLEAR_AFTER_FORM]: OnyxTypes.Form;
};

export default ONYXKEYS;
export type {OnyxKey, OnyxCollectionKey, OnyxValues};<|MERGE_RESOLUTION|>--- conflicted
+++ resolved
@@ -238,12 +238,9 @@
         POLICY_RECENTLY_USED_TAGS: 'policyRecentlyUsedTags_',
         WORKSPACE_INVITE_MEMBERS_DRAFT: 'workspaceInviteMembersDraft_',
         REPORT: 'report_',
-<<<<<<< HEAD
-=======
         // REPORT_METADATA is a perf optimization used to hold loading states (isLoadingReportActions, isLoadingMoreReportActions).
         // A lot of components are connected to the Report entity and do not care about the actions. Setting the loading state
         // directly on the report caused a lot of unnecessary re-renders
->>>>>>> 25f7ac14
         REPORT_METADATA: 'reportMetadata_',
         REPORT_ACTIONS: 'reportActions_',
         REPORT_ACTIONS_DRAFTS: 'reportActionsDrafts_',

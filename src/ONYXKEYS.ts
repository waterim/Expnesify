import {OnyxEntry} from 'react-native-onyx/lib/types';
import {ValueOf} from 'type-fest';
import CONST from './CONST';
import * as OnyxTypes from './types/onyx';
import DeepValueOf from './types/utils/DeepValueOf';

/**
 * This is a file containing constants for all the top level keys in our store
 */
const ONYXKEYS = {
    /** Holds information about the users account that is logging in */
    ACCOUNT: 'account',

    /** Holds the reportID for the report between the user and their account manager */
    ACCOUNT_MANAGER_REPORT_ID: 'accountManagerReportID',

    /** Boolean flag only true when first set */
    NVP_IS_FIRST_TIME_NEW_EXPENSIFY_USER: 'isFirstTimeNewExpensifyUser',

    /** Holds an array of client IDs which is used for multi-tabs on web in order to know
     * which tab is the leader, and which ones are the followers */
    ACTIVE_CLIENTS: 'activeClients',

    /** A unique ID for the device */
    DEVICE_ID: 'deviceID',

    /** Boolean flag set whenever the sidebar has loaded */
    IS_SIDEBAR_LOADED: 'isSidebarLoaded',

    /** Boolean flag set whenever we are searching for reports in the server */
    IS_SEARCHING_FOR_REPORTS: 'isSearchingForReports',

    /** Note: These are Persisted Requests - not all requests in the main queue as the key name might lead one to believe */
    PERSISTED_REQUESTS: 'networkRequestQueue',

    /** Stores current date */
    CURRENT_DATE: 'currentDate',

    /** Credentials to authenticate the user */
    CREDENTIALS: 'credentials',

    // Contains loading data for the IOU feature (MoneyRequestModal, IOUDetail, & MoneyRequestPreview Components)
    IOU: 'iou',

    /** Keeps track if there is modal currently visible or not */
    MODAL: 'modal',

    /** Has information about the network status (offline/online) */
    NETWORK: 'network',

    // draft status
    CUSTOM_STATUS_DRAFT: 'customStatusDraft',

    // keep edit message focus state
    INPUT_FOCUSED: 'inputFocused',

    /** Contains all the personalDetails the user has access to, keyed by accountID */
    PERSONAL_DETAILS_LIST: 'personalDetailsList',

    /** Contains all the private personal details of the user */
    PRIVATE_PERSONAL_DETAILS: 'private_personalDetails',

    /** Contains all the info for Tasks */
    TASK: 'task',

    /** Contains a list of all currencies available to the user - user can
     * select a currency based on the list */
    CURRENCY_LIST: 'currencyList',

    /** Indicates whether an update is available and ready to be installed. */
    UPDATE_AVAILABLE: 'updateAvailable',

    /** Indicates that a request to join a screen share with a GuidesPlus agent was received */
    SCREEN_SHARE_REQUEST: 'screenShareRequest',

    /** Saves the current country code which is displayed when the user types a phone number without
     *  an international code */
    COUNTRY_CODE: 'countryCode',

    /**  The 'country' field in this code represents the return country based on the user's IP address.
     * It is expected to provide a two-letter country code such as US for United States, and so on. */
    COUNTRY: 'country',

    /** Contains all the users settings for the Settings page and sub pages */
    USER: 'user',

    /** Contains metadata (partner, login, validation date) for all of the user's logins */
    LOGIN_LIST: 'loginList',

    /** Information about the current session (authToken, accountID, email, loading, error) */
    SESSION: 'session',
    BETAS: 'betas',

    /** NVP keys
    /** Contains the user preference for the LHN priority mode */
    NVP_PRIORITY_MODE: 'nvp_priorityMode',

    /** Contains the users's block expiration (if they have one) */
    NVP_BLOCKED_FROM_CONCIERGE: 'private_blockedFromConcierge',

    /** A unique identifier that each user has that's used to send notifications */
    NVP_PRIVATE_PUSH_NOTIFICATION_ID: 'private_pushNotificationID',

    /** The NVP with the last payment method used per policy */
    NVP_LAST_PAYMENT_METHOD: 'nvp_lastPaymentMethod',

    /** This NVP holds to most recent waypoints that a person has used when creating a distance request */
    NVP_RECENT_WAYPOINTS: 'expensify_recentWaypoints',

    /** Does this user have push notifications enabled for this device? */
    PUSH_NOTIFICATIONS_ENABLED: 'pushNotificationsEnabled',

    /** Plaid data (access tokens, bank accounts ...) */
    PLAID_DATA: 'plaidData',

    /** If we disabled Plaid because of too many attempts */
    IS_PLAID_DISABLED: 'isPlaidDisabled',

    /** Token needed to initialize Plaid link */
    PLAID_LINK_TOKEN: 'plaidLinkToken',

    /** Capture Plaid event  */
    PLAID_CURRENT_EVENT: 'plaidCurrentEvent',

    /** Token needed to initialize Onfido */
    ONFIDO_TOKEN: 'onfidoToken',

    /** Indicates which locale should be used */
    NVP_PREFERRED_LOCALE: 'preferredLocale',

    /** User's Expensify Wallet */
    USER_WALLET: 'userWallet',

    /** Object containing Onfido SDK Token + applicantID */
    WALLET_ONFIDO: 'walletOnfido',

    /** Stores information about additional details form entry */
    WALLET_ADDITIONAL_DETAILS: 'walletAdditionalDetails',

    /** Object containing Wallet terms step state */
    WALLET_TERMS: 'walletTerms',

    /** The user's bank accounts */
    BANK_ACCOUNT_LIST: 'bankAccountList',

    /** The user's payment and P2P cards */
    FUND_LIST: 'fundList',

    /** The user's cash card and imported cards (including the Expensify Card) */
    CARD_LIST: 'cardList',

    /** Stores information about the user's saved statements */
    WALLET_STATEMENT: 'walletStatement',

    /** Stores information about the active personal bank account being set up */
    PERSONAL_BANK_ACCOUNT: 'personalBankAccount',

    /** Stores information about the active reimbursement account being set up */
    REIMBURSEMENT_ACCOUNT: 'reimbursementAccount',

    /** Stores draft information about the active reimbursement account being set up */
    REIMBURSEMENT_ACCOUNT_DRAFT: 'reimbursementAccountDraft',

    /** Store preferred skintone for emoji */
    PREFERRED_EMOJI_SKIN_TONE: 'preferredEmojiSkinTone',

    /** Store frequently used emojis for this user */
    FREQUENTLY_USED_EMOJIS: 'frequentlyUsedEmojis',

    /** Stores Workspace ID that will be tied to reimbursement account during setup */
    REIMBURSEMENT_ACCOUNT_WORKSPACE_ID: 'reimbursementAccountWorkspaceID',

    /** Set when we are loading payment methods */
    IS_LOADING_PAYMENT_METHODS: 'isLoadingPaymentMethods',

    /** Is report data loading? */
    IS_LOADING_REPORT_DATA: 'isLoadingReportData',

    /** Is report data loading? */
    IS_LOADING_APP: 'isLoadingApp',

    /** Is the test tools modal open? */
    IS_TEST_TOOLS_MODAL_OPEN: 'isTestToolsModalOpen',

    /** Stores information about active wallet transfer amount, selectedAccountID, status, etc */
    WALLET_TRANSFER: 'walletTransfer',

    /** The policyID of the last workspace whose settings were accessed by the user */
    LAST_ACCESSED_WORKSPACE_POLICY_ID: 'lastAccessedWorkspacePolicyID',

    /** Whether we should show the compose input or not */
    SHOULD_SHOW_COMPOSE_INPUT: 'shouldShowComposeInput',

    /** Is app in beta version */
    IS_BETA: 'isBeta',

    /** Whether we're checking if the room is public or not */
    IS_CHECKING_PUBLIC_ROOM: 'isCheckingPublicRoom',

    /** A map of the user's security group IDs they belong to in specific domains */
    MY_DOMAIN_SECURITY_GROUPS: 'myDomainSecurityGroups',

    /** Report ID of the last report the user viewed as anonymous user */
    LAST_OPENED_PUBLIC_ROOM_ID: 'lastOpenedPublicRoomID',

    // The theme setting set by the user in preferences.
    // This can be either "light", "dark" or "system"
    PREFERRED_THEME: 'preferredTheme',

    // Experimental memory only Onyx mode flag
    IS_USING_MEMORY_ONLY_KEYS: 'isUsingMemoryOnlyKeys',

    // Information about the onyx updates IDs that were received from the server
    ONYX_UPDATES_FROM_SERVER: 'onyxUpdatesFromServer',

    // The last update ID that was applied to the client
    ONYX_UPDATES_LAST_UPDATE_ID_APPLIED_TO_CLIENT: 'OnyxUpdatesLastUpdateIDAppliedToClient',

    // Receipt upload modal
    RECEIPT_MODAL: 'receiptModal',

    // The access token to be used with the Mapbox library
    MAPBOX_ACCESS_TOKEN: 'mapboxAccessToken',

    // Information on any active demos being run
    DEMO_INFO: 'demoInfo',

    // Max area supported for HTML <canvas> element
    MAX_CANVAS_AREA: 'maxCanvasArea',

    // Max height supported for HTML <canvas> element
    MAX_CANVAS_HEIGHT: 'maxCanvasHeight',

    // Max width supported for HTML <canvas> element
    MAX_CANVAS_WIDTH: 'maxCanvasWidth',

    /** Collection Keys */
    COLLECTION: {
        DOWNLOAD: 'download_',
        POLICY: 'policy_',
        POLICY_MEMBERS: 'policyMembers_',
        POLICY_DRAFTS: 'policyDrafts_',
        POLICY_MEMBERS_DRAFTS: 'policyMembersDrafts_',
        POLICY_CATEGORIES: 'policyCategories_',
        POLICY_RECENTLY_USED_CATEGORIES: 'policyRecentlyUsedCategories_',
        POLICY_TAGS: 'policyTags_',
        POLICY_RECENTLY_USED_TAGS: 'policyRecentlyUsedTags_',
        WORKSPACE_INVITE_MEMBERS_DRAFT: 'workspaceInviteMembersDraft_',
        REPORT: 'report_',
        // REPORT_METADATA is a perf optimization used to hold loading states (isLoadingInitialReportActions, isLoadingOlderReportActions, isLoadingNewerReportActions).
        // A lot of components are connected to the Report entity and do not care about the actions. Setting the loading state
        // directly on the report caused a lot of unnecessary re-renders
        REPORT_METADATA: 'reportMetadata_',
        REPORT_ACTIONS: 'reportActions_',
        REPORT_ACTIONS_DRAFTS: 'reportActionsDrafts_',
        REPORT_ACTIONS_REACTIONS: 'reportActionsReactions_',
        REPORT_DRAFT_COMMENT: 'reportDraftComment_',
        REPORT_DRAFT_COMMENT_NUMBER_OF_LINES: 'reportDraftCommentNumberOfLines_',
        REPORT_IS_COMPOSER_FULL_SIZE: 'reportIsComposerFullSize_',
        REPORT_USER_IS_TYPING: 'reportUserIsTyping_',
        REPORT_USER_IS_LEAVING_ROOM: 'reportUserIsLeavingRoom_',
        SECURITY_GROUP: 'securityGroup_',
        TRANSACTION: 'transactions_',
<<<<<<< HEAD
        TRANSACTION_VIOLATIONS: 'transactionViolations_',
=======

        // Holds temporary transactions used during the creation and edit flow
        TRANSACTION_DRAFT: 'transactionsDraft_',
>>>>>>> 85f372c4
        SPLIT_TRANSACTION_DRAFT: 'splitTransactionDraft_',
        PRIVATE_NOTES_DRAFT: 'privateNotesDraft_',
        NEXT_STEP: 'reportNextStep_',

        // Manual request tab selector
        SELECTED_TAB: 'selectedTab_',

        /** This is deprecated, but needed for a migration, so we still need to include it here so that it will be initialized in Onyx.init */
        DEPRECATED_POLICY_MEMBER_LIST: 'policyMemberList_',
    },

    /** List of Form ids */
    FORMS: {
        ADD_DEBIT_CARD_FORM: 'addDebitCardForm',
        ADD_DEBIT_CARD_FORM_DRAFT: 'addDebitCardFormDraft',
        WORKSPACE_SETTINGS_FORM: 'workspaceSettingsForm',
        WORKSPACE_SETTINGS_FORM_DRAFT: 'workspaceSettingsFormDraft',
        WORKSPACE_RATE_AND_UNIT_FORM: 'workspaceRateAndUnitForm',
        WORKSPACE_RATE_AND_UNIT_FORM_DRAFT: 'workspaceRateAndUnitFormDraft',
        CLOSE_ACCOUNT_FORM: 'closeAccount',
        CLOSE_ACCOUNT_FORM_DRAFT: 'closeAccountDraft',
        PROFILE_SETTINGS_FORM: 'profileSettingsForm',
        PROFILE_SETTINGS_FORM_DRAFT: 'profileSettingsFormDraft',
        DISPLAY_NAME_FORM: 'displayNameForm',
        DISPLAY_NAME_FORM_DRAFT: 'displayNameFormDraft',
        ROOM_NAME_FORM: 'roomNameForm',
        ROOM_NAME_FORM_DRAFT: 'roomNameFormDraft',
        WELCOME_MESSAGE_FORM: 'welcomeMessageForm',
        WELCOME_MESSAGE_FORM_DRAFT: 'welcomeMessageFormDraft',
        LEGAL_NAME_FORM: 'legalNameForm',
        LEGAL_NAME_FORM_DRAFT: 'legalNameFormDraft',
        WORKSPACE_INVITE_MESSAGE_FORM: 'workspaceInviteMessageForm',
        WORKSPACE_INVITE_MESSAGE_FORM_DRAFT: 'workspaceInviteMessageFormDraft',
        DATE_OF_BIRTH_FORM: 'dateOfBirthForm',
        DATE_OF_BIRTH_FORM_DRAFT: 'dateOfBirthFormDraft',
        HOME_ADDRESS_FORM: 'homeAddressForm',
        HOME_ADDRESS_FORM_DRAFT: 'homeAddressFormDraft',
        NEW_ROOM_FORM: 'newRoomForm',
        NEW_ROOM_FORM_DRAFT: 'newRoomFormDraft',
        ROOM_SETTINGS_FORM: 'roomSettingsForm',
        ROOM_SETTINGS_FORM_DRAFT: 'roomSettingsFormDraft',
        NEW_TASK_FORM: 'newTaskForm',
        NEW_TASK_FORM_DRAFT: 'newTaskFormDraft',
        EDIT_TASK_FORM: 'editTaskForm',
        EDIT_TASK_FORM_DRAFT: 'editTaskFormDraft',
        MONEY_REQUEST_DESCRIPTION_FORM: 'moneyRequestDescriptionForm',
        MONEY_REQUEST_DESCRIPTION_FORM_DRAFT: 'moneyRequestDescriptionFormDraft',
        MONEY_REQUEST_MERCHANT_FORM: 'moneyRequestMerchantForm',
        MONEY_REQUEST_MERCHANT_FORM_DRAFT: 'moneyRequestMerchantFormDraft',
        MONEY_REQUEST_AMOUNT_FORM: 'moneyRequestAmountForm',
        MONEY_REQUEST_AMOUNT_FORM_DRAFT: 'moneyRequestAmountFormDraft',
        MONEY_REQUEST_DATE_FORM: 'moneyRequestCreatedForm',
        MONEY_REQUEST_DATE_FORM_DRAFT: 'moneyRequestCreatedFormDraft',
        NEW_CONTACT_METHOD_FORM: 'newContactMethodForm',
        NEW_CONTACT_METHOD_FORM_DRAFT: 'newContactMethodFormDraft',
        WAYPOINT_FORM: 'waypointForm',
        WAYPOINT_FORM_DRAFT: 'waypointFormDraft',
        SETTINGS_STATUS_SET_FORM: 'settingsStatusSetForm',
        SETTINGS_STATUS_SET_FORM_DRAFT: 'settingsStatusSetFormDraft',
        SETTINGS_STATUS_CLEAR_AFTER_FORM: 'settingsStatusClearAfterForm',
        SETTINGS_STATUS_CLEAR_AFTER_FORM_DRAFT: 'settingsStatusClearAfterFormDraft',
        SETTINGS_STATUS_SET_CLEAR_AFTER_FORM: 'settingsStatusSetClearAfterForm',
        SETTINGS_STATUS_SET_CLEAR_AFTER_FORM_DRAFT: 'settingsStatusSetClearAfterFormDraft',
        PRIVATE_NOTES_FORM: 'privateNotesForm',
        PRIVATE_NOTES_FORM_DRAFT: 'privateNotesFormDraft',
        I_KNOW_A_TEACHER_FORM: 'iKnowTeacherForm',
        I_KNOW_A_TEACHER_FORM_DRAFT: 'iKnowTeacherFormDraft',
        INTRO_SCHOOL_PRINCIPAL_FORM: 'introSchoolPrincipalForm',
        INTRO_SCHOOL_PRINCIPAL_FORM_DRAFT: 'introSchoolPrincipalFormDraft',
        REPORT_PHYSICAL_CARD_FORM: 'requestPhysicalCardForm',
        REPORT_PHYSICAL_CARD_FORM_DRAFT: 'requestPhysicalCardFormDraft',
        REPORT_VIRTUAL_CARD_FRAUD: 'reportVirtualCardFraudForm',
        REPORT_VIRTUAL_CARD_FRAUD_DRAFT: 'reportVirtualCardFraudFormDraft',
        GET_PHYSICAL_CARD_FORM: 'getPhysicalCardForm',
        GET_PHYSICAL_CARD_FORM_DRAFT: 'getPhysicalCardFormDraft',
    },
} as const;

type OnyxKeysMap = typeof ONYXKEYS;
type OnyxCollectionKey = ValueOf<OnyxKeysMap['COLLECTION']>;
type OnyxKey = DeepValueOf<Omit<OnyxKeysMap, 'COLLECTION'>>;
type OnyxFormKey = ValueOf<OnyxKeysMap['FORMS']> | OnyxKeysMap['REIMBURSEMENT_ACCOUNT'] | OnyxKeysMap['REIMBURSEMENT_ACCOUNT_DRAFT'];

type OnyxValues = {
    [ONYXKEYS.ACCOUNT]: OnyxTypes.Account;
    [ONYXKEYS.ACCOUNT_MANAGER_REPORT_ID]: string;
    [ONYXKEYS.NVP_IS_FIRST_TIME_NEW_EXPENSIFY_USER]: boolean;
    [ONYXKEYS.ACTIVE_CLIENTS]: string[];
    [ONYXKEYS.DEVICE_ID]: string;
    [ONYXKEYS.IS_SIDEBAR_LOADED]: boolean;
    [ONYXKEYS.PERSISTED_REQUESTS]: OnyxTypes.Request[];
    [ONYXKEYS.CURRENT_DATE]: string;
    [ONYXKEYS.CREDENTIALS]: OnyxTypes.Credentials;
    [ONYXKEYS.IOU]: OnyxTypes.IOU;
    [ONYXKEYS.MODAL]: OnyxTypes.Modal;
    [ONYXKEYS.NETWORK]: OnyxTypes.Network;
    [ONYXKEYS.CUSTOM_STATUS_DRAFT]: OnyxTypes.CustomStatusDraft;
    [ONYXKEYS.INPUT_FOCUSED]: boolean;
    [ONYXKEYS.PERSONAL_DETAILS_LIST]: Record<string, OnyxTypes.PersonalDetails>;
    [ONYXKEYS.PRIVATE_PERSONAL_DETAILS]: OnyxTypes.PrivatePersonalDetails;
    [ONYXKEYS.TASK]: OnyxTypes.Task;
    [ONYXKEYS.CURRENCY_LIST]: Record<string, OnyxTypes.Currency>;
    [ONYXKEYS.UPDATE_AVAILABLE]: boolean;
    [ONYXKEYS.SCREEN_SHARE_REQUEST]: OnyxTypes.ScreenShareRequest;
    [ONYXKEYS.COUNTRY_CODE]: number;
    [ONYXKEYS.COUNTRY]: string;
    [ONYXKEYS.USER]: OnyxTypes.User;
    [ONYXKEYS.LOGIN_LIST]: Record<string, OnyxTypes.Login>;
    [ONYXKEYS.SESSION]: OnyxTypes.Session;
    [ONYXKEYS.BETAS]: OnyxTypes.Beta[];
    [ONYXKEYS.NVP_PRIORITY_MODE]: ValueOf<typeof CONST.PRIORITY_MODE>;
    [ONYXKEYS.NVP_BLOCKED_FROM_CONCIERGE]: OnyxTypes.BlockedFromConcierge;
    [ONYXKEYS.NVP_PRIVATE_PUSH_NOTIFICATION_ID]: string;
    [ONYXKEYS.NVP_LAST_PAYMENT_METHOD]: Record<string, string>;
    [ONYXKEYS.NVP_RECENT_WAYPOINTS]: OnyxTypes.RecentWaypoint[];
    [ONYXKEYS.PUSH_NOTIFICATIONS_ENABLED]: boolean;
    [ONYXKEYS.PLAID_DATA]: OnyxTypes.PlaidData;
    [ONYXKEYS.IS_PLAID_DISABLED]: boolean;
    [ONYXKEYS.PLAID_LINK_TOKEN]: string;
    [ONYXKEYS.ONFIDO_TOKEN]: string;
    [ONYXKEYS.NVP_PREFERRED_LOCALE]: ValueOf<typeof CONST.LOCALES>;
    [ONYXKEYS.USER_WALLET]: OnyxTypes.UserWallet;
    [ONYXKEYS.WALLET_ONFIDO]: OnyxTypes.WalletOnfido;
    [ONYXKEYS.WALLET_ADDITIONAL_DETAILS]: OnyxTypes.WalletAdditionalDetails;
    [ONYXKEYS.WALLET_TERMS]: OnyxTypes.WalletTerms;
    [ONYXKEYS.BANK_ACCOUNT_LIST]: Record<string, OnyxTypes.BankAccount>;
    [ONYXKEYS.FUND_LIST]: Record<string, OnyxTypes.Fund>;
    [ONYXKEYS.CARD_LIST]: Record<string, OnyxTypes.Card>;
    [ONYXKEYS.WALLET_STATEMENT]: OnyxTypes.WalletStatement;
    [ONYXKEYS.PERSONAL_BANK_ACCOUNT]: OnyxTypes.PersonalBankAccount;
    [ONYXKEYS.REIMBURSEMENT_ACCOUNT]: OnyxTypes.ReimbursementAccount;
    [ONYXKEYS.REIMBURSEMENT_ACCOUNT_DRAFT]: OnyxTypes.ReimbursementAccountDraft;
    [ONYXKEYS.PREFERRED_EMOJI_SKIN_TONE]: string | number;
    [ONYXKEYS.FREQUENTLY_USED_EMOJIS]: OnyxTypes.FrequentlyUsedEmoji[];
    [ONYXKEYS.REIMBURSEMENT_ACCOUNT_WORKSPACE_ID]: string;
    [ONYXKEYS.IS_LOADING_PAYMENT_METHODS]: boolean;
    [ONYXKEYS.IS_LOADING_REPORT_DATA]: boolean;
    [ONYXKEYS.IS_TEST_TOOLS_MODAL_OPEN]: boolean;
    [ONYXKEYS.WALLET_TRANSFER]: OnyxTypes.WalletTransfer;
    [ONYXKEYS.LAST_ACCESSED_WORKSPACE_POLICY_ID]: string;
    [ONYXKEYS.SHOULD_SHOW_COMPOSE_INPUT]: boolean;
    [ONYXKEYS.IS_BETA]: boolean;
    [ONYXKEYS.IS_CHECKING_PUBLIC_ROOM]: boolean;
    [ONYXKEYS.MY_DOMAIN_SECURITY_GROUPS]: Record<string, string>;
    [ONYXKEYS.LAST_OPENED_PUBLIC_ROOM_ID]: string;
    [ONYXKEYS.PREFERRED_THEME]: ValueOf<typeof CONST.THEME>;
    [ONYXKEYS.IS_USING_MEMORY_ONLY_KEYS]: boolean;
    [ONYXKEYS.MAPBOX_ACCESS_TOKEN]: OnyxTypes.MapboxAccessToken;
    [ONYXKEYS.ONYX_UPDATES_FROM_SERVER]: OnyxTypes.OnyxUpdatesFromServer;
    [ONYXKEYS.ONYX_UPDATES_LAST_UPDATE_ID_APPLIED_TO_CLIENT]: number;
    [ONYXKEYS.MAX_CANVAS_AREA]: number;
    [ONYXKEYS.MAX_CANVAS_HEIGHT]: number;
    [ONYXKEYS.MAX_CANVAS_WIDTH]: number;

    // Collections
    [ONYXKEYS.COLLECTION.DOWNLOAD]: OnyxTypes.Download;
    [ONYXKEYS.COLLECTION.POLICY]: OnyxTypes.Policy;
    [ONYXKEYS.COLLECTION.POLICY_DRAFTS]: OnyxTypes.Policy;
    [ONYXKEYS.COLLECTION.POLICY_CATEGORIES]: OnyxTypes.PolicyCategory;
    [ONYXKEYS.COLLECTION.POLICY_TAGS]: OnyxTypes.PolicyTags;
    [ONYXKEYS.COLLECTION.POLICY_MEMBERS]: OnyxTypes.PolicyMember;
    [ONYXKEYS.COLLECTION.POLICY_MEMBERS_DRAFTS]: OnyxTypes.PolicyMember;
    [ONYXKEYS.COLLECTION.POLICY_RECENTLY_USED_CATEGORIES]: OnyxTypes.RecentlyUsedCategories;
    [ONYXKEYS.COLLECTION.DEPRECATED_POLICY_MEMBER_LIST]: OnyxTypes.PolicyMembers;
    [ONYXKEYS.COLLECTION.WORKSPACE_INVITE_MEMBERS_DRAFT]: Record<string, number>;
    [ONYXKEYS.COLLECTION.REPORT]: OnyxTypes.Report;
    [ONYXKEYS.COLLECTION.REPORT_METADATA]: OnyxTypes.ReportMetadata;
    [ONYXKEYS.COLLECTION.REPORT_ACTIONS]: OnyxTypes.ReportActions;
    [ONYXKEYS.COLLECTION.REPORT_ACTIONS_DRAFTS]: OnyxTypes.ReportActionsDrafts;
    [ONYXKEYS.COLLECTION.REPORT_ACTIONS_REACTIONS]: OnyxTypes.ReportActionReactions;
    [ONYXKEYS.COLLECTION.REPORT_DRAFT_COMMENT]: string;
    [ONYXKEYS.COLLECTION.REPORT_DRAFT_COMMENT_NUMBER_OF_LINES]: number;
    [ONYXKEYS.COLLECTION.REPORT_IS_COMPOSER_FULL_SIZE]: boolean;
    [ONYXKEYS.COLLECTION.REPORT_USER_IS_TYPING]: boolean;
    [ONYXKEYS.COLLECTION.REPORT_USER_IS_LEAVING_ROOM]: boolean;
    [ONYXKEYS.COLLECTION.SECURITY_GROUP]: OnyxTypes.SecurityGroup;
    [ONYXKEYS.COLLECTION.TRANSACTION]: OnyxTypes.Transaction;
    [ONYXKEYS.COLLECTION.POLICY_RECENTLY_USED_TAGS]: OnyxTypes.RecentlyUsedTags;
    [ONYXKEYS.COLLECTION.SELECTED_TAB]: string;

    // Forms
    [ONYXKEYS.FORMS.ADD_DEBIT_CARD_FORM]: OnyxTypes.AddDebitCardForm;
    [ONYXKEYS.FORMS.ADD_DEBIT_CARD_FORM_DRAFT]: OnyxTypes.AddDebitCardForm;
    [ONYXKEYS.FORMS.WORKSPACE_SETTINGS_FORM]: OnyxTypes.Form;
    [ONYXKEYS.FORMS.WORKSPACE_SETTINGS_FORM_DRAFT]: OnyxTypes.Form;
    [ONYXKEYS.FORMS.WORKSPACE_RATE_AND_UNIT_FORM]: OnyxTypes.Form;
    [ONYXKEYS.FORMS.WORKSPACE_RATE_AND_UNIT_FORM_DRAFT]: OnyxTypes.Form;
    [ONYXKEYS.FORMS.CLOSE_ACCOUNT_FORM]: OnyxTypes.Form;
    [ONYXKEYS.FORMS.CLOSE_ACCOUNT_FORM_DRAFT]: OnyxTypes.Form;
    [ONYXKEYS.FORMS.PROFILE_SETTINGS_FORM]: OnyxTypes.Form;
    [ONYXKEYS.FORMS.PROFILE_SETTINGS_FORM_DRAFT]: OnyxTypes.Form;
    [ONYXKEYS.FORMS.DISPLAY_NAME_FORM]: OnyxTypes.Form;
    [ONYXKEYS.FORMS.DISPLAY_NAME_FORM_DRAFT]: OnyxTypes.Form;
    [ONYXKEYS.FORMS.ROOM_NAME_FORM]: OnyxTypes.Form;
    [ONYXKEYS.FORMS.ROOM_NAME_FORM_DRAFT]: OnyxTypes.Form;
    [ONYXKEYS.FORMS.WELCOME_MESSAGE_FORM]: OnyxTypes.Form;
    [ONYXKEYS.FORMS.WELCOME_MESSAGE_FORM_DRAFT]: OnyxTypes.Form;
    [ONYXKEYS.FORMS.LEGAL_NAME_FORM]: OnyxTypes.Form;
    [ONYXKEYS.FORMS.LEGAL_NAME_FORM_DRAFT]: OnyxTypes.Form;
    [ONYXKEYS.FORMS.WORKSPACE_INVITE_MESSAGE_FORM]: OnyxTypes.Form;
    [ONYXKEYS.FORMS.WORKSPACE_INVITE_MESSAGE_FORM_DRAFT]: OnyxTypes.Form;
    [ONYXKEYS.FORMS.DATE_OF_BIRTH_FORM]: OnyxTypes.DateOfBirthForm;
    [ONYXKEYS.FORMS.DATE_OF_BIRTH_FORM_DRAFT]: OnyxTypes.DateOfBirthForm;
    [ONYXKEYS.FORMS.HOME_ADDRESS_FORM]: OnyxTypes.Form;
    [ONYXKEYS.FORMS.HOME_ADDRESS_FORM_DRAFT]: OnyxTypes.Form;
    [ONYXKEYS.FORMS.NEW_ROOM_FORM]: OnyxTypes.Form;
    [ONYXKEYS.FORMS.NEW_ROOM_FORM_DRAFT]: OnyxTypes.Form;
    [ONYXKEYS.FORMS.ROOM_SETTINGS_FORM]: OnyxTypes.Form;
    [ONYXKEYS.FORMS.ROOM_SETTINGS_FORM_DRAFT]: OnyxTypes.Form;
    [ONYXKEYS.FORMS.NEW_TASK_FORM]: OnyxTypes.Form;
    [ONYXKEYS.FORMS.NEW_TASK_FORM_DRAFT]: OnyxTypes.Form;
    [ONYXKEYS.FORMS.EDIT_TASK_FORM]: OnyxTypes.Form;
    [ONYXKEYS.FORMS.EDIT_TASK_FORM_DRAFT]: OnyxTypes.Form;
    [ONYXKEYS.FORMS.MONEY_REQUEST_DESCRIPTION_FORM]: OnyxTypes.Form;
    [ONYXKEYS.FORMS.MONEY_REQUEST_DESCRIPTION_FORM_DRAFT]: OnyxTypes.Form;
    [ONYXKEYS.FORMS.MONEY_REQUEST_MERCHANT_FORM]: OnyxTypes.Form;
    [ONYXKEYS.FORMS.MONEY_REQUEST_MERCHANT_FORM_DRAFT]: OnyxTypes.Form;
    [ONYXKEYS.FORMS.MONEY_REQUEST_AMOUNT_FORM]: OnyxTypes.Form;
    [ONYXKEYS.FORMS.MONEY_REQUEST_AMOUNT_FORM_DRAFT]: OnyxTypes.Form;
    [ONYXKEYS.FORMS.MONEY_REQUEST_DATE_FORM]: OnyxTypes.Form;
    [ONYXKEYS.FORMS.MONEY_REQUEST_DATE_FORM_DRAFT]: OnyxTypes.Form;
    [ONYXKEYS.FORMS.NEW_CONTACT_METHOD_FORM]: OnyxTypes.Form;
    [ONYXKEYS.FORMS.NEW_CONTACT_METHOD_FORM_DRAFT]: OnyxTypes.Form;
    [ONYXKEYS.FORMS.WAYPOINT_FORM]: OnyxTypes.Form;
    [ONYXKEYS.FORMS.WAYPOINT_FORM_DRAFT]: OnyxTypes.Form;
    [ONYXKEYS.FORMS.SETTINGS_STATUS_SET_FORM]: OnyxTypes.Form;
    [ONYXKEYS.FORMS.SETTINGS_STATUS_SET_FORM_DRAFT]: OnyxTypes.Form;
    [ONYXKEYS.FORMS.SETTINGS_STATUS_CLEAR_AFTER_FORM]: OnyxTypes.Form;
    [ONYXKEYS.FORMS.SETTINGS_STATUS_CLEAR_AFTER_FORM_DRAFT]: OnyxTypes.Form;
    [ONYXKEYS.FORMS.SETTINGS_STATUS_SET_CLEAR_AFTER_FORM]: OnyxTypes.Form;
    [ONYXKEYS.FORMS.SETTINGS_STATUS_SET_CLEAR_AFTER_FORM_DRAFT]: OnyxTypes.Form;
    [ONYXKEYS.FORMS.PRIVATE_NOTES_FORM]: OnyxTypes.Form;
    [ONYXKEYS.FORMS.PRIVATE_NOTES_FORM_DRAFT]: OnyxTypes.Form;
    [ONYXKEYS.FORMS.I_KNOW_A_TEACHER_FORM]: OnyxTypes.Form;
    [ONYXKEYS.FORMS.I_KNOW_A_TEACHER_FORM_DRAFT]: OnyxTypes.Form;
    [ONYXKEYS.FORMS.INTRO_SCHOOL_PRINCIPAL_FORM]: OnyxTypes.Form;
    [ONYXKEYS.FORMS.INTRO_SCHOOL_PRINCIPAL_FORM_DRAFT]: OnyxTypes.Form;
    [ONYXKEYS.FORMS.REPORT_VIRTUAL_CARD_FRAUD]: OnyxTypes.Form;
    [ONYXKEYS.FORMS.REPORT_VIRTUAL_CARD_FRAUD_DRAFT]: OnyxTypes.Form;
    [ONYXKEYS.FORMS.REPORT_PHYSICAL_CARD_FORM]: OnyxTypes.Form;
    [ONYXKEYS.FORMS.REPORT_PHYSICAL_CARD_FORM_DRAFT]: OnyxTypes.Form;
    [ONYXKEYS.FORMS.GET_PHYSICAL_CARD_FORM]: OnyxTypes.Form;
    [ONYXKEYS.FORMS.GET_PHYSICAL_CARD_FORM_DRAFT]: OnyxTypes.Form | undefined;
};

type OnyxKeyValue<TOnyxKey extends (OnyxKey | OnyxCollectionKey) & keyof OnyxValues> = OnyxEntry<OnyxValues[TOnyxKey]>;

export default ONYXKEYS;
export type {OnyxKey, OnyxCollectionKey, OnyxValues, OnyxKeyValue, OnyxFormKey, OnyxKeysMap};<|MERGE_RESOLUTION|>--- conflicted
+++ resolved
@@ -261,13 +261,10 @@
         REPORT_USER_IS_LEAVING_ROOM: 'reportUserIsLeavingRoom_',
         SECURITY_GROUP: 'securityGroup_',
         TRANSACTION: 'transactions_',
-<<<<<<< HEAD
         TRANSACTION_VIOLATIONS: 'transactionViolations_',
-=======
 
         // Holds temporary transactions used during the creation and edit flow
         TRANSACTION_DRAFT: 'transactionsDraft_',
->>>>>>> 85f372c4
         SPLIT_TRANSACTION_DRAFT: 'splitTransactionDraft_',
         PRIVATE_NOTES_DRAFT: 'privateNotesDraft_',
         NEXT_STEP: 'reportNextStep_',

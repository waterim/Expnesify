import type {ValueOf} from 'type-fest';
import type CONST from './CONST';
import type {OnboardingPurposeType} from './CONST';
import type * as FormTypes from './types/form';
import type * as OnyxTypes from './types/onyx';
import type Onboarding from './types/onyx/Onboarding';
import type AssertTypesEqual from './types/utils/AssertTypesEqual';
import type DeepValueOf from './types/utils/DeepValueOf';

/**
 * This is a file containing constants for all the top level keys in our store
 */
const ONYXKEYS = {
    /** Holds information about the users account that is logging in */
    ACCOUNT: 'account',

    /** Holds the reportID for the report between the user and their account manager */
    ACCOUNT_MANAGER_REPORT_ID: 'accountManagerReportID',

    /** Holds an array of client IDs which is used for multi-tabs on web in order to know
     * which tab is the leader, and which ones are the followers */
    ACTIVE_CLIENTS: 'activeClients',

    /** A unique ID for the device */
    DEVICE_ID: 'deviceID',

    /** Boolean flag set whenever the sidebar has loaded */
    IS_SIDEBAR_LOADED: 'isSidebarLoaded',

    /** Boolean flag set whenever we are searching for reports in the server */
    IS_SEARCHING_FOR_REPORTS: 'isSearchingForReports',

    /** Note: These are Persisted Requests - not all requests in the main queue as the key name might lead one to believe */
    PERSISTED_REQUESTS: 'networkRequestQueue',

    /** Stores current date */
    CURRENT_DATE: 'currentDate',

    /** Credentials to authenticate the user */
    CREDENTIALS: 'credentials',
    STASHED_CREDENTIALS: 'stashedCredentials',

    /** Keeps track if there is modal currently visible or not */
    MODAL: 'modal',

    /** Has information about the network status (offline/online) */
    NETWORK: 'network',

    // draft status
    CUSTOM_STATUS_DRAFT: 'customStatusDraft',

    // keep edit message focus state
    INPUT_FOCUSED: 'inputFocused',

    /** Contains all the personalDetails the user has access to, keyed by accountID */
    PERSONAL_DETAILS_LIST: 'personalDetailsList',

    /** Contains all the private personal details of the user */
    PRIVATE_PERSONAL_DETAILS: 'private_personalDetails',

    /**
     * PERSONAL_DETAILS_METADATA is a perf optimization used to hold loading states of each entry in PERSONAL_DETAILS_LIST.
     * A lot of components are connected to the PERSONAL_DETAILS_LIST entity and do not care about the loading state.
     * Setting the loading state directly on the personal details entry caused a lot of unnecessary re-renders.
     */
    PERSONAL_DETAILS_METADATA: 'personalDetailsMetadata',

    /** Contains all the info for Tasks */
    TASK: 'task',

    /**
     * Contains all the info for Workspace Rate and Unit while editing.
     *
     * Note: This is not under the COLLECTION key as we can edit rate and unit
     * for one workspace only at a time. And we don't need to store
     * rates and units for different workspaces at the same time. */
    WORKSPACE_RATE_AND_UNIT: 'workspaceRateAndUnit',

    /** Contains a list of all currencies available to the user - user can
     * select a currency based on the list */
    CURRENCY_LIST: 'currencyList',

    /** Indicates whether an update is available and ready to be installed. */
    UPDATE_AVAILABLE: 'updateAvailable',

    /** Indicates that a request to join a screen share with a GuidesPlus agent was received */
    SCREEN_SHARE_REQUEST: 'screenShareRequest',

    /** Saves the current country code which is displayed when the user types a phone number without
     *  an international code */
    COUNTRY_CODE: 'countryCode',

    /**  The 'country' field in this code represents the return country based on the user's IP address.
     * It is expected to provide a two-letter country code such as US for United States, and so on. */
    COUNTRY: 'country',

    /** Contains all the users settings for the Settings page and sub pages */
    USER: 'user',

    /** Contains latitude and longitude of user's last known location */
    USER_LOCATION: 'userLocation',

    /** Contains metadata (partner, login, validation date) for all of the user's logins */
    LOGIN_LIST: 'loginList',

    /** Object containing contact method that's going to be added */
    PENDING_CONTACT_ACTION: 'pendingContactAction',

    /** Store the information of magic code */
    VALIDATE_ACTION_CODE: 'validate_action_code',

    /** Information about the current session (authToken, accountID, email, loading, error) */
    SESSION: 'session',
    STASHED_SESSION: 'stashedSession',
    BETAS: 'betas',

    /** NVP keys */

    /** Boolean flag only true when first set */
    NVP_IS_FIRST_TIME_NEW_EXPENSIFY_USER: 'nvp_isFirstTimeNewExpensifyUser',

    /** This NVP contains information about whether the onboarding flow was completed or not */
    NVP_ONBOARDING: 'nvp_onboarding',

    /** This NVP contains data associated with HybridApp */
    NVP_TRYNEWDOT: 'nvp_tryNewDot',

    /** Contains the user preference for the LHN priority mode */
    NVP_PRIORITY_MODE: 'nvp_priorityMode',

    /** Contains the users's block expiration (if they have one) */
    NVP_BLOCKED_FROM_CONCIERGE: 'nvp_private_blockedFromConcierge',

    /** Whether the user is blocked from chat */
    NVP_BLOCKED_FROM_CHAT: 'nvp_private_blockedFromChat',

    /** A unique identifier that each user has that's used to send notifications */
    NVP_PRIVATE_PUSH_NOTIFICATION_ID: 'nvp_private_pushNotificationID',

    /** The NVP with the last payment method used per policy */
    NVP_LAST_PAYMENT_METHOD: 'nvp_private_lastPaymentMethod',

    /** This NVP holds to most recent waypoints that a person has used when creating a distance expense */
    NVP_RECENT_WAYPOINTS: 'nvp_expensify_recentWaypoints',

    /** This NVP contains the choice that the user made on the engagement modal */
    NVP_INTRO_SELECTED: 'nvp_introSelected',

    /** This NVP contains the active policyID */
    NVP_ACTIVE_POLICY_ID: 'nvp_expensify_activePolicyID',

    /** This NVP contains the referral banners the user dismissed */
    NVP_DISMISSED_REFERRAL_BANNERS: 'nvp_dismissedReferralBanners',

    /** This NVP contains the training modals the user denied showing again */
    NVP_HAS_SEEN_TRACK_TRAINING: 'nvp_hasSeenTrackTraining',

    /** Indicates which locale should be used */
    NVP_PREFERRED_LOCALE: 'nvp_preferredLocale',

    /** Whether the user has tried focus mode yet */
    NVP_TRY_FOCUS_MODE: 'nvp_tryFocusMode',

    /** Whether the user has dismissed the hold educational interstitial */
    NVP_DISMISSED_HOLD_USE_EXPLANATION: 'nvp_dismissedHoldUseExplanation',

    /** Whether the user has seen HybridApp explanation modal */
    NVP_SEEN_NEW_USER_MODAL: 'nvp_seen_new_user_modal',

    /** Store the state of the subscription */
    NVP_PRIVATE_SUBSCRIPTION: 'nvp_private_subscription',

    /** Store the state of the private tax-exempt */
    NVP_PRIVATE_TAX_EXEMPT: 'nvp_private_taxExempt',

    /** Store the stripe id status */
    NVP_PRIVATE_STRIPE_CUSTOMER_ID: 'nvp_private_stripeCustomerID',

    /** Store the billing dispute status */
    NVP_PRIVATE_BILLING_DISPUTE_PENDING: 'nvp_private_billingDisputePending',

    /** Store the billing status */
    NVP_PRIVATE_BILLING_STATUS: 'nvp_private_billingStatus',

    /** Store preferred skintone for emoji */
    PREFERRED_EMOJI_SKIN_TONE: 'nvp_expensify_preferredEmojiSkinTone',

    /** Store frequently used emojis for this user */
    FREQUENTLY_USED_EMOJIS: 'nvp_expensify_frequentlyUsedEmojis',

    /** The NVP with the last distance rate used per policy */
    NVP_LAST_SELECTED_DISTANCE_RATES: 'nvp_expensify_lastSelectedDistanceRates',

    /** The NVP with the last action taken (for the Quick Action Button) */
    NVP_QUICK_ACTION_GLOBAL_CREATE: 'nvp_quickActionGlobalCreate',

    /** The NVP containing all information necessary to connect with Spontana */
    NVP_TRAVEL_SETTINGS: 'nvp_travelSettings',

    /** The start date (yyyy-MM-dd HH:mm:ss) of the workspace owner’s free trial period. */
    NVP_FIRST_DAY_FREE_TRIAL: 'nvp_private_firstDayFreeTrial',

    /** The end date (yyyy-MM-dd HH:mm:ss) of the workspace owner’s free trial period. */
    NVP_LAST_DAY_FREE_TRIAL: 'nvp_private_lastDayFreeTrial',

    /** ID associated with the payment card added by the user. */
    NVP_BILLING_FUND_ID: 'nvp_expensify_billingFundID',

    /** The amount owed by the workspace’s owner. */
    NVP_PRIVATE_AMOUNT_OWED: 'nvp_private_amountOwed',

    /** The end date (epoch timestamp) of the workspace owner’s grace period after the free trial ends. */
    NVP_PRIVATE_OWNER_BILLING_GRACE_PERIOD_END: 'nvp_private_billingGracePeriodEnd',

    /** The NVP containing all information related to educational tooltip in workspace chat */
    NVP_WORKSPACE_TOOLTIP: 'workspaceTooltip',

    /** Does this user have push notifications enabled for this device? */
    PUSH_NOTIFICATIONS_ENABLED: 'pushNotificationsEnabled',

    /** Plaid data (access tokens, bank accounts ...) */
    PLAID_DATA: 'plaidData',

    /** If we disabled Plaid because of too many attempts */
    IS_PLAID_DISABLED: 'isPlaidDisabled',

    /** Token needed to initialize Plaid link */
    PLAID_LINK_TOKEN: 'plaidLinkToken',

    /** Capture Plaid event  */
    PLAID_CURRENT_EVENT: 'plaidCurrentEvent',

    /** Token needed to initialize Onfido */
    ONFIDO_TOKEN: 'onfidoToken',
    ONFIDO_APPLICANT_ID: 'onfidoApplicantID',

    /** User's Expensify Wallet */
    USER_WALLET: 'userWallet',

    /** User's metadata that will be used to segmentation */
    USER_METADATA: 'userMetadata',

    /** Object containing Onfido SDK Token + applicantID */
    WALLET_ONFIDO: 'walletOnfido',

    /** Stores information about additional details form entry */
    WALLET_ADDITIONAL_DETAILS: 'walletAdditionalDetails',

    /** Object containing Wallet terms step state */
    WALLET_TERMS: 'walletTerms',

    /** The user's bank accounts */
    BANK_ACCOUNT_LIST: 'bankAccountList',

    /** The user's payment and P2P cards */
    FUND_LIST: 'fundList',

    /** The user's cash card and imported cards (including the Expensify Card) */
    CARD_LIST: 'cardList',

    /** Boolean flag used to display the focus mode notification */
    FOCUS_MODE_NOTIFICATION: 'focusModeNotification',

    /** Stores information about the user's saved statements */
    WALLET_STATEMENT: 'walletStatement',

    /** Stores information about the active personal bank account being set up */
    PERSONAL_BANK_ACCOUNT: 'personalBankAccount',

    /** Stores information about the active reimbursement account being set up */
    REIMBURSEMENT_ACCOUNT: 'reimbursementAccount',

    /** Stores Workspace ID that will be tied to reimbursement account during setup */
    REIMBURSEMENT_ACCOUNT_WORKSPACE_ID: 'reimbursementAccountWorkspaceID',

    /** Set when we are loading payment methods */
    IS_LOADING_PAYMENT_METHODS: 'isLoadingPaymentMethods',

    /** Is report data loading? */
    IS_LOADING_REPORT_DATA: 'isLoadingReportData',

    /** Is report data loading? */
    IS_LOADING_APP: 'isLoadingApp',

    /** Is the test tools modal open? */
    IS_TEST_TOOLS_MODAL_OPEN: 'isTestToolsModalOpen',

    /** Is app in profiling mode */
    APP_PROFILING_IN_PROGRESS: 'isProfilingInProgress',

    /** Stores information about active wallet transfer amount, selectedAccountID, status, etc */
    WALLET_TRANSFER: 'walletTransfer',

    /** The policyID of the last workspace whose settings were accessed by the user */
    LAST_ACCESSED_WORKSPACE_POLICY_ID: 'lastAccessedWorkspacePolicyID',

    /** Whether we should show the compose input or not */
    SHOULD_SHOW_COMPOSE_INPUT: 'shouldShowComposeInput',

    /** Is app in beta version */
    IS_BETA: 'isBeta',

    /** Whether we're checking if the room is public or not */
    IS_CHECKING_PUBLIC_ROOM: 'isCheckingPublicRoom',

    /** A map of the user's security group IDs they belong to in specific domains */
    MY_DOMAIN_SECURITY_GROUPS: 'myDomainSecurityGroups',

    /** Report ID of the last report the user viewed as anonymous user */
    LAST_OPENED_PUBLIC_ROOM_ID: 'lastOpenedPublicRoomID',

    // The theme setting set by the user in preferences.
    // This can be either "light", "dark" or "system"
    PREFERRED_THEME: 'preferredTheme',

    // Information about the onyx updates IDs that were received from the server
    ONYX_UPDATES_FROM_SERVER: 'onyxUpdatesFromServer',

    // The last update ID that was applied to the client
    ONYX_UPDATES_LAST_UPDATE_ID_APPLIED_TO_CLIENT: 'OnyxUpdatesLastUpdateIDAppliedToClient',

    // The access token to be used with the Mapbox library
    MAPBOX_ACCESS_TOKEN: 'mapboxAccessToken',

    // Max area supported for HTML <canvas> element
    MAX_CANVAS_AREA: 'maxCanvasArea',

    // Max height supported for HTML <canvas> element
    MAX_CANVAS_HEIGHT: 'maxCanvasHeight',

    /** Onboarding Purpose selected by the user during Onboarding flow */
    ONBOARDING_PURPOSE_SELECTED: 'onboardingPurposeSelected',

    /** Onboarding error message to be displayed to the user */
    ONBOARDING_ERROR_MESSAGE: 'onboardingErrorMessage',

    /** Onboarding policyID selected by the user during Onboarding flow */
    ONBOARDING_POLICY_ID: 'onboardingPolicyID',

    /** Onboarding Purpose selected by the user during Onboarding flow */
    ONBOARDING_ADMINS_CHAT_REPORT_ID: 'onboardingAdminsChatReportID',

    // Stores onboarding last visited path
    ONBOARDING_LAST_VISITED_PATH: 'onboardingLastVisitedPath',

    // Max width supported for HTML <canvas> element
    MAX_CANVAS_WIDTH: 'maxCanvasWidth',

    // Stores last visited path
    LAST_VISITED_PATH: 'lastVisitedPath',

    // Stores the recently used report fields
    RECENTLY_USED_REPORT_FIELDS: 'recentlyUsedReportFields',

    /** Indicates whether an forced upgrade is required */
    UPDATE_REQUIRED: 'updateRequired',

    /** Indicates whether an forced reset is required. Used in emergency situations where we must completely erase the Onyx data in the client because it is in a bad state. This will clear Oynx data without signing the user out. */
    RESET_REQUIRED: 'resetRequired',

    /** Stores the logs of the app for debugging purposes */
    LOGS: 'logs',

    /** Indicates whether we should store logs or not */
    SHOULD_STORE_LOGS: 'shouldStoreLogs',

    /** Indicates whether we should mask fragile user data while exporting onyx state or not */
    SHOULD_MASK_ONYX_STATE: 'shouldMaskOnyxState',

    /** Stores new group chat draft */
    NEW_GROUP_CHAT_DRAFT: 'newGroupChatDraft',

    // Paths of PDF file that has been cached during one session
    CACHED_PDF_PATHS: 'cachedPDFPaths',

    /** Stores iframe link to verify 3DS flow for subscription */
    VERIFY_3DS_SUBSCRIPTION: 'verify3dsSubscription',

    /** Holds the checks used while transferring the ownership of the workspace */
    POLICY_OWNERSHIP_CHANGE_CHECKS: 'policyOwnershipChangeChecks',

    // These statuses below are in separate keys on purpose - it allows us to have different behaviours of the banner based on the status

    /** Indicates whether ClearOutstandingBalance failed */
    SUBSCRIPTION_RETRY_BILLING_STATUS_FAILED: 'subscriptionRetryBillingStatusFailed',

    /** Indicates whether ClearOutstandingBalance was successful */
    SUBSCRIPTION_RETRY_BILLING_STATUS_SUCCESSFUL: 'subscriptionRetryBillingStatusSuccessful',

    /** Indicates whether ClearOutstandingBalance is pending */
    SUBSCRIPTION_RETRY_BILLING_STATUS_PENDING: 'subscriptionRetryBillingStatusPending',

    /** Stores info during review duplicates flow */
    REVIEW_DUPLICATES: 'reviewDuplicates',

    /** Stores the last export method for policy */
    LAST_EXPORT_METHOD: 'lastExportMethod',

    /** Stores the information about the state of issuing a new card */
    ISSUE_NEW_EXPENSIFY_CARD: 'issueNewExpensifyCard',

<<<<<<< HEAD
    /** Stores the information about the state of addint a new company card */
    ADD_NEW_COMPANY_CARD: 'addNewCompanyCard',
=======
    /** Stores the information about the state of assigning a company card */
    ASSIGN_CARD: 'assignCard',
>>>>>>> 498d45cc

    /** Stores the information if mobile selection mode is active */
    MOBILE_SELECTION_MODE: 'mobileSelectionMode',

    NVP_PRIVATE_CANCELLATION_DETAILS: 'nvp_private_cancellationDetails',

    /** Stores the information about currently edited advanced approval workflow */
    APPROVAL_WORKFLOW: 'approvalWorkflow',

    /** Stores information about recently uploaded spreadsheet file */
    IMPORTED_SPREADSHEET: 'importedSpreadsheet',

    /** Stores the route to open after changing app permission from settings */
    LAST_ROUTE: 'lastRoute',

    /** Collection Keys */
    COLLECTION: {
        DOWNLOAD: 'download_',
        POLICY: 'policy_',
        POLICY_DRAFTS: 'policyDrafts_',
        POLICY_JOIN_MEMBER: 'policyJoinMember_',
        POLICY_CATEGORIES: 'policyCategories_',
        POLICY_CATEGORIES_DRAFT: 'policyCategoriesDraft_',
        POLICY_RECENTLY_USED_CATEGORIES: 'policyRecentlyUsedCategories_',
        POLICY_TAGS: 'policyTags_',
        POLICY_RECENTLY_USED_TAGS: 'nvp_recentlyUsedTags_',
        // Whether the policy's connection data was attempted to be fetched in
        // the current user session. As this state only exists client-side, it
        // should not be included as part of the policy object. The policy
        // object should mirror the data as it's stored in the database.
        POLICY_HAS_CONNECTIONS_DATA_BEEN_FETCHED: 'policyHasConnectionsDataBeenFetched_',
        OLD_POLICY_RECENTLY_USED_TAGS: 'policyRecentlyUsedTags_',
        POLICY_CONNECTION_SYNC_PROGRESS: 'policyConnectionSyncProgress_',
        WORKSPACE_INVITE_MEMBERS_DRAFT: 'workspaceInviteMembersDraft_',
        WORKSPACE_INVITE_MESSAGE_DRAFT: 'workspaceInviteMessageDraft_',
        REPORT: 'report_',
        REPORT_NAME_VALUE_PAIRS: 'reportNameValuePairs_',
        REPORT_DRAFT: 'reportDraft_',
        // REPORT_METADATA is a perf optimization used to hold loading states (isLoadingInitialReportActions, isLoadingOlderReportActions, isLoadingNewerReportActions).
        // A lot of components are connected to the Report entity and do not care about the actions. Setting the loading state
        // directly on the report caused a lot of unnecessary re-renders
        REPORT_METADATA: 'reportMetadata_',
        REPORT_ACTIONS: 'reportActions_',
        REPORT_ACTIONS_DRAFTS: 'reportActionsDrafts_',
        REPORT_ACTIONS_PAGES: 'reportActionsPages_',
        REPORT_ACTIONS_REACTIONS: 'reportActionsReactions_',
        REPORT_DRAFT_COMMENT: 'reportDraftComment_',
        REPORT_IS_COMPOSER_FULL_SIZE: 'reportIsComposerFullSize_',
        REPORT_USER_IS_TYPING: 'reportUserIsTyping_',
        REPORT_USER_IS_LEAVING_ROOM: 'reportUserIsLeavingRoom_',
        REPORT_VIOLATIONS: 'reportViolations_',
        SECURITY_GROUP: 'securityGroup_',
        TRANSACTION: 'transactions_',
        TRANSACTION_VIOLATIONS: 'transactionViolations_',
        TRANSACTION_DRAFT: 'transactionsDraft_',
        SKIP_CONFIRMATION: 'skipConfirmation_',
        TRANSACTION_BACKUP: 'transactionsBackup_',
        SPLIT_TRANSACTION_DRAFT: 'splitTransactionDraft_',
        PRIVATE_NOTES_DRAFT: 'privateNotesDraft_',
        NEXT_STEP: 'reportNextStep_',

        // Manual expense tab selector
        SELECTED_TAB: 'selectedTab_',

        /** This is deprecated, but needed for a migration, so we still need to include it here so that it will be initialized in Onyx.init */
        DEPRECATED_POLICY_MEMBER_LIST: 'policyMemberList_',

        // Search Page related
        SNAPSHOT: 'snapshot_',

        // Shared NVPs
        /** Collection of objects where each object represents the owner of the workspace that is past due billing AND the user is a member of. */
        SHARED_NVP_PRIVATE_USER_BILLING_GRACE_PERIOD_END: 'sharedNVP_private_billingGracePeriodEnd_',

        /** The collection of card feeds */
        SHARED_NVP_PRIVATE_DOMAIN_MEMBER: 'sharedNVP_private_domain_member_',

        /**
         * Stores the card list for a given fundID and feed in the format: cards_<fundID>_<bankName>
         * So for example: cards_12345_Expensify Card
         */
        WORKSPACE_CARDS_LIST: 'cards_',

        /** Expensify cards settings */
        PRIVATE_EXPENSIFY_CARD_SETTINGS: 'private_expensifyCardSettings_',

        /** Stores which connection is set up to use Continuous Reconciliation */
        EXPENSIFY_CARD_CONTINUOUS_RECONCILIATION_CONNECTION: 'expensifyCard_continuousReconciliationConnection_',

        /** The value that indicates whether Continuous Reconciliation should be used on the domain */
        EXPENSIFY_CARD_USE_CONTINUOUS_RECONCILIATION: 'expensifyCard_useContinuousReconciliation_',

        /** Currently displaying feed */
        LAST_SELECTED_FEED: 'lastSelectedFeed_',
    },

    /** List of Form ids */
    FORMS: {
        ADD_PAYMENT_CARD_FORM: 'addPaymentCardForm',
        ADD_PAYMENT_CARD_FORM_DRAFT: 'addPaymentCardFormDraft',
        WORKSPACE_SETTINGS_FORM: 'workspaceSettingsForm',
        WORKSPACE_CATEGORY_FORM: 'workspaceCategoryForm',
        WORKSPACE_CATEGORY_FORM_DRAFT: 'workspaceCategoryFormDraft',
        WORKSPACE_TAG_FORM: 'workspaceTagForm',
        WORKSPACE_TAG_FORM_DRAFT: 'workspaceTagFormDraft',
        WORKSPACE_SETTINGS_FORM_DRAFT: 'workspaceSettingsFormDraft',
        WORKSPACE_DESCRIPTION_FORM: 'workspaceDescriptionForm',
        WORKSPACE_DESCRIPTION_FORM_DRAFT: 'workspaceDescriptionFormDraft',
        WORKSPACE_RATE_AND_UNIT_FORM: 'workspaceRateAndUnitForm',
        WORKSPACE_RATE_AND_UNIT_FORM_DRAFT: 'workspaceRateAndUnitFormDraft',
        WORKSPACE_TAX_CUSTOM_NAME: 'workspaceTaxCustomName',
        WORKSPACE_TAX_CUSTOM_NAME_DRAFT: 'workspaceTaxCustomNameDraft',
        WORKSPACE_COMPANY_CARD_FEED_NAME: 'workspaceCompanyCardFeedName',
        WORKSPACE_COMPANY_CARD_FEED_NAME_DRAFT: 'workspaceCompanyCardFeedNameDraft',
        WORKSPACE_REPORT_FIELDS_FORM: 'workspaceReportFieldForm',
        WORKSPACE_REPORT_FIELDS_FORM_DRAFT: 'workspaceReportFieldFormDraft',
        POLICY_CREATE_DISTANCE_RATE_FORM: 'policyCreateDistanceRateForm',
        POLICY_CREATE_DISTANCE_RATE_FORM_DRAFT: 'policyCreateDistanceRateFormDraft',
        POLICY_DISTANCE_RATE_EDIT_FORM: 'policyDistanceRateEditForm',
        POLICY_DISTANCE_RATE_TAX_RECLAIMABLE_ON_EDIT_FORM: 'policyDistanceRateTaxReclaimableOnEditForm',
        POLICY_DISTANCE_RATE_TAX_RECLAIMABLE_ON_EDIT_FORM_DRAFT: 'policyDistanceRateTaxReclaimableOnEditFormDraft',
        POLICY_DISTANCE_RATE_EDIT_FORM_DRAFT: 'policyDistanceRateEditFormDraft',
        CLOSE_ACCOUNT_FORM: 'closeAccount',
        CLOSE_ACCOUNT_FORM_DRAFT: 'closeAccountDraft',
        PROFILE_SETTINGS_FORM: 'profileSettingsForm',
        PROFILE_SETTINGS_FORM_DRAFT: 'profileSettingsFormDraft',
        DISPLAY_NAME_FORM: 'displayNameForm',
        DISPLAY_NAME_FORM_DRAFT: 'displayNameFormDraft',
        ONBOARDING_PERSONAL_DETAILS_FORM: 'onboardingPersonalDetailsForm',
        ONBOARDING_PERSONAL_DETAILS_FORM_DRAFT: 'onboardingPersonalDetailsFormDraft',
        ONBOARDING_PERSONAL_WORK: 'onboardingWorkForm',
        ONBOARDING_PERSONAL_WORK_DRAFT: 'onboardingWorkFormDraft',
        ROOM_NAME_FORM: 'roomNameForm',
        ROOM_NAME_FORM_DRAFT: 'roomNameFormDraft',
        REPORT_DESCRIPTION_FORM: 'reportDescriptionForm',
        REPORT_DESCRIPTION_FORM_DRAFT: 'reportDescriptionFormDraft',
        LEGAL_NAME_FORM: 'legalNameForm',
        LEGAL_NAME_FORM_DRAFT: 'legalNameFormDraft',
        WORKSPACE_INVITE_MESSAGE_FORM: 'workspaceInviteMessageForm',
        WORKSPACE_INVITE_MESSAGE_FORM_DRAFT: 'workspaceInviteMessageFormDraft',
        DATE_OF_BIRTH_FORM: 'dateOfBirthForm',
        DATE_OF_BIRTH_FORM_DRAFT: 'dateOfBirthFormDraft',
        HOME_ADDRESS_FORM: 'homeAddressForm',
        HOME_ADDRESS_FORM_DRAFT: 'homeAddressFormDraft',
        NEW_ROOM_FORM: 'newRoomForm',
        NEW_ROOM_FORM_DRAFT: 'newRoomFormDraft',
        ROOM_SETTINGS_FORM: 'roomSettingsForm',
        ROOM_SETTINGS_FORM_DRAFT: 'roomSettingsFormDraft',
        NEW_TASK_FORM: 'newTaskForm',
        NEW_TASK_FORM_DRAFT: 'newTaskFormDraft',
        EDIT_TASK_FORM: 'editTaskForm',
        EDIT_TASK_FORM_DRAFT: 'editTaskFormDraft',
        MONEY_REQUEST_DESCRIPTION_FORM: 'moneyRequestDescriptionForm',
        MONEY_REQUEST_DESCRIPTION_FORM_DRAFT: 'moneyRequestDescriptionFormDraft',
        MONEY_REQUEST_MERCHANT_FORM: 'moneyRequestMerchantForm',
        MONEY_REQUEST_MERCHANT_FORM_DRAFT: 'moneyRequestMerchantFormDraft',
        MONEY_REQUEST_AMOUNT_FORM: 'moneyRequestAmountForm',
        MONEY_REQUEST_AMOUNT_FORM_DRAFT: 'moneyRequestAmountFormDraft',
        MONEY_REQUEST_DATE_FORM: 'moneyRequestCreatedForm',
        MONEY_REQUEST_DATE_FORM_DRAFT: 'moneyRequestCreatedFormDraft',
        MONEY_REQUEST_HOLD_FORM: 'moneyHoldReasonForm',
        MONEY_REQUEST_HOLD_FORM_DRAFT: 'moneyHoldReasonFormDraft',
        MONEY_REQUEST_COMPANY_INFO_FORM: 'moneyRequestCompanyInfoForm',
        MONEY_REQUEST_COMPANY_INFO_FORM_DRAFT: 'moneyRequestCompanyInfoFormDraft',
        NEW_CONTACT_METHOD_FORM: 'newContactMethodForm',
        NEW_CONTACT_METHOD_FORM_DRAFT: 'newContactMethodFormDraft',
        WAYPOINT_FORM: 'waypointForm',
        WAYPOINT_FORM_DRAFT: 'waypointFormDraft',
        SETTINGS_STATUS_SET_FORM: 'settingsStatusSetForm',
        SETTINGS_STATUS_SET_FORM_DRAFT: 'settingsStatusSetFormDraft',
        SETTINGS_STATUS_SET_CLEAR_AFTER_FORM: 'settingsStatusSetClearAfterForm',
        SETTINGS_STATUS_SET_CLEAR_AFTER_FORM_DRAFT: 'settingsStatusSetClearAfterFormDraft',
        SETTINGS_STATUS_CLEAR_DATE_FORM: 'settingsStatusClearDateForm',
        SETTINGS_STATUS_CLEAR_DATE_FORM_DRAFT: 'settingsStatusClearDateFormDraft',
        CHANGE_BILLING_CURRENCY_FORM: 'billingCurrencyForm',
        CHANGE_BILLING_CURRENCY_FORM_DRAFT: 'billingCurrencyFormDraft',
        PRIVATE_NOTES_FORM: 'privateNotesForm',
        PRIVATE_NOTES_FORM_DRAFT: 'privateNotesFormDraft',
        I_KNOW_A_TEACHER_FORM: 'iKnowTeacherForm',
        I_KNOW_A_TEACHER_FORM_DRAFT: 'iKnowTeacherFormDraft',
        INTRO_SCHOOL_PRINCIPAL_FORM: 'introSchoolPrincipalForm',
        INTRO_SCHOOL_PRINCIPAL_FORM_DRAFT: 'introSchoolPrincipalFormDraft',
        REPORT_PHYSICAL_CARD_FORM: 'requestPhysicalCardForm',
        REPORT_PHYSICAL_CARD_FORM_DRAFT: 'requestPhysicalCardFormDraft',
        REPORT_VIRTUAL_CARD_FRAUD: 'reportVirtualCardFraudForm',
        REPORT_VIRTUAL_CARD_FRAUD_DRAFT: 'reportVirtualCardFraudFormDraft',
        GET_PHYSICAL_CARD_FORM: 'getPhysicalCardForm',
        GET_PHYSICAL_CARD_FORM_DRAFT: 'getPhysicalCardFormDraft',
        REPORT_FIELDS_EDIT_FORM: 'reportFieldsEditForm',
        REPORT_FIELDS_EDIT_FORM_DRAFT: 'reportFieldsEditFormDraft',
        REIMBURSEMENT_ACCOUNT_FORM: 'reimbursementAccount',
        REIMBURSEMENT_ACCOUNT_FORM_DRAFT: 'reimbursementAccountDraft',
        PERSONAL_BANK_ACCOUNT_FORM: 'personalBankAccount',
        PERSONAL_BANK_ACCOUNT_FORM_DRAFT: 'personalBankAccountDraft',
        DISABLE_AUTO_RENEW_SURVEY_FORM: 'disableAutoRenewSurveyForm',
        DISABLE_AUTO_RENEW_SURVEY_FORM_DRAFT: 'disableAutoRenewSurveyFormDraft',
        REQUEST_EARLY_CANCELLATION_FORM: 'requestEarlyCancellationForm',
        REQUEST_EARLY_CANCELLATION_FORM_DRAFT: 'requestEarlyCancellationFormDraft',
        EXIT_SURVEY_REASON_FORM: 'exitSurveyReasonForm',
        EXIT_SURVEY_REASON_FORM_DRAFT: 'exitSurveyReasonFormDraft',
        EXIT_SURVEY_RESPONSE_FORM: 'exitSurveyResponseForm',
        EXIT_SURVEY_RESPONSE_FORM_DRAFT: 'exitSurveyResponseFormDraft',
        WALLET_ADDITIONAL_DETAILS: 'walletAdditionalDetails',
        WALLET_ADDITIONAL_DETAILS_DRAFT: 'walletAdditionalDetailsDraft',
        POLICY_TAG_NAME_FORM: 'policyTagNameForm',
        POLICY_TAG_NAME_FORM_DRAFT: 'policyTagNameFormDraft',
        WORKSPACE_NEW_TAX_FORM: 'workspaceNewTaxForm',
        WORKSPACE_NEW_TAX_FORM_DRAFT: 'workspaceNewTaxFormDraft',
        WORKSPACE_TAX_NAME_FORM: 'workspaceTaxNameForm',
        WORKSPACE_TAX_CODE_FORM: 'workspaceTaxCodeForm',
        WORKSPACE_TAX_CODE_FORM_DRAFT: 'workspaceTaxCodeFormDraft',
        WORKSPACE_TAX_NAME_FORM_DRAFT: 'workspaceTaxNameFormDraft',
        WORKSPACE_TAX_VALUE_FORM: 'workspaceTaxValueForm',
        WORKSPACE_TAX_VALUE_FORM_DRAFT: 'workspaceTaxValueFormDraft',
        WORKSPACE_INVOICES_COMPANY_NAME_FORM: 'workspaceInvoicesCompanyNameForm',
        WORKSPACE_INVOICES_COMPANY_NAME_FORM_DRAFT: 'workspaceInvoicesCompanyNameFormDraft',
        WORKSPACE_INVOICES_COMPANY_WEBSITE_FORM: 'workspaceInvoicesCompanyWebsiteForm',
        WORKSPACE_INVOICES_COMPANY_WEBSITE_FORM_DRAFT: 'workspaceInvoicesCompanyWebsiteFormDraft',
        NEW_CHAT_NAME_FORM: 'newChatNameForm',
        NEW_CHAT_NAME_FORM_DRAFT: 'newChatNameFormDraft',
        SUBSCRIPTION_SIZE_FORM: 'subscriptionSizeForm',
        SUBSCRIPTION_SIZE_FORM_DRAFT: 'subscriptionSizeFormDraft',
        ISSUE_NEW_EXPENSIFY_CARD_FORM: 'issueNewExpensifyCard',
        ISSUE_NEW_EXPENSIFY_CARD_FORM_DRAFT: 'issueNewExpensifyCardDraft',
<<<<<<< HEAD
        ADD_NEW_CARD_FEED_FORM: 'addNewCardFeed',
        ADD_NEW_CARD_FEED_FORM_DRAFT: 'addNewCardFeedDraft',
=======
        ASSIGN_CARD_FORM: 'assignCard',
        ASSIGN_CARD_FORM_DRAFT: 'assignCardDraft',
>>>>>>> 498d45cc
        EDIT_EXPENSIFY_CARD_NAME_FORM: 'editExpensifyCardName',
        EDIT_EXPENSIFY_CARD_NAME_DRAFT_FORM: 'editExpensifyCardNameDraft',
        EDIT_EXPENSIFY_CARD_LIMIT_FORM: 'editExpensifyCardLimit',
        EDIT_EXPENSIFY_CARD_LIMIT_DRAFT_FORM: 'editExpensifyCardLimitDraft',
        SAGE_INTACCT_CREDENTIALS_FORM: 'sageIntacctCredentialsForm',
        SAGE_INTACCT_CREDENTIALS_FORM_DRAFT: 'sageIntacctCredentialsFormDraft',
        NETSUITE_CUSTOM_FIELD_FORM: 'netSuiteCustomFieldForm',
        NETSUITE_CUSTOM_FIELD_FORM_DRAFT: 'netSuiteCustomFieldFormDraft',
        NETSUITE_CUSTOM_SEGMENT_ADD_FORM: 'netSuiteCustomSegmentAddForm',
        NETSUITE_CUSTOM_SEGMENT_ADD_FORM_DRAFT: 'netSuiteCustomSegmentAddFormDraft',
        NETSUITE_CUSTOM_LIST_ADD_FORM: 'netSuiteCustomListAddForm',
        NETSUITE_CUSTOM_LIST_ADD_FORM_DRAFT: 'netSuiteCustomListAddFormDraft',
        NETSUITE_TOKEN_INPUT_FORM: 'netsuiteTokenInputForm',
        NETSUITE_TOKEN_INPUT_FORM_DRAFT: 'netsuiteTokenInputFormDraft',
        NETSUITE_CUSTOM_FORM_ID_FORM: 'netsuiteCustomFormIDForm',
        NETSUITE_CUSTOM_FORM_ID_FORM_DRAFT: 'netsuiteCustomFormIDFormDraft',
        SAGE_INTACCT_DIMENSION_TYPE_FORM: 'sageIntacctDimensionTypeForm',
        SAGE_INTACCT_DIMENSION_TYPE_FORM_DRAFT: 'sageIntacctDimensionTypeFormDraft',
        SEARCH_ADVANCED_FILTERS_FORM: 'searchAdvancedFiltersForm',
        SEARCH_ADVANCED_FILTERS_FORM_DRAFT: 'searchAdvancedFiltersFormDraft',
        TEXT_PICKER_MODAL_FORM: 'textPickerModalForm',
        TEXT_PICKER_MODAL_FORM_DRAFT: 'textPickerModalFormDraft',
        RULES_CUSTOM_NAME_MODAL_FORM: 'rulesCustomNameModalForm',
        RULES_CUSTOM_NAME_MODAL_FORM_DRAFT: 'rulesCustomNameModalFormDraft',
        RULES_AUTO_APPROVE_REPORTS_UNDER_MODAL_FORM: 'rulesAutoApproveReportsUnderModalForm',
        RULES_AUTO_APPROVE_REPORTS_UNDER_MODAL_FORM_DRAFT: 'rulesAutoApproveReportsUnderModalFormDraft',
        RULES_RANDOM_REPORT_AUDIT_MODAL_FORM: 'rulesRandomReportAuditModalForm',
        RULES_RANDOM_REPORT_AUDIT_MODAL_FORM_DRAFT: 'rulesRandomReportAuditModalFormDraft',
        RULES_AUTO_PAY_REPORTS_UNDER_MODAL_FORM: 'rulesAutoPayReportsUnderModalForm',
        RULES_AUTO_PAY_REPORTS_UNDER_MODAL_FORM_DRAFT: 'rulesAutoPayReportsUnderModalFormDraft',
        RULES_REQUIRED_RECEIPT_AMOUNT_FORM: 'rulesRequiredReceiptAmountForm',
        RULES_REQUIRED_RECEIPT_AMOUNT_FORM_DRAFT: 'rulesRequiredReceiptAmountFormDraft',
        RULES_MAX_EXPENSE_AMOUNT_FORM: 'rulesMaxExpenseAmountForm',
        RULES_MAX_EXPENSE_AMOUNT_FORM_DRAFT: 'rulesMaxExpenseAmountFormDraft',
        RULES_MAX_EXPENSE_AGE_FORM: 'rulesMaxExpenseAgeForm',
        RULES_MAX_EXPENSE_AGE_FORM_DRAFT: 'rulesMaxExpenseAgeFormDraft',
    },
} as const;

type AllOnyxKeys = DeepValueOf<typeof ONYXKEYS>;

type OnyxFormValuesMapping = {
    [ONYXKEYS.FORMS.ADD_PAYMENT_CARD_FORM]: FormTypes.AddPaymentCardForm;
    [ONYXKEYS.FORMS.WORKSPACE_SETTINGS_FORM]: FormTypes.WorkspaceSettingsForm;
    [ONYXKEYS.FORMS.WORKSPACE_CATEGORY_FORM]: FormTypes.WorkspaceCategoryForm;
    [ONYXKEYS.FORMS.WORKSPACE_TAG_FORM]: FormTypes.WorkspaceTagForm;
    [ONYXKEYS.FORMS.WORKSPACE_RATE_AND_UNIT_FORM]: FormTypes.WorkspaceRateAndUnitForm;
    [ONYXKEYS.FORMS.WORKSPACE_TAX_CUSTOM_NAME]: FormTypes.WorkspaceTaxCustomName;
    [ONYXKEYS.FORMS.WORKSPACE_COMPANY_CARD_FEED_NAME]: FormTypes.WorkspaceCompanyCardFeedName;
    [ONYXKEYS.FORMS.WORKSPACE_REPORT_FIELDS_FORM]: FormTypes.WorkspaceReportFieldForm;
    [ONYXKEYS.FORMS.CLOSE_ACCOUNT_FORM]: FormTypes.CloseAccountForm;
    [ONYXKEYS.FORMS.PROFILE_SETTINGS_FORM]: FormTypes.ProfileSettingsForm;
    [ONYXKEYS.FORMS.DISPLAY_NAME_FORM]: FormTypes.DisplayNameForm;
    [ONYXKEYS.FORMS.ONBOARDING_PERSONAL_DETAILS_FORM]: FormTypes.DisplayNameForm;
    [ONYXKEYS.FORMS.ONBOARDING_PERSONAL_WORK]: FormTypes.WorkForm;
    [ONYXKEYS.FORMS.ROOM_NAME_FORM]: FormTypes.RoomNameForm;
    [ONYXKEYS.FORMS.REPORT_DESCRIPTION_FORM]: FormTypes.ReportDescriptionForm;
    [ONYXKEYS.FORMS.LEGAL_NAME_FORM]: FormTypes.LegalNameForm;
    [ONYXKEYS.FORMS.WORKSPACE_INVITE_MESSAGE_FORM]: FormTypes.WorkspaceInviteMessageForm;
    [ONYXKEYS.FORMS.DATE_OF_BIRTH_FORM]: FormTypes.DateOfBirthForm;
    [ONYXKEYS.FORMS.HOME_ADDRESS_FORM]: FormTypes.HomeAddressForm;
    [ONYXKEYS.FORMS.NEW_ROOM_FORM]: FormTypes.NewRoomForm;
    [ONYXKEYS.FORMS.ROOM_SETTINGS_FORM]: FormTypes.RoomSettingsForm;
    [ONYXKEYS.FORMS.NEW_TASK_FORM]: FormTypes.NewTaskForm;
    [ONYXKEYS.FORMS.EDIT_TASK_FORM]: FormTypes.EditTaskForm;
    [ONYXKEYS.FORMS.DISABLE_AUTO_RENEW_SURVEY_FORM]: FormTypes.FeedbackSurveyForm;
    [ONYXKEYS.FORMS.REQUEST_EARLY_CANCELLATION_FORM]: FormTypes.FeedbackSurveyForm;
    [ONYXKEYS.FORMS.EXIT_SURVEY_REASON_FORM]: FormTypes.ExitSurveyReasonForm;
    [ONYXKEYS.FORMS.EXIT_SURVEY_RESPONSE_FORM]: FormTypes.ExitSurveyResponseForm;
    [ONYXKEYS.FORMS.MONEY_REQUEST_DESCRIPTION_FORM]: FormTypes.MoneyRequestDescriptionForm;
    [ONYXKEYS.FORMS.MONEY_REQUEST_MERCHANT_FORM]: FormTypes.MoneyRequestMerchantForm;
    [ONYXKEYS.FORMS.MONEY_REQUEST_AMOUNT_FORM]: FormTypes.MoneyRequestAmountForm;
    [ONYXKEYS.FORMS.MONEY_REQUEST_DATE_FORM]: FormTypes.MoneyRequestDateForm;
    [ONYXKEYS.FORMS.MONEY_REQUEST_HOLD_FORM]: FormTypes.MoneyRequestHoldReasonForm;
    [ONYXKEYS.FORMS.MONEY_REQUEST_COMPANY_INFO_FORM]: FormTypes.MoneyRequestCompanyInfoForm;
    [ONYXKEYS.FORMS.NEW_CONTACT_METHOD_FORM]: FormTypes.NewContactMethodForm;
    [ONYXKEYS.FORMS.WAYPOINT_FORM]: FormTypes.WaypointForm;
    [ONYXKEYS.FORMS.SETTINGS_STATUS_SET_FORM]: FormTypes.SettingsStatusSetForm;
    [ONYXKEYS.FORMS.SETTINGS_STATUS_CLEAR_DATE_FORM]: FormTypes.SettingsStatusClearDateForm;
    [ONYXKEYS.FORMS.CHANGE_BILLING_CURRENCY_FORM]: FormTypes.ChangeBillingCurrencyForm;
    [ONYXKEYS.FORMS.SETTINGS_STATUS_SET_CLEAR_AFTER_FORM]: FormTypes.SettingsStatusSetClearAfterForm;
    [ONYXKEYS.FORMS.PRIVATE_NOTES_FORM]: FormTypes.PrivateNotesForm;
    [ONYXKEYS.FORMS.I_KNOW_A_TEACHER_FORM]: FormTypes.IKnowTeacherForm;
    [ONYXKEYS.FORMS.INTRO_SCHOOL_PRINCIPAL_FORM]: FormTypes.IntroSchoolPrincipalForm;
    [ONYXKEYS.FORMS.REPORT_VIRTUAL_CARD_FRAUD]: FormTypes.ReportVirtualCardFraudForm;
    [ONYXKEYS.FORMS.REPORT_PHYSICAL_CARD_FORM]: FormTypes.ReportPhysicalCardForm;
    [ONYXKEYS.FORMS.GET_PHYSICAL_CARD_FORM]: FormTypes.GetPhysicalCardForm;
    [ONYXKEYS.FORMS.REPORT_FIELDS_EDIT_FORM]: FormTypes.ReportFieldsEditForm;
    [ONYXKEYS.FORMS.REIMBURSEMENT_ACCOUNT_FORM]: FormTypes.ReimbursementAccountForm;
    [ONYXKEYS.FORMS.PERSONAL_BANK_ACCOUNT_FORM]: FormTypes.PersonalBankAccountForm;
    [ONYXKEYS.FORMS.WORKSPACE_DESCRIPTION_FORM]: FormTypes.WorkspaceDescriptionForm;
    [ONYXKEYS.FORMS.WALLET_ADDITIONAL_DETAILS]: FormTypes.AdditionalDetailStepForm;
    [ONYXKEYS.FORMS.POLICY_TAG_NAME_FORM]: FormTypes.PolicyTagNameForm;
    [ONYXKEYS.FORMS.WORKSPACE_NEW_TAX_FORM]: FormTypes.WorkspaceNewTaxForm;
    [ONYXKEYS.FORMS.POLICY_CREATE_DISTANCE_RATE_FORM]: FormTypes.PolicyCreateDistanceRateForm;
    [ONYXKEYS.FORMS.POLICY_DISTANCE_RATE_EDIT_FORM]: FormTypes.PolicyDistanceRateEditForm;
    [ONYXKEYS.FORMS.POLICY_DISTANCE_RATE_TAX_RECLAIMABLE_ON_EDIT_FORM]: FormTypes.PolicyDistanceRateTaxReclaimableOnEditForm;
    [ONYXKEYS.FORMS.WORKSPACE_TAX_NAME_FORM]: FormTypes.WorkspaceTaxNameForm;
    [ONYXKEYS.FORMS.WORKSPACE_TAX_CODE_FORM]: FormTypes.WorkspaceTaxCodeForm;
    [ONYXKEYS.FORMS.WORKSPACE_TAX_VALUE_FORM]: FormTypes.WorkspaceTaxValueForm;
    [ONYXKEYS.FORMS.WORKSPACE_INVOICES_COMPANY_NAME_FORM]: FormTypes.WorkspaceInvoicesCompanyNameForm;
    [ONYXKEYS.FORMS.WORKSPACE_INVOICES_COMPANY_WEBSITE_FORM]: FormTypes.WorkspaceInvoicesCompanyWebsiteForm;
    [ONYXKEYS.FORMS.NEW_CHAT_NAME_FORM]: FormTypes.NewChatNameForm;
    [ONYXKEYS.FORMS.SUBSCRIPTION_SIZE_FORM]: FormTypes.SubscriptionSizeForm;
    [ONYXKEYS.FORMS.ISSUE_NEW_EXPENSIFY_CARD_FORM]: FormTypes.IssueNewExpensifyCardForm;
<<<<<<< HEAD
    [ONYXKEYS.FORMS.ADD_NEW_CARD_FEED_FORM]: FormTypes.AddNewCardFeedForm;
=======
    [ONYXKEYS.FORMS.ASSIGN_CARD_FORM]: FormTypes.AssignCardForm;
>>>>>>> 498d45cc
    [ONYXKEYS.FORMS.EDIT_EXPENSIFY_CARD_NAME_FORM]: FormTypes.EditExpensifyCardNameForm;
    [ONYXKEYS.FORMS.EDIT_EXPENSIFY_CARD_LIMIT_FORM]: FormTypes.EditExpensifyCardLimitForm;
    [ONYXKEYS.FORMS.SAGE_INTACCT_CREDENTIALS_FORM]: FormTypes.SageIntactCredentialsForm;
    [ONYXKEYS.FORMS.NETSUITE_CUSTOM_FIELD_FORM]: FormTypes.NetSuiteCustomFieldForm;
    [ONYXKEYS.FORMS.NETSUITE_CUSTOM_LIST_ADD_FORM]: FormTypes.NetSuiteCustomFieldForm;
    [ONYXKEYS.FORMS.NETSUITE_CUSTOM_SEGMENT_ADD_FORM]: FormTypes.NetSuiteCustomFieldForm;
    [ONYXKEYS.FORMS.NETSUITE_TOKEN_INPUT_FORM]: FormTypes.NetSuiteTokenInputForm;
    [ONYXKEYS.FORMS.NETSUITE_CUSTOM_FORM_ID_FORM]: FormTypes.NetSuiteCustomFormIDForm;
    [ONYXKEYS.FORMS.SAGE_INTACCT_DIMENSION_TYPE_FORM]: FormTypes.SageIntacctDimensionForm;
    [ONYXKEYS.FORMS.SEARCH_ADVANCED_FILTERS_FORM]: FormTypes.SearchAdvancedFiltersForm;
    [ONYXKEYS.FORMS.TEXT_PICKER_MODAL_FORM]: FormTypes.TextPickerModalForm;
    [ONYXKEYS.FORMS.RULES_CUSTOM_NAME_MODAL_FORM]: FormTypes.RulesCustomNameModalForm;
    [ONYXKEYS.FORMS.RULES_AUTO_APPROVE_REPORTS_UNDER_MODAL_FORM]: FormTypes.RulesAutoApproveReportsUnderModalForm;
    [ONYXKEYS.FORMS.RULES_RANDOM_REPORT_AUDIT_MODAL_FORM]: FormTypes.RulesRandomReportAuditModalForm;
    [ONYXKEYS.FORMS.RULES_AUTO_PAY_REPORTS_UNDER_MODAL_FORM]: FormTypes.RulesAutoPayReportsUnderModalForm;
    [ONYXKEYS.FORMS.RULES_REQUIRED_RECEIPT_AMOUNT_FORM]: FormTypes.RulesRequiredReceiptAmountForm;
    [ONYXKEYS.FORMS.RULES_MAX_EXPENSE_AMOUNT_FORM]: FormTypes.RulesMaxExpenseAmountForm;
    [ONYXKEYS.FORMS.RULES_MAX_EXPENSE_AGE_FORM]: FormTypes.RulesMaxExpenseAgeForm;
};

type OnyxFormDraftValuesMapping = {
    [K in keyof OnyxFormValuesMapping as `${K}Draft`]: OnyxFormValuesMapping[K];
};

type OnyxCollectionValuesMapping = {
    [ONYXKEYS.COLLECTION.DOWNLOAD]: OnyxTypes.Download;
    [ONYXKEYS.COLLECTION.POLICY]: OnyxTypes.Policy;
    [ONYXKEYS.COLLECTION.POLICY_DRAFTS]: OnyxTypes.Policy;
    [ONYXKEYS.COLLECTION.POLICY_CATEGORIES]: OnyxTypes.PolicyCategories;
    [ONYXKEYS.COLLECTION.POLICY_CATEGORIES_DRAFT]: OnyxTypes.PolicyCategories;
    [ONYXKEYS.COLLECTION.POLICY_TAGS]: OnyxTypes.PolicyTagLists;
    [ONYXKEYS.COLLECTION.POLICY_RECENTLY_USED_CATEGORIES]: OnyxTypes.RecentlyUsedCategories;
    [ONYXKEYS.COLLECTION.POLICY_HAS_CONNECTIONS_DATA_BEEN_FETCHED]: boolean;
    [ONYXKEYS.COLLECTION.DEPRECATED_POLICY_MEMBER_LIST]: OnyxTypes.PolicyEmployeeList;
    [ONYXKEYS.COLLECTION.WORKSPACE_INVITE_MEMBERS_DRAFT]: OnyxTypes.InvitedEmailsToAccountIDs;
    [ONYXKEYS.COLLECTION.WORKSPACE_INVITE_MESSAGE_DRAFT]: string;
    [ONYXKEYS.COLLECTION.REPORT]: OnyxTypes.Report;
    [ONYXKEYS.COLLECTION.REPORT_NAME_VALUE_PAIRS]: OnyxTypes.ReportNameValuePairs;
    [ONYXKEYS.COLLECTION.REPORT_DRAFT]: OnyxTypes.Report;
    [ONYXKEYS.COLLECTION.REPORT_METADATA]: OnyxTypes.ReportMetadata;
    [ONYXKEYS.COLLECTION.REPORT_ACTIONS]: OnyxTypes.ReportActions;
    [ONYXKEYS.COLLECTION.REPORT_ACTIONS_DRAFTS]: OnyxTypes.ReportActionsDrafts;
    [ONYXKEYS.COLLECTION.REPORT_ACTIONS_PAGES]: OnyxTypes.Pages;
    [ONYXKEYS.COLLECTION.REPORT_ACTIONS_REACTIONS]: OnyxTypes.ReportActionReactions;
    [ONYXKEYS.COLLECTION.REPORT_DRAFT_COMMENT]: string;
    [ONYXKEYS.COLLECTION.REPORT_IS_COMPOSER_FULL_SIZE]: boolean;
    [ONYXKEYS.COLLECTION.REPORT_USER_IS_TYPING]: OnyxTypes.ReportUserIsTyping;
    [ONYXKEYS.COLLECTION.REPORT_USER_IS_LEAVING_ROOM]: boolean;
    [ONYXKEYS.COLLECTION.REPORT_VIOLATIONS]: OnyxTypes.ReportViolations;
    [ONYXKEYS.COLLECTION.SECURITY_GROUP]: OnyxTypes.SecurityGroup;
    [ONYXKEYS.COLLECTION.TRANSACTION]: OnyxTypes.Transaction;
    [ONYXKEYS.COLLECTION.TRANSACTION_DRAFT]: OnyxTypes.Transaction;
    [ONYXKEYS.COLLECTION.SKIP_CONFIRMATION]: boolean;
    [ONYXKEYS.COLLECTION.TRANSACTION_BACKUP]: OnyxTypes.Transaction;
    [ONYXKEYS.COLLECTION.TRANSACTION_VIOLATIONS]: OnyxTypes.TransactionViolations;
    [ONYXKEYS.COLLECTION.SPLIT_TRANSACTION_DRAFT]: OnyxTypes.Transaction;
    [ONYXKEYS.COLLECTION.POLICY_RECENTLY_USED_TAGS]: OnyxTypes.RecentlyUsedTags;
    [ONYXKEYS.COLLECTION.OLD_POLICY_RECENTLY_USED_TAGS]: OnyxTypes.RecentlyUsedTags;
    [ONYXKEYS.COLLECTION.SELECTED_TAB]: OnyxTypes.SelectedTabRequest;
    [ONYXKEYS.COLLECTION.PRIVATE_NOTES_DRAFT]: string;
    [ONYXKEYS.COLLECTION.NEXT_STEP]: OnyxTypes.ReportNextStep;
    [ONYXKEYS.COLLECTION.POLICY_JOIN_MEMBER]: OnyxTypes.PolicyJoinMember;
    [ONYXKEYS.COLLECTION.POLICY_CONNECTION_SYNC_PROGRESS]: OnyxTypes.PolicyConnectionSyncProgress;
    [ONYXKEYS.COLLECTION.SNAPSHOT]: OnyxTypes.SearchResults;
    [ONYXKEYS.COLLECTION.SHARED_NVP_PRIVATE_USER_BILLING_GRACE_PERIOD_END]: OnyxTypes.BillingGraceEndPeriod;
    [ONYXKEYS.COLLECTION.SHARED_NVP_PRIVATE_DOMAIN_MEMBER]: OnyxTypes.CardFeeds;
    [ONYXKEYS.COLLECTION.PRIVATE_EXPENSIFY_CARD_SETTINGS]: OnyxTypes.ExpensifyCardSettings;
    [ONYXKEYS.COLLECTION.WORKSPACE_CARDS_LIST]: OnyxTypes.WorkspaceCardsList;
    [ONYXKEYS.COLLECTION.EXPENSIFY_CARD_CONTINUOUS_RECONCILIATION_CONNECTION]: OnyxTypes.PolicyConnectionName;
    [ONYXKEYS.COLLECTION.EXPENSIFY_CARD_USE_CONTINUOUS_RECONCILIATION]: boolean;
    [ONYXKEYS.COLLECTION.LAST_SELECTED_FEED]: string;
};

type OnyxValuesMapping = {
    [ONYXKEYS.ACCOUNT]: OnyxTypes.Account;
    [ONYXKEYS.ACCOUNT_MANAGER_REPORT_ID]: string;
    [ONYXKEYS.NVP_IS_FIRST_TIME_NEW_EXPENSIFY_USER]: boolean;

    // NVP_ONBOARDING is an array for old users.
    [ONYXKEYS.NVP_ONBOARDING]: Onboarding | [];

    // ONYXKEYS.NVP_TRYNEWDOT is HybridApp onboarding data
    [ONYXKEYS.NVP_TRYNEWDOT]: OnyxTypes.TryNewDot;

    [ONYXKEYS.ACTIVE_CLIENTS]: string[];
    [ONYXKEYS.DEVICE_ID]: string;
    [ONYXKEYS.IS_SIDEBAR_LOADED]: boolean;
    [ONYXKEYS.PERSISTED_REQUESTS]: OnyxTypes.Request[];
    [ONYXKEYS.CURRENT_DATE]: string;
    [ONYXKEYS.CREDENTIALS]: OnyxTypes.Credentials;
    [ONYXKEYS.STASHED_CREDENTIALS]: OnyxTypes.Credentials;
    [ONYXKEYS.MODAL]: OnyxTypes.Modal;
    [ONYXKEYS.NETWORK]: OnyxTypes.Network;
    [ONYXKEYS.NEW_GROUP_CHAT_DRAFT]: OnyxTypes.NewGroupChatDraft;
    [ONYXKEYS.CUSTOM_STATUS_DRAFT]: OnyxTypes.CustomStatusDraft;
    [ONYXKEYS.INPUT_FOCUSED]: boolean;
    [ONYXKEYS.PERSONAL_DETAILS_LIST]: OnyxTypes.PersonalDetailsList;
    [ONYXKEYS.PRIVATE_PERSONAL_DETAILS]: OnyxTypes.PrivatePersonalDetails;
    [ONYXKEYS.PERSONAL_DETAILS_METADATA]: Record<string, OnyxTypes.PersonalDetailsMetadata>;
    [ONYXKEYS.TASK]: OnyxTypes.Task;
    [ONYXKEYS.WORKSPACE_RATE_AND_UNIT]: OnyxTypes.WorkspaceRateAndUnit;
    [ONYXKEYS.CURRENCY_LIST]: OnyxTypes.CurrencyList;
    [ONYXKEYS.UPDATE_AVAILABLE]: boolean;
    [ONYXKEYS.SCREEN_SHARE_REQUEST]: OnyxTypes.ScreenShareRequest;
    [ONYXKEYS.COUNTRY_CODE]: number;
    [ONYXKEYS.COUNTRY]: string;
    [ONYXKEYS.USER]: OnyxTypes.User;
    [ONYXKEYS.USER_LOCATION]: OnyxTypes.UserLocation;
    [ONYXKEYS.LOGIN_LIST]: OnyxTypes.LoginList;
    [ONYXKEYS.PENDING_CONTACT_ACTION]: OnyxTypes.PendingContactAction;
    [ONYXKEYS.VALIDATE_ACTION_CODE]: OnyxTypes.ValidateMagicCodeAction;
    [ONYXKEYS.SESSION]: OnyxTypes.Session;
    [ONYXKEYS.USER_METADATA]: OnyxTypes.UserMetadata;
    [ONYXKEYS.STASHED_SESSION]: OnyxTypes.Session;
    [ONYXKEYS.BETAS]: OnyxTypes.Beta[];
    [ONYXKEYS.NVP_PRIORITY_MODE]: ValueOf<typeof CONST.PRIORITY_MODE>;
    [ONYXKEYS.NVP_BLOCKED_FROM_CONCIERGE]: OnyxTypes.BlockedFromConcierge;

    // The value of this nvp is a string representation of the date when the block expires, or an empty string if the user is not blocked
    [ONYXKEYS.NVP_BLOCKED_FROM_CHAT]: string;
    [ONYXKEYS.NVP_PRIVATE_PUSH_NOTIFICATION_ID]: string;
    [ONYXKEYS.NVP_TRY_FOCUS_MODE]: boolean;
    [ONYXKEYS.NVP_DISMISSED_HOLD_USE_EXPLANATION]: boolean;
    [ONYXKEYS.FOCUS_MODE_NOTIFICATION]: boolean;
    [ONYXKEYS.NVP_LAST_PAYMENT_METHOD]: OnyxTypes.LastPaymentMethod;
    [ONYXKEYS.LAST_EXPORT_METHOD]: OnyxTypes.LastExportMethod;
    [ONYXKEYS.NVP_RECENT_WAYPOINTS]: OnyxTypes.RecentWaypoint[];
    [ONYXKEYS.NVP_INTRO_SELECTED]: OnyxTypes.IntroSelected;
    [ONYXKEYS.NVP_LAST_SELECTED_DISTANCE_RATES]: OnyxTypes.LastSelectedDistanceRates;
    [ONYXKEYS.NVP_SEEN_NEW_USER_MODAL]: boolean;
    [ONYXKEYS.PUSH_NOTIFICATIONS_ENABLED]: boolean;
    [ONYXKEYS.PLAID_DATA]: OnyxTypes.PlaidData;
    [ONYXKEYS.IS_PLAID_DISABLED]: boolean;
    [ONYXKEYS.PLAID_LINK_TOKEN]: string;
    [ONYXKEYS.ONFIDO_TOKEN]: string;
    [ONYXKEYS.ONFIDO_APPLICANT_ID]: string;
    [ONYXKEYS.NVP_PREFERRED_LOCALE]: OnyxTypes.Locale;
    [ONYXKEYS.NVP_ACTIVE_POLICY_ID]: string;
    [ONYXKEYS.NVP_DISMISSED_REFERRAL_BANNERS]: OnyxTypes.DismissedReferralBanners;
    [ONYXKEYS.NVP_HAS_SEEN_TRACK_TRAINING]: boolean;
    [ONYXKEYS.NVP_PRIVATE_SUBSCRIPTION]: OnyxTypes.PrivateSubscription;
    [ONYXKEYS.NVP_PRIVATE_STRIPE_CUSTOMER_ID]: OnyxTypes.StripeCustomerID;
    [ONYXKEYS.NVP_PRIVATE_BILLING_DISPUTE_PENDING]: number;
    [ONYXKEYS.NVP_PRIVATE_BILLING_STATUS]: OnyxTypes.BillingStatus;
    [ONYXKEYS.USER_WALLET]: OnyxTypes.UserWallet;
    [ONYXKEYS.WALLET_ONFIDO]: OnyxTypes.WalletOnfido;
    [ONYXKEYS.WALLET_ADDITIONAL_DETAILS]: OnyxTypes.WalletAdditionalDetails;
    [ONYXKEYS.WALLET_TERMS]: OnyxTypes.WalletTerms;
    [ONYXKEYS.BANK_ACCOUNT_LIST]: OnyxTypes.BankAccountList;
    [ONYXKEYS.FUND_LIST]: OnyxTypes.FundList;
    [ONYXKEYS.CARD_LIST]: OnyxTypes.CardList;
    [ONYXKEYS.WALLET_STATEMENT]: OnyxTypes.WalletStatement;
    [ONYXKEYS.PERSONAL_BANK_ACCOUNT]: OnyxTypes.PersonalBankAccount;
    [ONYXKEYS.REIMBURSEMENT_ACCOUNT]: OnyxTypes.ReimbursementAccount;
    [ONYXKEYS.PREFERRED_EMOJI_SKIN_TONE]: string | number;
    [ONYXKEYS.FREQUENTLY_USED_EMOJIS]: OnyxTypes.FrequentlyUsedEmoji[];
    [ONYXKEYS.REIMBURSEMENT_ACCOUNT_WORKSPACE_ID]: string;
    [ONYXKEYS.IS_LOADING_PAYMENT_METHODS]: boolean;
    [ONYXKEYS.IS_LOADING_REPORT_DATA]: boolean;
    [ONYXKEYS.IS_TEST_TOOLS_MODAL_OPEN]: boolean;
    [ONYXKEYS.APP_PROFILING_IN_PROGRESS]: boolean;
    [ONYXKEYS.IS_LOADING_APP]: boolean;
    [ONYXKEYS.WALLET_TRANSFER]: OnyxTypes.WalletTransfer;
    [ONYXKEYS.LAST_ACCESSED_WORKSPACE_POLICY_ID]: string;
    [ONYXKEYS.SHOULD_SHOW_COMPOSE_INPUT]: boolean;
    [ONYXKEYS.IS_BETA]: boolean;
    [ONYXKEYS.IS_CHECKING_PUBLIC_ROOM]: boolean;
    [ONYXKEYS.MY_DOMAIN_SECURITY_GROUPS]: Record<string, string>;
    [ONYXKEYS.LAST_OPENED_PUBLIC_ROOM_ID]: string;
    [ONYXKEYS.VERIFY_3DS_SUBSCRIPTION]: string;
    [ONYXKEYS.PREFERRED_THEME]: ValueOf<typeof CONST.THEME>;
    [ONYXKEYS.MAPBOX_ACCESS_TOKEN]: OnyxTypes.MapboxAccessToken;
    [ONYXKEYS.ONYX_UPDATES_FROM_SERVER]: OnyxTypes.OnyxUpdatesFromServer;
    [ONYXKEYS.ONYX_UPDATES_LAST_UPDATE_ID_APPLIED_TO_CLIENT]: number;
    [ONYXKEYS.MAX_CANVAS_AREA]: number;
    [ONYXKEYS.MAX_CANVAS_HEIGHT]: number;
    [ONYXKEYS.MAX_CANVAS_WIDTH]: number;
    [ONYXKEYS.ONBOARDING_PURPOSE_SELECTED]: OnboardingPurposeType;
    [ONYXKEYS.ONBOARDING_ERROR_MESSAGE]: string;
    [ONYXKEYS.ONBOARDING_POLICY_ID]: string;
    [ONYXKEYS.ONBOARDING_ADMINS_CHAT_REPORT_ID]: string;
    [ONYXKEYS.ONBOARDING_LAST_VISITED_PATH]: string;
    [ONYXKEYS.IS_SEARCHING_FOR_REPORTS]: boolean;
    [ONYXKEYS.LAST_VISITED_PATH]: string | undefined;
    [ONYXKEYS.VERIFY_3DS_SUBSCRIPTION]: string;
    [ONYXKEYS.RECENTLY_USED_REPORT_FIELDS]: OnyxTypes.RecentlyUsedReportFields;
    [ONYXKEYS.UPDATE_REQUIRED]: boolean;
    [ONYXKEYS.RESET_REQUIRED]: boolean;
    [ONYXKEYS.PLAID_CURRENT_EVENT]: string;
    [ONYXKEYS.NVP_PRIVATE_TAX_EXEMPT]: boolean;
    [ONYXKEYS.LOGS]: OnyxTypes.CapturedLogs;
    [ONYXKEYS.SHOULD_STORE_LOGS]: boolean;
    [ONYXKEYS.SHOULD_MASK_ONYX_STATE]: boolean;
    [ONYXKEYS.CACHED_PDF_PATHS]: Record<string, string>;
    [ONYXKEYS.POLICY_OWNERSHIP_CHANGE_CHECKS]: Record<string, OnyxTypes.PolicyOwnershipChangeChecks>;
    [ONYXKEYS.NVP_QUICK_ACTION_GLOBAL_CREATE]: OnyxTypes.QuickAction;
    [ONYXKEYS.SUBSCRIPTION_RETRY_BILLING_STATUS_FAILED]: boolean;
    [ONYXKEYS.SUBSCRIPTION_RETRY_BILLING_STATUS_SUCCESSFUL]: boolean;
    [ONYXKEYS.SUBSCRIPTION_RETRY_BILLING_STATUS_PENDING]: boolean;
    [ONYXKEYS.NVP_TRAVEL_SETTINGS]: OnyxTypes.TravelSettings;
    [ONYXKEYS.REVIEW_DUPLICATES]: OnyxTypes.ReviewDuplicates;
    [ONYXKEYS.ISSUE_NEW_EXPENSIFY_CARD]: OnyxTypes.IssueNewCard;
<<<<<<< HEAD
    [ONYXKEYS.ADD_NEW_COMPANY_CARD]: OnyxTypes.AddNewCompanyCardFeed;
=======
    [ONYXKEYS.ASSIGN_CARD]: OnyxTypes.AssignCard;
>>>>>>> 498d45cc
    [ONYXKEYS.MOBILE_SELECTION_MODE]: OnyxTypes.MobileSelectionMode;
    [ONYXKEYS.NVP_FIRST_DAY_FREE_TRIAL]: string;
    [ONYXKEYS.NVP_LAST_DAY_FREE_TRIAL]: string;
    [ONYXKEYS.NVP_BILLING_FUND_ID]: number;
    [ONYXKEYS.NVP_PRIVATE_AMOUNT_OWED]: number;
    [ONYXKEYS.NVP_PRIVATE_OWNER_BILLING_GRACE_PERIOD_END]: number;
    [ONYXKEYS.NVP_WORKSPACE_TOOLTIP]: OnyxTypes.WorkspaceTooltip;
    [ONYXKEYS.NVP_PRIVATE_CANCELLATION_DETAILS]: OnyxTypes.CancellationDetails[];
    [ONYXKEYS.APPROVAL_WORKFLOW]: OnyxTypes.ApprovalWorkflowOnyx;
    [ONYXKEYS.IMPORTED_SPREADSHEET]: OnyxTypes.ImportedSpreadsheet;
    [ONYXKEYS.LAST_ROUTE]: string;
};

type OnyxValues = OnyxValuesMapping & OnyxCollectionValuesMapping & OnyxFormValuesMapping & OnyxFormDraftValuesMapping;

type OnyxCollectionKey = keyof OnyxCollectionValuesMapping;
type OnyxFormKey = keyof OnyxFormValuesMapping;
type OnyxFormDraftKey = keyof OnyxFormDraftValuesMapping;
type OnyxValueKey = keyof OnyxValuesMapping;

type OnyxKey = OnyxValueKey | OnyxCollectionKey | OnyxFormKey | OnyxFormDraftKey;
type OnyxPagesKey = typeof ONYXKEYS.COLLECTION.REPORT_ACTIONS_PAGES;

type MissingOnyxKeysError = `Error: Types don't match, OnyxKey type is missing: ${Exclude<AllOnyxKeys, OnyxKey>}`;
/** If this type errors, it means that the `OnyxKey` type is missing some keys. */
// eslint-disable-next-line @typescript-eslint/no-unused-vars
type AssertOnyxKeys = AssertTypesEqual<AllOnyxKeys, OnyxKey, MissingOnyxKeysError>;

export default ONYXKEYS;
export type {OnyxCollectionKey, OnyxCollectionValuesMapping, OnyxFormDraftKey, OnyxFormKey, OnyxFormValuesMapping, OnyxKey, OnyxPagesKey, OnyxValueKey, OnyxValues};<|MERGE_RESOLUTION|>--- conflicted
+++ resolved
@@ -399,13 +399,11 @@
     /** Stores the information about the state of issuing a new card */
     ISSUE_NEW_EXPENSIFY_CARD: 'issueNewExpensifyCard',
 
-<<<<<<< HEAD
     /** Stores the information about the state of addint a new company card */
     ADD_NEW_COMPANY_CARD: 'addNewCompanyCard',
-=======
+
     /** Stores the information about the state of assigning a company card */
     ASSIGN_CARD: 'assignCard',
->>>>>>> 498d45cc
 
     /** Stores the information if mobile selection mode is active */
     MOBILE_SELECTION_MODE: 'mobileSelectionMode',
@@ -630,13 +628,10 @@
         SUBSCRIPTION_SIZE_FORM_DRAFT: 'subscriptionSizeFormDraft',
         ISSUE_NEW_EXPENSIFY_CARD_FORM: 'issueNewExpensifyCard',
         ISSUE_NEW_EXPENSIFY_CARD_FORM_DRAFT: 'issueNewExpensifyCardDraft',
-<<<<<<< HEAD
         ADD_NEW_CARD_FEED_FORM: 'addNewCardFeed',
         ADD_NEW_CARD_FEED_FORM_DRAFT: 'addNewCardFeedDraft',
-=======
         ASSIGN_CARD_FORM: 'assignCard',
         ASSIGN_CARD_FORM_DRAFT: 'assignCardDraft',
->>>>>>> 498d45cc
         EDIT_EXPENSIFY_CARD_NAME_FORM: 'editExpensifyCardName',
         EDIT_EXPENSIFY_CARD_NAME_DRAFT_FORM: 'editExpensifyCardNameDraft',
         EDIT_EXPENSIFY_CARD_LIMIT_FORM: 'editExpensifyCardLimit',
@@ -742,11 +737,8 @@
     [ONYXKEYS.FORMS.NEW_CHAT_NAME_FORM]: FormTypes.NewChatNameForm;
     [ONYXKEYS.FORMS.SUBSCRIPTION_SIZE_FORM]: FormTypes.SubscriptionSizeForm;
     [ONYXKEYS.FORMS.ISSUE_NEW_EXPENSIFY_CARD_FORM]: FormTypes.IssueNewExpensifyCardForm;
-<<<<<<< HEAD
     [ONYXKEYS.FORMS.ADD_NEW_CARD_FEED_FORM]: FormTypes.AddNewCardFeedForm;
-=======
     [ONYXKEYS.FORMS.ASSIGN_CARD_FORM]: FormTypes.AssignCardForm;
->>>>>>> 498d45cc
     [ONYXKEYS.FORMS.EDIT_EXPENSIFY_CARD_NAME_FORM]: FormTypes.EditExpensifyCardNameForm;
     [ONYXKEYS.FORMS.EDIT_EXPENSIFY_CARD_LIMIT_FORM]: FormTypes.EditExpensifyCardLimitForm;
     [ONYXKEYS.FORMS.SAGE_INTACCT_CREDENTIALS_FORM]: FormTypes.SageIntactCredentialsForm;
@@ -949,11 +941,8 @@
     [ONYXKEYS.NVP_TRAVEL_SETTINGS]: OnyxTypes.TravelSettings;
     [ONYXKEYS.REVIEW_DUPLICATES]: OnyxTypes.ReviewDuplicates;
     [ONYXKEYS.ISSUE_NEW_EXPENSIFY_CARD]: OnyxTypes.IssueNewCard;
-<<<<<<< HEAD
     [ONYXKEYS.ADD_NEW_COMPANY_CARD]: OnyxTypes.AddNewCompanyCardFeed;
-=======
     [ONYXKEYS.ASSIGN_CARD]: OnyxTypes.AssignCard;
->>>>>>> 498d45cc
     [ONYXKEYS.MOBILE_SELECTION_MODE]: OnyxTypes.MobileSelectionMode;
     [ONYXKEYS.NVP_FIRST_DAY_FREE_TRIAL]: string;
     [ONYXKEYS.NVP_LAST_DAY_FREE_TRIAL]: string;

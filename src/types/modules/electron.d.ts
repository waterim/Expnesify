--- conflicted
+++ resolved
@@ -1,15 +1,4 @@
-<<<<<<< HEAD
-// TODO: Move this type to desktop/contextBridge.js once it is converted to TS
-type ContextBridgeApi = {
-    send: (channel: string, data?: unknown) => void;
-    sendSync: (channel: string, data?: unknown) => unknown;
-    invoke: (channel: string, ...args: unknown) => Promise<unknown>;
-    on: (channel: string, func: (args) => void) => void;
-    removeAllListeners: (channel: string) => void;
-};
-=======
 import type ContextBridgeApi from '@desktop/contextBridge';
->>>>>>> 2979e3c7
 
 declare global {
     // eslint-disable-next-line @typescript-eslint/consistent-type-definitions

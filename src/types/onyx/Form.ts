--- conflicted
+++ resolved
@@ -70,13 +70,11 @@
     phoneOrEmail: string;
 }>;
 
-<<<<<<< HEAD
-type ReimbursementAccountForm = Form<ReimbursementAccountDraft>;
-=======
 type RoomNameForm = Form<{
     roomName: string;
 }>;
->>>>>>> 47228150
+
+type ReimbursementAccountForm = Form<ReimbursementAccountDraft>;
 
 export default Form;
 
@@ -94,9 +92,6 @@
     WorkspaceSettingsForm,
     ReportFieldEditForm,
     CloseAccountForm,
-<<<<<<< HEAD
+    RoomNameForm,
     ReimbursementAccountForm,
-=======
-    RoomNameForm,
->>>>>>> 47228150
 };
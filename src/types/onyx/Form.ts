import type * as OnyxCommon from './OnyxCommon';
import type PersonalBankAccount from './PersonalBankAccount';

type FormValueType = string | boolean | Date | OnyxCommon.Errors;

type BaseForm = {
    /** Controls the loading state of the form */
    isLoading?: boolean;

    /** Server side errors keyed by microtime */
    errors?: OnyxCommon.Errors | null;

    /** Field-specific server side errors keyed by microtime */
    errorFields?: OnyxCommon.ErrorFields | null;
};

type Form<TFormValues extends Record<string, FormValueType> = Record<string, FormValueType>> = TFormValues & BaseForm;

type AddDebitCardForm = Form<{
    /** Whether the form has been submitted */
    setupComplete: boolean;
}>;

type DateOfBirthForm = Form<{
    /** Date of birth */
    dob?: string;
}>;

type DisplayNameForm = Form<{
    firstName: string;
    lastName: string;
}>;

type NewRoomForm = Form<{
    roomName?: string;
    reportDescription?: string;
    policyID?: string;
    writeCapability?: string;
    visibility?: string;
}>;

type IKnowATeacherForm = Form<{
    firstName: string;
    lastName: string;
    partnerUserID: string;
}>;

type IntroSchoolPrincipalForm = Form<{
    firstName: string;
    lastName: string;
    partnerUserID: string;
}>;

type PrivateNotesForm = Form<{
    privateNotes: string;
}>;

type GetPhysicalCardForm = Form<{
    /** Address line 1 for delivery */
    addressLine1?: string;

    /** Address line 2 for delivery */
    addressLine2?: string;

    /** City for delivery */
    city?: string;

    /** Country for delivery */
    country?: string;

    /** First name for delivery */
    legalFirstName?: string;

    /** Last name  for delivery */
    legalLastName?: string;

    /** Phone number for delivery */
    phoneNumber?: string;

    /** State for delivery */
    state?: string;

    /** Zip code  for delivery */
    zipPostCode?: string;
}>;

type PersonalBankAccountForm = Form<PersonalBankAccount>;

type WorkspaceSettingsForm = Form<{
    name: string;
}>;

type ReportFieldEditForm = Form<Record<string, string>>;

<<<<<<< HEAD
type EditTaskForm = Form<{
    title: string;
    description: string;
=======
type CloseAccountForm = Form<{
    reasonForLeaving: string;
    phoneOrEmail: string;
}>;

type RoomNameForm = Form<{
    roomName: string;
>>>>>>> 55af216a
}>;

export default Form;

export type {
    AddDebitCardForm,
    DateOfBirthForm,
    PrivateNotesForm,
    DisplayNameForm,
    EditTaskForm,
    FormValueType,
    GetPhysicalCardForm,
    NewRoomForm,
    BaseForm,
    IKnowATeacherForm,
    IntroSchoolPrincipalForm,
    PersonalBankAccountForm,
    WorkspaceSettingsForm,
    ReportFieldEditForm,
    CloseAccountForm,
    RoomNameForm,
};<|MERGE_RESOLUTION|>--- conflicted
+++ resolved
@@ -92,11 +92,11 @@
 
 type ReportFieldEditForm = Form<Record<string, string>>;
 
-<<<<<<< HEAD
 type EditTaskForm = Form<{
     title: string;
     description: string;
-=======
+}>;
+
 type CloseAccountForm = Form<{
     reasonForLeaving: string;
     phoneOrEmail: string;
@@ -104,7 +104,6 @@
 
 type RoomNameForm = Form<{
     roomName: string;
->>>>>>> 55af216a
 }>;
 
 export default Form;

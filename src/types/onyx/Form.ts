import type {ExitReason} from '@userActions/ExitSurvey';
import type CONST from '@src/CONST';
import type * as OnyxCommon from './OnyxCommon';
import type PersonalBankAccount from './PersonalBankAccount';

type FormValueType = string | boolean | Date | OnyxCommon.Errors;

type BaseForm = {
    /** Controls the loading state of the form */
    isLoading?: boolean;

    /** Server side errors keyed by microtime */
    errors?: OnyxCommon.Errors | null;

    /** Field-specific server side errors keyed by microtime */
    errorFields?: OnyxCommon.ErrorFields | null;
};

type Form<TFormValues extends Record<string, FormValueType> = Record<string, FormValueType>> = TFormValues & BaseForm;

type AddDebitCardForm = Form<{
    /** Whether the form has been submitted */
    setupComplete: boolean;
}>;

type DateOfBirthForm = Form<{
    /** Date of birth */
    dob?: string;
}>;

type DisplayNameForm = Form<{
    firstName: string;
    lastName: string;
}>;

type NewRoomForm = Form<{
    roomName?: string;
    welcomeMessage?: string;
    policyID?: string;
    writeCapability?: string;
    visibility?: string;
}>;

type IKnowATeacherForm = Form<{
    firstName: string;
    lastName: string;
    partnerUserID: string;
}>;

type IntroSchoolPrincipalForm = Form<{
    firstName: string;
    lastName: string;
    partnerUserID: string;
}>;

type PrivateNotesForm = Form<{
    privateNotes: string;
}>;

type PersonalBankAccountForm = Form<PersonalBankAccount>;

<<<<<<< HEAD
type ExitSurveyReasonForm = Form<{
    [CONST.EXIT_SURVEY.REASON_INPUT_ID]: ExitReason;
}>;

type ExitSurveyResponseForm = Form<{
    [CONST.EXIT_SURVEY.RESPONSE_INPUT_ID]: string;
}>;
=======
type WorkspaceSettingsForm = Form<{
    name: string;
}>;

type ReportFieldEditForm = Form<Record<string, string>>;
>>>>>>> 42deba4b

export default Form;

export type {
    AddDebitCardForm,
    DateOfBirthForm,
    PrivateNotesForm,
    DisplayNameForm,
    FormValueType,
    NewRoomForm,
    BaseForm,
    IKnowATeacherForm,
    IntroSchoolPrincipalForm,
    PersonalBankAccountForm,
<<<<<<< HEAD
    ExitSurveyReasonForm,
    ExitSurveyResponseForm,
=======
    WorkspaceSettingsForm,
    ReportFieldEditForm,
>>>>>>> 42deba4b
};<|MERGE_RESOLUTION|>--- conflicted
+++ resolved
@@ -59,7 +59,12 @@
 
 type PersonalBankAccountForm = Form<PersonalBankAccount>;
 
-<<<<<<< HEAD
+type WorkspaceSettingsForm = Form<{
+    name: string;
+}>;
+
+type ReportFieldEditForm = Form<Record<string, string>>;
+
 type ExitSurveyReasonForm = Form<{
     [CONST.EXIT_SURVEY.REASON_INPUT_ID]: ExitReason;
 }>;
@@ -67,13 +72,6 @@
 type ExitSurveyResponseForm = Form<{
     [CONST.EXIT_SURVEY.RESPONSE_INPUT_ID]: string;
 }>;
-=======
-type WorkspaceSettingsForm = Form<{
-    name: string;
-}>;
-
-type ReportFieldEditForm = Form<Record<string, string>>;
->>>>>>> 42deba4b
 
 export default Form;
 
@@ -88,11 +86,8 @@
     IKnowATeacherForm,
     IntroSchoolPrincipalForm,
     PersonalBankAccountForm,
-<<<<<<< HEAD
     ExitSurveyReasonForm,
     ExitSurveyResponseForm,
-=======
     WorkspaceSettingsForm,
     ReportFieldEditForm,
->>>>>>> 42deba4b
 };
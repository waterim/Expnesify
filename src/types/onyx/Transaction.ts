--- conflicted
+++ resolved
@@ -95,25 +95,16 @@
     data?: TaxRateData;
 };
 
-<<<<<<< HEAD
-type Transaction = {
-    /** The original transaction amount */
-    amount: number;
-
-    /** The transaction tax amount */
-    taxAmount?: number;
-
-    /** The transaction tax code */
-    taxCode?: string;
-
-    /** Whether the request is billable */
-    billable?: boolean;
-=======
 type Transaction = OnyxCommon.OnyxValueWithOfflineFeedback<
     {
         /** The original transaction amount */
         amount: number;
->>>>>>> b447c11c
+
+        /** The transaction tax amount */
+        taxAmount?: number;
+
+        /** The transaction tax code */
+        taxCode?: string;
 
         /** Whether the request is billable */
         billable?: boolean;
@@ -190,15 +181,7 @@
         /** The transaction tax rate */
         taxRate?: TaxRate;
 
-<<<<<<< HEAD
-    /** Pending fields for the transaction */
-    pendingFields?: Partial<{[K in keyof Transaction | keyof Comment]: ValueOf<typeof CONST.RED_BRICK_ROAD_PENDING_ACTION>}>;
-=======
-        /** Tax amount */
-        taxAmount?: number;
-
         /** Card Transactions */
->>>>>>> b447c11c
 
         /** The parent transaction id */
         parentTransactionID?: string;

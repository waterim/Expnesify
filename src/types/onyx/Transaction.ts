--- conflicted
+++ resolved
@@ -39,13 +39,7 @@
         source?: string;
         state?: ValueOf<typeof CONST.IOU.RECEIPT_STATE>;
     };
-<<<<<<< HEAD
-    // TODO: fix unknown type
-    routes: Record<string, unknown>;
-    errorFields: OnyxCommon.ErrorFields;
-=======
     routes?: Routes;
->>>>>>> f5b7d5c0
 };
 
 export default Transaction;
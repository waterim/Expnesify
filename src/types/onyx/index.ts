import type Account from './Account';
import type AccountData from './AccountData';
import type {BankAccountList} from './BankAccount';
import type BankAccount from './BankAccount';
import type Beta from './Beta';
import type BlockedFromConcierge from './BlockedFromConcierge';
import type Card from './Card';
import type {CardList} from './Card';
import type {CapturedLogs, Log} from './Console';
import type Credentials from './Credentials';
import type Currency from './Currency';
import type {CurrencyList} from './Currency';
import type CustomStatusDraft from './CustomStatusDraft';
import type DismissedReferralBanners from './DismissedReferralBanners';
import type Download from './Download';
import type FrequentlyUsedEmoji from './FrequentlyUsedEmoji';
import type {FundList} from './Fund';
import type Fund from './Fund';
import type IntroSelected from './IntroSelected';
import type InvitedEmailsToAccountIDs from './InvitedEmailsToAccountIDs';
import type IOU from './IOU';
import type LastPaymentMethod from './LastPaymentMethod';
import type LastSelectedDistanceRates from './LastSelectedDistanceRates';
import type Locale from './Locale';
import type {LoginList} from './Login';
import type Login from './Login';
import type MapboxAccessToken from './MapboxAccessToken';
import type Modal from './Modal';
import type Network from './Network';
import type NewGroupChatDraft from './NewGroupChatDraft';
import type {OnyxUpdateEvent, OnyxUpdatesFromServer} from './OnyxUpdatesFromServer';
import type {DecisionName, OriginalMessageIOU} from './OriginalMessage';
import type PersonalBankAccount from './PersonalBankAccount';
import type {PersonalDetailsList, PersonalDetailsMetadata} from './PersonalDetails';
import type PersonalDetails from './PersonalDetails';
import type PlaidData from './PlaidData';
import type Policy from './Policy';
import type {PolicyConnectionSyncProgress, PolicyReportField, TaxRate, TaxRates, TaxRatesWithDefault} from './Policy';
import type {PolicyCategories, PolicyCategory} from './PolicyCategory';
import type {PolicyEmployeeList} from './PolicyEmployee';
import type PolicyEmployee from './PolicyEmployee';
import type PolicyJoinMember from './PolicyJoinMember';
import type PolicyOwnershipChangeChecks from './PolicyOwnershipChangeChecks';
import type {PolicyTag, PolicyTagList, PolicyTags} from './PolicyTag';
import type PreferredTheme from './PreferredTheme';
import type PriorityMode from './PriorityMode';
import type PrivatePersonalDetails from './PrivatePersonalDetails';
import type QuickAction from './QuickAction';
import type RecentlyUsedCategories from './RecentlyUsedCategories';
import type RecentlyUsedReportFields from './RecentlyUsedReportFields';
import type RecentlyUsedTags from './RecentlyUsedTags';
import type RecentWaypoint from './RecentWaypoint';
import type ReimbursementAccount from './ReimbursementAccount';
import type Report from './Report';
import type {ReportActionBase, ReportActions} from './ReportAction';
import type ReportAction from './ReportAction';
import type ReportActionReactions from './ReportActionReactions';
import type ReportActionsDraft from './ReportActionsDraft';
import type ReportActionsDrafts from './ReportActionsDrafts';
import type ReportMetadata from './ReportMetadata';
import type ReportNextStep from './ReportNextStep';
import type ReportUserIsTyping from './ReportUserIsTyping';
import type Request from './Request';
import type Response from './Response';
import type ScreenShareRequest from './ScreenShareRequest';
import type SearchResults from './SearchResults';
import type SecurityGroup from './SecurityGroup';
import type SelectedTabRequest from './SelectedTabRequest';
import type Session from './Session';
import type Task from './Task';
import type Transaction from './Transaction';
import type {TransactionViolation, ViolationName} from './TransactionViolation';
import type TransactionViolations from './TransactionViolation';
import type User from './User';
import type UserLocation from './UserLocation';
import type UserWallet from './UserWallet';
import type WalletAdditionalDetails from './WalletAdditionalDetails';
import type {WalletAdditionalQuestionDetails} from './WalletAdditionalDetails';
import type WalletOnfido from './WalletOnfido';
import type WalletStatement from './WalletStatement';
import type WalletTerms from './WalletTerms';
import type WalletTransfer from './WalletTransfer';
import type WorkspaceRateAndUnit from './WorkspaceRateAndUnit';
import type SearchResults  from './SearchResults'

export type {
    Account,
    AccountData,
    BankAccount,
    BankAccountList,
    Beta,
    BlockedFromConcierge,
    Card,
    CardList,
    Credentials,
    Currency,
    CurrencyList,
    CustomStatusDraft,
    DismissedReferralBanners,
    Download,
    FrequentlyUsedEmoji,
    Fund,
    FundList,
    IntroSelected,
    IOU,
    Locale,
    Login,
    LoginList,
    MapboxAccessToken,
    Modal,
    Network,
    OnyxUpdateEvent,
    OnyxUpdatesFromServer,
    PersonalBankAccount,
    PersonalDetails,
    PersonalDetailsList,
    PersonalDetailsMetadata,
    PlaidData,
    Policy,
    PolicyCategories,
    PolicyCategory,
    PolicyEmployee,
    PolicyEmployeeList,
    PolicyConnectionSyncProgress,
    PolicyOwnershipChangeChecks,
    PolicyTag,
    PolicyTags,
    PolicyTagList,
    PreferredTheme,
    PriorityMode,
    PrivatePersonalDetails,
    QuickAction,
    RecentWaypoint,
    RecentlyUsedCategories,
    RecentlyUsedTags,
    ReimbursementAccount,
    Report,
    ReportAction,
    ReportActionReactions,
    ReportActions,
    ReportActionsDraft,
    ReportActionsDrafts,
    ReportMetadata,
    ReportNextStep,
    Request,
    Response,
    ScreenShareRequest,
    SecurityGroup,
    SelectedTabRequest,
    Session,
    Task,
    TaxRate,
    TaxRates,
    TaxRatesWithDefault,
    Transaction,
    TransactionViolation,
    TransactionViolations,
    User,
    UserLocation,
    UserWallet,
    ViolationName,
    WalletAdditionalDetails,
    WalletAdditionalQuestionDetails,
    WalletOnfido,
    WalletStatement,
    WalletTerms,
    WalletTransfer,
    WorkspaceRateAndUnit,
    ReportUserIsTyping,
    PolicyReportField,
    RecentlyUsedReportFields,
    DecisionName,
    OriginalMessageIOU,
    ReportActionBase,
    LastPaymentMethod,
    LastSelectedDistanceRates,
    InvitedEmailsToAccountIDs,
    NewGroupChatDraft,
    Log,
    PolicyJoinMember,
    CapturedLogs,
<<<<<<< HEAD
    SearchResults
=======
    SearchResults,
>>>>>>> 777d2188
};<|MERGE_RESOLUTION|>--- conflicted
+++ resolved
@@ -81,7 +81,6 @@
 import type WalletTerms from './WalletTerms';
 import type WalletTransfer from './WalletTransfer';
 import type WorkspaceRateAndUnit from './WorkspaceRateAndUnit';
-import type SearchResults  from './SearchResults'
 
 export type {
     Account,
@@ -179,9 +178,5 @@
     Log,
     PolicyJoinMember,
     CapturedLogs,
-<<<<<<< HEAD
-    SearchResults
-=======
     SearchResults,
->>>>>>> 777d2188
 };
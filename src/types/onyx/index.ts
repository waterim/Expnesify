--- conflicted
+++ resolved
@@ -218,9 +218,6 @@
     BillingStatus,
     CancellationDetails,
     ApprovalWorkflow,
-<<<<<<< HEAD
+    MobileSelectionMode,
     WorkspaceTooltip,
-=======
-    MobileSelectionMode,
->>>>>>> 73ec7f8e
 };
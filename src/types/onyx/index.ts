--- conflicted
+++ resolved
@@ -163,13 +163,10 @@
     PolicyReportField,
     PolicyReportFields,
     RecentlyUsedReportFields,
-<<<<<<< HEAD
     DecisionName,
     OriginalMessageIOU,
     ReportActionBase,
-=======
     LastPaymentMethod,
->>>>>>> a1b15956
     NewRoomForm,
     IKnowATeacherForm,
     IntroSchoolPrincipalForm,

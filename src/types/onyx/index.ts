--- conflicted
+++ resolved
@@ -8,7 +8,7 @@
 import Currency from './Currency';
 import CustomStatusDraft from './CustomStatusDraft';
 import Download from './Download';
-import Form, {AddDebitCardForm} from './Form';
+import Form, {AddDebitCardForm, DateOfBirthForm} from './Form';
 import FrequentlyUsedEmoji from './FrequentlyUsedEmoji';
 import Fund from './Fund';
 import IOU from './IOU';
@@ -41,14 +41,6 @@
 import Session from './Session';
 import Task from './Task';
 import Transaction from './Transaction';
-<<<<<<< HEAD
-import Form, {AddDebitCardForm, DateOfBirthForm} from './Form';
-import RecentWaypoint from './RecentWaypoint';
-import RecentlyUsedCategories from './RecentlyUsedCategories';
-import RecentlyUsedTags from './RecentlyUsedTags';
-import PolicyTag, {PolicyTags} from './PolicyTag';
-import AccountData from './AccountData';
-=======
 import User from './User';
 import UserWallet from './UserWallet';
 import WalletAdditionalDetails from './WalletAdditionalDetails';
@@ -56,63 +48,62 @@
 import WalletStatement from './WalletStatement';
 import WalletTerms from './WalletTerms';
 import WalletTransfer from './WalletTransfer';
->>>>>>> 43f245ce
 
 export type {
     Account,
-    Request,
+    AccountData,
+    AddDebitCardForm,
+    BankAccount,
+    Beta,
+    BlockedFromConcierge,
+    Card,
     Credentials,
+    Currency,
+    CustomStatusDraft,
+    DateOfBirthForm,
+    Download,
+    Form,
+    FrequentlyUsedEmoji,
+    Fund,
     IOU,
+    Login,
+    MapboxAccessToken,
     Modal,
     Network,
-    CustomStatusDraft,
+    OnyxUpdateEvent,
+    OnyxUpdatesFromServer,
+    PersonalBankAccount,
     PersonalDetails,
+    PlaidData,
+    Policy,
+    PolicyCategory,
+    PolicyMember,
+    PolicyMembers,
+    PolicyTag,
+    PolicyTags,
     PrivatePersonalDetails,
-    Task,
-    Currency,
-    ScreenShareRequest,
-    User,
-    Login,
-    Session,
-    Beta,
-    BlockedFromConcierge,
-    PlaidData,
-    UserWallet,
-    WalletOnfido,
-    WalletAdditionalDetails,
-    WalletTerms,
-    BankAccount,
-    Card,
-    Fund,
-    WalletStatement,
-    PersonalBankAccount,
+    RecentlyUsedCategories,
+    RecentlyUsedTags,
+    RecentWaypoint,
     ReimbursementAccount,
     ReimbursementAccountDraft,
-    FrequentlyUsedEmoji,
-    WalletTransfer,
-    MapboxAccessToken,
-    Download,
-    PolicyMember,
-    Policy,
-    PolicyCategory,
     Report,
-    ReportMetadata,
     ReportAction,
+    ReportActionReactions,
     ReportActions,
     ReportActionsDrafts,
-    ReportActionReactions,
+    ReportMetadata,
+    Request,
+    ScreenShareRequest,
     SecurityGroup,
+    Session,
+    Task,
     Transaction,
-    Form,
-    AddDebitCardForm,
-    DateOfBirthForm,
-    OnyxUpdatesFromServer,
-    RecentWaypoint,
-    OnyxUpdateEvent,
-    RecentlyUsedCategories,
-    RecentlyUsedTags,
-    PolicyTag,
-    PolicyTags,
-    PolicyMembers,
-    AccountData,
+    User,
+    UserWallet,
+    WalletAdditionalDetails,
+    WalletOnfido,
+    WalletStatement,
+    WalletTerms,
+    WalletTransfer,
 };
import {ValueOf} from 'type-fest';
import CONST from '@src/CONST';
import DeepValueOf from '@src/types/utils/DeepValueOf';

type ActionName = DeepValueOf<typeof CONST.REPORT.ACTIONS.TYPE>;
type OriginalMessageActionName =
    | 'ADDCOMMENT'
    | 'APPROVED'
    | 'CHRONOSOOOLIST'
    | 'CLOSED'
    | 'CREATED'
    | 'IOU'
    | 'MODIFIEDEXPENSE'
    | 'REIMBURSEMENTQUEUED'
    | 'RENAMED'
    | 'REPORTPREVIEW'
    | 'SUBMITTED'
    | 'TASKCANCELLED'
    | 'TASKCOMPLETED'
    | 'TASKEDITED'
    | 'TASKREOPENED'
    | ValueOf<typeof CONST.REPORT.ACTIONS.TYPE.POLICYCHANGELOG>;
type OriginalMessageApproved = {
    actionName: typeof CONST.REPORT.ACTIONS.TYPE.APPROVED;
    originalMessage: unknown;
};
type OriginalMessageSource = 'Chronos' | 'email' | 'ios' | 'android' | 'web' | '';

type IOUDetails = {
    amount: number;
    comment?: string;
    currency: string;
};

type IOUMessage = {
    /** The ID of the iou transaction */
    IOUTransactionID?: string;
    IOUReportID?: string;
    amount: number;
    comment?: string;
    currency: string;
    lastModified?: string;
    participantAccountIDs?: number[];
    type: ValueOf<typeof CONST.IOU.REPORT_ACTION_TYPE>;
    paymentType?: DeepValueOf<typeof CONST.IOU.PAYMENT_TYPE>;
    cancellationReason?: string;
    /** Only exists when we are sending money */
    IOUDetails?: IOUDetails;
};

type ReimbursementDeQueuedMessage = {
    cancellationReason: string;
};

type OriginalMessageIOU = {
    actionName: typeof CONST.REPORT.ACTIONS.TYPE.IOU;
    originalMessage: IOUMessage;
};

type FlagSeverityName = ValueOf<
    Pick<
        typeof CONST.MODERATION,
        'FLAG_SEVERITY_SPAM' | 'FLAG_SEVERITY_INCONSIDERATE' | 'FLAG_SEVERITY_INTIMIDATION' | 'FLAG_SEVERITY_BULLYING' | 'FLAG_SEVERITY_HARASSMENT' | 'FLAG_SEVERITY_ASSAULT'
    >
>;
type FlagSeverity = {
    accountID: number;
    timestamp: string;
};

type DecisionName = ValueOf<
    Pick<
        typeof CONST.MODERATION,
        'MODERATOR_DECISION_PENDING' | 'MODERATOR_DECISION_PENDING_HIDE' | 'MODERATOR_DECISION_PENDING_REMOVE' | 'MODERATOR_DECISION_APPROVED' | 'MODERATOR_DECISION_HIDDEN'
    >
>;
type Decision = {
    decision: DecisionName;
    timestamp?: string;
};

type User = {
    accountID: number;
    skinTone: number;
};

type Reaction = {
    emoji: string;
    users: User[];
};

type Closed = {
    policyName: string;
    reason: ValueOf<typeof CONST.REPORT.ARCHIVE_REASON>;
    lastModified?: string;
    newAccountID?: number;
    oldAccountID?: number;
};

type OriginalMessageAddComment = {
    actionName: typeof CONST.REPORT.ACTIONS.TYPE.ADDCOMMENT;
    originalMessage: {
        html: string;
        source?: OriginalMessageSource;
        lastModified?: string;
        taskReportID?: string;
        edits?: string[];
        childReportID?: string;
        isDeletedParentAction?: boolean;
        flags?: Record<FlagSeverityName, FlagSeverity[]>;
        moderationDecisions?: Decision[];
        whisperedTo: number[];
        reactions?: Reaction[];
    };
};

type OriginalMessageSubmitted = {
    actionName: typeof CONST.REPORT.ACTIONS.TYPE.SUBMITTED;
    originalMessage: unknown;
};

type OriginalMessageClosed = {
    actionName: typeof CONST.REPORT.ACTIONS.TYPE.CLOSED;
    originalMessage: Closed;
};

type OriginalMessageCreated = {
    actionName: typeof CONST.REPORT.ACTIONS.TYPE.CREATED;
    originalMessage?: unknown;
};

type OriginalMessageRenamed = {
    actionName: typeof CONST.REPORT.ACTIONS.TYPE.RENAMED;
    originalMessage: {
        html: string;
        lastModified: string;
        oldName: string;
        newName: string;
    };
};

type ChronosOOOTimestamp = {
    date: string;
    timezone: string;
    // eslint-disable-next-line @typescript-eslint/naming-convention
    timezone_type: number;
};

type ChangeLog = {
    targetAccountIDs?: number[];
    roomName?: string;
    reportID?: number;
};

type ChronosOOOEvent = {
    id: string;
    lengthInDays: number;
    summary: string;
    start: ChronosOOOTimestamp;
    end: ChronosOOOTimestamp;
};

type OriginalMessageChronosOOOList = {
    actionName: typeof CONST.REPORT.ACTIONS.TYPE.CHRONOSOOOLIST;
    originalMessage: {
        edits: string[];
        events: ChronosOOOEvent[];
        html: string;
        lastModified: string;
    };
};

type OriginalMessageReportPreview = {
    actionName: typeof CONST.REPORT.ACTIONS.TYPE.REPORTPREVIEW;
    originalMessage: {
        linkedReportID: string;
        lastModified?: string;
    };
};

type OriginalMessagePolicyChangeLog = {
    actionName: ValueOf<typeof CONST.REPORT.ACTIONS.TYPE.POLICYCHANGELOG>;
    originalMessage: ChangeLog;
};

type OriginalMessageRoomChangeLog = {
    actionName: ValueOf<typeof CONST.REPORT.ACTIONS.TYPE.ROOMCHANGELOG>;
    originalMessage: ChangeLog;
};

type OriginalMessagePolicyTask = {
    actionName:
        | typeof CONST.REPORT.ACTIONS.TYPE.TASKEDITED
        | typeof CONST.REPORT.ACTIONS.TYPE.TASKCANCELLED
        | typeof CONST.REPORT.ACTIONS.TYPE.TASKCOMPLETED
        | typeof CONST.REPORT.ACTIONS.TYPE.TASKREOPENED
        | typeof CONST.REPORT.ACTIONS.TYPE.MODIFIEDEXPENSE;
    originalMessage: unknown;
};

type OriginalMessageModifiedExpense = {
    actionName: typeof CONST.REPORT.ACTIONS.TYPE.MODIFIEDEXPENSE;
    originalMessage: {
        oldMerchant?: string;
        merchant?: string;
        oldCurrency?: string;
        currency?: string;
        oldAmount?: number;
        amount?: number;
        oldComment?: string;
        newComment?: string;
        oldCreated?: string;
        created?: string;
        oldCategory?: string;
        category?: string;
        oldTag?: string;
        tag?: string;
        oldBillable?: string;
        billable?: string;
    };
};

type OriginalMessageReimbursementQueued = {
    actionName: typeof CONST.REPORT.ACTIONS.TYPE.REIMBURSEMENTQUEUED;
    originalMessage: unknown;
};

type OriginalMessageReimbursementDequeued = {
    actionName: typeof CONST.REPORT.ACTIONS.TYPE.REIMBURSEMENTDEQUEUED;
    originalMessage: unknown;
};

type OriginalMessageMoved = {
    actionName: typeof CONST.REPORT.ACTIONS.TYPE.MOVED;
    originalMessage: {
        fromPolicyID: string;
        toPolicyID: string;
        newParentReportID: string;
        movedReportID: string;
    };
};

type OriginalMessage =
    | OriginalMessageApproved
    | OriginalMessageIOU
    | OriginalMessageAddComment
    | OriginalMessageSubmitted
    | OriginalMessageClosed
    | OriginalMessageCreated
    | OriginalMessageRenamed
    | OriginalMessageChronosOOOList
    | OriginalMessageReportPreview
    | OriginalMessageRoomChangeLog
    | OriginalMessagePolicyChangeLog
    | OriginalMessagePolicyTask
    | OriginalMessageModifiedExpense
    | OriginalMessageReimbursementQueued
    | OriginalMessageReimbursementDequeued
    | OriginalMessageMoved;

export default OriginalMessage;
export type {
    ChronosOOOEvent,
    Decision,
    Reaction,
    ActionName,
    IOUMessage,
<<<<<<< HEAD
    ReimbursementDeQueuedMessage,
=======
>>>>>>> bd852c53
    Closed,
    OriginalMessageActionName,
    ChangeLog,
    OriginalMessageIOU,
    OriginalMessageCreated,
<<<<<<< HEAD
=======
    OriginalMessageAddComment,
>>>>>>> bd852c53
};<|MERGE_RESOLUTION|>--- conflicted
+++ resolved
@@ -265,17 +265,11 @@
     Reaction,
     ActionName,
     IOUMessage,
-<<<<<<< HEAD
     ReimbursementDeQueuedMessage,
-=======
->>>>>>> bd852c53
     Closed,
     OriginalMessageActionName,
     ChangeLog,
     OriginalMessageIOU,
     OriginalMessageCreated,
-<<<<<<< HEAD
-=======
     OriginalMessageAddComment,
->>>>>>> bd852c53
 };
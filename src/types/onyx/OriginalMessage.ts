import {ValueOf} from 'type-fest';
import CONST from '../../CONST';
import DeepValueOf from '../utils/DeepValueOf';

type ActionName = DeepValueOf<typeof CONST.REPORT.ACTIONS.TYPE>;

type OriginalMessageApproved = {
    actionName: typeof CONST.REPORT.ACTIONS.TYPE.APPROVED;
    originalMessage: unknown;
};

type IOUDetails = {
    amount: number;
    comment?: string;
    currency: string;
};

type OriginalMessageIOU = {
    actionName: typeof CONST.REPORT.ACTIONS.TYPE.IOU;
    originalMessage: {
        /** The ID of the iou transaction */
        IOUTransactionID?: string;

        IOUReportID?: number;

        /** Only exists when we are sending money */
        IOUDetails?: IOUDetails;

        amount: number;
        comment?: string;
        currency: string;
        lastModified?: string;
        participantAccountIDs?: number[];
<<<<<<< HEAD
        participants?: string[];
        type: ValueOf<typeof CONST.IOU.REPORT_ACTION_TYPE>;
=======
        type: string;
>>>>>>> 447d87e9
    };
};

type FlagSeverityName = ValueOf<
    Pick<
        typeof CONST.MODERATION,
        'FLAG_SEVERITY_SPAM' | 'FLAG_SEVERITY_INCONSIDERATE' | 'FLAG_SEVERITY_INTIMIDATION' | 'FLAG_SEVERITY_BULLYING' | 'FLAG_SEVERITY_HARASSMENT' | 'FLAG_SEVERITY_ASSAULT'
    >
>;
type FlagSeverity = {
    accountID: number;
    timestamp: string;
};

type DecisionName = ValueOf<
    Pick<
        typeof CONST.MODERATION,
        'MODERATOR_DECISION_PENDING' | 'MODERATOR_DECISION_PENDING_HIDE' | 'MODERATOR_DECISION_PENDING_REMOVE' | 'MODERATOR_DECISION_APPROVED' | 'MODERATOR_DECISION_HIDDEN'
    >
>;
type Decision = {
    decision: DecisionName;
    timestamp: string;
};

type User = {
    accountID: number;
    skinTone: number;
};

type Reaction = {
    emoji: string;
    users: User[];
};

type OriginalMessageAddComment = {
    actionName: typeof CONST.REPORT.ACTIONS.TYPE.ADDCOMMENT;
    originalMessage: {
        html: string;
        lastModified?: string;
        taskReportID?: string;
        edits?: string[];
        childReportID?: string;
        isDeletedParentAction?: boolean;
        flags?: Record<FlagSeverityName, FlagSeverity[]>;
        moderationDecisions?: Decision[];
        whisperedTo: number[];
        reactions?: Reaction[];
    };
};

type OriginalMessageClosed = {
    actionName: typeof CONST.REPORT.ACTIONS.TYPE.CLOSED;
    originalMessage: {
        policyName: string;
        reason: ValueOf<typeof CONST.REPORT.ARCHIVE_REASON>;
        lastModified?: string;
    };
};

type OriginalMessageCreated = {
    actionName: typeof CONST.REPORT.ACTIONS.TYPE.CREATED;
    originalMessage: unknown;
};

type OriginalMessageRenamed = {
    actionName: typeof CONST.REPORT.ACTIONS.TYPE.RENAMED;
    originalMessage: {
        html: string;
        lastModified: string;
        oldName: string;
        newName: string;
    };
};

type ChronosOOOTimestamp = {
    date: string;
    timezone: string;
    // eslint-disable-next-line @typescript-eslint/naming-convention
    timezone_type: number;
};

type ChronosOOOEvent = {
    id: string;
    lengthInDays: number;
    summary: string;
    start: ChronosOOOTimestamp;
    end: ChronosOOOTimestamp;
};

type OriginalMessageChronosOOOList = {
    actionName: typeof CONST.REPORT.ACTIONS.TYPE.CHRONOSOOOLIST;
    originalMessage: {
        edits: string[];
        events: ChronosOOOEvent[];
        html: string;
        lastModified: string;
    };
};

type OriginalMessageReportPreview = {
    actionName: typeof CONST.REPORT.ACTIONS.TYPE.REPORTPREVIEW;
    originalMessage: {
        linkedReportID: string;
    };
};

type OriginalMessagePolicyChangeLog = {
    actionName: ValueOf<typeof CONST.REPORT.ACTIONS.TYPE.POLICYCHANGELOG>;
    originalMessage: unknown;
};

type OriginalMessagePolicyTask = {
    actionName:
        | typeof CONST.REPORT.ACTIONS.TYPE.TASKEDITED
        | typeof CONST.REPORT.ACTIONS.TYPE.TASKCANCELLED
        | typeof CONST.REPORT.ACTIONS.TYPE.TASKCOMPLETED
        | typeof CONST.REPORT.ACTIONS.TYPE.TASKREOPENED;
    originalMessage: unknown;
};

type OriginalMessageModifiedExpense = {
    actionName: typeof CONST.REPORT.ACTIONS.TYPE.MODIFIEDEXPENSE;
    originalMessage: unknown;
};

type OriginalMessageReimbursementQueued = {
    actionName: typeof CONST.REPORT.ACTIONS.TYPE.REIMBURSEMENTQUEUED;
    originalMessage: unknown;
};

type OriginalMessage =
    | OriginalMessageApproved
    | OriginalMessageIOU
    | OriginalMessageAddComment
    | OriginalMessageClosed
    | OriginalMessageCreated
    | OriginalMessageRenamed
    | OriginalMessageChronosOOOList
    | OriginalMessageReportPreview
    | OriginalMessagePolicyChangeLog
    | OriginalMessagePolicyTask
    | OriginalMessageModifiedExpense
    | OriginalMessageReimbursementQueued;

export default OriginalMessage;
export type {ChronosOOOEvent, Decision, Reaction, ActionName};<|MERGE_RESOLUTION|>--- conflicted
+++ resolved
@@ -31,12 +31,7 @@
         currency: string;
         lastModified?: string;
         participantAccountIDs?: number[];
-<<<<<<< HEAD
-        participants?: string[];
         type: ValueOf<typeof CONST.IOU.REPORT_ACTION_TYPE>;
-=======
-        type: string;
->>>>>>> 447d87e9
     };
 };
 

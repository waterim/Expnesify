--- conflicted
+++ resolved
@@ -1,4 +1,3 @@
-import {ValueOf} from 'type-fest';
 import CONST from '../../CONST';
 import AccountData from './AccountData';
 import * as OnyxCommon from './OnyxCommon';
@@ -24,16 +23,11 @@
     /** All data related to the bank account */
     accountData?: AccountData;
 
-<<<<<<< HEAD
     /** Any additional error message to show */
     errors?: OnyxCommon.Errors;
 
     /** Indicates the type of change made to the bank account that hasn't been synced with the server yet  */
     pendingAction?: OnyxCommon.PendingAction;
-=======
-    /** Action that is waiting to happen on the bank account */
-    pendingAction?: ValueOf<typeof CONST.RED_BRICK_ROAD_PENDING_ACTION>;
->>>>>>> 75a2cc9a
 };
 
 export default BankAccount;

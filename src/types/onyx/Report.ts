--- conflicted
+++ resolved
@@ -79,22 +79,17 @@
         /** Whether the parent action was deleted */
         isDeletedParentAction?: boolean;
 
-<<<<<<< HEAD
         /** Linked policy's ID */
         policyID?: string;
-=======
-    /** ID of the report action */
-    reportActionID?: string;
-
-    /** ID of the chat report */
-    chatReportID?: string;
->>>>>>> 25e6a005
 
         /** Name of the report */
         reportName?: string;
 
         /** ID of the report */
         reportID: string;
+
+        /** ID of the report action */
+        reportActionID?: string;
 
         /** ID of the chat report */
         chatReportID?: string;
@@ -111,35 +106,8 @@
         /** The report type */
         type?: string;
 
-<<<<<<< HEAD
         /** If the admin room should be opened */
         openOnAdminRoom?: boolean;
-=======
-    lastMessageTranslationKey?: string;
-    parentReportID?: string;
-    parentReportActionID?: string;
-    isOptimisticReport?: boolean;
-    hasDraft?: boolean;
-    managerID?: number;
-    lastVisibleActionLastModified?: string;
-    displayName?: string;
-    lastMessageHtml?: string;
-    lastActorAccountID?: number;
-    ownerAccountID?: number;
-    ownerEmail?: string;
-    participants?: Participants;
-    participantAccountIDs?: number[];
-    visibleChatMemberAccountIDs?: number[];
-    total?: number;
-    currency?: string;
-    errors?: OnyxCommon.Errors;
-    managerEmail?: string;
-    parentReportActionIDs?: number[];
-    errorFields?: OnyxCommon.ErrorFields;
-
-    /** Whether the report is waiting on a bank account */
-    isWaitingOnBankAccount?: boolean;
->>>>>>> 25e6a005
 
         /** The report visibility */
         visibility?: ValueOf<typeof CONST.REPORT.VISIBILITY>;
@@ -156,7 +124,6 @@
         lastVisibleActionLastModified?: string;
         displayName?: string;
         lastMessageHtml?: string;
-        welcomeMessage?: string;
         lastActorAccountID?: number;
         ownerAccountID?: number;
         ownerEmail?: string;

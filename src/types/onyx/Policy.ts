import type {ValueOf} from 'type-fest';
import type CONST from '@src/CONST';
import type {Country} from '@src/CONST';
import type * as OnyxTypes from '.';
import type * as OnyxCommon from './OnyxCommon';
import type {WorkspaceTravelSettings} from './TravelSettings';

/** Distance units */
type Unit = 'mi' | 'km';

/** Tax rate attributes of the policy distance rate */
type TaxRateAttributes = {
    /** Percentage of the tax that can be reclaimable */
    taxClaimablePercentage?: number;

    /** External ID associated to this tax rate */
    taxRateExternalID?: string;
};

/** Model of policy distance rate */
type Rate = OnyxCommon.OnyxValueWithOfflineFeedback<
    {
        /** Name of the distance rate */
        name?: string;

        /** Amount to be reimbursed per distance unit travelled */
        rate?: number;

        /** Currency used to pay the distance rate */
        currency?: string;

        /** Generated ID to identify the distance rate */
        customUnitRateID?: string;

        /** Whether this distance rate is currently enabled */
        enabled?: boolean;

        /** Error messages to show in UI */
        errors?: OnyxCommon.Errors;

        /** Form fields that triggered the errors */
        errorFields?: OnyxCommon.ErrorFields;

        /** Tax rate attributes of the policy */
        attributes?: TaxRateAttributes;
    },
    keyof TaxRateAttributes
>;

/** Custom unit attributes */
type Attributes = {
    /** Distance unit name */
    unit: Unit;

    /** Whether the tax tracking is enabled or not */
    taxEnabled?: boolean;
};

/** Policy custom unit */
type CustomUnit = OnyxCommon.OnyxValueWithOfflineFeedback<{
    /** Custom unit name */
    name: string;

    /** ID that identifies this custom unit */
    customUnitID: string;

    /** Contains custom attributes like unit, for this custom unit */
    attributes: Attributes;

    /** Distance rates using this custom unit */
    rates: Record<string, Rate>;

    /** The default category in which this custom unit is used */
    defaultCategory?: string;

    /** Whether this custom unit is enabled */
    enabled?: boolean;

    /** Error messages to show in UI */
    errors?: OnyxCommon.Errors;

    /** Form fields that triggered errors */
    errorFields?: OnyxCommon.ErrorFields;
}>;

/** Policy company address data */
type CompanyAddress = {
    /** Street address */
    addressStreet: string;

    /** City */
    city: string;

    /** State */
    state: string;

    /** Zip post code */
    zipCode: string;

    /** Country code */
    country: Country | '';
};

/** Policy disabled fields */
type DisabledFields = {
    /** Whether the default billable field is disabled */
    defaultBillable?: boolean;

    /** Whether the reimbursable field is disabled */
    reimbursable?: boolean;
};

/** Policy tax rate */
type TaxRate = OnyxCommon.OnyxValueWithOfflineFeedback<{
    /** Name of the tax rate. */
    name: string;

    /** The value of the tax rate. */
    value: string;

    /** The code associated with the tax rate. If a tax is created in old dot, code field is undefined */
    code?: string;

    /** This contains the tax name and tax value as one name */
    modifiedName?: string;

    /** Indicates if the tax rate is disabled. */
    isDisabled?: boolean;

    /** Indicates if the tax rate is selected. */
    isSelected?: boolean;

    /** An error message to display to the user */
    errors?: OnyxCommon.Errors;

    /** An error object keyed by field name containing errors keyed by microtime */
    errorFields?: OnyxCommon.ErrorFields;
}>;

/** Record of policy tax rates, indexed by id_{taxRateName} where taxRateName is the name of the tax rate in UPPER_SNAKE_CASE */
type TaxRates = Record<string, TaxRate>;

/** Policy tax rates with default tax rate */
type TaxRatesWithDefault = OnyxCommon.OnyxValueWithOfflineFeedback<{
    /** Name of the tax */
    name: string;

    /** Default policy tax code */
    defaultExternalID: string;

    /** Default value of taxes */
    defaultValue: string;

    /** Default foreign policy tax code */
    foreignTaxDefault: string;

    /** List of tax names and values */
    taxes: TaxRates;

    /** An error message to display to the user */
    errors?: OnyxCommon.Errors;

    /** Error objects keyed by field name containing errors keyed by microtime */
    errorFields?: OnyxCommon.ErrorFields;
}>;

/** Connection sync source values */
type JobSourceValues = 'DIRECT' | 'EXPENSIFYWEB' | 'EXPENSIFYAPI' | 'NEWEXPENSIFY' | 'AUTOSYNC' | 'AUTOAPPROVE';

/** Connection last synchronization state */
type ConnectionLastSync = {
    /** Date when the connection's last successful sync occurred */
    successfulDate?: string;

    /** Date when the connection's last failed sync occurred */
    errorDate?: string;

    /** Whether the connection's last sync was successful */
    isSuccessful: boolean;

    /** Where did the connection's last sync job come from */
    source: JobSourceValues;
};

/** Financial account (bank account, debit card, etc) */
type Account = {
    /** GL code assigned to the financial account */
    glCode?: string;

    /** Name of the financial account */
    name: string;

    /** Currency of the financial account */
    currency: string;

    /** ID assigned to the financial account */
    id: string;
};

/**
 * Model of QuickBooks Online employee data
 *
 * TODO: QBO remaining comments will be handled here (https://github.com/Expensify/App/issues/43033)
 */
type Employee = {
    /** ID assigned to the employee */
    id: string;

    /** Employee's first name */
    firstName?: string;

    /** Employee's last name */
    lastName?: string;

    /** Employee's display name */
    name: string;

    /** Employee's e-mail */
    email: string;
};

/**
 * Model of QuickBooks Online vendor data
 *
 * TODO: QBO remaining comments will be handled here (https://github.com/Expensify/App/issues/43033)
 */
type Vendor = {
    /** ID assigned to the vendor */
    id: string;

    /** Vendor's name */
    name: string;

    /** Vendor's currency */
    currency: string;

    /** Vendor's e-mail */
    email: string;
};

/**
 * Model of QuickBooks Online tax code data
 *
 * TODO: QBO remaining comments will be handled here (https://github.com/Expensify/App/issues/43033)
 */
type TaxCode = {
    /** TODO: Will be handled in another issue */
    totalTaxRateVal: string;

    /** TODO: Will be handled in another issue */
    simpleName: string;

    /** TODO: Will be handled in another issue */
    taxCodeRef: string;

    /** TODO: Will be handled in another issue */
    taxRateRefs: Record<string, string>;

    /** TODO: Will be handled in another issue */
    /** Name of the tax code */
    name: string;
};

/**
 * Data imported from QuickBooks Online.
 *
 * TODO: QBO remaining comments will be handled here (https://github.com/Expensify/App/issues/43033)
 */
type QBOConnectionData = {
    /** Country code */
    country: ValueOf<typeof CONST.COUNTRY>;

    /** TODO: Will be handled in another issue */
    edition: string;

    /** TODO: Will be handled in another issue */
    homeCurrency: string;

    /** TODO: Will be handled in another issue */
    isMultiCurrencyEnabled: boolean;

    /** Collection of journal entry accounts  */
    journalEntryAccounts: Account[];

    /** Collection of bank accounts */
    bankAccounts: Account[];

    /** Collection of credit cards */
    creditCards: Account[];

    /** Collection of export destination accounts */
    accountsReceivable: Account[];

    /** TODO: Will be handled in another issue */
    accountPayable: Account[];

    /** TODO: Will be handled in another issue */
    otherCurrentAssetAccounts: Account[];

    /** TODO: Will be handled in another issue */
    taxCodes: TaxCode[];

    /** TODO: Will be handled in another issue */
    employees: Employee[];

    /** Collections of vendors */
    vendors: Vendor[];
};

/** Sync entity names */
type IntegrationEntityMap = ValueOf<typeof CONST.INTEGRATION_ENTITY_MAP_TYPES>;

/**
 * Non reimbursable account types exported from QuickBooks Online
 *
 * TODO: QBO remaining comments will be handled here (https://github.com/Expensify/App/issues/43033)
 */
type QBONonReimbursableExportAccountType = ValueOf<typeof CONST.QUICKBOOKS_NON_REIMBURSABLE_EXPORT_ACCOUNT_TYPE>;

/**
 * Reimbursable account types exported from QuickBooks Online
 *
 * TODO: QBO remaining comments will be handled here (https://github.com/Expensify/App/issues/43033)
 */
type QBOReimbursableExportAccountType = ValueOf<typeof CONST.QUICKBOOKS_REIMBURSABLE_ACCOUNT_TYPE>;

/**
 * User configuration for the QuickBooks Online accounting integration.
 *
 * TODO: QBO remaining comments will be handled here (https://github.com/Expensify/App/issues/43033)
 */
type QBOConnectionConfig = OnyxCommon.OnyxValueWithOfflineFeedback<{
    /** TODO: Will be handled in another issue */
    realmId: string;

    /** TODO: Will be handled in another issue */
    companyName: string;

    /** Configuration of automatic synchronization from QuickBooks Online to the app */
    autoSync: {
        /** TODO: Will be handled in another issue */
        jobID: string;

        /** Whether changes made in QuickBooks Online should be reflected into the app automatically */
        enabled: boolean;
    };

    /** Whether employees can be invited */
    syncPeople: boolean;

    /** TODO: Will be handled in another issue */
    syncItems: boolean;

    /** TODO: Will be handled in another issue */
    markChecksToBePrinted: boolean;

    /** Defines how reimbursable expenses are exported */
    reimbursableExpensesExportDestination: QBOReimbursableExportAccountType;

    /** Defines how non reimbursable expenses are exported */
    nonReimbursableExpensesExportDestination: QBONonReimbursableExportAccountType;

    /** Default vendor of non reimbursable bill */
    nonReimbursableBillDefaultVendor: string;

    /** ID of the invoice collection account */
    collectionAccountID?: string;

    /** ID of the bill payment account */
    reimbursementAccountID?: string;

    /** Account that receives the reimbursable expenses */
    reimbursableExpensesAccount?: Account;

    /** Account that receives the non reimbursable expenses */
    nonReimbursableExpensesAccount?: Account;

    /** Account that receives the exported invoices */
    receivableAccount?: Account;

    /**
     * Whether a default vendor will be created and applied to all credit card
     * transactions upon import
     */
    autoCreateVendor: boolean;

    /** TODO: Will be handled in another issue */
    hasChosenAutoSyncOption: boolean;

    /** Whether Quickbooks Online classes should be imported */
    syncClasses: IntegrationEntityMap;

    /** Whether Quickbooks Online customers should be imported */
    syncCustomers: IntegrationEntityMap;

    /** Whether Quickbooks Online locations should be imported */
    syncLocations: IntegrationEntityMap;

    /** TODO: Will be handled in another issue */
    lastConfigurationTime: number;

    /** Whether the taxes should be synchronized */
    syncTax: boolean;

    /** Whether new categories are enabled in chart of accounts */
    enableNewCategories: boolean;

    /** TODO: Will be handled in another issue */
    errors?: OnyxCommon.Errors;

    /** TODO: Will be handled in another issue */
    exportDate: ValueOf<typeof CONST.QUICKBOOKS_EXPORT_DATE>;

    /** Configuration of the export */
    export: {
        /** E-mail of the exporter */
        exporter: string;
    };

    /** Collections of form field errors */
    errorFields?: OnyxCommon.ErrorFields;
}>;

/** Xero bill status values
 *
 * TODO: Xero remaining comments will be handled here (https://github.com/Expensify/App/issues/43033)
 */
type BillStatusValues = 'DRAFT' | 'AWT_APPROVAL' | 'AWT_PAYMENT';

/** Xero expense status values
 *
 *  TODO: Xero remaining comments will be handled here (https://github.com/Expensify/App/issues/43033)
 */
type ExpenseTypesValues = 'BILL' | 'BANK_TRANSACTION' | 'SALES_INVOICE' | 'NOTHING';

/** Xero bill date values
 *
 *  TODO: Xero remaining comments will be handled here (https://github.com/Expensify/App/issues/43033)
 */
type BillDateValues = 'REPORT_SUBMITTED' | 'REPORT_EXPORTED' | 'LAST_EXPENSE';

/**
 * Model of an organization in Xero
 *
 * TODO: Xero remaining comments will be handled here (https://github.com/Expensify/App/issues/43033)
 */
type Tenant = {
    /** ID of the organization */
    id: string;

    /** Name of the organization */
    name: string;

    /** TODO: Will be handled in another issue */
    value: string;
};

/** TODO: Xero remaining comments will be handled here (https://github.com/Expensify/App/issues/43033) */
type XeroTrackingCategory = {
    /** TODO: Will be handled in another issue */
    id: string;

    /** TODO: Will be handled in another issue */
    name: string;
};

/**
 * Data imported from Xero
 *
 * TODO: Xero remaining comments will be handled here (https://github.com/Expensify/App/issues/43033)
 */
type XeroConnectionData = {
    /** Collection of bank accounts */
    bankAccounts: Account[];

    /** TODO: Will be handled in another issue */
    countryCode: string;

    /** TODO: Will be handled in another issue */
    organisationID: string;

    /** TODO: Will be handled in another issue */
    revenueAccounts: Array<{
        /** TODO: Will be handled in another issue */
        id: string;

        /** TODO: Will be handled in another issue */
        name: string;
    }>;

    /** Collection of organizations */
    tenants: Tenant[];

    /** TODO: Will be handled in another issue */
    trackingCategories: XeroTrackingCategory[];
};

/** TODO: Xero remaining comments will be handled here (https://github.com/Expensify/App/issues/43033) */
type XeroMappingType = {
    /** TODO: Will be handled in another issue */
    customer: string;
} & {
    [key in `trackingCategory_${string}`]: string;
};

/**
 * User configuration for the Xero accounting integration.
 *
 * TODO: Xero remaining comments will be handled here (https://github.com/Expensify/App/issues/43033)
 */
type XeroConnectionConfig = OnyxCommon.OnyxValueWithOfflineFeedback<{
    /** Xero auto synchronization configs */
    autoSync: {
        /** Whether data should be automatically synched between the app and Xero */
        enabled: boolean;

        /** TODO: Will be handled in another issue */
        jobID: string;
    };

    /** TODO: Will be handled in another issue */
    enableNewCategories: boolean;

    /** Xero export configs */
    export: {
        /** Current bill status */
        billDate: BillDateValues;

        /** TODO: Will be handled in another issue */
        billStatus: {
            /** Current status of the purchase bill */
            purchase: BillStatusValues;

            /** Current status of the sales bill */
            sales: BillStatusValues;
        };

        /** TODO: Will be handled in another issue */
        billable: ExpenseTypesValues;

        /** The e-mail of the exporter */
        exporter: string;

        /** TODO: Will be handled in another issue */
        nonReimbursable: ExpenseTypesValues;

        /** TODO: Will be handled in another issue */
        nonReimbursableAccount: string;

        /** TODO: Will be handled in another issue */
        reimbursable: ExpenseTypesValues;
    };

    /** Whether customers should be imported from Xero */
    importCustomers: boolean;

    /** Whether tax rates should be imported from Xero */
    importTaxRates: boolean;

    /** Whether tracking categories should be imported from Xero */
    importTrackingCategories: boolean;

    /** TODO: Will be handled in another issue */
    isConfigured: boolean;

    /** TODO: Will be handled in another issue */
    mappings: XeroMappingType;

    /** TODO: Will be handled in another issue */
    sync: {
        /** TODO: Will be handled in another issue */
        hasChosenAutoSyncOption: boolean;

        /** TODO: Will be handled in another issue */
        hasChosenSyncReimbursedReportsOption: boolean;

        /** ID of the bank account for Xero invoice collections */
        invoiceCollectionsAccountID: string;

        /** ID of the bank account for Xero bill payment account */
        reimbursementAccountID: string;

        /** Whether the reimbursed reports should be synched */
        syncReimbursedReports: boolean;
    };

    /** ID of Xero organization */
    tenantID: string;

    /** TODO: Will be handled in another issue */
    errors?: OnyxCommon.Errors;

    /** Collection of form field errors  */
    errorFields?: OnyxCommon.ErrorFields;
}>;

/** Data stored about subsidiaries from NetSuite  */
type NetSuiteSubsidiary = {
    /** ID of the subsidiary */
    internalID: string;

    /** Country where subsidiary is present */
    country: string;

    /** Whether the subsidiary is an elimination subsidiary (a special type used to handle intercompany transaction) */
    isElimination: boolean;

    /** Name of the subsidiary */
    name: string;
};

/** NetSuite bank account type values imported by Expensify */
type AccountTypeValues = '_accountsPayable' | '_otherCurrentLiability' | '_creditCard' | '_bank' | '_otherCurrentAsset' | '_longTermLiability' | '_accountsReceivable' | '_expense';

/** NetSuite Financial account (bank account, debit card, etc) */
type NetSuiteAccount = {
    /** GL code assigned to the financial account */
    // eslint-disable-next-line @typescript-eslint/naming-convention
    'GL Code'?: string;

    /** Name of the account */
    name: string;

    /** ID assigned to the financial account in NetSuite */
    id: string;

    /** Type of the financial account */
    type: AccountTypeValues;
};

/** NetSuite Tax account */
type NetSuiteTaxAccount = {
    /** Name of the tax account */
    name: string;

    /** ID assigned to the tax account in NetSuite */
    externalID: string;

    /** Country of the tax account */
    country: string;
};

/** NetSuite Vendor Model */
type NetSuiteVendor = {
    /** ID of the vendor in NetSuite */
    id: string;

    /** Name of the vendor */
    name: string;

    /** E-mail of the vendor */
    email: string;
};

/** NetSuite Invoice Item Model */
type InvoiceItem = {
    /** ID of the invoice item in NetSuite */
    id: string;

    /** Name of the invoice item */
    name: string;
};

/** Data from the NetSuite accounting integration. */
type NetSuiteConnectionData = {
    /** Collection of the subsidiaries present in the NetSuite account */
    subsidiaryList: NetSuiteSubsidiary[];

    /** Collection of receivable accounts */
    receivableList?: NetSuiteAccount[];

    /** Collection of vendors */
    vendors?: NetSuiteVendor[];

    /** Collection of invoice items */
    items?: InvoiceItem[];

    /** Collection of the payable accounts */
    payableList: NetSuiteAccount[];

    /** Collection of tax accounts */
    taxAccountsList?: NetSuiteTaxAccount[];
};

/** NetSuite mapping values */
type NetSuiteMappingValues = 'NETSUITE_DEFAULT' | 'REPORT_FIELD' | 'TAG';

/** NetSuite invoice item preference values */
type NetSuiteInvoiceItemPreferenceValues = 'create' | 'select';

/** NetSuite export destination values */
type NetSuiteExportDestinationValues = 'EXPENSE_REPORT' | 'VENDOR_BILL' | 'JOURNAL_ENTRY';

/** NetSuite expense report approval level values */
type NetSuiteExpenseReportApprovalLevels = 'REPORTS_APPROVED_NONE' | 'REPORTS_SUPERVISOR_APPROVED' | 'REPORTS_ACCOUNTING_APPROVED' | 'REPORTS_APPROVED_BOTH';

/** NetSuite vendor bills approval level values */
type NetSuiteVendorBillApprovalLevels = 'VENDOR_BILLS_APPROVED_NONE' | 'VENDOR_BILLS_APPROVAL_PENDING' | 'VENDOR_BILLS_APPROVED';

/** NetSuite journal approval level values */
type NetSuiteJournalApprovalLevels = 'JOURNALS_APPROVED_NONE' | 'JOURNALS_APPROVAL_PENDING' | 'JOURNALS_APPROVED';

/** NetSuite export date values */
type NetSuiteExportDateOptions = 'SUBMITTED' | 'EXPORTED' | 'LAST_EXPENSE';

/** NetSuite journal posting preference values */
type NetSuiteJournalPostingPreferences = 'JOURNALS_POSTING_TOTAL_LINE' | 'JOURNALS_POSTING_INDIVIDUAL_LINE';

/** The custom form selection options for transactions (any one will be used at most) */
type NetSuiteCustomFormIDOptions = {
    /** If the option is expense report */
    expenseReport?: string;

    /** If the option is vendor bill */
    vendorBill?: string;

    /** If the option is journal entry */
    journalEntry?: string;
};

/** The custom form ID object */
type NetSuiteCustomFormID = {
    /** The custom form selections for reimbursable transactions */
    reimbursable: NetSuiteCustomFormIDOptions;

    /** The custom form selections for non-reimbursable transactions */
    nonReimbursable: NetSuiteCustomFormIDOptions;

    /** Whether we'll use the custom form selections upon export to NetSuite */
    enabled: boolean;
};

/** User configuration for the NetSuite accounting integration. */
type NetSuiteConnectionConfig = OnyxCommon.OnyxValueWithOfflineFeedback<{
    /** Invoice Item Preference */
    invoiceItemPreference?: NetSuiteInvoiceItemPreferenceValues;

    /** ID of the bank account for NetSuite invoice collections */
    receivableAccount?: string;

    /** ID of the bank account for NetSuite tax posting */
    taxPostingAccount?: string;

    /** Whether we should export to the most recent open period if the current one is closed  */
    exportToNextOpenPeriod: boolean;

    /** Whether we will include the original foreign amount of a transaction to NetSuite */
    allowForeignCurrency?: boolean;

    /** Where to export reimbursable expenses */
    reimbursableExpensesExportDestination: NetSuiteExportDestinationValues;

    /** The sub-entity within the NetSuite account for which this policy is connected */
    subsidiary: string;

    /** Configuration options pertaining to sync. This subset of configurations is a legacy object. New configurations should just go directly under the config */
    syncOptions: OnyxCommon.OnyxValueWithOfflineFeedback<{
        /** Different NetSuite records that can be mapped to either Report Fields or Tags in Expensify */
        mapping: OnyxCommon.OnyxValueWithOfflineFeedback<{
            /** A general type of classification category in NetSuite */
            classes: NetSuiteMappingValues;

            /** A type of classification category in NetSuite linked to projects */
            jobs: NetSuiteMappingValues;

            /** A type of classification category in NetSuite linked to locations */
            locations: NetSuiteMappingValues;

            /** A type of classification category in NetSuite linked to customers */
            customers: NetSuiteMappingValues;

            /** A type of classification category in NetSuite linked to departments within the company */
            departments: NetSuiteMappingValues;
        }>;

        /** Whether we want to import customers into NetSuite from across all subsidiaries */
        crossSubsidiaryCustomers: boolean;

        /** Whether we'll import employee supervisors and set them as managers in the Expensify approval workflow */
        syncApprovalWorkflow: boolean;

        /** Whether we import custom lists from NetSuite */
        syncCustomLists?: boolean;

        /** The approval level we set for an Expense Report record created in NetSuite */
        exportReportsTo: NetSuiteExpenseReportApprovalLevels;

        /** The approval level we set for a Vendor Bill record created in NetSuite */
        exportVendorBillsTo: NetSuiteVendorBillApprovalLevels;

        /** Whether or not we need to set the final approver in this policy via sync */
        setFinalApprover: boolean;

        /** Whether we sync report reimbursement status between Expensify and NetSuite */
        syncReimbursedReports: boolean;

        /** The relevant details of the custom segments we import into Expensify and code onto expenses */
        customSegments?: Array<{
            /** The name of the custom segment */
            segmentName: string;

            /** The ID of the custom segment in NetSuite */
            internalID: string;

            /** The ID of the transaction form field we'll code this segment onto during Export */
            scriptID: string;

            /** Whether we import this segment as a report field or tag */
            mapping: 'tag' | 'reportField';
        }>;

        /** Whether to import Employees from NetSuite into Expensify */
        syncPeople: boolean;

        /** Whether to enable a new Expense Category into Expensify */
        enableNewCategories?: boolean;

        /** A now unused configuration saying whether a customer had toggled AutoSync yet. */
        hasChosenAutoSyncOption: boolean;

        /** The final approver to be set in the Expensify approval workflow */
        finalApprover: string;

        /** Whether to import tax groups from NetSuite */
        syncTax?: boolean;

        /** Whether to import custom segments from NetSuite */
        syncCustomSegments?: boolean;

        /** The relevant details of the custom lists we import into Expensify and code onto expenses */
        customLists?: Array<{
            /** The name of the custom list in NetSuite */
            listName: string;

            /** The internalID of the custom list in NetSuite */
            internalID: string;

            /** The ID of the transaction form field we'll code the list option onto during Export */
            transactionFieldID: string;

            /** Whether we import this list as a report field or tag */
            mapping: 'tag' | 'reportField';
        }>;

        /** Whether we'll import Expense Categories into Expensify as categories */
        syncCategories: boolean;

        /** A now unused configuration saying whether a customer had toggled syncing reimbursement yet. */
        hasChosenSyncReimbursedReportsOption: boolean;

        /** The approval level we set for a Journal Entry record created in NetSuite */
        exportJournalsTo: NetSuiteJournalApprovalLevels;
    }>;

    /** Whther to automatically create employees and vendors upon export in NetSuite if they don't exist */
    autoCreateEntities: boolean;

    /** The account to run auto export */
    exporter: string;

    /** The transaction date to set upon export */
    exportDate?: NetSuiteExportDateOptions;

    /** The type of transaction in NetSuite we export non-reimbursable transactions to */
    nonreimbursableExpensesExportDestination: NetSuiteExportDestinationValues;

    /** Credit account for reimbursable transactions */
    reimbursablePayableAccount: string;

    /** Whether we post Journals as individual separate entries or a single unified entry */
    journalPostingPreference?: NetSuiteJournalPostingPreferences;

    /** The Item record to associate with lines on an invoice created via Expensify */
    invoiceItem?: string;

    /** The internaID of the selected subsidiary in NetSuite */
    subsidiaryID?: string;

    /** The default vendor to use for Transactions in NetSuite */
    defaultVendor?: string;

    /** The provincial tax account for tax line items in NetSuite (only for Canadian Subsidiaries) */
    provincialTaxPostingAccount?: string;

    /** The account used for reimbursement in NetSuite */
    reimbursementAccountID?: string;

    /** The account used for approvals in NetSuite */
    approvalAccount: string;

    /** Credit account for Non-reimbursables (not applicable to expense report entry) */
    payableAcct: string;

    /** Configurations for customer to set custom forms for which reimbursable and non-reimbursable transactions will export to in NetSuite */
    customFormIDOptions?: NetSuiteCustomFormID;

    /** The account to use for Invoices export to NetSuite */
    collectionAccount?: string;

    /** Whether this account is using the newer version of tax in NetSuite, SuiteTax */
    suiteTaxEnabled?: boolean;

    /** Collection of errors coming from BE */
    errors?: OnyxCommon.Errors;

    /** Collection of form field errors  */
    errorFields?: OnyxCommon.ErrorFields;
}>;

/** NetSuite connection model */
type NetSuiteConnection = {
    /** Account ID of the NetSuite Integration */
    accountID: string;

    /** Encrypted tokenID for authenticating to NetSuite */
    tokenID: string;

    /** Config and Data for the NetSuite connection */
    options: {
        /** Data imported from NetSuite */
        data: NetSuiteConnectionData;

        /** Configuration of the connection */
        config: NetSuiteConnectionConfig;
    };

    /** Whether the sync connection has been successful */
    verified: boolean;

    /** Date when the connection's last successful sync occurred */
    lastSyncDate: string;

    /** Date when the connection's last failed sync occurred */
    lastErrorSyncDate: string;

    /** Where did the connection's last sync came from */
    source: JobSourceValues;

    /** Config object used solely to store autosync settings */
    config: OnyxCommon.OnyxValueWithOfflineFeedback<{
        /** NetSuite auto synchronization configs */
        autoSync: {
            /** Whether data should be automatically synched between the app and NetSuite */
            enabled: boolean;

            /** The bedrock job associated with the NetSuite Auto Sync job */
            jobID: string;
        };

        /** Collection of errors coming from BE */
        errors?: OnyxCommon.Errors;

        /** Collection of form field errors  */
        errorFields?: OnyxCommon.ErrorFields;
    }>;

    /** Encrypted token secret for authenticating to NetSuite */
    tokenSecret: string;
};

/** One of the SageIntacctConnectionData object elements */
type SageIntacctDataElement = {
    /** Element ID */
    id: string;

    /** Element name */
    name: string;
};

/** One of the SageIntacctConnectionData object elements with value */
type SageIntacctDataElementWithValue = SageIntacctDataElement & {
    /** Element value */
    value: string;
};

/**
 * Connection data for Sage Intacct
 */
type SageIntacctConnectionData = {
    /** Collection of bank accounts */
    bankAccounts: SageIntacctDataElement[];

    /** Collection of credit cards */
    creditCards: SageIntacctDataElement[];

    /** Collection of entities */
    entities: SageIntacctDataElementWithValue[];

    /** Collection of bank accounts */
    bankAccounts: SageIntacctDataElement[];

    /** Collection of vendors */
    vendors: SageIntacctDataElementWithValue[];

    /** Collection of journals */
    journals: SageIntacctDataElementWithValue[];

    /** Collection of items */
    items: SageIntacctDataElement[];

    /** Collection of tax solutions IDs */
    taxSolutionIDs: string[];
};

/** Mapping value for Sage Intacct */
type SageIntacctMappingValue = ValueOf<typeof CONST.SAGE_INTACCT_MAPPING_VALUE>;

/** Mapping names for Sage Intacct */
type SageIntacctMappingName = ValueOf<typeof CONST.SAGE_INTACCT_CONFIG.MAPPINGS>;

/**
 * Sage Intacct dimension type
 */
type SageIntacctDimension = {
    /** Name of user defined dimention */
    dimension: string;

    /** Mapping value for user defined dimention */
    mapping: typeof CONST.SAGE_INTACCT_MAPPING_VALUE.TAG | typeof CONST.SAGE_INTACCT_MAPPING_VALUE.REPORT_FIELD;
};

/** Mapping type for Sage Intacct */
type SageIntacctMappingType = {
    /** Whether should sync items for Sage Intacct */
    syncItems: boolean;

    /** Mapping type for Sage Intacct */
    departments: SageIntacctMappingValue;

    /** Mapping type for Sage Intacct */
    classes: SageIntacctMappingValue;

    /** Mapping type for Sage Intacct */
    locations: SageIntacctMappingValue;

    /** Mapping type for Sage Intacct */
    customers: SageIntacctMappingValue;

    /** Mapping type for Sage Intacct */
    projects: SageIntacctMappingValue;

    /** User defined dimention type for Sage Intacct */
    dimensions: SageIntacctDimension[];
};

/** Configuration of automatic synchronization from Sage Intacct to the app */
type SageIntacctAutoSyncConfig = {
    /** Whether changes made in Sage Intacct should be reflected into the app automatically */
    enabled: boolean;
};

/** Sage Intacct sync */
type SageIntacctSyncConfig = {
    /** ID of the bank account for Sage Intacct bill payment account */
    reimbursementAccountID?: string;

    /** Whether the reimbursed reports should be synced */
    syncReimbursedReports: boolean | string;
};

/**
 * Connection config for Sage Intacct
 */
<<<<<<< HEAD
type SageIntacctOfflineStateKeys = keyof SageIntacctMappingType | `dimension_${string}`;

/**
 * Connection config for Sage Intacct
 */
type SageIntacctConnectiosConfig = OnyxCommon.OnyxValueWithOfflineFeedback<
=======
type SageIntacctConnectionsConfig = OnyxCommon.OnyxValueWithOfflineFeedback<
>>>>>>> 50bea902
    {
        /** Sage Intacct credentials */
        credentials: {
            /** Sage Intacct companyID */
            companyID: string;

            /** Sage Intacct password */
            password: string;

            /** Sage Intacct userID */
            userID: string;
        };

<<<<<<< HEAD
        /** Sage Intacct mappings */
        mappings: SageIntacctMappingType;

        /** Sage Intacct tax */
        tax: {
            /** Sage Intacct tax solution ID */
            taxSolutionID: string;

            /** Whether should sync tax with Sage Intacct */
            syncTax: boolean;
        };

        /** Sage Intacct export configs */
        export: OnyxCommon.OnyxValueWithOfflineFeedback<{
            /** Export date type */
            exportDate: ValueOf<typeof CONST.SAGE_INTACCT_EXPORT_DATE>;

            /** The e-mail of the exporter */
            exporter: string;

            /** Defines how non-reimbursable expenses are exported */
            nonReimbursable: ValueOf<typeof CONST.SAGE_INTACCT_NON_REIMBURSABLE_EXPENSE_TYPE>;

            /** Account that receives the non-reimbursable expenses */
            nonReimbursableAccount: string;

            /** Default vendor used for credit card transactions of non-reimbursable bill */
            nonReimbursableCreditCardChargeDefaultVendor: string;

            /** Default vendor of non-reimbursable bill */
            nonReimbursableVendor: string;

            /** Defines how reimbursable expenses are exported */
            reimbursable: ValueOf<typeof CONST.SAGE_INTACCT_REIMBURSABLE_EXPENSE_TYPE>;

            /** Default vendor of reimbursable bill */
            reimbursableExpenseReportDefaultVendor: string;

            /** Collection of mapping field errors, which will be triggered when update action fails  */
            errorFields?: OnyxCommon.ErrorFields;
        }>;
=======
        /** Sage Intacct export configs */
        export: OnyxCommon.OnyxValueWithOfflineFeedback<{
            /** Export date type */
            exportDate: ValueOf<typeof CONST.SAGE_INTACCT_EXPORT_DATE>;

            /** The e-mail of the exporter */
            exporter: string;

            /** Defines how non-reimbursable expenses are exported */
            nonReimbursable: ValueOf<typeof CONST.SAGE_INTACCT_NON_REIMBURSABLE_EXPENSE_TYPE>;

            /** Account that receives the non-reimbursable expenses */
            nonReimbursableAccount: string;

            /** Default vendor used for credit card transactions of non-reimbursable bill */
            nonReimbursableCreditCardChargeDefaultVendor: string;

            /** Default vendor of non-reimbursable bill */
            nonReimbursableVendor: string;

            /** Defines how reimbursable expenses are exported */
            reimbursable: ValueOf<typeof CONST.SAGE_INTACCT_REIMBURSABLE_EXPENSE_TYPE>;

            /** Default vendor of reimbursable bill */
            reimbursableExpenseReportDefaultVendor: string;

            /** Collection of mapping field errors, which will be triggered when update action fails  */
            errorFields?: OnyxCommon.ErrorFields;
        }>;

        /** Whether employees should be imported from Sage Intacct */
        importEmployees: boolean;

        /** Sage Intacct approval mode */
        approvalMode: ValueOf<typeof CONST.SAGE_INTACCT.APPROVAL_MODE.APPROVAL_MANUAL> | null;

        /** Configuration of automatic synchronization from Sage Intacct to the app */
        autoSync: SageIntacctAutoSyncConfig;

        /** Sage Intacct sync */
        sync: SageIntacctSyncConfig;
>>>>>>> 50bea902

        /** Collection of Sage Intacct config errors */
        errors?: OnyxCommon.Errors;

        /** Collection of form field errors  */
        errorFields?: OnyxCommon.ErrorFields;
    },
<<<<<<< HEAD
    SageIntacctOfflineStateKeys
=======
    keyof SageIntacctSyncConfig | keyof SageIntacctAutoSyncConfig
>>>>>>> 50bea902
>;

/** State of integration connection */
type Connection<ConnectionData, ConnectionConfig> = {
    /** State of the last synchronization */
    lastSync?: ConnectionLastSync;

    /** Data imported from integration */
    data?: ConnectionData;

    /** Configuration of the connection */
    config: ConnectionConfig;
};

/** Available integration connections */
type Connections = {
    /** QuickBooks integration connection */
    quickbooksOnline: Connection<QBOConnectionData, QBOConnectionConfig>;

    /** Xero integration connection */
    xero: Connection<XeroConnectionData, XeroConnectionConfig>;

    /** NetSuite integration connection */
    netsuite: NetSuiteConnection;

    /** Sage Intacct integration connection */
    intacct: Connection<SageIntacctConnectionData, SageIntacctConnectionsConfig>;
};

/** Names of integration connections */
type ConnectionName = keyof Connections;

/** Model of verified reimbursement bank account linked to policy */
type ACHAccount = {
    /** ID of the bank account */
    bankAccountID: number;

    /** Bank account number */
    accountNumber: string;

    /** Routing number of bank account */
    routingNumber: string;

    /** Address name of the bank account */
    addressName: string;

    /** Name of the bank */
    bankName: string;

    /** E-mail of the reimburser */
    reimburser: string;
};

/** Day of the month to schedule submission  */
type AutoReportingOffset = number | ValueOf<typeof CONST.POLICY.AUTO_REPORTING_OFFSET>;

/** Types of policy report fields */
type PolicyReportFieldType = 'text' | 'date' | 'dropdown' | 'formula';

/** Model of policy report field */
type PolicyReportField = {
    /** Name of the field */
    name: string;

    /** Default value assigned to the field */
    defaultValue: string;

    /** Unique id of the field */
    fieldID: string;

    /** Position at which the field should show up relative to the other fields */
    orderWeight: number;

    /** Type of report field */
    type: PolicyReportFieldType;

    /** Tells if the field is required or not */
    deletable: boolean;

    /** Value of the field */
    value?: string | null;

    /** Options to select from if field is of type dropdown */
    values: string[];

    /** Tax UDFs have keys holding the names of taxes (eg, VAT), values holding percentages (eg, 15%) and a value indicating the currently selected tax value (eg, 15%). */
    keys: string[];

    /** list of externalIDs, this are either imported from the integrations or auto generated by us, each externalID */
    externalIDs: string[];

    /** Collection of flags that state whether droplist field options are disabled */
    disabledOptions: boolean[];

    /** Is this a tax user defined report field */
    isTax: boolean;

    /** This is the selected externalID in an expense. */
    externalID?: string | null;

    /** Automated action or integration that added this report field */
    origin?: string | null;

    /** This is indicates which default value we should use. It was preferred using this over having defaultValue (which we have anyway for historical reasons), since the values are not unique we can't determine which key the defaultValue is referring too. It was also preferred over having defaultKey since the keys are user editable and can be changed. The externalIDs work effectively as an ID, which never changes even after changing the key, value or position of the option. */
    defaultExternalID?: string | null;
};

/** Names of policy features */
type PolicyFeatureName = ValueOf<typeof CONST.POLICY.MORE_FEATURES>;

/** Current user policy join request state */
type PendingJoinRequestPolicy = {
    /** Whether the current user requested to join the policy */
    isJoinRequestPending: boolean;

    /** Record of public policy details, indexed by policy ID */
    policyDetailsForNonMembers: Record<
        string,
        OnyxCommon.OnyxValueWithOfflineFeedback<{
            /** Name of the policy */
            name: string;

            /** Policy owner account ID */
            ownerAccountID: number;

            /** Policy owner e-mail */
            ownerEmail: string;

            /** Policy type */
            type: ValueOf<typeof CONST.POLICY.TYPE>;

            /** Policy avatar */
            avatar?: string;
        }>
    >;
};

/** Model of policy data */
type Policy = OnyxCommon.OnyxValueWithOfflineFeedback<
    {
        /** The ID of the policy */
        id: string;

        /** The name of the policy */
        name: string;

        /** The current user's role in the policy */
        role: ValueOf<typeof CONST.POLICY.ROLE>;

        /** The policy type */
        type: ValueOf<typeof CONST.POLICY.TYPE>;

        /** The email of the policy owner */
        owner: string;

        /** The accountID of the policy owner */
        ownerAccountID?: number;

        /** The output currency for the policy */
        outputCurrency: string;

        /** The address of the company */
        address?: CompanyAddress;

        /** The URL for the policy avatar */
        avatarURL?: string;

        /** Error objects keyed by field name containing errors keyed by microtime */
        errorFields?: OnyxCommon.ErrorFields;

        /** A list of errors keyed by microtime */
        errors?: OnyxCommon.Errors;

        /** Whether this policy was loaded from a policy summary, or loaded completely with all of its values */
        isFromFullPolicy?: boolean;

        /** When this policy was last modified */
        lastModified?: string;

        /** The custom units data for this policy */
        customUnits?: Record<string, CustomUnit>;

        /** Whether policy expense chats can be created and used on this policy. Enabled manually by CQ/JS snippet. Always true for free policies. */
        isPolicyExpenseChatEnabled: boolean;

        /** Whether the auto reporting is enabled */
        autoReporting?: boolean;

        /** The scheduled submit frequency set up on this policy */
        autoReportingFrequency?: ValueOf<typeof CONST.POLICY.AUTO_REPORTING_FREQUENCIES>;

        /** Scheduled submit data */
        harvesting?: {
            /** Whether the scheduled submit is enabled */
            enabled: boolean;
        };

        /** Whether the self approval or submitting is enabled */
        preventSelfApproval?: boolean;

        /** When the monthly scheduled submit should happen */
        autoReportingOffset?: AutoReportingOffset;

        /** The employee list of the policy */
        employeeList?: OnyxTypes.PolicyEmployeeList;

        /** The reimbursement choice for policy */
        reimbursementChoice?: ValueOf<typeof CONST.POLICY.REIMBURSEMENT_CHOICES>;

        /** The maximum report total allowed to trigger auto reimbursement. */
        autoReimbursementLimit?: number;

        /** Whether to leave the calling account as an admin on the policy */
        makeMeAdmin?: boolean;

        /** Original file name which is used for the policy avatar */
        originalFileName?: string;

        /** Alert message for the policy */
        alertMessage?: string;

        /** Informative messages about which policy members were added with primary logins when invited with their secondary login */
        primaryLoginsInvited?: Record<string, string>;

        /** Whether policy is updating */
        isPolicyUpdating?: boolean;

        /** The approver of the policy */
        approver?: string;

        /** The approval mode set up on this policy */
        approvalMode?: ValueOf<typeof CONST.POLICY.APPROVAL_MODE>;

        /** Whether transactions should be billable by default */
        defaultBillable?: boolean;

        /** The workspace description */
        description?: string;

        /** List of field names that are disabled */
        disabledFields?: DisabledFields;

        /** Whether new transactions need to be tagged */
        requiresTag?: boolean;

        /** Whether new transactions need to be categorized */
        requiresCategory?: boolean;

        /** Whether the workspace has multiple levels of tags enabled */
        hasMultipleTagLists?: boolean;

        /**
         * Whether or not the policy has tax tracking enabled
         *
         * @deprecated - use tax.trackingEnabled instead
         */
        isTaxTrackingEnabled?: boolean;

        /** Tax data */
        tax?: {
            /** Whether or not the policy has tax tracking enabled */
            trackingEnabled: boolean;
        };

        /** Collection of tax rates attached to a policy */
        taxRates?: TaxRatesWithDefault;

        /** ReportID of the admins room for this workspace */
        chatReportIDAdmins?: number;

        /** ReportID of the announce room for this workspace */
        chatReportIDAnnounce?: number;

        /** All the integration connections attached to the policy */
        connections?: Connections;

        /** Report fields attached to the policy */
        fieldList?: Record<string, OnyxCommon.OnyxValueWithOfflineFeedback<PolicyReportField>>;

        /** Whether the Categories feature is enabled */
        areCategoriesEnabled?: boolean;

        /** Whether the Tags feature is enabled */
        areTagsEnabled?: boolean;

        /** Whether the Accounting feature is enabled */
        areAccountingEnabled?: boolean;

        /** Whether the Distance Rates feature is enabled */
        areDistanceRatesEnabled?: boolean;

        /** Whether the Expensify Card feature is enabled */
        areExpensifyCardsEnabled?: boolean;

        /** Whether the workflows feature is enabled */
        areWorkflowsEnabled?: boolean;

        /** Whether the Report Fields feature is enabled */
        areReportFieldsEnabled?: boolean;

        /** Whether the Connections feature is enabled */
        areConnectionsEnabled?: boolean;

        /** The verified bank account linked to the policy */
        achAccount?: ACHAccount;

        /** Indicates if the Policy is in loading state */
        isLoading?: boolean;

        /** Indicates the Policy's SetWorkspaceReimbursement call loading state */
        isLoadingWorkspaceReimbursement?: boolean;

        /** Indicates if the Policy ownership change is successful */
        isChangeOwnerSuccessful?: boolean;

        /** Indicates if the Policy ownership change is failed */
        isChangeOwnerFailed?: boolean;

        /** Object containing all policy information necessary to connect with Spontana */
        travelSettings?: WorkspaceTravelSettings;

        /** Indicates if the policy is pending an upgrade */
        isPendingUpgrade?: boolean;

        /** Max expense age for a Policy violation */
        maxExpenseAge?: number;

        /** Max expense amount for a policy violation */
        maxExpenseAmount?: number;

        /** Max amount for an expense with no receipt violation */
        maxExpenseAmountNoReceipt?: number;

        /** Whether GL codes are enabled */
        glCodes?: boolean;
    } & Partial<PendingJoinRequestPolicy>,
    'generalSettings' | 'addWorkspaceRoom' | keyof ACHAccount
>;

/** Stages of policy connection sync */
type PolicyConnectionSyncStage = ValueOf<typeof CONST.POLICY.CONNECTIONS.SYNC_STAGE_NAME>;

/** Names of policy connection services */
type PolicyConnectionName = ValueOf<typeof CONST.POLICY.CONNECTIONS.NAME>;

/** Policy connection sync progress state */
type PolicyConnectionSyncProgress = {
    /** Current sync stage */
    stageInProgress: PolicyConnectionSyncStage;

    /** Name of the connected service */
    connectionName: PolicyConnectionName;

    /** Timestamp of the connection */
    timestamp: string;
};

export default Policy;

export type {
    PolicyReportField,
    PolicyReportFieldType,
    Unit,
    CustomUnit,
    Attributes,
    Rate,
    TaxRateAttributes,
    TaxRate,
    TaxRates,
    TaxRatesWithDefault,
    CompanyAddress,
    IntegrationEntityMap,
    PolicyFeatureName,
    PendingJoinRequestPolicy,
    PolicyConnectionName,
    PolicyConnectionSyncStage,
    PolicyConnectionSyncProgress,
    Connections,
    SageIntacctOfflineStateKeys,
    SageIntacctConnectiosConfig,
    ConnectionName,
    Tenant,
    Account,
    QBONonReimbursableExportAccountType,
    QBOReimbursableExportAccountType,
    QBOConnectionConfig,
    XeroTrackingCategory,
    NetSuiteConnection,
    ConnectionLastSync,
    NetSuiteSubsidiary,
    NetSuiteAccount,
    NetSuiteCustomFormIDOptions,
    NetSuiteCustomFormID,
    SageIntacctMappingValue,
    SageIntacctMappingType,
    SageIntacctMappingName,
    SageIntacctDimension,
    SageIntacctDataElementWithValue,
    SageIntacctDataElement,
    SageIntacctConnectionsConfig,
};<|MERGE_RESOLUTION|>--- conflicted
+++ resolved
@@ -977,29 +977,26 @@
  * Connection data for Sage Intacct
  */
 type SageIntacctConnectionData = {
-    /** Collection of bank accounts */
-    bankAccounts: SageIntacctDataElement[];
-
-    /** Collection of credit cards */
-    creditCards: SageIntacctDataElement[];
-
-    /** Collection of entities */
-    entities: SageIntacctDataElementWithValue[];
-
-    /** Collection of bank accounts */
-    bankAccounts: SageIntacctDataElement[];
-
-    /** Collection of vendors */
-    vendors: SageIntacctDataElementWithValue[];
-
-    /** Collection of journals */
-    journals: SageIntacctDataElementWithValue[];
-
-    /** Collection of items */
-    items: SageIntacctDataElement[];
-
-    /** Collection of tax solutions IDs */
-    taxSolutionIDs: string[];
+     /** Collection of credit cards */
+     creditCards: SageIntacctDataElement[];
+
+     /** Collection of entities */
+     entities: SageIntacctDataElementWithValue[];
+ 
+     /** Collection of bank accounts */
+     bankAccounts: SageIntacctDataElement[];
+ 
+     /** Collection of vendors */
+     vendors: SageIntacctDataElementWithValue[];
+ 
+     /** Collection of journals */
+     journals: SageIntacctDataElementWithValue[];
+ 
+     /** Collection of items */
+     items: SageIntacctDataElement[];
+ 
+     /** Collection of tax solutions IDs */
+     taxSolutionIDs: string[];
 };
 
 /** Mapping value for Sage Intacct */
@@ -1061,16 +1058,12 @@
 /**
  * Connection config for Sage Intacct
  */
-<<<<<<< HEAD
 type SageIntacctOfflineStateKeys = keyof SageIntacctMappingType | `dimension_${string}`;
 
 /**
  * Connection config for Sage Intacct
  */
-type SageIntacctConnectiosConfig = OnyxCommon.OnyxValueWithOfflineFeedback<
-=======
 type SageIntacctConnectionsConfig = OnyxCommon.OnyxValueWithOfflineFeedback<
->>>>>>> 50bea902
     {
         /** Sage Intacct credentials */
         credentials: {
@@ -1084,7 +1077,6 @@
             userID: string;
         };
 
-<<<<<<< HEAD
         /** Sage Intacct mappings */
         mappings: SageIntacctMappingType;
 
@@ -1126,36 +1118,6 @@
             /** Collection of mapping field errors, which will be triggered when update action fails  */
             errorFields?: OnyxCommon.ErrorFields;
         }>;
-=======
-        /** Sage Intacct export configs */
-        export: OnyxCommon.OnyxValueWithOfflineFeedback<{
-            /** Export date type */
-            exportDate: ValueOf<typeof CONST.SAGE_INTACCT_EXPORT_DATE>;
-
-            /** The e-mail of the exporter */
-            exporter: string;
-
-            /** Defines how non-reimbursable expenses are exported */
-            nonReimbursable: ValueOf<typeof CONST.SAGE_INTACCT_NON_REIMBURSABLE_EXPENSE_TYPE>;
-
-            /** Account that receives the non-reimbursable expenses */
-            nonReimbursableAccount: string;
-
-            /** Default vendor used for credit card transactions of non-reimbursable bill */
-            nonReimbursableCreditCardChargeDefaultVendor: string;
-
-            /** Default vendor of non-reimbursable bill */
-            nonReimbursableVendor: string;
-
-            /** Defines how reimbursable expenses are exported */
-            reimbursable: ValueOf<typeof CONST.SAGE_INTACCT_REIMBURSABLE_EXPENSE_TYPE>;
-
-            /** Default vendor of reimbursable bill */
-            reimbursableExpenseReportDefaultVendor: string;
-
-            /** Collection of mapping field errors, which will be triggered when update action fails  */
-            errorFields?: OnyxCommon.ErrorFields;
-        }>;
 
         /** Whether employees should be imported from Sage Intacct */
         importEmployees: boolean;
@@ -1168,7 +1130,6 @@
 
         /** Sage Intacct sync */
         sync: SageIntacctSyncConfig;
->>>>>>> 50bea902
 
         /** Collection of Sage Intacct config errors */
         errors?: OnyxCommon.Errors;
@@ -1176,11 +1137,7 @@
         /** Collection of form field errors  */
         errorFields?: OnyxCommon.ErrorFields;
     },
-<<<<<<< HEAD
-    SageIntacctOfflineStateKeys
-=======
-    keyof SageIntacctSyncConfig | keyof SageIntacctAutoSyncConfig
->>>>>>> 50bea902
+    SageIntacctOfflineStateKeys | keyof SageIntacctSyncConfig | keyof SageIntacctAutoSyncConfig
 >;
 
 /** State of integration connection */

--- conflicted
+++ resolved
@@ -41,14 +41,11 @@
 
     /** The custom units data for this policy */
     customUnits?: Record<string, unknown>;
-<<<<<<< HEAD
-=======
 
     /** Whether chat rooms can be created and used on this policy. Enabled manually by CQ/JS snippet. Always true for free policies. */
     areChatRoomsEnabled: boolean;
 
     /** Whether policy expense chats can be created and used on this policy. Enabled manually by CQ/JS snippet. Always true for free policies. */
->>>>>>> cf9ad20a
     isPolicyExpenseChatEnabled: boolean;
 };
 

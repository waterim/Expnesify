import type {ValueOf} from 'type-fest';
import type CONST from '@src/CONST';
import type * as OnyxCommon from './OnyxCommon';

type Unit = 'mi' | 'km';

type Rate = OnyxCommon.OnyxValueWithOfflineFeedback<{
    name?: string;
    rate?: number;
    currency?: string;
    customUnitRateID?: string;
    errors?: OnyxCommon.Errors;
    enabled?: boolean;
}>;

type Attributes = {
    unit: Unit;
};

type CustomUnit = OnyxCommon.OnyxValueWithOfflineFeedback<{
    name: string;
    customUnitID: string;
    attributes: Attributes;
    rates: Record<string, Rate>;
    defaultCategory?: string;
    enabled?: boolean;
    errors?: OnyxCommon.Errors;
}>;

type DisabledFields = {
    defaultBillable?: boolean;
    reimbursable?: boolean;
};

type TaxRate = {
    /** Name of the a tax rate. */
    name: string;

    /** The value of the tax rate as percentage. */
    value: string;

    /** The code associated with the tax rate. */
    code: string;

    /** This contains the tax name and tax value as one name */
    modifiedName: string;

    /** Indicates if the tax rate is disabled. */
    isDisabled?: boolean;
};

type TaxRates = Record<string, TaxRate>;

type TaxRatesWithDefault = {
    /** Name of the tax */
    name: string;

    /** Default policy tax code */
    defaultExternalID: string;

    /** Default value of taxes */
    defaultValue: string;

    /** Default foreign policy tax code */
    foreignTaxDefault: string;

    /** List of tax names and values */
    taxes: TaxRates;
};

// These types are for the Integration connections for a policy (eg. Quickbooks, Xero, etc).
// This data is not yet used in the codebase which is why it is given a very generic type, but the data is being put into Onyx for future use.
// Once the data is being used, these types should be defined appropriately.
type ConnectionLastSync = Record<string, unknown>;
type ConnectionData = Record<string, unknown>;
type ConnectionConfig = Record<string, unknown>;
type Connection = {
    lastSync?: ConnectionLastSync;
    data: ConnectionData;
    config: ConnectionConfig;
};

type AutoReportingOffset = number | ValueOf<typeof CONST.POLICY.AUTO_REPORTING_OFFSET>;

<<<<<<< HEAD
type PolicyReportFieldType = 'text' | 'date' | 'dropdown' | 'formula';

type PolicyReportField = {
    /** Name of the field */
    name: string;

    /** Default value assigned to the field */
    defaultValue: string;

    /** Unique id of the field */
    fieldID: string;

    /** Position at which the field should show up relative to the other fields */
    orderWeight: number;

    /** Type of report field */
    type: PolicyReportFieldType;

    /** Tells if the field is required or not */
    deletable: boolean;

    /** Value of the field */
    value: string;

    /** Options to select from if field is of type dropdown */
    values: string[];
};

type Policy = {
    /** The ID of the policy */
    id: string;
=======
type Policy = OnyxCommon.OnyxValueWithOfflineFeedback<
    {
        /** The ID of the policy */
        id: string;
>>>>>>> 7b51c3a5

        /** The name of the policy */
        name: string;

        /** The current user's role in the policy */
        role: ValueOf<typeof CONST.POLICY.ROLE>;

        /** The policy type */
        type: ValueOf<typeof CONST.POLICY.TYPE>;

        /** The email of the policy owner */
        owner: string;

        /** The accountID of the policy owner */
        ownerAccountID?: number;

        /** The output currency for the policy */
        outputCurrency: string;

        /** The URL for the policy avatar */
        avatar?: string;

        /** Error objects keyed by field name containing errors keyed by microtime */
        errorFields?: OnyxCommon.ErrorFields;

        /** A list of errors keyed by microtime */
        errors?: OnyxCommon.Errors;

        /** Whether this policy was loaded from a policy summary, or loaded completely with all of its values */
        isFromFullPolicy?: boolean;

        /** When this policy was last modified */
        lastModified?: string;

        /** The custom units data for this policy */
        customUnits?: Record<string, CustomUnit>;

        /** Whether policy expense chats can be created and used on this policy. Enabled manually by CQ/JS snippet. Always true for free policies. */
        isPolicyExpenseChatEnabled: boolean;

        /** Whether the auto reporting is enabled */
        autoReporting?: boolean;

        /** The scheduled submit frequency set up on this policy */
        autoReportingFrequency?: ValueOf<typeof CONST.POLICY.AUTO_REPORTING_FREQUENCIES>;

        /** Whether the scheduled submit is enabled */
        harvesting?: {
            enabled: boolean;
        };

        /** @deprecated Whether the scheduled submit is enabled */
        isPreventSelfApprovalEnabled?: boolean;

        /** Whether the self approval or submitting is enabled */
        preventSelfApprovalEnabled?: boolean;

        /** When the monthly scheduled submit should happen */
        autoReportingOffset?: AutoReportingOffset;

        /** The accountID of manager who the employee submits their expenses to on paid policies */
        submitsTo?: number;

        /** The employee list of the policy */
        employeeList?: [];

        /** The reimbursement choice for policy */
        reimbursementChoice?: ValueOf<typeof CONST.POLICY.REIMBURSEMENT_CHOICES>;

        /** The maximum report total allowed to trigger auto reimbursement. */
        autoReimbursementLimit?: number;

        /** Whether to leave the calling account as an admin on the policy */
        makeMeAdmin?: boolean;

        /** Original file name which is used for the policy avatar */
        originalFileName?: string;

        /** Alert message for the policy */
        alertMessage?: string;

        /** Informative messages about which policy members were added with primary logins when invited with their secondary login */
        primaryLoginsInvited?: Record<string, string>;

        /** Whether policy is updating */
        isPolicyUpdating?: boolean;

        /** The approver of the policy */
        approver?: string;

        /** The approval mode set up on this policy */
        approvalMode?: ValueOf<typeof CONST.POLICY.APPROVAL_MODE>;

        /** Whether the auto approval is enabled */
        isAutoApprovalEnabled?: boolean;

        /** Whether transactions should be billable by default */
        defaultBillable?: boolean;

        /** The workspace description */
        description?: string;

        /** List of field names that are disabled */
        disabledFields?: DisabledFields;

        /** Whether new transactions need to be tagged */
        requiresTag?: boolean;

        /** Whether new transactions need to be categorized */
        requiresCategory?: boolean;

        /** Whether the workspace has multiple levels of tags enabled */
        hasMultipleTagLists?: boolean;

        /**
         * Whether or not the policy has tax tracking enabled
         *
         * @deprecated - use tax.trackingEnabled instead
         */
        isTaxTrackingEnabled?: boolean;

        /** Whether or not the policy has tax tracking enabled */
        tax?: {
            trackingEnabled: boolean;
        };

        /** Collection of tax rates attached to a policy */
        taxRates?: TaxRatesWithDefault;

<<<<<<< HEAD
    /** All the integration connections attached to the policy */
    connections?: Record<string, Connection>;

    /** Report fields attached to the policy */
    reportFields?: Record<string, PolicyReportField>;
};

export default Policy;

export type {Unit, CustomUnit, Attributes, Rate, PolicyReportField, PolicyReportFieldType};
=======
        /** Email of the reimburser when reimbursement is set direct */
        reimburserEmail?: string;

        /** ReportID of the admins room for this workspace */
        chatReportIDAdmins?: number;

        /** ReportID of the announce room for this workspace */
        chatReportIDAnnounce?: number;

        /** All the integration connections attached to the policy */
        connections?: Record<string, Connection>;

        /** Whether the Categories feature is enabled */
        areCategoriesEnabled?: boolean;

        /** Whether the Tags feature is enabled */
        areTagsEnabled?: boolean;

        /** Whether the Distance Rates feature is enabled */
        areDistanceRatesEnabled?: boolean;

        /** Whether the workflows feature is enabled */
        areWorkflowsEnabled?: boolean;

        /** Whether the Report Fields feature is enabled */
        areReportFieldsEnabled?: boolean;

        /** Whether the Connections feature is enabled */
        areConnectionsEnabled?: boolean;
    },
    'generalSettings' | 'addWorkspaceRoom'
>;

export default Policy;

export type {Unit, CustomUnit, Attributes, Rate, TaxRate, TaxRates, TaxRatesWithDefault};
>>>>>>> 7b51c3a5
<|MERGE_RESOLUTION|>--- conflicted
+++ resolved
@@ -82,7 +82,6 @@
 
 type AutoReportingOffset = number | ValueOf<typeof CONST.POLICY.AUTO_REPORTING_OFFSET>;
 
-<<<<<<< HEAD
 type PolicyReportFieldType = 'text' | 'date' | 'dropdown' | 'formula';
 
 type PolicyReportField = {
@@ -111,15 +110,10 @@
     values: string[];
 };
 
-type Policy = {
-    /** The ID of the policy */
-    id: string;
-=======
 type Policy = OnyxCommon.OnyxValueWithOfflineFeedback<
     {
         /** The ID of the policy */
         id: string;
->>>>>>> 7b51c3a5
 
         /** The name of the policy */
         name: string;
@@ -249,18 +243,6 @@
         /** Collection of tax rates attached to a policy */
         taxRates?: TaxRatesWithDefault;
 
-<<<<<<< HEAD
-    /** All the integration connections attached to the policy */
-    connections?: Record<string, Connection>;
-
-    /** Report fields attached to the policy */
-    reportFields?: Record<string, PolicyReportField>;
-};
-
-export default Policy;
-
-export type {Unit, CustomUnit, Attributes, Rate, PolicyReportField, PolicyReportFieldType};
-=======
         /** Email of the reimburser when reimbursement is set direct */
         reimburserEmail?: string;
 
@@ -272,6 +254,9 @@
 
         /** All the integration connections attached to the policy */
         connections?: Record<string, Connection>;
+
+        /** Report fields attached to the policy */
+        reportFields?: Record<string, PolicyReportField>;
 
         /** Whether the Categories feature is enabled */
         areCategoriesEnabled?: boolean;
@@ -296,5 +281,4 @@
 
 export default Policy;
 
-export type {Unit, CustomUnit, Attributes, Rate, TaxRate, TaxRates, TaxRatesWithDefault};
->>>>>>> 7b51c3a5
+export type {Unit, CustomUnit, Attributes, Rate, TaxRate, TaxRates, TaxRatesWithDefault};
import type {ValueOf} from 'type-fest';
import type CONST from '@src/CONST';
import type {Country} from '@src/CONST';
import type * as OnyxTypes from '.';
import type * as OnyxCommon from './OnyxCommon';
import type {WorkspaceTravelSettings} from './TravelSettings';

/** Distance units */
type Unit = 'mi' | 'km';

/** Tax rate attributes of the policy distance rate */
type TaxRateAttributes = {
    /** Percentage of the tax that can be reclaimable */
    taxClaimablePercentage?: number;

    /** External ID associated to this tax rate */
    taxRateExternalID?: string;
};

/** Model of policy distance rate */
type Rate = OnyxCommon.OnyxValueWithOfflineFeedback<
    {
        /** Name of the distance rate */
        name?: string;

        /** Amount to be reimbursed per distance unit travelled */
        rate?: number;

        /** Currency used to pay the distance rate */
        currency?: string;

        /** Generated ID to identify the distance rate */
        customUnitRateID?: string;

        /** Whether this distance rate is currently enabled */
        enabled?: boolean;

        /** Error messages to show in UI */
        errors?: OnyxCommon.Errors;

        /** Form fields that triggered the errors */
        errorFields?: OnyxCommon.ErrorFields;

        /** Tax rate attributes of the policy */
        attributes?: TaxRateAttributes;
    },
    keyof TaxRateAttributes
>;

/** Custom unit attributes */
type Attributes = {
    /** Distance unit name */
    unit: Unit;

    /** Whether the tax tracking is enabled or not */
    taxEnabled?: boolean;
};

/** Policy custom unit */
type CustomUnit = OnyxCommon.OnyxValueWithOfflineFeedback<{
    /** Custom unit name */
    name: string;

    /** ID that identifies this custom unit */
    customUnitID: string;

    /** Contains custom attributes like unit, for this custom unit */
    attributes: Attributes;

    /** Distance rates using this custom unit */
    rates: Record<string, Rate>;

    /** The default category in which this custom unit is used */
    defaultCategory?: string;

    /** Whether this custom unit is enabled */
    enabled?: boolean;

    /** Error messages to show in UI */
    errors?: OnyxCommon.Errors;

    /** Form fields that triggered errors */
    errorFields?: OnyxCommon.ErrorFields;
}>;

/** Policy company address data */
type CompanyAddress = {
    /** Street address */
    addressStreet: string;

    /** City */
    city: string;

    /** State */
    state: string;

    /** Zip post code */
    zipCode: string;

    /** Country code */
    country: Country | '';
};

/** Policy disabled fields */
type DisabledFields = {
    /** Whether the default billable field is disabled */
    defaultBillable?: boolean;

    /** Whether the reimbursable field is disabled */
    reimbursable?: boolean;
};

/** Policy tax rate */
type TaxRate = OnyxCommon.OnyxValueWithOfflineFeedback<{
    /** Name of the tax rate. */
    name: string;

    /** The value of the tax rate. */
    value: string;

    /** The code associated with the tax rate. If a tax is created in old dot, code field is undefined */
    code?: string;

    /** This contains the tax name and tax value as one name */
    modifiedName?: string;

    /** Indicates if the tax rate is disabled. */
    isDisabled?: boolean;

    /** Indicates if the tax rate is selected. */
    isSelected?: boolean;

    /** An error message to display to the user */
    errors?: OnyxCommon.Errors;

    /** An error object keyed by field name containing errors keyed by microtime */
    errorFields?: OnyxCommon.ErrorFields;
}>;

/** Record of policy tax rates, indexed by id_{taxRateName} where taxRateName is the name of the tax rate in UPPER_SNAKE_CASE */
type TaxRates = Record<string, TaxRate>;

/** Policy tax rates with default tax rate */
type TaxRatesWithDefault = OnyxCommon.OnyxValueWithOfflineFeedback<{
    /** Name of the tax */
    name: string;

    /** Default policy tax code */
    defaultExternalID: string;

    /** Default value of taxes */
    defaultValue: string;

    /** Default foreign policy tax code */
    foreignTaxDefault: string;

    /** List of tax names and values */
    taxes: TaxRates;

    /** An error message to display to the user */
    errors?: OnyxCommon.Errors;

    /** Error objects keyed by field name containing errors keyed by microtime */
    errorFields?: OnyxCommon.ErrorFields;
}>;

/** Connection sync source values */
type JobSourceValues = 'DIRECT' | 'EXPENSIFYWEB' | 'EXPENSIFYAPI' | 'NEWEXPENSIFY' | 'AUTOSYNC' | 'AUTOAPPROVE';

/** Connection last synchronization state */
type ConnectionLastSync = {
    /** Date when the connection's last successful sync occurred */
    successfulDate?: string;

    /** Date when the connection's last failed sync occurred */
    errorDate?: string;

    /** Whether the connection's last sync was successful */
    isSuccessful: boolean;

    /** Where did the connection's last sync job come from */
    source: JobSourceValues;
};

/** Financial account (bank account, debit card, etc) */
type Account = {
    /** GL code assigned to the financial account */
    glCode?: string;

    /** Name of the financial account */
    name: string;

    /** Currency of the financial account */
    currency: string;

    /** ID assigned to the financial account */
    id: string;
};

/**
 * Model of QuickBooks Online employee data
 *
 * TODO: QBO remaining comments will be handled here (https://github.com/Expensify/App/issues/43033)
 */
type Employee = {
    /** ID assigned to the employee */
    id: string;

    /** Employee's first name */
    firstName?: string;

    /** Employee's last name */
    lastName?: string;

    /** Employee's display name */
    name: string;

    /** Employee's e-mail */
    email: string;
};

/**
 * Model of QuickBooks Online vendor data
 *
 * TODO: QBO remaining comments will be handled here (https://github.com/Expensify/App/issues/43033)
 */
type Vendor = {
    /** ID assigned to the vendor */
    id: string;

    /** Vendor's name */
    name: string;

    /** Vendor's currency */
    currency: string;

    /** Vendor's e-mail */
    email: string;
};

/**
 * Model of QuickBooks Online tax code data
 *
 * TODO: QBO remaining comments will be handled here (https://github.com/Expensify/App/issues/43033)
 */
type TaxCode = {
    /** TODO: Will be handled in another issue */
    totalTaxRateVal: string;

    /** TODO: Will be handled in another issue */
    simpleName: string;

    /** TODO: Will be handled in another issue */
    taxCodeRef: string;

    /** TODO: Will be handled in another issue */
    taxRateRefs: Record<string, string>;

    /** TODO: Will be handled in another issue */
    /** Name of the tax code */
    name: string;
};

/**
 * Data imported from QuickBooks Online.
 *
 * TODO: QBO remaining comments will be handled here (https://github.com/Expensify/App/issues/43033)
 */
type QBOConnectionData = {
    /** Country code */
    country: ValueOf<typeof CONST.COUNTRY>;

    /** TODO: Will be handled in another issue */
    edition: string;

    /** TODO: Will be handled in another issue */
    homeCurrency: string;

    /** TODO: Will be handled in another issue */
    isMultiCurrencyEnabled: boolean;

    /** Collection of journal entry accounts  */
    journalEntryAccounts: Account[];

    /** Collection of bank accounts */
    bankAccounts: Account[];

    /** Collection of credit cards */
    creditCards: Account[];

    /** Collection of export destination accounts */
    accountsReceivable: Account[];

    /** TODO: Will be handled in another issue */
    accountPayable: Account[];

    /** TODO: Will be handled in another issue */
    otherCurrentAssetAccounts: Account[];

    /** TODO: Will be handled in another issue */
    taxCodes: TaxCode[];

    /** TODO: Will be handled in another issue */
    employees: Employee[];

    /** Collections of vendors */
    vendors: Vendor[];
};

/** Sync entity names */
type IntegrationEntityMap = ValueOf<typeof CONST.INTEGRATION_ENTITY_MAP_TYPES>;

/**
 * Non reimbursable account types exported from QuickBooks Online
 *
 * TODO: QBO remaining comments will be handled here (https://github.com/Expensify/App/issues/43033)
 */
type QBONonReimbursableExportAccountType = ValueOf<typeof CONST.QUICKBOOKS_NON_REIMBURSABLE_EXPORT_ACCOUNT_TYPE>;

/**
 * Reimbursable account types exported from QuickBooks Online
 *
 * TODO: QBO remaining comments will be handled here (https://github.com/Expensify/App/issues/43033)
 */
type QBOReimbursableExportAccountType = ValueOf<typeof CONST.QUICKBOOKS_REIMBURSABLE_ACCOUNT_TYPE>;

/**
 * User configuration for the QuickBooks Online accounting integration.
 *
 * TODO: QBO remaining comments will be handled here (https://github.com/Expensify/App/issues/43033)
 */
type QBOConnectionConfig = OnyxCommon.OnyxValueWithOfflineFeedback<{
    /** TODO: Will be handled in another issue */
    realmId: string;

    /** TODO: Will be handled in another issue */
    companyName: string;

    /** Configuration of automatic synchronization from QuickBooks Online to the app */
    autoSync: {
        /** TODO: Will be handled in another issue */
        jobID: string;

        /** Whether changes made in QuickBooks Online should be reflected into the app automatically */
        enabled: boolean;
    };

    /** Whether employees can be invited */
    syncPeople: boolean;

    /** TODO: Will be handled in another issue */
    syncItems: boolean;

    /** TODO: Will be handled in another issue */
    markChecksToBePrinted: boolean;

    /** Defines how reimbursable expenses are exported */
    reimbursableExpensesExportDestination: QBOReimbursableExportAccountType;

    /** Defines how non reimbursable expenses are exported */
    nonReimbursableExpensesExportDestination: QBONonReimbursableExportAccountType;

    /** Default vendor of non reimbursable bill */
    nonReimbursableBillDefaultVendor: string;

    /** ID of the invoice collection account */
    collectionAccountID?: string;

    /** ID of the bill payment account */
    reimbursementAccountID?: string;

    /** Account that receives the reimbursable expenses */
    reimbursableExpensesAccount?: Account;

    /** Account that receives the non reimbursable expenses */
    nonReimbursableExpensesAccount?: Account;

    /** Account that receives the exported invoices */
    receivableAccount?: Account;

    /**
     * Whether a default vendor will be created and applied to all credit card
     * transactions upon import
     */
    autoCreateVendor: boolean;

    /** TODO: Will be handled in another issue */
    hasChosenAutoSyncOption: boolean;

    /** Whether Quickbooks Online classes should be imported */
    syncClasses: IntegrationEntityMap;

    /** Whether Quickbooks Online customers should be imported */
    syncCustomers: IntegrationEntityMap;

    /** Whether Quickbooks Online locations should be imported */
    syncLocations: IntegrationEntityMap;

    /** TODO: Will be handled in another issue */
    lastConfigurationTime: number;

    /** Whether the taxes should be synchronized */
    syncTax: boolean;

    /** Whether new categories are enabled in chart of accounts */
    enableNewCategories: boolean;

    /** TODO: Will be handled in another issue */
    errors?: OnyxCommon.Errors;

    /** TODO: Will be handled in another issue */
    exportDate: ValueOf<typeof CONST.QUICKBOOKS_EXPORT_DATE>;

    /** Configuration of the export */
    export: {
        /** E-mail of the exporter */
        exporter: string;
    };

    /** Collections of form field errors */
    errorFields?: OnyxCommon.ErrorFields;
}>;

/** Xero bill status values
 *
 * TODO: Xero remaining comments will be handled here (https://github.com/Expensify/App/issues/43033)
 */
type BillStatusValues = 'DRAFT' | 'AWT_APPROVAL' | 'AWT_PAYMENT';

/** Xero expense status values
 *
 *  TODO: Xero remaining comments will be handled here (https://github.com/Expensify/App/issues/43033)
 */
type ExpenseTypesValues = 'BILL' | 'BANK_TRANSACTION' | 'SALES_INVOICE' | 'NOTHING';

/** Xero bill date values
 *
 *  TODO: Xero remaining comments will be handled here (https://github.com/Expensify/App/issues/43033)
 */
type BillDateValues = 'REPORT_SUBMITTED' | 'REPORT_EXPORTED' | 'LAST_EXPENSE';

/**
 * Model of an organization in Xero
 *
 * TODO: Xero remaining comments will be handled here (https://github.com/Expensify/App/issues/43033)
 */
type Tenant = {
    /** ID of the organization */
    id: string;

    /** Name of the organization */
    name: string;

    /** TODO: Will be handled in another issue */
    value: string;
};

/** TODO: Xero remaining comments will be handled here (https://github.com/Expensify/App/issues/43033) */
type XeroTrackingCategory = {
    /** TODO: Will be handled in another issue */
    id: string;

    /** TODO: Will be handled in another issue */
    name: string;
};

/**
 * Data imported from Xero
 *
 * TODO: Xero remaining comments will be handled here (https://github.com/Expensify/App/issues/43033)
 */
type XeroConnectionData = {
    /** Collection of bank accounts */
    bankAccounts: Account[];

    /** TODO: Will be handled in another issue */
    countryCode: string;

    /** TODO: Will be handled in another issue */
    organisationID: string;

    /** TODO: Will be handled in another issue */
    revenueAccounts: Array<{
        /** TODO: Will be handled in another issue */
        id: string;

        /** TODO: Will be handled in another issue */
        name: string;
    }>;

    /** Collection of organizations */
    tenants: Tenant[];

    /** TODO: Will be handled in another issue */
    trackingCategories: XeroTrackingCategory[];
};

/** TODO: Xero remaining comments will be handled here (https://github.com/Expensify/App/issues/43033) */
type XeroMappingType = {
    /** TODO: Will be handled in another issue */
    customer: string;
} & {
    [key in `trackingCategory_${string}`]: string;
};

/**
 * User configuration for the Xero accounting integration.
 *
 * TODO: Xero remaining comments will be handled here (https://github.com/Expensify/App/issues/43033)
 */
type XeroConnectionConfig = OnyxCommon.OnyxValueWithOfflineFeedback<{
    /** Xero auto synchronization configs */
    autoSync: {
        /** Whether data should be automatically synched between the app and Xero */
        enabled: boolean;

        /** TODO: Will be handled in another issue */
        jobID: string;
    };

    /** TODO: Will be handled in another issue */
    enableNewCategories: boolean;

    /** Xero export configs */
    export: {
        /** Current bill status */
        billDate: BillDateValues;

        /** TODO: Will be handled in another issue */
        billStatus: {
            /** Current status of the purchase bill */
            purchase: BillStatusValues;

            /** Current status of the sales bill */
            sales: BillStatusValues;
        };

        /** TODO: Will be handled in another issue */
        billable: ExpenseTypesValues;

        /** The e-mail of the exporter */
        exporter: string;

        /** TODO: Will be handled in another issue */
        nonReimbursable: ExpenseTypesValues;

        /** TODO: Will be handled in another issue */
        nonReimbursableAccount: string;

        /** TODO: Will be handled in another issue */
        reimbursable: ExpenseTypesValues;
    };

    /** Whether customers should be imported from Xero */
    importCustomers: boolean;

    /** Whether tax rates should be imported from Xero */
    importTaxRates: boolean;

    /** Whether tracking categories should be imported from Xero */
    importTrackingCategories: boolean;

    /** TODO: Will be handled in another issue */
    isConfigured: boolean;

    /** TODO: Will be handled in another issue */
    mappings: XeroMappingType;

    /** TODO: Will be handled in another issue */
    sync: {
        /** TODO: Will be handled in another issue */
        hasChosenAutoSyncOption: boolean;

        /** TODO: Will be handled in another issue */
        hasChosenSyncReimbursedReportsOption: boolean;

        /** ID of the bank account for Xero invoice collections */
        invoiceCollectionsAccountID: string;

        /** ID of the bank account for Xero bill payment account */
        reimbursementAccountID: string;

        /** Whether the reimbursed reports should be synched */
        syncReimbursedReports: boolean;
    };

    /** ID of Xero organization */
    tenantID: string;

    /** TODO: Will be handled in another issue */
    errors?: OnyxCommon.Errors;

    /** Collection of form field errors  */
    errorFields?: OnyxCommon.ErrorFields;
}>;

/** Data stored about subsidiaries from NetSuite  */
type NetSuiteSubsidiary = {
    /** ID of the subsidiary */
    internalID: string;

    /** Country where subsidiary is present */
    country: string;

    /** Whether the subsidiary is an elimination subsidiary (a special type used to handle intercompany transaction) */
    isElimination: boolean;

    /** Name of the subsidiary */
    name: string;
};

/** NetSuite bank account type values imported by Expensify */
type AccountTypeValues = '_accountsPayable' | '_otherCurrentLiability' | '_creditCard' | '_bank' | '_otherCurrentAsset' | '_longTermLiability' | '_accountsReceivable' | '_expense';

/** NetSuite Financial account (bank account, debit card, etc) */
type NetSuiteAccount = {
    /** GL code assigned to the financial account */
    // eslint-disable-next-line @typescript-eslint/naming-convention
    'GL Code'?: string;

    /** Name of the account */
    name: string;

    /** ID assigned to the financial account in NetSuite */
    id: string;

    /** Type of the financial account */
    type: AccountTypeValues;
};

/** NetSuite Tax account */
type NetSuiteTaxAccount = {
    /** Name of the tax account */
    name: string;

    /** ID assigned to the tax account in NetSuite */
    externalID: string;

    /** Country of the tax account */
    country: string;
};

/** NetSuite Vendor Model */
type NetSuiteVendor = {
    /** ID of the vendor in NetSuite */
    id: string;

    /** Name of the vendor */
    name: string;

    /** E-mail of the vendor */
    email: string;
};

/** NetSuite Invoice Item Model */
type InvoiceItem = {
    /** ID of the invoice item in NetSuite */
    id: string;

    /** Name of the invoice item */
    name: string;
};

/** Data from the NetSuite accounting integration. */
type NetSuiteConnectionData = {
    /** Collection of the subsidiaries present in the NetSuite account */
    subsidiaryList: NetSuiteSubsidiary[];

    /** Collection of receivable accounts */
    receivableList?: NetSuiteAccount[];

    /** Collection of vendors */
    vendors?: NetSuiteVendor[];

    /** Collection of invoice items */
    items?: InvoiceItem[];

    /** Collection of the payable accounts */
    payableList: NetSuiteAccount[];

    /** Collection of tax accounts */
    taxAccountsList?: NetSuiteTaxAccount[];
};

/** NetSuite mapping values */
type NetSuiteMappingValues = 'NETSUITE_DEFAULT' | 'REPORT_FIELD' | 'TAG';

/** NetSuite invoice item preference values */
type NetSuiteInvoiceItemPreferenceValues = 'create' | 'select';

/** NetSuite export destination values */
type NetSuiteExportDestinationValues = 'EXPENSE_REPORT' | 'VENDOR_BILL' | 'JOURNAL_ENTRY';

/** NetSuite expense report approval level values */
type NetSuiteExpenseReportApprovalLevels = 'REPORTS_APPROVED_NONE' | 'REPORTS_SUPERVISOR_APPROVED' | 'REPORTS_ACCOUNTING_APPROVED' | 'REPORTS_APPROVED_BOTH';

/** NetSuite vendor bills approval level values */
type NetSuiteVendorBillApprovalLevels = 'VENDOR_BILLS_APPROVED_NONE' | 'VENDOR_BILLS_APPROVAL_PENDING' | 'VENDOR_BILLS_APPROVED';

/** NetSuite journal approval level values */
type NetSuiteJournalApprovalLevels = 'JOURNALS_APPROVED_NONE' | 'JOURNALS_APPROVAL_PENDING' | 'JOURNALS_APPROVED';

/** NetSuite export date values */
type NetSuiteExportDateOptions = 'SUBMITTED' | 'EXPORTED' | 'LAST_EXPENSE';

/** NetSuite journal posting preference values */
type NetSuiteJournalPostingPreferences = 'JOURNALS_POSTING_TOTAL_LINE' | 'JOURNALS_POSTING_INDIVIDUAL_LINE';

/** The custom form selection options for transactions (any one will be used at most) */
type NetSuiteCustomFormIDOptions = {
    /** If the option is expense report */
    expenseReport?: string;

    /** If the option is vendor bill */
    vendorBill?: string;

    /** If the option is journal entry */
    journalEntry?: string;
};

/** The custom form ID object */
type NetSuiteCustomFormID = {
    /** The custom form selections for reimbursable transactions */
    reimbursable: NetSuiteCustomFormIDOptions;

    /** The custom form selections for non-reimbursable transactions */
    nonReimbursable: NetSuiteCustomFormIDOptions;

    /** Whether we'll use the custom form selections upon export to NetSuite */
    enabled: boolean;
};

/** User configuration for the NetSuite accounting integration. */
type NetSuiteConnectionConfig = OnyxCommon.OnyxValueWithOfflineFeedback<{
    /** Invoice Item Preference */
    invoiceItemPreference?: NetSuiteInvoiceItemPreferenceValues;

    /** ID of the bank account for NetSuite invoice collections */
    receivableAccount?: string;

    /** ID of the bank account for NetSuite tax posting */
    taxPostingAccount?: string;

    /** Whether we should export to the most recent open period if the current one is closed  */
    exportToNextOpenPeriod: boolean;

    /** Whether we will include the original foreign amount of a transaction to NetSuite */
    allowForeignCurrency?: boolean;

    /** Where to export reimbursable expenses */
    reimbursableExpensesExportDestination: NetSuiteExportDestinationValues;

    /** The sub-entity within the NetSuite account for which this policy is connected */
    subsidiary: string;

    /** Configuration options pertaining to sync. This subset of configurations is a legacy object. New configurations should just go directly under the config */
    syncOptions: OnyxCommon.OnyxValueWithOfflineFeedback<{
        /** Different NetSuite records that can be mapped to either Report Fields or Tags in Expensify */
        mapping: OnyxCommon.OnyxValueWithOfflineFeedback<{
            /** A general type of classification category in NetSuite */
            classes: NetSuiteMappingValues;

            /** A type of classification category in NetSuite linked to projects */
            jobs: NetSuiteMappingValues;

            /** A type of classification category in NetSuite linked to locations */
            locations: NetSuiteMappingValues;

            /** A type of classification category in NetSuite linked to customers */
            customers: NetSuiteMappingValues;

            /** A type of classification category in NetSuite linked to departments within the company */
            departments: NetSuiteMappingValues;
        }>;

        /** Whether we want to import customers into NetSuite from across all subsidiaries */
        crossSubsidiaryCustomers: boolean;

        /** Whether we'll import employee supervisors and set them as managers in the Expensify approval workflow */
        syncApprovalWorkflow: boolean;

        /** Whether we import custom lists from NetSuite */
        syncCustomLists?: boolean;

        /** The approval level we set for an Expense Report record created in NetSuite */
        exportReportsTo: NetSuiteExpenseReportApprovalLevels;

        /** The approval level we set for a Vendor Bill record created in NetSuite */
        exportVendorBillsTo: NetSuiteVendorBillApprovalLevels;

        /** Whether or not we need to set the final approver in this policy via sync */
        setFinalApprover: boolean;

        /** Whether we sync report reimbursement status between Expensify and NetSuite */
        syncReimbursedReports: boolean;

        /** The relevant details of the custom segments we import into Expensify and code onto expenses */
        customSegments?: Array<{
            /** The name of the custom segment */
            segmentName: string;

            /** The ID of the custom segment in NetSuite */
            internalID: string;

            /** The ID of the transaction form field we'll code this segment onto during Export */
            scriptID: string;

            /** Whether we import this segment as a report field or tag */
            mapping: 'tag' | 'reportField';
        }>;

        /** Whether to import Employees from NetSuite into Expensify */
        syncPeople: boolean;

        /** Whether to enable a new Expense Category into Expensify */
        enableNewCategories?: boolean;

        /** A now unused configuration saying whether a customer had toggled AutoSync yet. */
        hasChosenAutoSyncOption: boolean;

        /** The final approver to be set in the Expensify approval workflow */
        finalApprover: string;

        /** Whether to import tax groups from NetSuite */
        syncTax?: boolean;

        /** Whether to import custom segments from NetSuite */
        syncCustomSegments?: boolean;

        /** The relevant details of the custom lists we import into Expensify and code onto expenses */
        customLists?: Array<{
            /** The name of the custom list in NetSuite */
            listName: string;

            /** The internalID of the custom list in NetSuite */
            internalID: string;

            /** The ID of the transaction form field we'll code the list option onto during Export */
            transactionFieldID: string;

            /** Whether we import this list as a report field or tag */
            mapping: 'tag' | 'reportField';
        }>;

        /** Whether we'll import Expense Categories into Expensify as categories */
        syncCategories: boolean;

        /** A now unused configuration saying whether a customer had toggled syncing reimbursement yet. */
        hasChosenSyncReimbursedReportsOption: boolean;

        /** The approval level we set for a Journal Entry record created in NetSuite */
        exportJournalsTo: NetSuiteJournalApprovalLevels;
    }>;

    /** Whther to automatically create employees and vendors upon export in NetSuite if they don't exist */
    autoCreateEntities: boolean;

    /** The account to run auto export */
    exporter: string;

    /** The transaction date to set upon export */
    exportDate?: NetSuiteExportDateOptions;

    /** The type of transaction in NetSuite we export non-reimbursable transactions to */
    nonreimbursableExpensesExportDestination: NetSuiteExportDestinationValues;

    /** Credit account for reimbursable transactions */
    reimbursablePayableAccount: string;

    /** Whether we post Journals as individual separate entries or a single unified entry */
    journalPostingPreference?: NetSuiteJournalPostingPreferences;

    /** The Item record to associate with lines on an invoice created via Expensify */
    invoiceItem?: string;

    /** The internaID of the selected subsidiary in NetSuite */
    subsidiaryID?: string;

    /** The default vendor to use for Transactions in NetSuite */
    defaultVendor?: string;

    /** The provincial tax account for tax line items in NetSuite (only for Canadian Subsidiaries) */
    provincialTaxPostingAccount?: string;

    /** The account used for reimbursement in NetSuite */
    reimbursementAccountID?: string;

    /** The account used for approvals in NetSuite */
    approvalAccount: string;

    /** Credit account for Non-reimbursables (not applicable to expense report entry) */
    payableAcct: string;

    /** Configurations for customer to set custom forms for which reimbursable and non-reimbursable transactions will export to in NetSuite */
    customFormIDOptions?: NetSuiteCustomFormID;

    /** The account to use for Invoices export to NetSuite */
    collectionAccount?: string;

    /** Whether this account is using the newer version of tax in NetSuite, SuiteTax */
    suiteTaxEnabled?: boolean;

    /** Collection of errors coming from BE */
    errors?: OnyxCommon.Errors;

    /** Collection of form field errors  */
    errorFields?: OnyxCommon.ErrorFields;
}>;

/** NetSuite connection model */
type NetSuiteConnection = {
    /** Account ID of the NetSuite Integration */
    accountID: string;

    /** Encrypted tokenID for authenticating to NetSuite */
    tokenID: string;

    /** Config and Data for the NetSuite connection */
    options: {
        /** Data imported from NetSuite */
        data: NetSuiteConnectionData;

        /** Configuration of the connection */
        config: NetSuiteConnectionConfig;
    };

    /** Whether the sync connection has been successful */
    verified: boolean;

    /** Date when the connection's last successful sync occurred */
    lastSyncDate: string;

    /** Date when the connection's last failed sync occurred */
    lastErrorSyncDate: string;

    /** Where did the connection's last sync came from */
    source: JobSourceValues;

    /** Config object used solely to store autosync settings */
    config: OnyxCommon.OnyxValueWithOfflineFeedback<{
        /** NetSuite auto synchronization configs */
        autoSync: {
            /** Whether data should be automatically synched between the app and NetSuite */
            enabled: boolean;

            /** The bedrock job associated with the NetSuite Auto Sync job */
            jobID: string;
        };

        /** Collection of errors coming from BE */
        errors?: OnyxCommon.Errors;

        /** Collection of form field errors  */
        errorFields?: OnyxCommon.ErrorFields;
    }>;

    /** Encrypted token secret for authenticating to NetSuite */
    tokenSecret: string;
};

/** One of the SageIntacctConnectionData object elements */
type SageIntacctDataElement = {
    /** Element ID */
    id: string;

    /** Element name */
    name: string;
};

/** One of the SageIntacctConnectionData object elements with value */
type SageIntacctDataElementWithValue = SageIntacctDataElement & {
    /** Element value */
    value: string;
};

/**
 * Connection data for Sage Intacct
 */
type SageIntacctConnectionData = {
    /** Collection of credit cards */
    creditCards: SageIntacctDataElement[];

<<<<<<< HEAD
    /** Collection of entities */
    entities: SageIntacctDataElementWithValue[];

    /** Collection of bank accounts */
    bankAccounts: SageIntacctDataElement[];

    /** Collection of vendors */
    vendors: SageIntacctDataElementWithValue[];

    /** Collection of journals */
    journals: SageIntacctDataElementWithValue[];

    /** Collection of items */
    items: SageIntacctDataElement[];

    /** Collection of tax solutions IDs */
    taxSolutionIDs: string[];
};

/** Mapping value for Sage Intacct */
type SageIntacctMappingValue = ValueOf<typeof CONST.SAGE_INTACCT_MAPPING_VALUE>;

/** Mapping names for Sage Intacct */
type SageIntacctMappingName = ValueOf<typeof CONST.SAGE_INTACCT_CONFIG.MAPPINGS>;

/**
 * Sage Intacct dimension type
 */
type SageIntacctDimension = {
    /** Name of user defined dimention */
    dimension: string;

    /** Mapping value for user defined dimention */
    mapping: typeof CONST.SAGE_INTACCT_MAPPING_VALUE.TAG | typeof CONST.SAGE_INTACCT_MAPPING_VALUE.REPORT_FIELD;
};

/** Mapping type for Sage Intacct */
type SageIntacctMappingType = {
    /** Whether should sync items for Sage Intacct */
    syncItems: boolean;

    /** Mapping type for Sage Intacct */
    departments: SageIntacctMappingValue;

    /** Mapping type for Sage Intacct */
    classes: SageIntacctMappingValue;

    /** Mapping type for Sage Intacct */
    locations: SageIntacctMappingValue;

    /** Mapping type for Sage Intacct */
    customers: SageIntacctMappingValue;

    /** Mapping type for Sage Intacct */
    projects: SageIntacctMappingValue;

    /** User defined dimention type for Sage Intacct */
    dimensions: SageIntacctDimension[];
};

/**
 * Connection config for Sage Intacct
 */
type SageIntacctOfflineStateKeys = keyof SageIntacctMappingType | `dimension_${string}`;
=======
    /** Collection of vendors */
    vendors: SageIntacctDataElementWithValue[];
};
>>>>>>> 17c99a1f

/**
 * Connection config for Sage Intacct
 */
type SageIntacctConnectiosConfig = OnyxCommon.OnyxValueWithOfflineFeedback<
    {
        /** Sage Intacct credentials */
        credentials: {
            /** Sage Intacct companyID */
            companyID: string;

            /** Sage Intacct password */
            password: string;

            /** Sage Intacct userID */
            userID: string;
        };

<<<<<<< HEAD
        /** Sage Intacct mappings */
        mappings: SageIntacctMappingType;
=======
    /** Sage Intacct export configs */
    export: OnyxCommon.OnyxValueWithOfflineFeedback<{
        /** Export date type */
        exportDate: ValueOf<typeof CONST.SAGE_INTACCT_EXPORT_DATE>;

        /** The e-mail of the exporter */
        exporter: string;

        /** Defines how non-reimbursable expenses are exported */
        nonReimbursable: ValueOf<typeof CONST.SAGE_INTACCT_NON_REIMBURSABLE_EXPENSE_TYPE>;

        /** Account that receives the non-reimbursable expenses */
        nonReimbursableAccount: string;

        /** Default vendor used for credit card transactions of non-reimbursable bill */
        nonReimbursableCreditCardChargeDefaultVendor: string;

        /** Default vendor of non-reimbursable bill */
        nonReimbursableVendor: string;

        /** Defines how reimbursable expenses are exported */
        reimbursable: ValueOf<typeof CONST.SAGE_INTACCT_REIMBURSABLE_EXPENSE_TYPE>;

        /** Default vendor of reimbursable bill */
        reimbursableExpenseReportDefaultVendor: string;

        /** Collection of mapping field errors, which will be triggered when update action fails  */
        errorFields?: OnyxCommon.ErrorFields;
    }>;

    /** Collection of Sage Intacct config errors */
    errors?: OnyxCommon.Errors;
>>>>>>> 17c99a1f

        /** Sage Intacct tax */
        tax: {
            /** Sage Intacct tax solution ID */
            taxSolutionID: string;

            /** Whether should sync tax with Sage Intacct */
            syncTax: boolean;
        };

        /** Collection of Sage Intacct config errors */
        errors?: OnyxCommon.Errors;

        /** Collection of form field errors  */
        errorFields?: OnyxCommon.ErrorFields;
    },
    SageIntacctOfflineStateKeys
>;

/** State of integration connection */
type Connection<ConnectionData, ConnectionConfig> = {
    /** State of the last synchronization */
    lastSync?: ConnectionLastSync;

    /** Data imported from integration */
    data?: ConnectionData;

    /** Configuration of the connection */
    config: ConnectionConfig;
};

/** Available integration connections */
type Connections = {
    /** QuickBooks integration connection */
    quickbooksOnline: Connection<QBOConnectionData, QBOConnectionConfig>;

    /** Xero integration connection */
    xero: Connection<XeroConnectionData, XeroConnectionConfig>;

    /** NetSuite integration connection */
    netsuite: NetSuiteConnection;

    /** Sage Intacct integration connection */
    intacct: Connection<SageIntacctConnectionData, SageIntacctConnectiosConfig>;
};

/** Names of integration connections */
type ConnectionName = keyof Connections;

/** Model of verified reimbursement bank account linked to policy */
type ACHAccount = {
    /** ID of the bank account */
    bankAccountID: number;

    /** Bank account number */
    accountNumber: string;

    /** Routing number of bank account */
    routingNumber: string;

    /** Address name of the bank account */
    addressName: string;

    /** Name of the bank */
    bankName: string;

    /** E-mail of the reimburser */
    reimburser: string;
};

/** Day of the month to schedule submission  */
type AutoReportingOffset = number | ValueOf<typeof CONST.POLICY.AUTO_REPORTING_OFFSET>;

/** Types of policy report fields */
type PolicyReportFieldType = 'text' | 'date' | 'dropdown' | 'formula';

/** Model of policy report field */
type PolicyReportField = {
    /** Name of the field */
    name: string;

    /** Default value assigned to the field */
    defaultValue: string;

    /** Unique id of the field */
    fieldID: string;

    /** Position at which the field should show up relative to the other fields */
    orderWeight: number;

    /** Type of report field */
    type: PolicyReportFieldType;

    /** Tells if the field is required or not */
    deletable: boolean;

    /** Value of the field */
    value: string | null;

    /** Options to select from if field is of type dropdown */
    values: string[];

    /** Tax UDFs have keys holding the names of taxes (eg, VAT), values holding percentages (eg, 15%) and a value indicating the currently selected tax value (eg, 15%). */
    keys: string[];

    /** list of externalIDs, this are either imported from the integrations or auto generated by us, each externalID */
    externalIDs: string[];

    /** Collection of flags that state whether droplist field options are disabled */
    disabledOptions: boolean[];

    /** Is this a tax user defined report field */
    isTax: boolean;

    /** This is the selected externalID in an expense. */
    externalID?: string | null;

    /** Automated action or integration that added this report field */
    origin?: string | null;

    /** This is indicates which default value we should use. It was preferred using this over having defaultValue (which we have anyway for historical reasons), since the values are not unique we can't determine which key the defaultValue is referring too. It was also preferred over having defaultKey since the keys are user editable and can be changed. The externalIDs work effectively as an ID, which never changes even after changing the key, value or position of the option. */
    defaultExternalID?: string | null;
};

/** Names of policy features */
type PolicyFeatureName = ValueOf<typeof CONST.POLICY.MORE_FEATURES>;

/** Current user policy join request state */
type PendingJoinRequestPolicy = {
    /** Whether the current user requested to join the policy */
    isJoinRequestPending: boolean;

    /** Record of public policy details, indexed by policy ID */
    policyDetailsForNonMembers: Record<
        string,
        OnyxCommon.OnyxValueWithOfflineFeedback<{
            /** Name of the policy */
            name: string;

            /** Policy owner account ID */
            ownerAccountID: number;

            /** Policy owner e-mail */
            ownerEmail: string;

            /** Policy type */
            type: ValueOf<typeof CONST.POLICY.TYPE>;

            /** Policy avatar */
            avatar?: string;
        }>
    >;
};

/** Model of policy data */
type Policy = OnyxCommon.OnyxValueWithOfflineFeedback<
    {
        /** The ID of the policy */
        id: string;

        /** The name of the policy */
        name: string;

        /** The current user's role in the policy */
        role: ValueOf<typeof CONST.POLICY.ROLE>;

        /** The policy type */
        type: ValueOf<typeof CONST.POLICY.TYPE>;

        /** The email of the policy owner */
        owner: string;

        /** The accountID of the policy owner */
        ownerAccountID?: number;

        /** The output currency for the policy */
        outputCurrency: string;

        /** The address of the company */
        address?: CompanyAddress;

        /** The URL for the policy avatar */
        avatarURL?: string;

        /** Error objects keyed by field name containing errors keyed by microtime */
        errorFields?: OnyxCommon.ErrorFields;

        /** A list of errors keyed by microtime */
        errors?: OnyxCommon.Errors;

        /** Whether this policy was loaded from a policy summary, or loaded completely with all of its values */
        isFromFullPolicy?: boolean;

        /** When this policy was last modified */
        lastModified?: string;

        /** The custom units data for this policy */
        customUnits?: Record<string, CustomUnit>;

        /** Whether policy expense chats can be created and used on this policy. Enabled manually by CQ/JS snippet. Always true for free policies. */
        isPolicyExpenseChatEnabled: boolean;

        /** Whether the auto reporting is enabled */
        autoReporting?: boolean;

        /** The scheduled submit frequency set up on this policy */
        autoReportingFrequency?: ValueOf<typeof CONST.POLICY.AUTO_REPORTING_FREQUENCIES>;

        /** Scheduled submit data */
        harvesting?: {
            /** Whether the scheduled submit is enabled */
            enabled: boolean;
        };

        /** Whether the self approval or submitting is enabled */
        preventSelfApproval?: boolean;

        /** When the monthly scheduled submit should happen */
        autoReportingOffset?: AutoReportingOffset;

        /** The employee list of the policy */
        employeeList?: OnyxTypes.PolicyEmployeeList;

        /** The reimbursement choice for policy */
        reimbursementChoice?: ValueOf<typeof CONST.POLICY.REIMBURSEMENT_CHOICES>;

        /** The maximum report total allowed to trigger auto reimbursement. */
        autoReimbursementLimit?: number;

        /** Whether to leave the calling account as an admin on the policy */
        makeMeAdmin?: boolean;

        /** Original file name which is used for the policy avatar */
        originalFileName?: string;

        /** Alert message for the policy */
        alertMessage?: string;

        /** Informative messages about which policy members were added with primary logins when invited with their secondary login */
        primaryLoginsInvited?: Record<string, string>;

        /** Whether policy is updating */
        isPolicyUpdating?: boolean;

        /** The approver of the policy */
        approver?: string;

        /** The approval mode set up on this policy */
        approvalMode?: ValueOf<typeof CONST.POLICY.APPROVAL_MODE>;

        /** Whether transactions should be billable by default */
        defaultBillable?: boolean;

        /** The workspace description */
        description?: string;

        /** List of field names that are disabled */
        disabledFields?: DisabledFields;

        /** Whether new transactions need to be tagged */
        requiresTag?: boolean;

        /** Whether new transactions need to be categorized */
        requiresCategory?: boolean;

        /** Whether the workspace has multiple levels of tags enabled */
        hasMultipleTagLists?: boolean;

        /**
         * Whether or not the policy has tax tracking enabled
         *
         * @deprecated - use tax.trackingEnabled instead
         */
        isTaxTrackingEnabled?: boolean;

        /** Tax data */
        tax?: {
            /** Whether or not the policy has tax tracking enabled */
            trackingEnabled: boolean;
        };

        /** Collection of tax rates attached to a policy */
        taxRates?: TaxRatesWithDefault;

        /** ReportID of the admins room for this workspace */
        chatReportIDAdmins?: number;

        /** ReportID of the announce room for this workspace */
        chatReportIDAnnounce?: number;

        /** All the integration connections attached to the policy */
        connections?: Connections;

        /** Report fields attached to the policy */
        fieldList?: Record<string, OnyxCommon.OnyxValueWithOfflineFeedback<PolicyReportField>>;

        /** Whether the Categories feature is enabled */
        areCategoriesEnabled?: boolean;

        /** Whether the Tags feature is enabled */
        areTagsEnabled?: boolean;

        /** Whether the Accounting feature is enabled */
        areAccountingEnabled?: boolean;

        /** Whether the Distance Rates feature is enabled */
        areDistanceRatesEnabled?: boolean;

        /** Whether the Expensify Card feature is enabled */
        areExpensifyCardsEnabled?: boolean;

        /** Whether the workflows feature is enabled */
        areWorkflowsEnabled?: boolean;

        /** Whether the Report Fields feature is enabled */
        areReportFieldsEnabled?: boolean;

        /** Whether the Connections feature is enabled */
        areConnectionsEnabled?: boolean;

        /** The verified bank account linked to the policy */
        achAccount?: ACHAccount;

        /** Indicates if the Policy is in loading state */
        isLoading?: boolean;

        /** Indicates the Policy's SetWorkspaceReimbursement call loading state */
        isLoadingWorkspaceReimbursement?: boolean;

        /** Indicates if the Policy ownership change is successful */
        isChangeOwnerSuccessful?: boolean;

        /** Indicates if the Policy ownership change is failed */
        isChangeOwnerFailed?: boolean;

        /** Object containing all policy information necessary to connect with Spontana */
        travelSettings?: WorkspaceTravelSettings;

        /** Indicates if the policy is pending an upgrade */
        isPendingUpgrade?: boolean;

        /** Max expense age for a Policy violation */
        maxExpenseAge?: number;

        /** Max expense amount for a policy violation */
        maxExpenseAmount?: number;

        /** Max amount for an expense with no receipt violation */
        maxExpenseAmountNoReceipt?: number;

        /** Whether GL codes are enabled */
        glCodes?: boolean;
    } & Partial<PendingJoinRequestPolicy>,
    'generalSettings' | 'addWorkspaceRoom' | keyof ACHAccount
>;

/** Stages of policy connection sync */
type PolicyConnectionSyncStage = ValueOf<typeof CONST.POLICY.CONNECTIONS.SYNC_STAGE_NAME>;

/** Names of policy connection services */
type PolicyConnectionName = ValueOf<typeof CONST.POLICY.CONNECTIONS.NAME>;

/** Policy connection sync progress state */
type PolicyConnectionSyncProgress = {
    /** Current sync stage */
    stageInProgress: PolicyConnectionSyncStage;

    /** Name of the connected service */
    connectionName: PolicyConnectionName;

    /** Timestamp of the connection */
    timestamp: string;
};

export default Policy;

export type {
    PolicyReportField,
    PolicyReportFieldType,
    Unit,
    CustomUnit,
    Attributes,
    Rate,
    TaxRateAttributes,
    TaxRate,
    TaxRates,
    TaxRatesWithDefault,
    CompanyAddress,
    IntegrationEntityMap,
    PolicyFeatureName,
    PendingJoinRequestPolicy,
    PolicyConnectionName,
    PolicyConnectionSyncStage,
    PolicyConnectionSyncProgress,
    Connections,
    SageIntacctOfflineStateKeys,
    SageIntacctConnectiosConfig,
    ConnectionName,
    Tenant,
    Account,
    QBONonReimbursableExportAccountType,
    QBOReimbursableExportAccountType,
    QBOConnectionConfig,
    XeroTrackingCategory,
    NetSuiteConnection,
    ConnectionLastSync,
    NetSuiteSubsidiary,
    NetSuiteAccount,
    NetSuiteCustomFormIDOptions,
    NetSuiteCustomFormID,
<<<<<<< HEAD
    SageIntacctMappingValue,
    SageIntacctMappingType,
    SageIntacctMappingName,
    SageIntacctDimension,
=======
    SageIntacctDataElementWithValue,
>>>>>>> 17c99a1f
};<|MERGE_RESOLUTION|>--- conflicted
+++ resolved
@@ -980,7 +980,6 @@
     /** Collection of credit cards */
     creditCards: SageIntacctDataElement[];
 
-<<<<<<< HEAD
     /** Collection of entities */
     entities: SageIntacctDataElementWithValue[];
 
@@ -1045,11 +1044,6 @@
  * Connection config for Sage Intacct
  */
 type SageIntacctOfflineStateKeys = keyof SageIntacctMappingType | `dimension_${string}`;
-=======
-    /** Collection of vendors */
-    vendors: SageIntacctDataElementWithValue[];
-};
->>>>>>> 17c99a1f
 
 /**
  * Connection config for Sage Intacct
@@ -1068,43 +1062,8 @@
             userID: string;
         };
 
-<<<<<<< HEAD
         /** Sage Intacct mappings */
         mappings: SageIntacctMappingType;
-=======
-    /** Sage Intacct export configs */
-    export: OnyxCommon.OnyxValueWithOfflineFeedback<{
-        /** Export date type */
-        exportDate: ValueOf<typeof CONST.SAGE_INTACCT_EXPORT_DATE>;
-
-        /** The e-mail of the exporter */
-        exporter: string;
-
-        /** Defines how non-reimbursable expenses are exported */
-        nonReimbursable: ValueOf<typeof CONST.SAGE_INTACCT_NON_REIMBURSABLE_EXPENSE_TYPE>;
-
-        /** Account that receives the non-reimbursable expenses */
-        nonReimbursableAccount: string;
-
-        /** Default vendor used for credit card transactions of non-reimbursable bill */
-        nonReimbursableCreditCardChargeDefaultVendor: string;
-
-        /** Default vendor of non-reimbursable bill */
-        nonReimbursableVendor: string;
-
-        /** Defines how reimbursable expenses are exported */
-        reimbursable: ValueOf<typeof CONST.SAGE_INTACCT_REIMBURSABLE_EXPENSE_TYPE>;
-
-        /** Default vendor of reimbursable bill */
-        reimbursableExpenseReportDefaultVendor: string;
-
-        /** Collection of mapping field errors, which will be triggered when update action fails  */
-        errorFields?: OnyxCommon.ErrorFields;
-    }>;
-
-    /** Collection of Sage Intacct config errors */
-    errors?: OnyxCommon.Errors;
->>>>>>> 17c99a1f
 
         /** Sage Intacct tax */
         tax: {
@@ -1114,6 +1073,36 @@
             /** Whether should sync tax with Sage Intacct */
             syncTax: boolean;
         };
+
+        /** Sage Intacct export configs */
+        export: OnyxCommon.OnyxValueWithOfflineFeedback<{
+            /** Export date type */
+            exportDate: ValueOf<typeof CONST.SAGE_INTACCT_EXPORT_DATE>;
+
+            /** The e-mail of the exporter */
+            exporter: string;
+
+            /** Defines how non-reimbursable expenses are exported */
+            nonReimbursable: ValueOf<typeof CONST.SAGE_INTACCT_NON_REIMBURSABLE_EXPENSE_TYPE>;
+
+            /** Account that receives the non-reimbursable expenses */
+            nonReimbursableAccount: string;
+
+            /** Default vendor used for credit card transactions of non-reimbursable bill */
+            nonReimbursableCreditCardChargeDefaultVendor: string;
+
+            /** Default vendor of non-reimbursable bill */
+            nonReimbursableVendor: string;
+
+            /** Defines how reimbursable expenses are exported */
+            reimbursable: ValueOf<typeof CONST.SAGE_INTACCT_REIMBURSABLE_EXPENSE_TYPE>;
+
+            /** Default vendor of reimbursable bill */
+            reimbursableExpenseReportDefaultVendor: string;
+
+            /** Collection of mapping field errors, which will be triggered when update action fails  */
+            errorFields?: OnyxCommon.ErrorFields;
+        }>;
 
         /** Collection of Sage Intacct config errors */
         errors?: OnyxCommon.Errors;
@@ -1515,12 +1504,9 @@
     NetSuiteAccount,
     NetSuiteCustomFormIDOptions,
     NetSuiteCustomFormID,
-<<<<<<< HEAD
     SageIntacctMappingValue,
     SageIntacctMappingType,
     SageIntacctMappingName,
     SageIntacctDimension,
-=======
     SageIntacctDataElementWithValue,
->>>>>>> 17c99a1f
 };
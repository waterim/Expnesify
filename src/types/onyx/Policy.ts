import type {ValueOf} from 'type-fest';
import type CONST from '@src/CONST';
import type {Country} from '@src/CONST';
import type * as OnyxCommon from './OnyxCommon';

type Unit = 'mi' | 'km';

type Rate = OnyxCommon.OnyxValueWithOfflineFeedback<{
    name?: string;
    rate?: number;
    currency?: string;
    customUnitRateID?: string;
    enabled?: boolean;
    errors?: OnyxCommon.Errors;
    errorFields?: OnyxCommon.ErrorFields;
}>;

type Attributes = {
    unit: Unit;
};

type CustomUnit = OnyxCommon.OnyxValueWithOfflineFeedback<{
    name: string;
    customUnitID: string;
    attributes: Attributes;
    rates: Record<string, Rate>;
    defaultCategory?: string;
    enabled?: boolean;
    errors?: OnyxCommon.Errors;
    errorFields?: OnyxCommon.ErrorFields;
}>;

type CompanyAddress = {
    street: string;
    street2?: string;
    city: string;
    state: string;
    zip: string;
    country: Country | '';
};

type DisabledFields = {
    defaultBillable?: boolean;
    reimbursable?: boolean;
};

type TaxRate = OnyxCommon.OnyxValueWithOfflineFeedback<{
    /** Name of the a tax rate. */
    name: string;

    /** The value of the tax rate as percentage. */
    value: string;

    /** The code associated with the tax rate. If a tax is created in old dot, code field is undefined */
    code?: string;

    /** This contains the tax name and tax value as one name */
    modifiedName?: string;

    /** Indicates if the tax rate is disabled. */
    isDisabled?: boolean;

    /** An error message to display to the user */
    errors?: OnyxCommon.Errors;

    /** An error object keyed by field name containing errors keyed by microtime */
    errorFields?: OnyxCommon.ErrorFields;
}>;

type TaxRates = Record<string, TaxRate>;

type TaxRatesWithDefault = OnyxCommon.OnyxValueWithOfflineFeedback<{
    /** Name of the tax */
    name: string;

    /** Default policy tax code */
    defaultExternalID: string;

    /** Default value of taxes */
    defaultValue: string;

    /** Default foreign policy tax code */
    foreignTaxDefault: string;

    /** List of tax names and values */
    taxes: TaxRates;

    /** An error message to display to the user */
    errors?: OnyxCommon.Errors;

    /** Error objects keyed by field name containing errors keyed by microtime */
    errorFields?: OnyxCommon.ErrorFields;
}>;

type ConnectionLastSync = {
    successfulDate?: string;
    errorDate?: string;
    isSuccessful: boolean;
    source: 'DIRECT' | 'EXPENSIFYWEB' | 'EXPENSIFYAPI' | 'AUTOSYNC' | 'AUTOAPPROVE';
};

type Account = {
    glCode?: string;
    name: string;
    currency: string;
    id: string;
};

type Employee = {
    id: string;
    firstName?: string;
    lastName?: string;
    name: string;
    email: string;
};

type Vendor = {
    id: string;
    name: string;
    currency: string;
    email: string;
};

type TaxCode = {
    totalTaxRateVal: string;
    simpleName: string;
    taxCodeRef: string;
    taxRateRefs: Record<string, string>;
    name: string;
};

/**
 * Data imported from QuickBooks Online.
 */
type QBOConnectionData = {
    country: string;
    edition: string;
    homeCurrency: string;
    isMultiCurrencyEnabled: boolean;

    journalEntryAccounts: Account[];
    bankAccounts: Account[];
    creditCards: Account[];
    accountsReceivable: Account[];
    accountsPayable: Account[];
    otherCurrentAssetAccounts: Account[];

    taxCodes: TaxCode[];
    employees: Employee[];
    vendors: Vendor[];
};

type IntegrationEntityMap = 'NONE' | 'DEFAULT' | 'TAG' | 'REPORT_FIELD';

/**
 * User configuration for the QuickBooks Online accounting integration.
 */
type QBOConnectionConfig = {
    realmId: string;
    companyName: string;
    autoSync: {
        jobID: string;
        enabled: boolean;
    };
    syncPeople: boolean;
    syncItems: boolean;
    markChecksToBePrinted: boolean;
    reimbursableExpensesExportDestination: IntegrationEntityMap;
    nonReimbursableExpensesExportDestination: IntegrationEntityMap;

    reimbursableExpensesAccount?: string;
    nonReimbursableExpensesAccount?: string;
    autoCreateVendor: boolean;
    hasChosenAutoSyncOption: boolean;
    syncClasses: IntegrationEntityMap;
    syncCustomers: IntegrationEntityMap;
    syncLocations: IntegrationEntityMap;
    exportDate: string;
    lastConfigurationTime: number;
    syncTax: boolean;
    enableNewCategories: boolean;
    export: {
        exporter: string;
    };
};
type Connection<ConnectionData, ConnectionConfig> = {
    lastSync?: ConnectionLastSync;
    data: ConnectionData;
    config: ConnectionConfig;
};

type Connections = {
    quickbooksOnline: Connection<QBOConnectionData, QBOConnectionConfig>;
};

type AutoReportingOffset = number | ValueOf<typeof CONST.POLICY.AUTO_REPORTING_OFFSET>;

type PolicyReportFieldType = 'text' | 'date' | 'dropdown' | 'formula';

type PolicyReportField = {
    /** Name of the field */
    name: string;

    /** Default value assigned to the field */
    defaultValue: string;

    /** Unique id of the field */
    fieldID: string;

    /** Position at which the field should show up relative to the other fields */
    orderWeight: number;

    /** Type of report field */
    type: PolicyReportFieldType;

    /** Tells if the field is required or not */
    deletable: boolean;

    /** Value of the field */
    value: string | null;

    /** Options to select from if field is of type dropdown */
    values: string[];

    target: string;

    /** Tax UDFs have keys holding the names of taxes (eg, VAT), values holding percentages (eg, 15%) and a value indicating the currently selected tax value (eg, 15%). */
    keys: string[];

    /** list of externalIDs, this are either imported from the integrations or auto generated by us, each externalID */
    externalIDs: string[];

    disabledOptions: boolean[];

    /** Is this a tax user defined report field */
    isTax: boolean;

    /** This is the selected externalID in an expense. */
    externalID?: string | null;

    /** Automated action or integration that added this report field */
    origin?: string | null;

    /** This is indicates which default value we should use. It was preferred using this over having defaultValue (which we have anyway for historical reasons), since the values are not unique we can't determine which key the defaultValue is referring too. It was also preferred over having defaultKey since the keys are user editable and can be changed. The externalIDs work effectively as an ID, which never changes even after changing the key, value or position of the option. */
    defaultExternalID?: string | null;
};

type PolicyFeatureName = ValueOf<typeof CONST.POLICY.MORE_FEATURES>;

type PendingJoinRequestPolicy = {
    isJoinRequestPending: boolean;
    policyDetailsForNonMembers: Record<
        string,
        OnyxCommon.OnyxValueWithOfflineFeedback<{
            name: string;
            ownerAccountID: number;
            ownerEmail: string;
            type: ValueOf<typeof CONST.POLICY.TYPE>;
            avatar?: string;
        }>
    >;
};

type Policy = OnyxCommon.OnyxValueWithOfflineFeedback<
    {
        /** The ID of the policy */
        id: string;

        /** The name of the policy */
        name: string;

        /** The current user's role in the policy */
        role: ValueOf<typeof CONST.POLICY.ROLE>;

        /** The policy type */
        type: ValueOf<typeof CONST.POLICY.TYPE>;

        /** The email of the policy owner */
        owner: string;

        /** The accountID of the policy owner */
        ownerAccountID?: number;

        /** The output currency for the policy */
        outputCurrency: string;

        /** The address of the company */
        address?: CompanyAddress;

        /** The URL for the policy avatar */
        avatar?: string;
        avatarURL?: string;

        /** Error objects keyed by field name containing errors keyed by microtime */
        errorFields?: OnyxCommon.ErrorFields;

        /** A list of errors keyed by microtime */
        errors?: OnyxCommon.Errors;

        /** Whether this policy was loaded from a policy summary, or loaded completely with all of its values */
        isFromFullPolicy?: boolean;

        /** When this policy was last modified */
        lastModified?: string;

        /** The custom units data for this policy */
        customUnits?: Record<string, CustomUnit>;

        /** Whether policy expense chats can be created and used on this policy. Enabled manually by CQ/JS snippet. Always true for free policies. */
        isPolicyExpenseChatEnabled: boolean;

        /** Whether the auto reporting is enabled */
        autoReporting?: boolean;

        /** The scheduled submit frequency set up on this policy */
        autoReportingFrequency?: ValueOf<typeof CONST.POLICY.AUTO_REPORTING_FREQUENCIES>;

        /** Whether the scheduled submit is enabled */
        harvesting?: {
            enabled: boolean;
        };

        /** @deprecated Whether the scheduled submit is enabled */
        isPreventSelfApprovalEnabled?: boolean;

        /** Whether the self approval or submitting is enabled */
        preventSelfApproval?: boolean;

        /** When the monthly scheduled submit should happen */
        autoReportingOffset?: AutoReportingOffset;

        /** The accountID of manager who the employee submits their expenses to on paid policies */
        submitsTo?: number;

        /** The employee list of the policy */
        employeeList?: [];

        /** The reimbursement choice for policy */
        reimbursementChoice?: ValueOf<typeof CONST.POLICY.REIMBURSEMENT_CHOICES>;

        /** The maximum report total allowed to trigger auto reimbursement. */
        autoReimbursementLimit?: number;

        /** Whether to leave the calling account as an admin on the policy */
        makeMeAdmin?: boolean;

        /** Original file name which is used for the policy avatar */
        originalFileName?: string;

        /** Alert message for the policy */
        alertMessage?: string;

        /** Informative messages about which policy members were added with primary logins when invited with their secondary login */
        primaryLoginsInvited?: Record<string, string>;

        /** Whether policy is updating */
        isPolicyUpdating?: boolean;

        /** The approver of the policy */
        approver?: string;

        /** The approval mode set up on this policy */
        approvalMode?: ValueOf<typeof CONST.POLICY.APPROVAL_MODE>;

        /** Whether transactions should be billable by default */
        defaultBillable?: boolean;

        /** The workspace description */
        description?: string;

        /** List of field names that are disabled */
        disabledFields?: DisabledFields;

        /** Whether new transactions need to be tagged */
        requiresTag?: boolean;

        /** Whether new transactions need to be categorized */
        requiresCategory?: boolean;

        /** Whether the workspace has multiple levels of tags enabled */
        hasMultipleTagLists?: boolean;

        /**
         * Whether or not the policy has tax tracking enabled
         *
         * @deprecated - use tax.trackingEnabled instead
         */
        isTaxTrackingEnabled?: boolean;

        /** Whether or not the policy has tax tracking enabled */
        tax?: {
            trackingEnabled: boolean;
        };

        /** Collection of tax rates attached to a policy */
        taxRates?: TaxRatesWithDefault;

        /** Email of the reimburser when reimbursement is set direct */
        reimburserEmail?: string;

        /** AccountID of the reimburser when reimbursement is set direct */
        reimburserAccountID?: number;

        /** ReportID of the admins room for this workspace */
        chatReportIDAdmins?: number;

        /** ReportID of the announce room for this workspace */
        chatReportIDAnnounce?: number;

        /** All the integration connections attached to the policy */
        connections?: Connections;

        /** Report fields attached to the policy */
        fieldList?: Record<string, PolicyReportField>;

        /** Whether the Categories feature is enabled */
        areCategoriesEnabled?: boolean;

        /** Whether the Tags feature is enabled */
        areTagsEnabled?: boolean;

        /** Whether the Distance Rates feature is enabled */
        areDistanceRatesEnabled?: boolean;

        /** Whether the workflows feature is enabled */
        areWorkflowsEnabled?: boolean;

        /** Whether the Report Fields feature is enabled */
        areReportFieldsEnabled?: boolean;

        /** Whether the Connections feature is enabled */
        areConnectionsEnabled?: boolean;

        /** Indicates if the Policy is in loading state */
        isLoading?: boolean;

        /** Indicates if the Policy ownership change is successful */
        isChangeOwnerSuccessful?: boolean;

        /** Indicates if the Policy ownership change is failed */
        isChangeOwnerFailed?: boolean;
    } & Partial<PendingJoinRequestPolicy>,
    'generalSettings' | 'addWorkspaceRoom'
>;

export default Policy;

<<<<<<< HEAD
export type {Unit, CustomUnit, Attributes, Rate, TaxRate, TaxRates, TaxRatesWithDefault, PendingJoinRequestPolicy, CompanyAddress};
=======
export type {PolicyReportField, PolicyReportFieldType, Unit, CustomUnit, Attributes, Rate, TaxRate, TaxRates, TaxRatesWithDefault, PolicyFeatureName, PendingJoinRequestPolicy};
>>>>>>> 9d9757ff
<|MERGE_RESOLUTION|>--- conflicted
+++ resolved
@@ -445,8 +445,17 @@
 
 export default Policy;
 
-<<<<<<< HEAD
-export type {Unit, CustomUnit, Attributes, Rate, TaxRate, TaxRates, TaxRatesWithDefault, PendingJoinRequestPolicy, CompanyAddress};
-=======
-export type {PolicyReportField, PolicyReportFieldType, Unit, CustomUnit, Attributes, Rate, TaxRate, TaxRates, TaxRatesWithDefault, PolicyFeatureName, PendingJoinRequestPolicy};
->>>>>>> 9d9757ff
+export type {
+    PolicyReportField,
+    PolicyReportFieldType,
+    Unit,
+    CustomUnit,
+    Attributes,
+    Rate,
+    TaxRate,
+    TaxRates,
+    TaxRatesWithDefault,
+    PolicyFeatureName,
+    PendingJoinRequestPolicy,
+    CompanyAddress,
+};
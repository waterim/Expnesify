--- conflicted
+++ resolved
@@ -212,16 +212,11 @@
             trackingEnabled: boolean;
         };
 
-<<<<<<< HEAD
+        /** Collection of tax rates attached to a policy */
+        taxRates?: TaxRatesWithDefault;
+
         /** ReportID of the admins room for this workspace */
         chatReportIDAdmins?: number;
-=======
-    /** Collection of tax rates attached to a policy */
-    taxRates?: TaxRatesWithDefault;
-
-    /** ReportID of the admins room for this workspace */
-    chatReportIDAdmins?: number;
->>>>>>> 87eeb99d
 
         /** ReportID of the announce room for this workspace */
         chatReportIDAnnounce?: number;

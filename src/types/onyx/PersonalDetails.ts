--- conflicted
+++ resolved
@@ -41,20 +41,10 @@
     localCurrencyCode?: string;
 
     /** Timezone of the current user from their personal details */
-<<<<<<< HEAD
-    timezone?: {
-        /** Value of selected timezone */
-        selected?: string;
-
-        /** Whether timezone is automatically set */
-        automatic?: boolean;
-    };
+    timezone?: Timezone;
 
     /** If trying to get PersonalDetails from the server and user is offling */
     isOptimisticPersonalDetail?: boolean;
-=======
-    timezone?: Timezone;
->>>>>>> 447d87e9
 };
 
 export type {Timezone};

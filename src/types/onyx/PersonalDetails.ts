import TIMEZONES from '@src/TIMEZONES';
import * as OnyxCommon from './OnyxCommon';

type SelectedTimezone = (typeof TIMEZONES)[number];

type Timezone = {
    /** Value of selected timezone */
    selected?: SelectedTimezone;

    /** Whether timezone is automatically set */
    automatic?: boolean;
};

type PersonalDetails = {
    /** ID of the current user from their personal details */
    accountID: number;

    /** First name of the current user from their personal details */
    firstName?: string;

    /** Last name of the current user from their personal details */
    lastName?: string;

    /** Display name of the current user from their personal details */
    displayName: string;

    /** Is current user validated */
    validated?: boolean;

    /** Phone number of the current user from their personal details   */
    phoneNumber?: string;

    /** Avatar URL of the current user from their personal details */
    avatar: string;

    /** Avatar thumbnail URL of the current user from their personal details */
    avatarThumbnail?: string;

    originalFileName?: string;

    /** Flag to set when Avatar uploading */
    avatarUploading?: boolean;

    /** Login of the current user from their personal details */
    login?: string;

    /** Pronouns of the current user from their personal details */
    pronouns?: string;

    /** Local currency for the user */
    localCurrencyCode?: string;

    /** Timezone of the current user from their personal details */
    timezone?: Timezone;

    /** Whether we are loading the data via the API */
    isLoading?: boolean;

    /** Field-specific server side errors keyed by microtime */
    errorFields?: OnyxCommon.ErrorFields<'avatar'>;

    /** Field-specific pending states for offline UI status */
    pendingFields?: OnyxCommon.PendingFields<'avatar' | 'originalFileName'>;

    /** A fallback avatar icon to display when there is an error on loading avatar from remote URL. */
    fallbackIcon?: string;

    /** Status of the current user from their personal details */
    status?: string;

    /** PayPalMe address of the current user */
    payPalMeAddress?: string;
};

<<<<<<< HEAD
type PersonalDetailsList = Record<string, PersonalDetails | null>;

export type {Timezone, PersonalDetailsList};
=======
export default PersonalDetails;
>>>>>>> 88723112

export type {Timezone, SelectedTimezone};<|MERGE_RESOLUTION|>--- conflicted
+++ resolved
@@ -72,12 +72,8 @@
     payPalMeAddress?: string;
 };
 
-<<<<<<< HEAD
 type PersonalDetailsList = Record<string, PersonalDetails | null>;
 
-export type {Timezone, PersonalDetailsList};
-=======
 export default PersonalDetails;
->>>>>>> 88723112
 
-export type {Timezone, SelectedTimezone};+export type {Timezone, SelectedTimezone, PersonalDetailsList};
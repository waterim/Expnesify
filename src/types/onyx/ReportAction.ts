--- conflicted
+++ resolved
@@ -6,26 +6,13 @@
 import type CollectionDataSet from '@src/types/utils/CollectionDataSet';
 import type {EmptyObject} from '@src/types/utils/EmptyObject';
 import type * as OnyxCommon from './OnyxCommon';
-<<<<<<< HEAD
-=======
-import type {Decision, OriginalMessageModifiedExpense, OriginalMessageReportPreview} from './OriginalMessage';
->>>>>>> cd77d599
 import type OriginalMessage from './OriginalMessage';
-import type {Decision, Reaction, ReportActionNamesWithHTMLMessage} from './OriginalMessage';
+import type {Decision, ReportActionNamesWithHTMLMessage} from './OriginalMessage';
 import type {NotificationPreference} from './Report';
 import type ReportActionName from './ReportActionName';
 import type {Receipt} from './Transaction';
 
-<<<<<<< HEAD
-=======
-/** Partial content of report action message */
-type ReportActionMessageJSON = {
-    /** Collection of accountIDs from users that were mentioned in report */
-    whisperedTo?: number[];
-};
-
 /** Model of report action message */
->>>>>>> cd77d599
 type Message = {
     /** The type of the action item fragment. Used to render a corresponding component */
     type: string;
@@ -155,13 +142,10 @@
     /** The ID of the previous reportAction on the report. It is a string represenation of a 64-bit integer (or null for CREATED actions). */
     previousReportActionID?: string;
 
-<<<<<<< HEAD
     /** The name (or type) of the action */
     actionName: ReportActionName;
 
-=======
     /** Account ID of the actor that created the action */
->>>>>>> cd77d599
     actorAccountID?: number;
 
     /** The account of the last message's actor */
@@ -279,7 +263,9 @@
     whisperedToAccountIDs?: number[];
 }>;
 
-<<<<<<< HEAD
+/**
+ *
+ */
 type ReportAction<T extends ReportActionName = ReportActionName> = ReportActionBase & {
     /** @deprecated Used in old report actions before migration. Replaced by using getOriginalMessage function. */
     originalMessage?: OriginalMessage<T>;
@@ -291,18 +277,14 @@
     previousMessage?: (OriginalMessage<T> & Message) | Array<Message | undefined>;
 };
 
+/**
+ *
+ */
 type ReportActionWithHTMLMessage = ReportAction<ReportActionNamesWithHTMLMessage>;
+/**
+ *
+ */
 type ReportActionChangeLog = ReportAction<ValueOf<Spread<typeof CONST.REPORT.ACTIONS.TYPE.POLICY_CHANGE_LOG, typeof CONST.REPORT.ACTIONS.TYPE.ROOM_CHANGE_LOG>>>;
-=======
-/** Model of report action */
-type ReportAction = ReportActionBase & OriginalMessage;
-
-/** Model of report preview action */
-type ReportPreviewAction = ReportActionBase & OriginalMessageReportPreview;
-
-/** Model of modifies expense action */
-type ModifiedExpenseAction = ReportActionBase & OriginalMessageModifiedExpense;
->>>>>>> cd77d599
 
 /** Record of report actions, indexed by report action ID */
 type ReportActions = Record<string, ReportAction>;

--- conflicted
+++ resolved
@@ -90,12 +90,9 @@
     automatic?: boolean;
 
     shouldShow?: boolean;
-<<<<<<< HEAD
     reportID?: string;
-=======
 
     /** The ID of childReport */
->>>>>>> dca17163
     childReportID?: string;
 
     /** Name of child report */

--- conflicted
+++ resolved
@@ -63,12 +63,9 @@
 
     /**  The URL of the image. */
     url?: string;
-<<<<<<< HEAD
-=======
 
     /**  The type of the image. */
     type?: string;
->>>>>>> 573f6b70
 };
 
 type LinkMetadata = {
@@ -193,12 +190,9 @@
 
     /** The current user's notification preference for this report's child */
     childReportNotificationPreference?: NotificationPreference;
-<<<<<<< HEAD
-=======
 
     /** We manually add this field while sorting to detect the end of the list */
     isNewestReportAction?: boolean;
->>>>>>> 573f6b70
 };
 
 type ReportAction = ReportActionBase & OriginalMessage;
@@ -206,8 +200,4 @@
 type ReportActions = Record<string, ReportAction>;
 
 export default ReportAction;
-<<<<<<< HEAD
-export type {ReportActions, ReportActionBase, Message};
-=======
-export type {ReportActions, ReportActionBase, Message, LinkMetadata};
->>>>>>> 573f6b70
+export type {ReportActions, ReportActionBase, Message, LinkMetadata};
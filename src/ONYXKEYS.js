--- conflicted
+++ resolved
@@ -243,20 +243,11 @@
     // Experimental memory only Onyx mode flag
     IS_USING_MEMORY_ONLY_KEYS: 'isUsingMemoryOnlyKeys',
 
-<<<<<<< HEAD
+    // The ID of the last Onyx update that was applied to this client
     ONYX_UPDATES_LAST_UPDATE_ID: 'onyxUpdatesLastUpdateID',
-=======
+
     // The access token to be used with the Mapbox library
     MAPBOX_ACCESS_TOKEN: 'mapboxAccessToken',
-
-    ONYX_UPDATES: {
-        // The ID of the last Onyx update that was applied to this client
-        LAST_UPDATE_ID: 'onyxUpdatesLastUpdateID',
-
-        // The ID of the previous Onyx update that was applied to this client
-        PREVIOUS_UPDATE_ID: 'onyxUpdatesPreviousUpdateID',
-    },
->>>>>>> 9811ed5c
 
     // Manual request tab selector
     SELECTED_TAB: 'selectedTab',

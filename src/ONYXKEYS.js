/**
 * This is a file containing constants for all the top level keys in our store
 */
export default {
    // Holds information about the users account that is logging in
    ACCOUNT: 'account',

    // Holds the reportID for the report between the user and their account manager
    ACCOUNT_MANAGER_REPORT_ID: 'accountManagerReportID',

    // Boolean flag only true when first set
    NVP_IS_FIRST_TIME_NEW_EXPENSIFY_USER: 'isFirstTimeNewExpensifyUser',

    // Holds an array of client IDs which is used for multi-tabs on web in order to know
    // which tab is the leader, and which ones are the followers
    ACTIVE_CLIENTS: 'activeClients',

    // A unique ID for the device
    DEVICE_ID: 'deviceID',

    // Boolean flag set whenever the sidebar has loaded
    IS_SIDEBAR_LOADED: 'isSidebarLoaded',

    // Note: These are Persisted Requests - not all requests in the main queue as the key name might lead one to believe
    PERSISTED_REQUESTS: 'networkRequestQueue',

    // Onyx updates from a response, or success or failure data from a request.
    QUEUED_ONYX_UPDATES: 'queuedOnyxUpdates',

    // Stores current date
    CURRENT_DATE: 'currentDate',

    // Credentials to authenticate the user
    CREDENTIALS: 'credentials',

    // Contains loading data for the IOU feature (MoneyRequestModal, IOUDetail, & IOUPreview Components)
    IOU: 'iou',

    // Keeps track if there is modal currently visible or not
    MODAL: 'modal',

    // Has information about the network status (offline/online)
    NETWORK: 'network',

    // Contains all the personalDetails the user has access to
    PERSONAL_DETAILS: 'personalDetails',

    // Contains all the private personal details of the user
    PRIVATE_PERSONAL_DETAILS: 'private_personalDetails',

    // Contains all the info for Tasks
    TASK: 'task',

    // Contains a list of all currencies available to the user - user can
    // select a currency based on the list
    CURRENCY_LIST: 'currencyList',

    // Indicates whether an update is available and ready to be installed.
    UPDATE_AVAILABLE: 'updateAvailable',

    // Indicates that a request to join a screen share with a GuidesPlus agent was received
    SCREEN_SHARE_REQUEST: 'screenShareRequest',

    // Saves the current country code which is displayed when the user types a phone number without
    // an international code
    COUNTRY_CODE: 'countryCode',

    // Contains all the users settings for the Settings page and sub pages
    USER: 'user',

    // Contains metadata (partner, login, validation date) for all of the user's logins
    LOGIN_LIST: 'loginList',

    // Information about the current session (authToken, accountID, email, loading, error)
    SESSION: 'session',
    BETAS: 'betas',

    // NVP keys
    // Contains the user's payPalMe address
    NVP_PAYPAL_ME_ADDRESS: 'nvp_paypalMeAddress',

    // Contains the user's payPalMe data
    PAYPAL: 'paypal',

    // Contains the user preference for the LHN priority mode
    NVP_PRIORITY_MODE: 'nvp_priorityMode',

    // Contains the users's block expiration (if they have one)
    NVP_BLOCKED_FROM_CONCIERGE: 'private_blockedFromConcierge',

    // A unique identifier that each user has that's used to send notifications
    NVP_PRIVATE_PUSH_NOTIFICATION_ID: 'private_pushNotificationID',

    // The NVP with the last payment method used per policy
    NVP_LAST_PAYMENT_METHOD: 'nvp_lastPaymentMethod',

    // Does this user have push notifications enabled for this device?
    PUSH_NOTIFICATIONS_ENABLED: 'pushNotificationsEnabled',

    // Plaid data (access tokens, bank accounts ...)
    PLAID_DATA: 'plaidData',

    // If we disabled Plaid because of too many attempts
    IS_PLAID_DISABLED: 'isPlaidDisabled',

    // Token needed to initialize Plaid link
    PLAID_LINK_TOKEN: 'plaidLinkToken',

    // Token needed to initialize Onfido
    ONFIDO_TOKEN: 'onfidoToken',

    // Collection Keys
    COLLECTION: {
        DOWNLOAD: 'download_',
        POLICY: 'policy_',
        POLICY_MEMBER_LIST: 'policyMemberList_',
        WORKSPACE_INVITE_MEMBERS_DRAFT: 'workspaceInviteMembersDraft_',
        REPORT: 'report_',
        REPORT_ACTIONS: 'reportActions_',
        REPORT_ACTIONS_DRAFTS: 'reportActionsDrafts_',
        REPORT_DRAFT_COMMENT: 'reportDraftComment_',
        REPORT_DRAFT_COMMENT_NUMBER_OF_LINES: 'reportDraftCommentNumberOfLines_',
        REPORT_IS_COMPOSER_FULL_SIZE: 'reportIsComposerFullSize_',
        REPORT_USER_IS_TYPING: 'reportUserIsTyping_',
        SECURITY_GROUP: 'securityGroup_',
        TRANSACTION: 'transactions_',
    },

    // Indicates which locale should be used
    NVP_PREFERRED_LOCALE: 'preferredLocale',

    // List of transactionIDs in process of rejection
    TRANSACTIONS_BEING_REJECTED: 'transactionsBeingRejected',

    // User's Expensify Wallet
    USER_WALLET: 'userWallet',

    // Object containing Onfido SDK Token + applicantID
    WALLET_ONFIDO: 'walletOnfido',

    // Stores information about additional details form entry
    WALLET_ADDITIONAL_DETAILS: 'walletAdditionalDetails',

    // Object containing Wallet terms step state
    WALLET_TERMS: 'walletTerms',

    // The user's bank accounts
    BANK_ACCOUNT_LIST: 'bankAccountList',

    // The user's credit cards
    CARD_LIST: 'cardList',

    // Stores information about the user's saved statements
    WALLET_STATEMENT: 'walletStatement',

    // Stores information about the active personal bank account being set up
    PERSONAL_BANK_ACCOUNT: 'personalBankAccount',

    // Stores information about the active reimbursement account being set up
    REIMBURSEMENT_ACCOUNT: 'reimbursementAccount',

    // Stores draft information about the active reimbursement account being set up
    REIMBURSEMENT_ACCOUNT_DRAFT: 'reimbursementAccountDraft',

    // Store preferred skintone for emoji
    PREFERRED_EMOJI_SKIN_TONE: 'preferredEmojiSkinTone',

    // Store frequently used emojis for this user
    FREQUENTLY_USED_EMOJIS: 'frequentlyUsedEmojis',

    // Stores Workspace ID that will be tied to reimbursement account during setup
    REIMBURSEMENT_ACCOUNT_WORKSPACE_ID: 'reimbursementAccountWorkspaceID',

    // Set when we are loading payment methods
    IS_LOADING_PAYMENT_METHODS: 'isLoadingPaymentMethods',

    // Is report data loading?
    IS_LOADING_REPORT_DATA: 'isLoadingReportData',

    // Is Keyboard shortcuts modal open?
    IS_SHORTCUTS_MODAL_OPEN: 'isShortcutsModalOpen',

    // Is the test tools modal open?
    IS_TEST_TOOLS_MODAL_OPEN: 'isTestToolsModalOpen',

    // Stores information about active wallet transfer amount, selectedAccountID, status, etc
    WALLET_TRANSFER: 'walletTransfer',

    // The policyID of the last workspace whose settings were accessed by the user
    LAST_ACCESSED_WORKSPACE_POLICY_ID: 'lastAccessedWorkspacePolicyID',

    // List of Form ids
    FORMS: {
        ADD_DEBIT_CARD_FORM: 'addDebitCardForm',
        REIMBURSEMENT_ACCOUNT_FORM: 'reimbursementAccount',
        WORKSPACE_SETTINGS_FORM: 'workspaceSettingsForm',
        CLOSE_ACCOUNT_FORM: 'closeAccount',
        PROFILE_SETTINGS_FORM: 'profileSettingsForm',
        DISPLAY_NAME_FORM: 'displayNameForm',
        ROOM_NAME_FORM: 'roomNameForm',
        LEGAL_NAME_FORM: 'legalNameForm',
        WORKSPACE_INVITE_MESSAGE_FORM: 'workspaceInviteMessageForm',
        DATE_OF_BIRTH_FORM: 'dateOfBirthForm',
        HOME_ADDRESS_FORM: 'homeAddressForm',
        NEW_ROOM_FORM: 'newRoomForm',
        ROOM_SETTINGS_FORM: 'roomSettingsForm',
        NEW_TASK_FORM: 'newTaskForm',
        EDIT_TASK_FORM: 'editTaskForm',
        MONEY_REQUEST_DESCRIPTION_FORM: 'moneyRequestDescriptionForm',
        NEW_CONTACT_METHOD_FORM: 'newContactMethodForm',
    },

    // Whether we should show the compose input or not
    SHOULD_SHOW_COMPOSE_INPUT: 'shouldShowComposeInput',

    // Is app in beta version
    IS_BETA: 'isBeta',

    // Whether the auth token is valid
    IS_TOKEN_VALID: 'isTokenValid',

<<<<<<< HEAD
    IS_CHECKING_PUBLIC_ROOM: 'isCheckingPublicRoom',
=======
    // A map of the user's security group IDs they belong to in specific domains
    MY_DOMAIN_SECURITY_GROUPS: 'myDomainSecurityGroups',
>>>>>>> 01875f40
};<|MERGE_RESOLUTION|>--- conflicted
+++ resolved
@@ -219,10 +219,9 @@
     // Whether the auth token is valid
     IS_TOKEN_VALID: 'isTokenValid',
 
-<<<<<<< HEAD
+    // Whether we're checking if the room is public or not
     IS_CHECKING_PUBLIC_ROOM: 'isCheckingPublicRoom',
-=======
+
     // A map of the user's security group IDs they belong to in specific domains
     MY_DOMAIN_SECURITY_GROUPS: 'myDomainSecurityGroups',
->>>>>>> 01875f40
 };
/**
 * This is a file containing constants for all the top level keys in our store
 */
export default {
    // Holds information about the users account that is logging in
    ACCOUNT: 'account',

    // Holds the reportID for the report between the user and their account manager
    ACCOUNT_MANAGER_REPORT_ID: 'accountManagerReportID',

    // Boolean flag only true when first set
    NVP_IS_FIRST_TIME_NEW_EXPENSIFY_USER: 'isFirstTimeNewExpensifyUser',

    // Holds an array of client IDs which is used for multi-tabs on web in order to know
    // which tab is the leader, and which ones are the followers
    ACTIVE_CLIENTS: 'activeClients',

    // Boolean flag set whenever the sidebar has loaded
    IS_SIDEBAR_LOADED: 'isSidebarLoaded',

    // Note: These are Persisted Requests - not all requests in the main queue as the key name might lead one to believe
    PERSISTED_REQUESTS: 'networkRequestQueue',

    // Stores current date
    CURRENT_DATE: 'currentDate',

    // Credentials to authenticate the user
    CREDENTIALS: 'credentials',

    // Contains loading data for the IOU feature (IOUModal, IOUDetail, & IOUPreview Components)
    IOU: 'iou',

    // Keeps track if there is modal currently visible or not
    MODAL: 'modal',

    // Has information about the network status (offline/online)
    NETWORK: 'network',

    // Contains all the personalDetails the user has access to
    PERSONAL_DETAILS: 'personalDetails',

    // Contains a list of all currencies available to the user - user can
    // select a currency based on the list
    CURRENCY_LIST: 'currencyList',

    // Indicates whether an update is available and ready to be installed.
    UPDATE_AVAILABLE: 'updateAvailable',

    // Indicates that a request to join a screen share with a GuidesPlus agent was received
    SCREEN_SHARE_REQUEST: 'screenShareRequest',

    // Saves the current country code which is displayed when the user types a phone number without
    // an international code
    COUNTRY_CODE: 'countryCode',

    // Contains all the users settings for the Settings page and sub pages
    USER: 'user',

    // Contains metadata (partner, login, validation date) for all of the user's logins
    LOGIN_LIST: 'loginList',

    // Information about the current session (authToken, accountID, email, loading, error)
    SESSION: 'session',
    BETAS: 'betas',

    // NVP keys
    // Contains the user's payPalMe address
    NVP_PAYPAL_ME_ADDRESS: 'nvp_paypalMeAddress',

    // Contains the user's payPalMe data
    PAYPAL: 'paypal',

    // Contains the user preference for the LHN priority mode
    NVP_PRIORITY_MODE: 'nvp_priorityMode',

    // Contains the users's block expiration (if they have one)
    NVP_BLOCKED_FROM_CONCIERGE: 'private_blockedFromConcierge',

    // Plaid data (access tokens, bank accounts ...)
    PLAID_DATA: 'plaidData',

    // Token needed to initialize Plaid link
    PLAID_LINK_TOKEN: 'plaidLinkToken',

    // Token needed to initialize Onfido
    ONFIDO_TOKEN: 'onfidoToken',

    // Collection Keys
    COLLECTION: {
        REPORT: 'report_',
        REPORT_ACTIONS: 'reportActions_',
        REPORT_DRAFT_COMMENT: 'reportDraftComment_',
        REPORT_ACTIONS_DRAFTS: 'reportActionsDrafts_',
        REPORT_USER_IS_TYPING: 'reportUserIsTyping_',
        REPORT_IOUS: 'reportIOUs_',
        POLICY: 'policy_',
        REPORT_IS_COMPOSER_FULL_SIZE: 'reportIsComposerFullSize_',
        POLICY_MEMBER_LIST: 'policyMemberList_',
    },

    // Indicates which locale should be used
    NVP_PREFERRED_LOCALE: 'preferredLocale',

    // List of transactionIDs in process of rejection
    TRANSACTIONS_BEING_REJECTED: 'transactionsBeingRejected',

    // User's Expensify Wallet
    USER_WALLET: 'userWallet',

    // Object containing Onfido SDK Token + applicantID
    WALLET_ONFIDO: 'walletOnfido',

    // Stores information about additional details form entry
    WALLET_ADDITIONAL_DETAILS: 'walletAdditionalDetails',

    // Stores values put into the additional details step of the wallet KYC flow
    WALLET_ADDITIONAL_DETAILS_DRAFT: 'walletAdditionalDetailsDraft',

    // Object containing Wallet terms step state
    WALLET_TERMS: 'walletTerms',

    // The user's bank accounts
    BANK_ACCOUNT_LIST: 'bankAccountList',

    // The user's credit cards
    CARD_LIST: 'cardList',

    // Stores information about the user's saved statements
    WALLET_STATEMENT: 'walletStatement',

    // Stores information about the active personal bank account being set up
    PERSONAL_BANK_ACCOUNT: 'personalBankAccount',

    // Stores information about the active reimbursement account being set up
    REIMBURSEMENT_ACCOUNT: 'reimbursementAccount',

    // Stores draft information about the active reimbursement account being set up
    REIMBURSEMENT_ACCOUNT_DRAFT: 'reimbursementAccountDraft',

    // Store preferred skintone for emoji
    PREFERRED_EMOJI_SKIN_TONE: 'preferredEmojiSkinTone',

    // Store frequently used emojis for this user
    FREQUENTLY_USED_EMOJIS: 'frequentlyUsedEmojis',

    // Stores Workspace ID that will be tied to reimbursement account during setup
    REIMBURSEMENT_ACCOUNT_WORKSPACE_ID: 'reimbursementAccountWorkspaceID',

    // Set when we are loading payment methods
    IS_LOADING_PAYMENT_METHODS: 'isLoadingPaymentMethods',

    // The number of minutes a user has to wait for a call.
    INBOX_CALL_USER_WAIT_TIME: 'inboxCallUserWaitTime',

    // Is report data loading?
    IS_LOADING_REPORT_DATA: 'isLoadingReportData',

    // Are we loading the initial app data?
    IS_LOADING_INITIAL_APP_DATA: 'isLoadingInitialAppData',

    // Is Keyboard shortcuts modal open?
    IS_SHORTCUTS_MODAL_OPEN: 'isShortcutsModalOpen',

    // Stores information about active wallet transfer amount, selectedAccountID, status, etc
    WALLET_TRANSFER: 'walletTransfer',

    // The policyID of the last workspace whose settings were accessed by the user
    LAST_ACCESSED_WORKSPACE_POLICY_ID: 'lastAccessedWorkspacePolicyID',

    // List of Form ids
    FORMS: {
        ADD_DEBIT_CARD_FORM: 'addDebitCardForm',
        REQUEST_CALL_FORM: 'requestCallForm',
        REIMBURSEMENT_ACCOUNT_FORM: 'reimbursementAccount',
        WORKSPACE_SETTINGS_FORM: 'workspaceSettingsForm',
<<<<<<< HEAD
        CLOSE_ACCOUNT_FORM: 'closeAccount',
=======
        PROFILE_SETTINGS_FORM: 'profileSettingsForm',
        DISPLAY_NAME_FORM: 'displayNameForm',
>>>>>>> 91acada3
    },

    // Whether we should show the compose input or not
    SHOULD_SHOW_COMPOSE_INPUT: 'shouldShowComposeInput',
};<|MERGE_RESOLUTION|>--- conflicted
+++ resolved
@@ -173,12 +173,9 @@
         REQUEST_CALL_FORM: 'requestCallForm',
         REIMBURSEMENT_ACCOUNT_FORM: 'reimbursementAccount',
         WORKSPACE_SETTINGS_FORM: 'workspaceSettingsForm',
-<<<<<<< HEAD
         CLOSE_ACCOUNT_FORM: 'closeAccount',
-=======
         PROFILE_SETTINGS_FORM: 'profileSettingsForm',
         DISPLAY_NAME_FORM: 'displayNameForm',
->>>>>>> 91acada3
     },
 
     // Whether we should show the compose input or not

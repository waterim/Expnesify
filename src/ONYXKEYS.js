/**
 * This is a file containing constants for all the top level keys in our store
 */
export default {
    // Holds information about the users account that is logging in
    ACCOUNT: 'account',

    // Holds the reportID for the report between the user and their account manager
    ACCOUNT_MANAGER_REPORT_ID: 'accountManagerReportID',

    // Boolean flag only true when first set
    NVP_IS_FIRST_TIME_NEW_EXPENSIFY_USER: 'isFirstTimeNewExpensifyUser',

    // Holds an array of client IDs which is used for multi-tabs on web in order to know
    // which tab is the leader, and which ones are the followers
    ACTIVE_CLIENTS: 'activeClients',

    // A unique ID for the device
    DEVICE_ID: 'deviceID',

    // Boolean flag set whenever the sidebar has loaded
    IS_SIDEBAR_LOADED: 'isSidebarLoaded',

    // Note: These are Persisted Requests - not all requests in the main queue as the key name might lead one to believe
    PERSISTED_REQUESTS: 'networkRequestQueue',

    // Onyx updates from a response, or success or failure data from a request.
    QUEUED_ONYX_UPDATES: 'queuedOnyxUpdates',

    // Stores current date
    CURRENT_DATE: 'currentDate',

    // Credentials to authenticate the user
    CREDENTIALS: 'credentials',

    // Contains loading data for the IOU feature (MoneyRequestModal, IOUDetail, & IOUPreview Components)
    IOU: 'iou',

    // Keeps track if there is modal currently visible or not
    MODAL: 'modal',

    // Has information about the network status (offline/online)
    NETWORK: 'network',

    // Contains all the personalDetails the user has access to
    PERSONAL_DETAILS: 'personalDetails',

    // Contains all the private personal details of the user
    PRIVATE_PERSONAL_DETAILS: 'private_personalDetails',

    // Contains all the info for Tasks
    TASK: 'task',

    // Contains a list of all currencies available to the user - user can
    // select a currency based on the list
    CURRENCY_LIST: 'currencyList',

    // Indicates whether an update is available and ready to be installed.
    UPDATE_AVAILABLE: 'updateAvailable',

    // Indicates that a request to join a screen share with a GuidesPlus agent was received
    SCREEN_SHARE_REQUEST: 'screenShareRequest',

    // Saves the current country code which is displayed when the user types a phone number without
    // an international code
    COUNTRY_CODE: 'countryCode',

    // Contains all the users settings for the Settings page and sub pages
    USER: 'user',

    // Contains metadata (partner, login, validation date) for all of the user's logins
    LOGIN_LIST: 'loginList',

    // Information about the current session (authToken, accountID, email, loading, error)
    SESSION: 'session',
    BETAS: 'betas',

    // NVP keys
    // Contains the user's payPalMe address
    NVP_PAYPAL_ME_ADDRESS: 'nvp_paypalMeAddress',

    // Contains the user's payPalMe data
    PAYPAL: 'paypal',

    // Contains the user preference for the LHN priority mode
    NVP_PRIORITY_MODE: 'nvp_priorityMode',

    // Contains the users's block expiration (if they have one)
    NVP_BLOCKED_FROM_CONCIERGE: 'private_blockedFromConcierge',

    // A unique identifier that each user has that's used to send notifications
    NVP_PRIVATE_PUSH_NOTIFICATION_ID: 'private_pushNotificationID',

    // Does this user have push notifications enabled for this device?
    PUSH_NOTIFICATIONS_ENABLED: 'pushNotificationsEnabled',

    // Plaid data (access tokens, bank accounts ...)
    PLAID_DATA: 'plaidData',

    // If we disabled Plaid because of too many attempts
    IS_PLAID_DISABLED: 'isPlaidDisabled',

    // Token needed to initialize Plaid link
    PLAID_LINK_TOKEN: 'plaidLinkToken',

    // Token needed to initialize Onfido
    ONFIDO_TOKEN: 'onfidoToken',

    // Collection Keys
    COLLECTION: {
        DOWNLOAD: 'download_',
        POLICY: 'policy_',
        POLICY_MEMBER_LIST: 'policyMemberList_',
        WORKSPACE_INVITE_MEMBERS_DRAFT: 'workspaceInviteMembersDraft_',
        REPORT: 'report_',
        REPORT_ACTIONS: 'reportActions_',
        REPORT_ACTIONS_DRAFTS: 'reportActionsDrafts_',
        REPORT_DRAFT_COMMENT: 'reportDraftComment_',
        REPORT_DRAFT_COMMENT_NUMBER_OF_LINES: 'reportDraftCommentNumberOfLines_',
        REPORT_IS_COMPOSER_FULL_SIZE: 'reportIsComposerFullSize_',
        REPORT_USER_IS_TYPING: 'reportUserIsTyping_',
        SECURITY_GROUP: 'securityGroup_',
        TRANSACTION: 'transactions_',
    },

    // Indicates which locale should be used
    NVP_PREFERRED_LOCALE: 'preferredLocale',

    // List of transactionIDs in process of rejection
    TRANSACTIONS_BEING_REJECTED: 'transactionsBeingRejected',

    // User's Expensify Wallet
    USER_WALLET: 'userWallet',

    // Object containing Onfido SDK Token + applicantID
    WALLET_ONFIDO: 'walletOnfido',

    // Stores information about additional details form entry
    WALLET_ADDITIONAL_DETAILS: 'walletAdditionalDetails',

    // Object containing Wallet terms step state
    WALLET_TERMS: 'walletTerms',

    // The user's bank accounts
    BANK_ACCOUNT_LIST: 'bankAccountList',

    // The user's credit cards
    CARD_LIST: 'cardList',

    // Stores information about the user's saved statements
    WALLET_STATEMENT: 'walletStatement',

    // Stores information about the active personal bank account being set up
    PERSONAL_BANK_ACCOUNT: 'personalBankAccount',

    // Stores information about the active reimbursement account being set up
    REIMBURSEMENT_ACCOUNT: 'reimbursementAccount',

    // Stores draft information about the active reimbursement account being set up
    REIMBURSEMENT_ACCOUNT_DRAFT: 'reimbursementAccountDraft',

    // Store preferred skintone for emoji
    PREFERRED_EMOJI_SKIN_TONE: 'preferredEmojiSkinTone',

    // Store frequently used emojis for this user
    FREQUENTLY_USED_EMOJIS: 'frequentlyUsedEmojis',

    // Stores Workspace ID that will be tied to reimbursement account during setup
    REIMBURSEMENT_ACCOUNT_WORKSPACE_ID: 'reimbursementAccountWorkspaceID',

    // Set when we are loading payment methods
    IS_LOADING_PAYMENT_METHODS: 'isLoadingPaymentMethods',

    // Is report data loading?
    IS_LOADING_REPORT_DATA: 'isLoadingReportData',

    // Is Keyboard shortcuts modal open?
    IS_SHORTCUTS_MODAL_OPEN: 'isShortcutsModalOpen',

    // Is the test tools modal open?
    IS_TEST_TOOLS_MODAL_OPEN: 'isTestToolsModalOpen',

    // Stores information about active wallet transfer amount, selectedAccountID, status, etc
    WALLET_TRANSFER: 'walletTransfer',

    // The policyID of the last workspace whose settings were accessed by the user
    LAST_ACCESSED_WORKSPACE_POLICY_ID: 'lastAccessedWorkspacePolicyID',

    // List of Form ids
    FORMS: {
        ADD_DEBIT_CARD_FORM: 'addDebitCardForm',
        REIMBURSEMENT_ACCOUNT_FORM: 'reimbursementAccount',
        WORKSPACE_SETTINGS_FORM: 'workspaceSettingsForm',
        CLOSE_ACCOUNT_FORM: 'closeAccount',
        PROFILE_SETTINGS_FORM: 'profileSettingsForm',
        DISPLAY_NAME_FORM: 'displayNameForm',
        LEGAL_NAME_FORM: 'legalNameForm',
        WORKSPACE_INVITE_MESSAGE_FORM: 'workspaceInviteMessageForm',
        DATE_OF_BIRTH_FORM: 'dateOfBirthForm',
        HOME_ADDRESS_FORM: 'homeAddressForm',
        NEW_ROOM_FORM: 'newRoomForm',
        ROOM_SETTINGS_FORM: 'roomSettingsForm',
        NEW_TASK_FORM: 'newTaskForm',
        EDIT_TASK_FORM: 'editTaskForm',
        MONEY_REQUEST_DESCRIPTION_FORM: 'moneyRequestDescriptionForm',
        NEW_CONTACT_METHOD_FORM: 'newContactMethodForm',
    },

    // Whether we should show the compose input or not
    SHOULD_SHOW_COMPOSE_INPUT: 'shouldShowComposeInput',

    // Is app in beta version
    IS_BETA: 'isBeta',

    // Whether the auth token is valid
    IS_TOKEN_VALID: 'isTokenValid',

<<<<<<< HEAD
    COLOR_THEME: 'colorTheme',
=======
    // A map of the user's security group IDs they belong to in specific domains
    MY_DOMAIN_SECURITY_GROUPS: 'myDomainSecurityGroups',
>>>>>>> 034b35cb
};<|MERGE_RESOLUTION|>--- conflicted
+++ resolved
@@ -215,10 +215,9 @@
     // Whether the auth token is valid
     IS_TOKEN_VALID: 'isTokenValid',
 
-<<<<<<< HEAD
+    // The color theme setting defined by the user in preferences
     COLOR_THEME: 'colorTheme',
-=======
+
     // A map of the user's security group IDs they belong to in specific domains
     MY_DOMAIN_SECURITY_GROUPS: 'myDomainSecurityGroups',
->>>>>>> 034b35cb
 };
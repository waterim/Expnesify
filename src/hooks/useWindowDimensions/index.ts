import {useEffect, useRef, useState} from 'react';
// eslint-disable-next-line no-restricted-imports
import {Dimensions, useWindowDimensions} from 'react-native';
import * as Browser from '@libs/Browser';
import variables from '@styles/variables';
import type WindowDimensions from './types';

const initalViewportHeight = window.visualViewport?.height ?? window.innerHeight;
const tagNamesOpenKeyboard = ['INPUT', 'TEXTAREA'];

/**
 * A convenience wrapper around React Native's useWindowDimensions hook that also provides booleans for our breakpoints.
 */
export default function (useCachedViewportHeight = false): WindowDimensions {
    const isCachedViewportHeight = useCachedViewportHeight && Browser.isMobileSafari();
    const cachedViewportHeightWithKeyboardRef = useRef(initalViewportHeight);
    const {width: windowWidth, height: windowHeight} = useWindowDimensions();

    // When the soft keyboard opens on mWeb, the window height changes. Use static screen height instead to get real screenHeight.
    const screenHeight = Dimensions.get('screen').height;
    const isExtraSmallScreenHeight = screenHeight <= variables.extraSmallMobileResponsiveHeightBreakpoint;
    const isSmallScreenWidth = windowWidth <= variables.mobileResponsiveWidthBreakpoint;
    const isMediumScreenWidth = windowWidth > variables.mobileResponsiveWidthBreakpoint && windowWidth <= variables.tabletResponsiveWidthBreakpoint;
    const isLargeScreenWidth = windowWidth > variables.tabletResponsiveWidthBreakpoint;
    const isExtraSmallScreenWidth = windowWidth <= variables.extraSmallMobileResponsiveWidthBreakpoint;

    const lowerScreenDimmension = Math.min(windowWidth, windowHeight);
    const isSmallScreen = lowerScreenDimmension <= variables.mobileResponsiveWidthBreakpoint;

    const [cachedViewportHeight, setCachedViewportHeight] = useState(windowHeight);

    const handleFocusIn = useRef((event: FocusEvent) => {
        const targetElement = event.target as HTMLElement;
        if (tagNamesOpenKeyboard.includes(targetElement.tagName)) {
            setCachedViewportHeight(cachedViewportHeightWithKeyboardRef.current);
        }
    });

    useEffect(() => {
        if (!isCachedViewportHeight) {
            return;
        }
        window.addEventListener('focusin', handleFocusIn.current);
        return () => {
            // eslint-disable-next-line react-hooks/exhaustive-deps
            window.removeEventListener('focusin', handleFocusIn.current);
        };
    }, [isCachedViewportHeight]);

    const handleFocusOut = useRef((event: FocusEvent) => {
        const targetElement = event.target as HTMLElement;
        if (tagNamesOpenKeyboard.includes(targetElement.tagName)) {
            setCachedViewportHeight(initalViewportHeight);
        }
    });

    useEffect(() => {
        if (!isCachedViewportHeight) {
            return;
        }
        window.addEventListener('focusout', handleFocusOut.current);
        return () => {
            // eslint-disable-next-line react-hooks/exhaustive-deps
            window.removeEventListener('focusout', handleFocusOut.current);
        };
    }, [isCachedViewportHeight]);

    useEffect(() => {
        if (!isCachedViewportHeight && windowHeight >= cachedViewportHeightWithKeyboardRef.current) {
            return;
        }
        setCachedViewportHeight(windowHeight);
    }, [windowHeight, isCachedViewportHeight]);

    useEffect(() => {
        if (!isCachedViewportHeight || !window.matchMedia('(orientation: portrait)').matches || windowHeight >= initalViewportHeight) {
            return;
        }
        cachedViewportHeightWithKeyboardRef.current = windowHeight;
    }, [isCachedViewportHeight, windowHeight]);

    return {
        windowWidth,
        windowHeight: isCachedViewportHeight ? cachedViewportHeight : windowHeight,
        isExtraSmallScreenHeight,
        isSmallScreenWidth,
        isMediumScreenWidth,
        isLargeScreenWidth,
<<<<<<< HEAD
        isExtraSmallScreenWidth,
=======
        isSmallScreen,
>>>>>>> 96cb556f
    };
}<|MERGE_RESOLUTION|>--- conflicted
+++ resolved
@@ -86,10 +86,7 @@
         isSmallScreenWidth,
         isMediumScreenWidth,
         isLargeScreenWidth,
-<<<<<<< HEAD
         isExtraSmallScreenWidth,
-=======
         isSmallScreen,
->>>>>>> 96cb556f
     };
 }
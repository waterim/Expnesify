--- conflicted
+++ resolved
@@ -1,9 +1,5 @@
-<<<<<<< HEAD
+import lodashDebounce from 'lodash/debounce';
 import {useCallback, useEffect, useRef} from 'react';
-=======
->>>>>>> b321b0a1
-import lodashDebounce from 'lodash/debounce';
-import {useEffect, useRef} from 'react';
 
 /**
  * Create and return a debounced function.

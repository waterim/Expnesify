/* eslint-disable @typescript-eslint/naming-convention */
import dateAdd from 'date-fns/add';
import dateSubtract from 'date-fns/sub';
import Config from 'react-native-config';
import * as KeyCommand from 'react-native-key-command';
import * as Url from './libs/Url';
import SCREENS from './SCREENS';

type RateAndUnit = {
    unit: string;
    rate: number;
};
type CurrencyDefaultMileageRate = Record<string, RateAndUnit>;

// Creating a default array and object this way because objects ({}) and arrays ([]) are not stable types.
// Freezing the array ensures that it cannot be unintentionally modified.
const EMPTY_ARRAY = Object.freeze([]);
const EMPTY_OBJECT = Object.freeze({});

const CLOUDFRONT_DOMAIN = 'cloudfront.net';
const CLOUDFRONT_URL = `https://d2k5nsl2zxldvw.${CLOUDFRONT_DOMAIN}`;
const ACTIVE_EXPENSIFY_URL = Url.addTrailingForwardSlash(Config?.NEW_EXPENSIFY_URL ?? 'https://new.expensify.com');
const USE_EXPENSIFY_URL = 'https://use.expensify.com';
const PLATFORM_OS_MACOS = 'Mac OS';
const PLATFORM_IOS = 'iOS';
const ANDROID_PACKAGE_NAME = 'com.expensify.chat';
const CURRENT_YEAR = new Date().getFullYear();
const PULL_REQUEST_NUMBER = Config?.PULL_REQUEST_NUMBER ?? '';
const MAX_DATE = dateAdd(new Date(), {years: 1});
const MIN_DATE = dateSubtract(new Date(), {years: 20});

const keyModifierControl = KeyCommand?.constants?.keyModifierControl ?? 'keyModifierControl';
const keyModifierCommand = KeyCommand?.constants?.keyModifierCommand ?? 'keyModifierCommand';
const keyModifierShiftControl = KeyCommand?.constants?.keyModifierShiftControl ?? 'keyModifierShiftControl';
const keyModifierShiftCommand = KeyCommand?.constants?.keyModifierShiftCommand ?? 'keyModifierShiftCommand';
const keyInputEscape = KeyCommand?.constants?.keyInputEscape ?? 'keyInputEscape';
const keyInputEnter = KeyCommand?.constants?.keyInputEnter ?? 'keyInputEnter';
const keyInputUpArrow = KeyCommand?.constants?.keyInputUpArrow ?? 'keyInputUpArrow';
const keyInputDownArrow = KeyCommand?.constants?.keyInputDownArrow ?? 'keyInputDownArrow';
const keyInputLeftArrow = KeyCommand?.constants?.keyInputLeftArrow ?? 'keyInputLeftArrow';
const keyInputRightArrow = KeyCommand?.constants?.keyInputRightArrow ?? 'keyInputRightArrow';

// describes if a shortcut key can cause navigation
const KEYBOARD_SHORTCUT_NAVIGATION_TYPE = 'NAVIGATION_SHORTCUT';

const chatTypes = {
    POLICY_ANNOUNCE: 'policyAnnounce',
    POLICY_ADMINS: 'policyAdmins',
    GROUP: 'group',
    DOMAIN_ALL: 'domainAll',
    POLICY_ROOM: 'policyRoom',
    POLICY_EXPENSE_CHAT: 'policyExpenseChat',
    SELF_DM: 'selfDM',
} as const;

// Explicit type annotation is required
const cardActiveStates: number[] = [2, 3, 4, 7];

const CONST = {
    MERGED_ACCOUNT_PREFIX: 'MERGED_',
    DEFAULT_POLICY_ROOM_CHAT_TYPES: [chatTypes.POLICY_ADMINS, chatTypes.POLICY_ANNOUNCE, chatTypes.DOMAIN_ALL],
    ANDROID_PACKAGE_NAME,
    ANIMATED_TRANSITION: 300,
    ANIMATED_TRANSITION_FROM_VALUE: 100,
    ANIMATION_IN_TIMING: 100,
    ANIMATION_DIRECTION: {
        IN: 'in',
        OUT: 'out',
    },
    // Multiplier for gyroscope animation in order to make it a bit more subtle
    ANIMATION_GYROSCOPE_VALUE: 0.4,
    BACKGROUND_IMAGE_TRANSITION_DURATION: 1000,
    ARROW_HIDE_DELAY: 3000,

    API_ATTACHMENT_VALIDATIONS: {
        // 24 megabytes in bytes, this is limit set on servers, do not update without wider internal discussion
        MAX_SIZE: 25165824,

        // An arbitrary size, but the same minimum as in the PHP layer
        MIN_SIZE: 240,

        // Allowed extensions for receipts
        ALLOWED_RECEIPT_EXTENSIONS: ['jpg', 'jpeg', 'gif', 'png', 'pdf', 'htm', 'html', 'text', 'rtf', 'doc', 'tif', 'tiff', 'msword', 'zip', 'xml', 'message'],
    },

    // This is limit set on servers, do not update without wider internal discussion
    API_TRANSACTION_CATEGORY_MAX_LENGTH: 255,

    AUTO_AUTH_STATE: {
        NOT_STARTED: 'not-started',
        SIGNING_IN: 'signing-in',
        JUST_SIGNED_IN: 'just-signed-in',
        FAILED: 'failed',
    },

    AUTH_TOKEN_TYPES: {
        ANONYMOUS: 'anonymousAccount',
        SUPPORT: 'support',
    },

    AVATAR_MAX_ATTACHMENT_SIZE: 6291456,

    AVATAR_ALLOWED_EXTENSIONS: ['jpg', 'jpeg', 'png', 'gif', 'bmp', 'svg'],

    // Minimum width and height size in px for a selected image
    AVATAR_MIN_WIDTH_PX: 80,
    AVATAR_MIN_HEIGHT_PX: 80,

    // Maximum width and height size in px for a selected image
    AVATAR_MAX_WIDTH_PX: 4096,
    AVATAR_MAX_HEIGHT_PX: 4096,

    LOGO_MAX_SCALE: 1.5,

    BREADCRUMB_TYPE: {
        ROOT: 'root',
        STRONG: 'strong',
        NORMAL: 'normal',
    },

    DEFAULT_GROUP_AVATAR_COUNT: 18,
    DEFAULT_AVATAR_COUNT: 24,
    OLD_DEFAULT_AVATAR_COUNT: 8,

    DISPLAY_NAME: {
        MAX_LENGTH: 50,
        RESERVED_NAMES: ['Expensify', 'Concierge'],
    },

    LEGAL_NAME: {
        MAX_LENGTH: 40,
    },

    REPORT_DESCRIPTION: {
        MAX_LENGTH: 500,
    },

    PULL_REQUEST_NUMBER,

    MERCHANT_NAME_MAX_LENGTH: 255,

    REQUEST_PREVIEW: {
        MAX_LENGTH: 83,
    },

    CALENDAR_PICKER: {
        // Numbers were arbitrarily picked.
        MIN_YEAR: CURRENT_YEAR - 100,
        MAX_YEAR: CURRENT_YEAR + 100,
        MAX_DATE,
        MIN_DATE,
    },

    DATE_BIRTH: {
        MIN_AGE: 0,
        MIN_AGE_FOR_PAYMENT: 18,
        MAX_AGE: 150,
    },

    DESKTOP_SHORTCUT_ACCELERATOR: {
        PASTE_AND_MATCH_STYLE: 'Option+Shift+CmdOrCtrl+V',
        PASTE_AS_PLAIN_TEXT: 'CmdOrCtrl+Shift+V',
    },

    // This is used to enable a rotation/transform style to any component.
    DIRECTION: {
        LEFT: 'left',
        RIGHT: 'right',
    },

    // Sizes needed for report empty state background image handling
    EMPTY_STATE_BACKGROUND: {
        ASPECT_RATIO: 3.72,
        SMALL_SCREEN: {
            IMAGE_HEIGHT: 300,
            CONTAINER_MINHEIGHT: 200,
            VIEW_HEIGHT: 240,
        },
        WIDE_SCREEN: {
            IMAGE_HEIGHT: 450,
            CONTAINER_MINHEIGHT: 500,
            VIEW_HEIGHT: 390,
        },
        MONEY_OR_TASK_REPORT: {
            SMALL_SCREEN: {
                IMAGE_HEIGHT: 300,
                CONTAINER_MINHEIGHT: 280,
                VIEW_HEIGHT: 240,
            },
            WIDE_SCREEN: {
                IMAGE_HEIGHT: 450,
                CONTAINER_MINHEIGHT: 280,
                VIEW_HEIGHT: 390,
            },
        },
    },

    NEW_EXPENSIFY_URL: ACTIVE_EXPENSIFY_URL,
    APP_DOWNLOAD_LINKS: {
        ANDROID: `https://play.google.com/store/apps/details?id=${ANDROID_PACKAGE_NAME}`,
        IOS: 'https://apps.apple.com/us/app/expensify-cash/id1530278510',
        DESKTOP: `${ACTIVE_EXPENSIFY_URL}NewExpensify.dmg`,
    },
    DATE: {
        SQL_DATE_TIME: 'YYYY-MM-DD HH:mm:ss',
        FNS_FORMAT_STRING: 'yyyy-MM-dd',
        FNS_DATE_TIME_FORMAT_STRING: 'yyyy-MM-dd HH:mm:ss',
        LOCAL_TIME_FORMAT: 'h:mm a',
        YEAR_MONTH_FORMAT: 'yyyyMM',
        MONTH_FORMAT: 'MMMM',
        WEEKDAY_TIME_FORMAT: 'eeee',
        MONTH_DAY_ABBR_FORMAT: 'MMM d',
        SHORT_DATE_FORMAT: 'MM-dd',
        MONTH_DAY_YEAR_ABBR_FORMAT: 'MMM d, yyyy',
        MONTH_DAY_YEAR_FORMAT: 'MMMM d, yyyy',
        FNS_TIMEZONE_FORMAT_STRING: "yyyy-MM-dd'T'HH:mm:ssXXX",
        FNS_DB_FORMAT_STRING: 'yyyy-MM-dd HH:mm:ss.SSS',
        LONG_DATE_FORMAT_WITH_WEEKDAY: 'eeee, MMMM d, yyyy',
        UNIX_EPOCH: '1970-01-01 00:00:00.000',
        MAX_DATE: '9999-12-31',
        MIN_DATE: '0001-01-01',
        ORDINAL_DAY_OF_MONTH: 'do',
    },
    SMS: {
        DOMAIN: '@expensify.sms',
    },
    BANK_ACCOUNT: {
        BENEFICIAL_OWNER_INFO_STEP: {
            SUBSTEP: {
                IS_USER_UBO: 1,
                IS_ANYONE_ELSE_UBO: 2,
                UBO_DETAILS_FORM: 3,
                ARE_THERE_MORE_UBOS: 4,
                UBOS_LIST: 5,
            },
            BENEFICIAL_OWNER_DATA: {
                BENEFICIAL_OWNER_KEYS: 'beneficialOwnerKeys',
                PREFIX: 'beneficialOwner',
                FIRST_NAME: 'firstName',
                LAST_NAME: 'lastName',
                DOB: 'dob',
                SSN_LAST_4: 'ssnLast4',
                STREET: 'street',
                CITY: 'city',
                STATE: 'state',
                ZIP_CODE: 'zipCode',
            },
        },
        PLAID: {
            ALLOWED_THROTTLED_COUNT: 2,
            ERROR: {
                TOO_MANY_ATTEMPTS: 'Too many attempts',
            },
            EVENTS_NAME: {
                OPEN: 'OPEN',
                EXIT: 'EXIT',
            },
        },
        ERROR: {
            MISSING_ROUTING_NUMBER: '402 Missing routingNumber',
            MAX_ROUTING_NUMBER: '402 Maximum Size Exceeded routingNumber',
            MISSING_INCORPORATION_STATE: '402 Missing incorporationState in additionalData',
            MISSING_INCORPORATION_TYPE: '402 Missing incorporationType in additionalData',
        },
        STEP: {
            // In the order they appear in the VBA flow
            BANK_ACCOUNT: 'BankAccountStep',
            REQUESTOR: 'RequestorStep',
            COMPANY: 'CompanyStep',
            BENEFICIAL_OWNERS: 'BeneficialOwnersStep',
            ACH_CONTRACT: 'ACHContractStep',
            VALIDATION: 'ValidationStep',
            ENABLE: 'EnableStep',
        },
        STEP_NAMES: ['1', '2', '3', '4', '5'],
        STEPS_HEADER_HEIGHT: 40,
        SUBSTEP: {
            MANUAL: 'manual',
            PLAID: 'plaid',
        },
        VERIFICATIONS: {
            ERROR_MESSAGE: 'verifications.errorMessage',
            THROTTLED: 'verifications.throttled',
        },
        FIELDS_TYPE: {
            LOCAL: 'local',
        },
        ONFIDO_RESPONSE: {
            SDK_TOKEN: 'apiResult.sdkToken',
            PASS: 'pass',
        },
        QUESTIONS: {
            QUESTION: 'apiResult.questions.question',
            DIFFERENTIATOR_QUESTION: 'apiResult.differentiator-question',
        },
        SETUP_TYPE: {
            MANUAL: 'manual',
            PLAID: 'plaid',
        },
        REGEX: {
            US_ACCOUNT_NUMBER: /^[0-9]{4,17}$/,

            // The back-end is always returning account number with 4 last digits and mask the rest with X
            MASKED_US_ACCOUNT_NUMBER: /^[X]{0,13}[0-9]{4}$/,
            SWIFT_BIC: /^[A-Za-z0-9]{8,11}$/,
        },
        VERIFICATION_MAX_ATTEMPTS: 7,
        STATE: {
            VERIFYING: 'VERIFYING',
            PENDING: 'PENDING',
            OPEN: 'OPEN',
        },
        MAX_LENGTH: {
            SSN: 4,
            ZIP_CODE: 10,
        },
        TYPE: {
            BUSINESS: 'BUSINESS',
            PERSONAL: 'PERSONAL',
        },
    },
    INCORPORATION_TYPES: {
        LLC: 'LLC',
        CORPORATION: 'Corp',
        PARTNERSHIP: 'Partnership',
        COOPERATIVE: 'Cooperative',
        SOLE_PROPRIETORSHIP: 'Sole Proprietorship',
        OTHER: 'Other',
    },
    BETAS: {
        ALL: 'all',
        CHRONOS_IN_CASH: 'chronosInCash',
        DEFAULT_ROOMS: 'defaultRooms',
        BETA_COMMENT_LINKING: 'commentLinking',
        VIOLATIONS: 'violations',
        REPORT_FIELDS: 'reportFields',
        TRACK_EXPENSE: 'trackExpense',
        P2P_DISTANCE_REQUESTS: 'p2pDistanceRequests',
        WORKFLOWS_DELAYED_SUBMISSION: 'workflowsDelayedSubmission',
<<<<<<< HEAD
        SPOTNANA_TRAVEL: 'spotnanaTravel',
        ACCOUNTING: 'accounting',
=======
        ACCOUNTING_ON_NEW_EXPENSIFY: 'accountingOnNewExpensify',
>>>>>>> 5a8cb7fb
    },
    BUTTON_STATES: {
        DEFAULT: 'default',
        ACTIVE: 'active',
        PRESSED: 'pressed',
        COMPLETE: 'complete',
        DISABLED: 'disabled',
    },
    BANK_ACCOUNT_TYPES: {
        WALLET: 'WALLET',
    },
    COUNTRY: {
        US: 'US',
        MX: 'MX',
        AU: 'AU',
        CA: 'CA',
        GB: 'GB',
    },
    DESKTOP_DEEPLINK_APP_STATE: {
        CHECKING: 'checking',
        INSTALLED: 'installed',
        NOT_INSTALLED: 'not-installed',
    },
    TAX_RATES: {
        CUSTOM_NAME_MAX_LENGTH: 8,
        NAME_MAX_LENGTH: 50,
    },
    PLATFORM: {
        IOS: 'ios',
        ANDROID: 'android',
        WEB: 'web',
        DESKTOP: 'desktop',
    },
    PLATFORM_SPECIFIC_KEYS: {
        CTRL: {
            DEFAULT: 'control',
            [PLATFORM_OS_MACOS]: 'meta',
            [PLATFORM_IOS]: 'meta',
        },
        SHIFT: {
            DEFAULT: 'shift',
        },
    },
    KEYBOARD_SHORTCUTS: {
        SEARCH: {
            descriptionKey: 'search',
            shortcutKey: 'K',
            modifiers: ['CTRL'],
            trigger: {
                DEFAULT: {input: 'k', modifierFlags: keyModifierControl},
                [PLATFORM_OS_MACOS]: {input: 'k', modifierFlags: keyModifierCommand},
                [PLATFORM_IOS]: {input: 'k', modifierFlags: keyModifierCommand},
            },
            type: KEYBOARD_SHORTCUT_NAVIGATION_TYPE,
        },
        NEW_CHAT: {
            descriptionKey: 'newChat',
            shortcutKey: 'K',
            modifiers: ['CTRL', 'SHIFT'],
            trigger: {
                DEFAULT: {input: 'k', modifierFlags: keyModifierShiftControl},
                [PLATFORM_OS_MACOS]: {input: 'k', modifierFlags: keyModifierShiftCommand},
                [PLATFORM_IOS]: {input: 'k', modifierFlags: keyModifierShiftCommand},
            },
            type: KEYBOARD_SHORTCUT_NAVIGATION_TYPE,
        },
        SHORTCUTS: {
            descriptionKey: 'openShortcutDialog',
            shortcutKey: 'J',
            modifiers: ['CTRL'],
            trigger: {
                DEFAULT: {input: 'j', modifierFlags: keyModifierControl},
                [PLATFORM_OS_MACOS]: {input: 'j', modifierFlags: keyModifierCommand},
                [PLATFORM_IOS]: {input: 'j', modifierFlags: keyModifierCommand},
            },
        },
        ESCAPE: {
            descriptionKey: 'escape',
            shortcutKey: 'Escape',
            modifiers: [],
            trigger: {
                DEFAULT: {input: keyInputEscape},
                [PLATFORM_OS_MACOS]: {input: keyInputEscape},
                [PLATFORM_IOS]: {input: keyInputEscape},
            },
        },
        ENTER: {
            descriptionKey: null,
            shortcutKey: 'Enter',
            modifiers: [],
            trigger: {
                DEFAULT: {input: keyInputEnter},
                [PLATFORM_OS_MACOS]: {input: keyInputEnter},
                [PLATFORM_IOS]: {input: keyInputEnter},
            },
        },
        CTRL_ENTER: {
            descriptionKey: null,
            shortcutKey: 'Enter',
            modifiers: ['CTRL'],
            trigger: {
                DEFAULT: {input: keyInputEnter, modifierFlags: keyModifierControl},
                [PLATFORM_OS_MACOS]: {input: keyInputEnter, modifierFlags: keyModifierCommand},
                [PLATFORM_IOS]: {input: keyInputEnter, modifierFlags: keyModifierCommand},
            },
        },
        COPY: {
            descriptionKey: 'copy',
            shortcutKey: 'C',
            modifiers: ['CTRL'],
            trigger: {
                DEFAULT: {input: 'c', modifierFlags: keyModifierControl},
                [PLATFORM_OS_MACOS]: {input: 'c', modifierFlags: keyModifierCommand},
                [PLATFORM_IOS]: {input: 'c', modifierFlags: keyModifierCommand},
            },
        },
        ARROW_UP: {
            descriptionKey: null,
            shortcutKey: 'ArrowUp',
            modifiers: [],
            trigger: {
                DEFAULT: {input: keyInputUpArrow},
                [PLATFORM_OS_MACOS]: {input: keyInputUpArrow},
                [PLATFORM_IOS]: {input: keyInputUpArrow},
            },
        },
        ARROW_DOWN: {
            descriptionKey: null,
            shortcutKey: 'ArrowDown',
            modifiers: [],
            trigger: {
                DEFAULT: {input: keyInputDownArrow},
                [PLATFORM_OS_MACOS]: {input: keyInputDownArrow},
                [PLATFORM_IOS]: {input: keyInputDownArrow},
            },
        },
        ARROW_LEFT: {
            descriptionKey: null,
            shortcutKey: 'ArrowLeft',
            modifiers: [],
            trigger: {
                DEFAULT: {input: keyInputLeftArrow},
                [PLATFORM_OS_MACOS]: {input: keyInputLeftArrow},
                [PLATFORM_IOS]: {input: keyInputLeftArrow},
            },
        },
        ARROW_RIGHT: {
            descriptionKey: null,
            shortcutKey: 'ArrowRight',
            modifiers: [],
            trigger: {
                DEFAULT: {input: keyInputRightArrow},
                [PLATFORM_OS_MACOS]: {input: keyInputRightArrow},
                [PLATFORM_IOS]: {input: keyInputRightArrow},
            },
        },
        TAB: {
            descriptionKey: null,
            shortcutKey: 'Tab',
            modifiers: [],
        },
    },
    KEYBOARD_SHORTCUTS_TYPES: {
        NAVIGATION_SHORTCUT: KEYBOARD_SHORTCUT_NAVIGATION_TYPE,
    },
    KEYBOARD_SHORTCUT_KEY_DISPLAY_NAME: {
        CONTROL: 'CTRL',
        ESCAPE: 'ESC',
        META: 'CMD',
        SHIFT: 'Shift',
    },
    CURRENCY: {
        USD: 'USD',
        AUD: 'AUD',
        CAD: 'CAD',
        GBP: 'GBP',
        NZD: 'NZD',
        EUR: 'EUR',
    },
    get DIRECT_REIMBURSEMENT_CURRENCIES() {
        return [this.CURRENCY.USD, this.CURRENCY.AUD, this.CURRENCY.CAD, this.CURRENCY.GBP, this.CURRENCY.EUR];
    },
    EXAMPLE_PHONE_NUMBER: '+15005550006',
    CONCIERGE_CHAT_NAME: 'Concierge',
    CLOUDFRONT_URL,
    EMPTY_ARRAY,
    EMPTY_OBJECT,
    USE_EXPENSIFY_URL,
    GOOGLE_MEET_URL_ANDROID: 'https://meet.google.com',
    GOOGLE_DOC_IMAGE_LINK_MATCH: 'googleusercontent.com',
    IMAGE_BASE64_MATCH: 'base64',
    DEEPLINK_BASE_URL: 'new-expensify://',
    PDF_VIEWER_URL: '/pdf/web/viewer.html',
    CLOUDFRONT_DOMAIN_REGEX: /^https:\/\/\w+\.cloudfront\.net/i,
    EXPENSIFY_ICON_URL: `${CLOUDFRONT_URL}/images/favicon-2019.png`,
    CONCIERGE_ICON_URL_2021: `${CLOUDFRONT_URL}/images/icons/concierge_2021.png`,
    CONCIERGE_ICON_URL: `${CLOUDFRONT_URL}/images/icons/concierge_2022.png`,
    UPWORK_URL: 'https://github.com/Expensify/App/issues?q=is%3Aopen+is%3Aissue+label%3A%22Help+Wanted%22',
    GITHUB_URL: 'https://github.com/Expensify/App',
    TERMS_URL: `${USE_EXPENSIFY_URL}/terms`,
    PRIVACY_URL: `${USE_EXPENSIFY_URL}/privacy`,
    LICENSES_URL: `${USE_EXPENSIFY_URL}/licenses`,
    ACH_TERMS_URL: `${USE_EXPENSIFY_URL}/achterms`,
    WALLET_AGREEMENT_URL: `${USE_EXPENSIFY_URL}/walletagreement`,
    HELP_LINK_URL: `${USE_EXPENSIFY_URL}/usa-patriot-act`,
    ELECTRONIC_DISCLOSURES_URL: `${USE_EXPENSIFY_URL}/esignagreement`,
    GITHUB_RELEASE_URL: 'https://api.github.com/repos/expensify/app/releases/latest',
    ADD_SECONDARY_LOGIN_URL: encodeURI('settings?param={"section":"account","openModal":"secondaryLogin"}'),
    MANAGE_CARDS_URL: 'domain_companycards',
    FEES_URL: `${USE_EXPENSIFY_URL}/fees`,
    CFPB_PREPAID_URL: 'https://cfpb.gov/prepaid',
    STAGING_NEW_EXPENSIFY_URL: 'https://staging.new.expensify.com',
    NEWHELP_URL: 'https://help.expensify.com',
    INTERNAL_DEV_EXPENSIFY_URL: 'https://www.expensify.com.dev',
    STAGING_EXPENSIFY_URL: 'https://staging.expensify.com',
    EXPENSIFY_URL: 'https://www.expensify.com',
    BANK_ACCOUNT_PERSONAL_DOCUMENTATION_INFO_URL:
        'https://community.expensify.com/discussion/6983/faq-why-do-i-need-to-provide-personal-documentation-when-setting-up-updating-my-bank-account',
    PERSONAL_DATA_PROTECTION_INFO_URL: 'https://community.expensify.com/discussion/5677/deep-dive-security-how-expensify-protects-your-information',
    ONFIDO_FACIAL_SCAN_POLICY_URL: 'https://onfido.com/facial-scan-policy-and-release/',
    ONFIDO_PRIVACY_POLICY_URL: 'https://onfido.com/privacy/',
    ONFIDO_TERMS_OF_SERVICE_URL: 'https://onfido.com/terms-of-service/',
    LIST_OF_RESTRICTED_BUSINESSES: 'https://community.expensify.com/discussion/6191/list-of-restricted-businesses',

    // Use Environment.getEnvironmentURL to get the complete URL with port number
    DEV_NEW_EXPENSIFY_URL: 'https://dev.new.expensify.com:',
    OLDDOT_URLS: {
        ADMIN_POLICIES_URL: 'admin_policies',
        ADMIN_DOMAINS_URL: 'admin_domains',
        INBOX: 'inbox',
        DISMMISSED_REASON: '?dismissedReason=missingFeatures',
    },

    SIGN_IN_FORM_WIDTH: 300,

    DEEPLINK_PROMPT_DENYLIST: [SCREENS.HOME, SCREENS.SIGN_IN_WITH_APPLE_DESKTOP, SCREENS.SIGN_IN_WITH_GOOGLE_DESKTOP],

    SIGN_IN_METHOD: {
        APPLE: 'Apple',
        GOOGLE: 'Google',
    },

    OPTION_TYPE: {
        REPORT: 'report',
        PERSONAL_DETAIL: 'personalDetail',
    },

    QUICK_ACTIONS: {
        REQUEST_MANUAL: 'requestManual',
        REQUEST_SCAN: 'requestScan',
        REQUEST_DISTANCE: 'requestDistance',
        SPLIT_MANUAL: 'splitManual',
        SPLIT_SCAN: 'splitScan',
        SPLIT_DISTANCE: 'splitDistance',
        TRACK_MANUAL: 'trackManual',
        TRACK_SCAN: 'trackScan',
        TRACK_DISTANCE: 'trackDistance',
        ASSIGN_TASK: 'assignTask',
        SEND_MONEY: 'sendMoney',
    },

    RECEIPT: {
        ICON_SIZE: 164,
        PERMISSION_GRANTED: 'granted',
        HAND_ICON_HEIGHT: 152,
        HAND_ICON_WIDTH: 200,
        SHUTTER_SIZE: 90,
        MAX_REPORT_PREVIEW_RECEIPTS: 3,
    },
    REPORT: {
        ROLE: {
            ADMIN: 'admin',
            MEMBER: 'member',
        },
        MAX_COUNT_BEFORE_FOCUS_UPDATE: 30,
        MAXIMUM_PARTICIPANTS: 8,
        SPLIT_REPORTID: '-2',
        ACTIONS: {
            LIMIT: 50,
            // OldDot Actions render getMessage from Web-Expensify/lib/Report/Action PHP files via getMessageOfOldDotReportAction in ReportActionsUtils.ts
            TYPE: {
                ACTION_TRIPPREVIEW: 'ACTION_TRIPPREVIEW',
                ACTIONABLEMENTIONWHISPER: 'ACTIONABLEMENTIONWHISPER',
                ADDCOMMENT: 'ADDCOMMENT',
                ACTIONABLEJOINREQUEST: 'ACTIONABLEJOINREQUEST',
                APPROVED: 'APPROVED',
                CHANGEFIELD: 'CHANGEFIELD', // OldDot Action
                CHANGEPOLICY: 'CHANGEPOLICY', // OldDot Action
                CHANGETYPE: 'CHANGETYPE', // OldDot Action
                CHRONOSOOOLIST: 'CHRONOSOOOLIST',
                CLOSED: 'CLOSED',
                CREATED: 'CREATED',
                DELEGATESUBMIT: 'DELEGATESUBMIT', // OldDot Action
                DELETEDACCOUNT: 'DELETEDACCOUNT', // OldDot Action
                DONATION: 'DONATION', // OldDot Action
                EXPORTEDTOCSV: 'EXPORTEDTOCSV', // OldDot Action
                EXPORTEDTOINTEGRATION: 'EXPORTEDTOINTEGRATION', // OldDot Action
                EXPORTEDTOQUICKBOOKS: 'EXPORTEDTOQUICKBOOKS', // OldDot Action
                FORWARDED: 'FORWARDED', // OldDot Action
                HOLD: 'HOLD',
                HOLDCOMMENT: 'HOLDCOMMENT',
                IOU: 'IOU',
                INTEGRATIONSMESSAGE: 'INTEGRATIONSMESSAGE', // OldDot Action
                MANAGERATTACHRECEIPT: 'MANAGERATTACHRECEIPT', // OldDot Action
                MANAGERDETACHRECEIPT: 'MANAGERDETACHRECEIPT', // OldDot Action
                MARKEDREIMBURSED: 'MARKEDREIMBURSED', // OldDot Action
                MARKREIMBURSEDFROMINTEGRATION: 'MARKREIMBURSEDFROMINTEGRATION', // OldDot Action
                MODIFIEDEXPENSE: 'MODIFIEDEXPENSE',
                MOVED: 'MOVED',
                OUTDATEDBANKACCOUNT: 'OUTDATEDBANKACCOUNT', // OldDot Action
                REIMBURSEMENTACHBOUNCE: 'REIMBURSEMENTACHBOUNCE', // OldDot Action
                REIMBURSEMENTACHCANCELLED: 'REIMBURSEMENTACHCANCELLED', // OldDot Action
                REIMBURSEMENTACCOUNTCHANGED: 'REIMBURSEMENTACCOUNTCHANGED', // OldDot Action
                REIMBURSEMENTDELAYED: 'REIMBURSEMENTDELAYED', // OldDot Action
                REIMBURSEMENTQUEUED: 'REIMBURSEMENTQUEUED',
                REIMBURSEMENTDEQUEUED: 'REIMBURSEMENTDEQUEUED',
                REIMBURSEMENTREQUESTED: 'REIMBURSEMENTREQUESTED', // OldDot Action
                REIMBURSEMENTSETUP: 'REIMBURSEMENTSETUP', // OldDot Action
                RENAMED: 'RENAMED',
                REPORTPREVIEW: 'REPORTPREVIEW',
                SELECTEDFORRANDOMAUDIT: 'SELECTEDFORRANDOMAUDIT', // OldDot Action
                SHARE: 'SHARE', // OldDot Action
                STRIPEPAID: 'STRIPEPAID', // OldDot Action
                SUBMITTED: 'SUBMITTED',
                TAKECONTROL: 'TAKECONTROL', // OldDot Action
                TASKCANCELLED: 'TASKCANCELLED',
                TASKCOMPLETED: 'TASKCOMPLETED',
                TASKEDITED: 'TASKEDITED',
                TASKREOPENED: 'TASKREOPENED',
                UNAPPROVED: 'UNAPPROVED', // OldDot Action
                UNHOLD: 'UNHOLD',
                UNSHARE: 'UNSHARE', // OldDot Action
                POLICYCHANGELOG: {
                    ADD_APPROVER_RULE: 'POLICYCHANGELOG_ADD_APPROVER_RULE',
                    ADD_BUDGET: 'POLICYCHANGELOG_ADD_BUDGET',
                    ADD_CATEGORY: 'POLICYCHANGELOG_ADD_CATEGORY',
                    ADD_CUSTOM_UNIT: 'POLICYCHANGELOG_ADD_CUSTOM_UNIT',
                    ADD_CUSTOM_UNIT_RATE: 'POLICYCHANGELOG_ADD_CUSTOM_UNIT_RATE',
                    ADD_EMPLOYEE: 'POLICYCHANGELOG_ADD_EMPLOYEE',
                    ADD_INTEGRATION: 'POLICYCHANGELOG_ADD_INTEGRATION',
                    ADD_REPORT_FIELD: 'POLICYCHANGELOG_ADD_REPORT_FIELD',
                    ADD_TAG: 'POLICYCHANGELOG_ADD_TAG',
                    DELETE_ALL_TAGS: 'POLICYCHANGELOG_DELETE_ALL_TAGS',
                    DELETE_APPROVER_RULE: 'POLICYCHANGELOG_DELETE_APPROVER_RULE',
                    DELETE_BUDGET: 'POLICYCHANGELOG_DELETE_BUDGET',
                    DELETE_CATEGORY: 'POLICYCHANGELOG_DELETE_CATEGORY',
                    DELETE_CUSTOM_UNIT: 'POLICYCHANGELOG_DELETE_CUSTOM_UNIT',
                    DELETE_CUSTOM_UNIT_RATE: 'POLICYCHANGELOG_DELETE_CUSTOM_UNIT_RATE',
                    DELETE_CUSTOM_UNIT_SUB_RATE: 'POLICYCHANGELOG_DELETE_CUSTOM_UNIT_SUB_RATE',
                    DELETE_EMPLOYEE: 'POLICYCHANGELOG_DELETE_EMPLOYEE',
                    DELETE_INTEGRATION: 'POLICYCHANGELOG_DELETE_INTEGRATION',
                    DELETE_REPORT_FIELD: 'POLICYCHANGELOG_DELETE_REPORT_FIELD',
                    DELETE_TAG: 'POLICYCHANGELOG_DELETE_TAG',
                    IMPORT_CUSTOM_UNIT_RATES: 'POLICYCHANGELOG_IMPORT_CUSTOM_UNIT_RATES',
                    IMPORT_TAGS: 'POLICYCHANGELOG_IMPORT_TAGS',
                    INDIVIDUAL_BUDGET_NOTIFICATION: 'POLICYCHANGELOG_INDIVIDUAL_BUDGET_NOTIFICATION',
                    INVITE_TO_ROOM: 'POLICYCHANGELOG_INVITETOROOM',
                    REMOVE_FROM_ROOM: 'POLICYCHANGELOG_REMOVEFROMROOM',
                    LEAVE_ROOM: 'POLICYCHANGELOG_LEAVEROOM',
                    REPLACE_CATEGORIES: 'POLICYCHANGELOG_REPLACE_CATEGORIES',
                    SET_AUTOREIMBURSEMENT: 'POLICYCHANGELOG_SET_AUTOREIMBURSEMENT',
                    SET_AUTO_JOIN: 'POLICYCHANGELOG_SET_AUTO_JOIN',
                    SET_CATEGORY_NAME: 'POLICYCHANGELOG_SET_CATEGORY_NAME',
                    SHARED_BUDGET_NOTIFICATION: 'POLICYCHANGELOG_SHARED_BUDGET_NOTIFICATION',
                    UPDATE_ACH_ACCOUNT: 'POLICYCHANGELOG_UPDATE_ACH_ACCOUNT',
                    UPDATE_APPROVER_RULE: 'POLICYCHANGELOG_UPDATE_APPROVER_RULE',
                    UPDATE_AUDIT_RATE: 'POLICYCHANGELOG_UPDATE_AUDIT_RATE',
                    UPDATE_AUTOHARVESTING: 'POLICYCHANGELOG_UPDATE_AUTOHARVESTING',
                    UPDATE_AUTOREIMBURSEMENT: 'POLICYCHANGELOG_UPDATE_AUTOREIMBURSEMENT',
                    UPDATE_AUTOREPORTING_FREQUENCY: 'POLICYCHANGELOG_UPDATE_AUTOREPORTING_FREQUENCY',
                    UPDATE_BUDGET: 'POLICYCHANGELOG_UPDATE_BUDGET',
                    UPDATE_CATEGORY: 'POLICYCHANGELOG_UPDATE_CATEGORY',
                    UPDATE_CURRENCY: 'POLICYCHANGELOG_UPDATE_CURRENCY',
                    UPDATE_CUSTOM_UNIT: 'POLICYCHANGELOG_UPDATE_CUSTOM_UNIT',
                    UPDATE_CUSTOM_UNIT_RATE: 'POLICYCHANGELOG_UPDATE_CUSTOM_UNIT_RATE',
                    UPDATE_CUSTOM_UNIT_SUB_RATE: 'POLICYCHANGELOG_UPDATE_CUSTOM_UNIT_SUB_RATE',
                    UPDATE_DEFAULT_BILLABLE: 'POLICYCHANGELOG_UPDATE_DEFAULT_BILLABLE',
                    UPDATE_DEFAULT_REIMBURSABLE: 'POLICYCHANGELOG_UPDATE_DEFAULT_REIMBURSABLE',
                    UPDATE_DEFAULT_TITLE: 'POLICYCHANGELOG_UPDATE_DEFAULT_TITLE',
                    UPDATE_DEFAULT_TITLE_ENFORCED: 'POLICYCHANGELOG_UPDATE_DEFAULT_TITLE_ENFORCED',
                    UPDATE_DISABLED_FIELDS: 'POLICYCHANGELOG_UPDATE_DISABLED_FIELDS',
                    UPDATE_EMPLOYEE: 'POLICYCHANGELOG_UPDATE_EMPLOYEE',
                    UPDATE_FIELD: 'POLICYCHANGELOG_UPDATE_FIELD',
                    UPDATE_MANUAL_APPROVAL_THRESHOLD: 'POLICYCHANGELOG_UPDATE_MANUAL_APPROVAL_THRESHOLD',
                    UPDATE_MAX_EXPENSE_AMOUNT: 'POLICYCHANGELOG_UPDATE_MAX_EXPENSE_AMOUNT',
                    UPDATE_MAX_EXPENSE_AMOUNT_NO_RECEIPT: 'POLICYCHANGELOG_UPDATE_MAX_EXPENSE_AMOUNT_NO_RECEIPT',
                    UPDATE_NAME: 'POLICYCHANGELOG_UPDATE_NAME',
                    UPDATE_DESCRIPTION: 'POLICYCHANGELOG_UPDATE_DESCRIPTION',
                    UPDATE_OWNERSHIP: 'POLICYCHANGELOG_UPDATE_OWNERSHIP',
                    UPDATE_REIMBURSEMENT_CHOICE: 'POLICYCHANGELOG_UPDATE_REIMBURSEMENT_CHOICE',
                    UPDATE_REPORT_FIELD: 'POLICYCHANGELOG_UPDATE_REPORT_FIELD',
                    UPDATE_TAG: 'POLICYCHANGELOG_UPDATE_TAG',
                    UPDATE_TAG_ENABLED: 'POLICYCHANGELOG_UPDATE_TAG_ENABLED',
                    UPDATE_TAG_LIST: 'POLICYCHANGELOG_UPDATE_TAG_LIST',
                    UPDATE_TAG_LIST_NAME: 'POLICYCHANGELOG_UPDATE_TAG_LIST_NAME',
                    UPDATE_TAG_NAME: 'POLICYCHANGELOG_UPDATE_TAG_NAME',
                    UPDATE_TIME_ENABLED: 'POLICYCHANGELOG_UPDATE_TIME_ENABLED',
                    UPDATE_TIME_RATE: 'POLICYCHANGELOG_UPDATE_TIME_RATE',
                },
                ROOMCHANGELOG: {
                    INVITE_TO_ROOM: 'INVITETOROOM',
                    REMOVE_FROM_ROOM: 'REMOVEFROMROOM',
                    LEAVE_ROOM: 'LEAVEROOM',
                    UPDATE_ROOM_DESCRIPTION: 'UPDATEROOMDESCRIPTION',
                },
            },
            THREAD_DISABLED: ['CREATED'],
        },
        CANCEL_PAYMENT_REASONS: {
            ADMIN: 'CANCEL_REASON_ADMIN',
        },
        ACTIONABLE_MENTION_WHISPER_RESOLUTION: {
            INVITE: 'invited',
            NOTHING: 'nothing',
        },
        ACTIONABLE_MENTION_JOIN_WORKSPACE_RESOLUTION: {
            ACCEPT: 'accept',
            DECLINE: 'decline',
        },
        ARCHIVE_REASON: {
            DEFAULT: 'default',
            ACCOUNT_CLOSED: 'accountClosed',
            ACCOUNT_MERGED: 'accountMerged',
            REMOVED_FROM_POLICY: 'removedFromPolicy',
            POLICY_DELETED: 'policyDeleted',
        },
        MESSAGE: {
            TYPE: {
                COMMENT: 'COMMENT',
                TEXT: 'TEXT',
            },
        },
        TYPE: {
            CHAT: 'chat',
            EXPENSE: 'expense',
            IOU: 'iou',
            TASK: 'task',
        },
        CHAT_TYPE: chatTypes,
        WORKSPACE_CHAT_ROOMS: {
            ANNOUNCE: '#announce',
            ADMINS: '#admins',
        },
        STATE_NUM: {
            OPEN: 0,
            SUBMITTED: 1,
            APPROVED: 2,
            BILLING: 3,
        },
        STATUS_NUM: {
            OPEN: 0,
            SUBMITTED: 1,
            CLOSED: 2,
            APPROVED: 3,
            REIMBURSED: 4,
        },
        NOTIFICATION_PREFERENCE: {
            MUTE: 'mute',
            DAILY: 'daily',
            ALWAYS: 'always',
            HIDDEN: 'hidden',
        },
        // Options for which room members can post
        WRITE_CAPABILITIES: {
            ALL: 'all',
            ADMINS: 'admins',
        },
        VISIBILITY: {
            PUBLIC: 'public',
            PUBLIC_ANNOUNCE: 'public_announce',
            PRIVATE: 'private',
            RESTRICTED: 'restricted',
        },
        RESERVED_ROOM_NAMES: ['#admins', '#announce'],
        MAX_PREVIEW_AVATARS: 4,
        MAX_ROOM_NAME_LENGTH: 79,
        LAST_MESSAGE_TEXT_MAX_LENGTH: 200,
        OWNER_EMAIL_FAKE: '__FAKE__',
        OWNER_ACCOUNT_ID_FAKE: 0,
        DEFAULT_REPORT_NAME: 'Chat Report',
    },
    NEXT_STEP: {
        FINISHED: 'Finished!',
    },
    COMPOSER: {
        MAX_LINES: 16,
        MAX_LINES_SMALL_SCREEN: 6,
        MAX_LINES_FULL: -1,

        // The minimum number of typed lines needed to enable the full screen composer
        FULL_COMPOSER_MIN_LINES: 3,
    },
    MODAL: {
        MODAL_TYPE: {
            CONFIRM: 'confirm',
            CENTERED: 'centered',
            CENTERED_UNSWIPEABLE: 'centered_unswipeable',
            CENTERED_SMALL: 'centered_small',
            BOTTOM_DOCKED: 'bottom_docked',
            POPOVER: 'popover',
            RIGHT_DOCKED: 'right_docked',
        },
        ANCHOR_ORIGIN_VERTICAL: {
            TOP: 'top',
            CENTER: 'center',
            BOTTOM: 'bottom',
        },
        ANCHOR_ORIGIN_HORIZONTAL: {
            LEFT: 'left',
            CENTER: 'center',
            RIGHT: 'right',
        },
        POPOVER_MENU_PADDING: 8,
    },
    TIMING: {
        CALCULATE_MOST_RECENT_LAST_MODIFIED_ACTION: 'calc_most_recent_last_modified_action',
        SEARCH_RENDER: 'search_render',
        CHAT_RENDER: 'chat_render',
        HOMEPAGE_INITIAL_RENDER: 'homepage_initial_render',
        REPORT_INITIAL_RENDER: 'report_initial_render',
        SWITCH_REPORT: 'switch_report',
        SIDEBAR_LOADED: 'sidebar_loaded',
        LOAD_SEARCH_OPTIONS: 'load_search_options',
        COLD: 'cold',
        WARM: 'warm',
        REPORT_ACTION_ITEM_LAYOUT_DEBOUNCE_TIME: 1500,
        SHOW_LOADING_SPINNER_DEBOUNCE_TIME: 250,
        TEST_TOOLS_MODAL_THROTTLE_TIME: 800,
        TOOLTIP_SENSE: 1000,
        TRIE_INITIALIZATION: 'trie_initialization',
        COMMENT_LENGTH_DEBOUNCE_TIME: 500,
        SEARCH_OPTION_LIST_DEBOUNCE_TIME: 300,
        RESIZE_DEBOUNCE_TIME: 100,
    },
    PRIORITY_MODE: {
        GSD: 'gsd',
        DEFAULT: 'default',
    },
    THEME: {
        DEFAULT: 'system',
        FALLBACK: 'dark',
        DARK: 'dark',
        LIGHT: 'light',
        SYSTEM: 'system',
    },
    COLOR_SCHEME: {
        LIGHT: 'light',
        DARK: 'dark',
    },
    STATUS_BAR_STYLE: {
        LIGHT_CONTENT: 'light-content',
        DARK_CONTENT: 'dark-content',
    },
    TRANSACTION: {
        DEFAULT_MERCHANT: 'Request',
        UNKNOWN_MERCHANT: 'Unknown Merchant',
        PARTIAL_TRANSACTION_MERCHANT: '(none)',
        TYPE: {
            CUSTOM_UNIT: 'customUnit',
        },
        STATUS: {
            PENDING: 'Pending',
            POSTED: 'Posted',
        },
    },
    MCC_GROUPS: {
        AIRLINES: 'Airlines',
        COMMUTER: 'Commuter',
        GAS: 'Gas',
        GOODS: 'Goods',
        GROCERIES: 'Groceries',
        HOTEL: 'Hotel',
        MAIL: 'Mail',
        MEALS: 'Meals',
        RENTAL: 'Rental',
        SERVICES: 'Services',
        TAXI: 'Taxi',
        MISCELLANEOUS: 'Miscellaneous',
        UTILITIES: 'Utilities',
    },
    JSON_CODE: {
        SUCCESS: 200,
        BAD_REQUEST: 400,
        NOT_AUTHENTICATED: 407,
        EXP_ERROR: 666,
        MANY_WRITES_ERROR: 665,
        UNABLE_TO_RETRY: 'unableToRetry',
        UPDATE_REQUIRED: 426,
    },
    HTTP_STATUS: {
        // When Cloudflare throttles
        TOO_MANY_REQUESTS: 429,
        INTERNAL_SERVER_ERROR: 500,
        BAD_GATEWAY: 502,
        GATEWAY_TIMEOUT: 504,
        UNKNOWN_ERROR: 520,
    },
    ERROR: {
        XHR_FAILED: 'xhrFailed',
        THROTTLED: 'throttled',
        UNKNOWN_ERROR: 'Unknown error',
        REQUEST_CANCELLED: 'AbortError',
        FAILED_TO_FETCH: 'Failed to fetch',
        ENSURE_BUGBOT: 'ENSURE_BUGBOT',
        PUSHER_ERROR: 'PusherError',
        WEB_SOCKET_ERROR: 'WebSocketError',
        NETWORK_REQUEST_FAILED: 'Network request failed',
        SAFARI_DOCUMENT_LOAD_ABORTED: 'cancelled',
        FIREFOX_DOCUMENT_LOAD_ABORTED: 'NetworkError when attempting to fetch resource.',
        IOS_NETWORK_CONNECTION_LOST: 'The network connection was lost.',
        IOS_NETWORK_CONNECTION_LOST_RUSSIAN: 'Сетевое соединение потеряно.',
        IOS_NETWORK_CONNECTION_LOST_SWEDISH: 'Nätverksanslutningen förlorades.',
        IOS_NETWORK_CONNECTION_LOST_SPANISH: 'La conexión a Internet parece estar desactivada.',
        IOS_LOAD_FAILED: 'Load failed',
        SAFARI_CANNOT_PARSE_RESPONSE: 'cannot parse response',
        GATEWAY_TIMEOUT: 'Gateway Timeout',
        EXPENSIFY_SERVICE_INTERRUPTED: 'Expensify service interrupted',
        DUPLICATE_RECORD: 'A record already exists with this ID',

        // The "Upgrade" is intentional as the 426 HTTP code means "Upgrade Required" and sent by the API. We use the "Update" language everywhere else in the front end when this gets returned.
        UPDATE_REQUIRED: 'Upgrade Required',
    },
    ERROR_TYPE: {
        SOCKET: 'Expensify\\Auth\\Error\\Socket',
    },
    ERROR_TITLE: {
        SOCKET: 'Issue connecting to database',
        DUPLICATE_RECORD: '400 Unique Constraints Violation',
    },
    NETWORK: {
        METHOD: {
            POST: 'post',
        },
        MIN_RETRY_WAIT_TIME_MS: 10,
        MAX_RANDOM_RETRY_WAIT_TIME_MS: 100,
        MAX_RETRY_WAIT_TIME_MS: 10 * 1000,
        PROCESS_REQUEST_DELAY_MS: 1000,
        MAX_PENDING_TIME_MS: 10 * 1000,
        MAX_REQUEST_RETRIES: 10,
    },
    WEEK_STARTS_ON: 1, // Monday
    DEFAULT_TIME_ZONE: {automatic: true, selected: 'America/Los_Angeles'},
    DEFAULT_ACCOUNT_DATA: {errors: null, success: '', isLoading: false},
    DEFAULT_CLOSE_ACCOUNT_DATA: {errors: null, success: '', isLoading: false},
    DEFAULT_NETWORK_DATA: {isOffline: false},
    FORMS: {
        LOGIN_FORM: 'LoginForm',
        VALIDATE_CODE_FORM: 'ValidateCodeForm',
        VALIDATE_TFA_CODE_FORM: 'ValidateTfaCodeForm',
        RESEND_VALIDATION_FORM: 'ResendValidationForm',
        UNLINK_LOGIN_FORM: 'UnlinkLoginForm',
        RESEND_VALIDATE_CODE_FORM: 'ResendValidateCodeForm',
    },
    APP_STATE: {
        ACTIVE: 'active',
        BACKGROUND: 'background',
        INACTIVE: 'inactive',
    },

    // at least 8 characters, 1 capital letter, 1 lowercase number, 1 number
    PASSWORD_COMPLEXITY_REGEX_STRING: '^(?=.*[A-Z])(?=.*[0-9])(?=.*[a-z]).{8,}$',

    // 6 numeric digits
    VALIDATE_CODE_REGEX_STRING: /^\d{6}$/,

    // 8 alphanumeric characters
    RECOVERY_CODE_REGEX_STRING: /^[a-zA-Z0-9]{8}$/,

    // The server has a WAF (Web Application Firewall) which will strip out HTML/XML tags using this regex pattern.
    // It's copied here so that the same regex pattern can be used in form validations to be consistent with the server.
    VALIDATE_FOR_HTML_TAG_REGEX: /<([^>\s]+)(?:[^>]*?)>/g,

    VALIDATE_FOR_LEADINGSPACES_HTML_TAG_REGEX: /<([\s]+.+[\s]*)>/g,

    WHITELISTED_TAGS: [/<>/, /< >/, /<->/, /<-->/, /<br>/, /<br\/>/],

    PASSWORD_PAGE: {
        ERROR: {
            ALREADY_VALIDATED: 'Account already validated',
            VALIDATE_CODE_FAILED: 'Validate code failed',
        },
    },

    PUSHER: {
        PRIVATE_USER_CHANNEL_PREFIX: 'private-encrypted-user-accountID-',
        PRIVATE_REPORT_CHANNEL_PREFIX: 'private-report-reportID-',
    },

    EMOJI_SPACER: 'SPACER',

    // This is the number of columns in each row of the picker.
    // Because of how flatList implements these rows, each row is an index rather than each element
    // For this reason to make headers work, we need to have the header be the only rendered element in its row
    // If this number is changed, emojis.js will need to be updated to have the proper number of spacer elements
    // around each header.
    EMOJI_NUM_PER_ROW: 8,

    EMOJI_FREQUENT_ROW_COUNT: 3,

    EMOJI_DEFAULT_SKIN_TONE: -1,

    // Amount of emojis to render ahead at the end of the update cycle
    EMOJI_DRAW_AMOUNT: 250,

    INVISIBLE_CODEPOINTS: ['fe0f', '200d', '2066'],

    UNICODE: {
        LTR: '\u2066',
    },

    TOOLTIP_MAX_LINES: 3,

    LOGIN_TYPE: {
        PHONE: 'phone',
        EMAIL: 'email',
    },

    MAGIC_CODE_LENGTH: 6,
    MAGIC_CODE_EMPTY_CHAR: ' ',

    KEYBOARD_TYPE: {
        VISIBLE_PASSWORD: 'visible-password',
        ASCII_CAPABLE: 'ascii-capable',
        NUMBER_PAD: 'number-pad',
    },

    INPUT_MODE: {
        NONE: 'none',
        TEXT: 'text',
        DECIMAL: 'decimal',
        NUMERIC: 'numeric',
        TEL: 'tel',
        SEARCH: 'search',
        EMAIL: 'email',
        URL: 'url',
    },

    YOUR_LOCATION_TEXT: 'Your Location',

    ATTACHMENT_MESSAGE_TEXT: '[Attachment]',
    // This is a placeholder for attachment which is uploading
    ATTACHMENT_UPLOADING_MESSAGE_HTML: 'Uploading attachment...',
    ATTACHMENT_SOURCE_ATTRIBUTE: 'data-expensify-source',
    ATTACHMENT_PREVIEW_ATTRIBUTE: 'src',
    ATTACHMENT_ORIGINAL_FILENAME_ATTRIBUTE: 'data-name',
    ATTACHMENT_LOCAL_URL_PREFIX: ['blob:', 'file:'],
    ATTACHMENT_THUMBNAIL_URL_ATTRIBUTE: 'data-expensify-thumbnail-url',
    ATTACHMENT_THUMBNAIL_WIDTH_ATTRIBUTE: 'data-expensify-width',
    ATTACHMENT_THUMBNAIL_HEIGHT_ATTRIBUTE: 'data-expensify-height',
    ATTACHMENT_DURATION_ATTRIBUTE: 'data-expensify-duration',

    ATTACHMENT_PICKER_TYPE: {
        FILE: 'file',
        IMAGE: 'image',
    },

    ATTACHMENT_FILE_TYPE: {
        FILE: 'file',
        IMAGE: 'image',
        VIDEO: 'video',
    },

    IMAGE_FILE_FORMAT: {
        PNG: 'image/png',
        WEBP: 'image/webp',
        JPEG: 'image/jpeg',
    },

    FILE_TYPE_REGEX: {
        // Image MimeTypes allowed by iOS photos app.
        IMAGE: /\.(jpg|jpeg|png|webp|gif|tiff|bmp|heic|heif)$/,
        // Video MimeTypes allowed by iOS photos app.
        VIDEO: /\.(mov|mp4)$/,
    },
    IOS_CAMERAROLL_ACCESS_ERROR: 'Access to photo library was denied',
    ADD_PAYMENT_MENU_POSITION_Y: 226,
    ADD_PAYMENT_MENU_POSITION_X: 356,
    EMOJI_PICKER_ITEM_TYPES: {
        HEADER: 'header',
        EMOJI: 'emoji',
        SPACER: 'spacer',
    },
    EMOJI_PICKER_SIZE: {
        WIDTH: 320,
        HEIGHT: 416,
    },
    DESKTOP_HEADER_PADDING: 12,
    CATEGORY_SHORTCUT_BAR_HEIGHT: 32,
    SMALL_EMOJI_PICKER_SIZE: {
        WIDTH: '100%',
    },
    MENU_POSITION_REPORT_ACTION_COMPOSE_BOTTOM: 83,
    NON_NATIVE_EMOJI_PICKER_LIST_HEIGHT: 300,
    NON_NATIVE_EMOJI_PICKER_LIST_HEIGHT_WEB: 200,
    EMOJI_PICKER_ITEM_HEIGHT: 32,
    EMOJI_PICKER_HEADER_HEIGHT: 32,
    RECIPIENT_LOCAL_TIME_HEIGHT: 25,
    AUTO_COMPLETE_SUGGESTER: {
        SUGGESTER_PADDING: 6,
        SUGGESTER_INNER_PADDING: 8,
        SUGGESTION_ROW_HEIGHT: 40,
        SMALL_CONTAINER_HEIGHT_FACTOR: 2.5,
        MAX_AMOUNT_OF_SUGGESTIONS: 20,
        MAX_AMOUNT_OF_VISIBLE_SUGGESTIONS_IN_CONTAINER: 5,
        HERE_TEXT: '@here',
    },
    COMPOSER_MAX_HEIGHT: 125,
    CHAT_FOOTER_SECONDARY_ROW_HEIGHT: 15,
    CHAT_FOOTER_SECONDARY_ROW_PADDING: 5,
    CHAT_FOOTER_MIN_HEIGHT: 65,
    CHAT_FOOTER_HORIZONTAL_PADDING: 40,
    CHAT_SKELETON_VIEW: {
        AVERAGE_ROW_HEIGHT: 80,
        HEIGHT_FOR_ROW_COUNT: {
            1: 60,
            2: 80,
            3: 100,
        },
    },
    CENTRAL_PANE_ANIMATION_HEIGHT: 200,
    LHN_SKELETON_VIEW_ITEM_HEIGHT: 64,
    EXPENSIFY_PARTNER_NAME: 'expensify.com',
    EMAIL: {
        ACCOUNTING: 'accounting@expensify.com',
        ADMIN: 'admin@expensify.com',
        BILLS: 'bills@expensify.com',
        CHRONOS: 'chronos@expensify.com',
        CONCIERGE: 'concierge@expensify.com',
        CONTRIBUTORS: 'contributors@expensify.com',
        FIRST_RESPONDER: 'firstresponders@expensify.com',
        GUIDES_DOMAIN: 'team.expensify.com',
        HELP: 'help@expensify.com',
        INTEGRATION_TESTING_CREDS: 'integrationtestingcreds@expensify.com',
        NOTIFICATIONS: 'notifications@expensify.com',
        PAYROLL: 'payroll@expensify.com',
        QA: 'qa@expensify.com',
        QA_TRAVIS: 'qa+travisreceipts@expensify.com',
        RECEIPTS: 'receipts@expensify.com',
        STUDENT_AMBASSADOR: 'studentambassadors@expensify.com',
        SVFG: 'svfg@expensify.com',
        EXPENSIFY_EMAIL_DOMAIN: '@expensify.com',
    },

    ACCOUNT_ID: {
        ACCOUNTING: Number(Config?.EXPENSIFY_ACCOUNT_ID_ACCOUNTING ?? 9645353),
        ADMIN: Number(Config?.EXPENSIFY_ACCOUNT_ID_ADMIN ?? -1),
        BILLS: Number(Config?.EXPENSIFY_ACCOUNT_ID_BILLS ?? 1371),
        CHRONOS: Number(Config?.EXPENSIFY_ACCOUNT_ID_CHRONOS ?? 10027416),
        CONCIERGE: Number(Config?.EXPENSIFY_ACCOUNT_ID_CONCIERGE ?? 8392101),
        CONTRIBUTORS: Number(Config?.EXPENSIFY_ACCOUNT_ID_CONTRIBUTORS ?? 9675014),
        FIRST_RESPONDER: Number(Config?.EXPENSIFY_ACCOUNT_ID_FIRST_RESPONDER ?? 9375152),
        HELP: Number(Config?.EXPENSIFY_ACCOUNT_ID_HELP ?? -1),
        INTEGRATION_TESTING_CREDS: Number(Config?.EXPENSIFY_ACCOUNT_ID_INTEGRATION_TESTING_CREDS ?? -1),
        NOTIFICATIONS: Number(Config?.EXPENSIFY_ACCOUNT_ID_NOTIFICATIONS ?? 11665625),
        PAYROLL: Number(Config?.EXPENSIFY_ACCOUNT_ID_PAYROLL ?? 9679724),
        QA: Number(Config?.EXPENSIFY_ACCOUNT_ID_QA ?? 3126513),
        QA_TRAVIS: Number(Config?.EXPENSIFY_ACCOUNT_ID_QA_TRAVIS ?? 8595733),
        RECEIPTS: Number(Config?.EXPENSIFY_ACCOUNT_ID_RECEIPTS ?? -1),
        REWARDS: Number(Config?.EXPENSIFY_ACCOUNT_ID_REWARDS ?? 11023767), // rewards@expensify.com
        STUDENT_AMBASSADOR: Number(Config?.EXPENSIFY_ACCOUNT_ID_STUDENT_AMBASSADOR ?? 10476956),
        SVFG: Number(Config?.EXPENSIFY_ACCOUNT_ID_SVFG ?? 2012843),
    },

    ENVIRONMENT: {
        DEV: 'development',
        STAGING: 'staging',
        PRODUCTION: 'production',
        ADHOC: 'adhoc',
    },

    // Used to delay the initial fetching of reportActions when the app first inits or reconnects (e.g. returning
    // from backgound). The times are based on how long it generally seems to take for the app to become interactive
    // in each scenario.
    FETCH_ACTIONS_DELAY: {
        STARTUP: 8000,
        RECONNECT: 1000,
    },

    WALLET: {
        TRANSFER_METHOD_TYPE: {
            INSTANT: 'instant',
            ACH: 'ach',
        },
        TRANSFER_METHOD_TYPE_FEE: {
            INSTANT: {
                RATE: 1.5,
                MINIMUM_FEE: 25,
            },
            ACH: {
                RATE: 0,
                MINIMUM_FEE: 0,
            },
        },
        ERROR: {
            // If these get updated, we need to update the codes on the Web side too
            SSN: 'ssnError',
            KBA: 'kbaNeeded',
            KYC: 'kycFailed',
            FULL_SSN_NOT_FOUND: 'Full SSN not found',
            MISSING_FIELD: 'Missing required additional details fields',
            WRONG_ANSWERS: 'Wrong answers',
            ONFIDO_FIXABLE_ERROR: 'Onfido returned a fixable error',
            ONFIDO_USER_CONSENT_DENIED: 'user_consent_denied',

            // KBA stands for Knowledge Based Answers (requiring us to show Idology questions)
            KBA_NEEDED: 'KBA needed',
            NO_ACCOUNT_TO_LINK: '405 No account to link to wallet',
            INVALID_WALLET: '405 Invalid wallet account',
            NOT_OWNER_OF_BANK_ACCOUNT: '401 Wallet owner does not own linked bank account',
            INVALID_BANK_ACCOUNT: '405 Attempting to link an invalid bank account to a wallet',
            NOT_OWNER_OF_FUND: '401 Wallet owner does not own linked fund',
            INVALID_FUND: '405 Attempting to link an invalid fund to a wallet',
        },
        STEP: {
            // In the order they appear in the Wallet flow
            ADDITIONAL_DETAILS: 'AdditionalDetailsStep',
            ADDITIONAL_DETAILS_KBA: 'AdditionalDetailsKBAStep',
            ONFIDO: 'OnfidoStep',
            TERMS: 'TermsStep',
            ACTIVATE: 'ActivateStep',
        },
        TIER_NAME: {
            PLATINUM: 'PLATINUM',
            GOLD: 'GOLD',
            SILVER: 'SILVER',
            BRONZE: 'BRONZE',
        },
        WEB_MESSAGE_TYPE: {
            STATEMENT: 'STATEMENT_NAVIGATE',
            CONCIERGE: 'CONCIERGE_NAVIGATE',
        },
        MTL_WALLET_PROGRAM_ID: '760',
        PROGRAM_ISSUERS: {
            EXPENSIFY_PAYMENTS: 'Expensify Payments LLC',
            BANCORP_BANK: 'The Bancorp Bank',
        },
    },

    PLAID: {
        EVENT: {
            ERROR: 'ERROR',
            EXIT: 'EXIT',
        },
    },

    ONFIDO: {
        CONTAINER_ID: 'onfido-mount',
        TYPE: {
            DOCUMENT: 'document',
            FACE: 'face',
        },
        VARIANT: {
            VIDEO: 'video',
        },
        SMS_NUMBER_COUNTRY_CODE: 'US',
        ERROR: {
            USER_CANCELLED: 'User canceled flow.',
            USER_TAPPED_BACK: 'User exited by clicking the back button.',
            USER_EXITED: 'User exited by manual action.',
        },
    },

    KYC_WALL_SOURCE: {
        REPORT: 'REPORT', // The user attempted to pay a money request
        ENABLE_WALLET: 'ENABLE_WALLET', // The user clicked on the `Enable wallet` button on the Wallet page
        TRANSFER_BALANCE: 'TRANSFER_BALANCE', // The user attempted to transfer their wallet balance to their bank account or debit card
    },

    OS: {
        WINDOWS: 'Windows',
        MAC_OS: PLATFORM_OS_MACOS,
        ANDROID: 'Android',
        IOS: PLATFORM_IOS,
        LINUX: 'Linux',
        NATIVE: 'Native',
    },

    BROWSER: {
        CHROME: 'chrome',
        FIREFOX: 'firefox',
        IE: 'ie',
        EDGE: 'edge',
        Opera: 'opera',
        SAFARI: 'safari',
        OTHER: 'other',
    },

    PAYMENT_METHODS: {
        DEBIT_CARD: 'debitCard',
        PERSONAL_BANK_ACCOUNT: 'bankAccount',
        BUSINESS_BANK_ACCOUNT: 'businessBankAccount',
    },

    PAYMENT_METHOD_ID_KEYS: {
        DEBIT_CARD: 'fundID',
        BANK_ACCOUNT: 'bankAccountID',
    },

    IOU: {
        // This is the transactionID used when going through the create money request flow so that it mimics a real transaction (like the edit flow)
        OPTIMISTIC_TRANSACTION_ID: '1',
        // Note: These payment types are used when building IOU reportAction message values in the server and should
        // not be changed.
        PAYMENT_TYPE: {
            ELSEWHERE: 'Elsewhere',
            EXPENSIFY: 'Expensify',
            VBBA: 'ACH',
        },
        ACTION: {
            EDIT: 'edit',
            CREATE: 'create',
        },
        DEFAULT_AMOUNT: 0,
        TYPE: {
            SEND: 'send',
            SPLIT: 'split',
            REQUEST: 'request',
            TRACK_EXPENSE: 'track-expense',
        },
        REQUEST_TYPE: {
            DISTANCE: 'distance',
            MANUAL: 'manual',
            SCAN: 'scan',
        },
        REPORT_ACTION_TYPE: {
            PAY: 'pay',
            CREATE: 'create',
            SPLIT: 'split',
            DECLINE: 'decline',
            CANCEL: 'cancel',
            DELETE: 'delete',
            APPROVE: 'approve',
            TRACK: 'track',
        },
        AMOUNT_MAX_LENGTH: 10,
        RECEIPT_STATE: {
            SCANREADY: 'SCANREADY',
            OPEN: 'OPEN',
            SCANNING: 'SCANNING',
            SCANCOMPLETE: 'SCANCOMPLETE',
            SCANFAILED: 'SCANFAILED',
        },
        FILE_TYPES: {
            HTML: 'html',
            DOC: 'doc',
            DOCX: 'docx',
            SVG: 'svg',
        },
        RECEIPT_ERROR: 'receiptError',
        CANCEL_REASON: {
            PAYMENT_EXPIRED: 'CANCEL_REASON_PAYMENT_EXPIRED',
        },
    },

    GROWL: {
        SUCCESS: 'success',
        ERROR: 'error',
        WARNING: 'warning',
        DURATION: 2000,
        DURATION_LONG: 3500,
    },

    LOCALES: {
        EN: 'en',
        ES: 'es',
        ES_ES: 'es-ES',
        ES_ES_ONFIDO: 'es_ES',

        DEFAULT: 'en',
    },

    LANGUAGES: ['en', 'es'],

    PRONOUNS_LIST: [
        'coCos',
        'eEyEmEir',
        'heHimHis',
        'heHimHisTheyThemTheirs',
        'sheHerHers',
        'sheHerHersTheyThemTheirs',
        'merMers',
        'neNirNirs',
        'neeNerNers',
        'perPers',
        'theyThemTheirs',
        'thonThons',
        'veVerVis',
        'viVir',
        'xeXemXyr',
        'zeZieZirHir',
        'zeHirHirs',
        'callMeByMyName',
    ],

    POLICY: {
        TYPE: {
            FREE: 'free',
            PERSONAL: 'personal',

            // Often referred to as "control" workspaces
            CORPORATE: 'corporate',

            // Often referred to as "collect" workspaces
            TEAM: 'team',
        },
        ROLE: {
            ADMIN: 'admin',
            AUDITOR: 'auditor',
            USER: 'user',
        },
        AUTO_REPORTING_FREQUENCIES: {
            INSTANT: 'instant',
            IMMEDIATE: 'immediate',
            WEEKLY: 'weekly',
            SEMI_MONTHLY: 'semimonthly',
            MONTHLY: 'monthly',
            TRIP: 'trip',
            MANUAL: 'manual',
        },
        AUTO_REPORTING_OFFSET: {
            LAST_BUSINESS_DAY_OF_MONTH: 'lastBusinessDayOfMonth',
            LAST_DAY_OF_MONTH: 'lastDayOfMonth',
        },
        APPROVAL_MODE: {
            OPTIONAL: 'OPTIONAL',
            BASIC: 'BASIC',
            ADVANCED: 'ADVANCED',
            DYNAMICEXTERNAL: 'DYNAMIC_EXTERNAL',
            SMARTREPORT: 'SMARTREPORT',
            BILLCOM: 'BILLCOM',
        },
        ROOM_PREFIX: '#',
        CUSTOM_UNIT_RATE_BASE_OFFSET: 100,
        OWNER_EMAIL_FAKE: '_FAKE_',
        OWNER_ACCOUNT_ID_FAKE: 0,
        REIMBURSEMENT_CHOICES: {
            REIMBURSEMENT_YES: 'reimburseYes', // Direct
            REIMBURSEMENT_NO: 'reimburseNo', // None
            REIMBURSEMENT_MANUAL: 'reimburseManual', // Indirect
        },
        ID_FAKE: '_FAKE_',
        EMPTY: 'EMPTY',
        MEMBERS_BULK_ACTION_TYPES: {
            REMOVE: 'remove',
            MAKE_MEMBER: 'makeMember',
            MAKE_ADMIN: 'makeAdmin',
        },
        MORE_FEATURES: {
            ARE_CATEGORIES_ENABLED: 'areCategoriesEnabled',
            ARE_TAGS_ENABLED: 'areTagsEnabled',
            ARE_DISTANCE_RATES_ENABLED: 'areDistanceRatesEnabled',
            ARE_WORKFLOWS_ENABLED: 'areWorkflowsEnabled',
            ARE_REPORTFIELDS_ENABLED: 'areReportFieldsEnabled',
            ARE_CONNECTIONS_ENABLED: 'areConnectionsEnabled',
            ARE_TAXES_ENABLED: 'tax',
        },
        CATEGORIES_BULK_ACTION_TYPES: {
            DELETE: 'delete',
            DISABLE: 'disable',
            ENABLE: 'enable',
        },
        TAGS_BULK_ACTION_TYPES: {
            DELETE: 'delete',
            DISABLE: 'disable',
            ENABLE: 'enable',
        },
        DISTANCE_RATES_BULK_ACTION_TYPES: {
            DELETE: 'delete',
            DISABLE: 'disable',
            ENABLE: 'enable',
        },
        OWNERSHIP_ERRORS: {
            NO_BILLING_CARD: 'noBillingCard',
            AMOUNT_OWED: 'amountOwed',
            HAS_FAILED_SETTLEMENTS: 'hasFailedSettlements',
            OWNER_OWES_AMOUNT: 'ownerOwesAmount',
            SUBSCRIPTION: 'subscription',
            DUPLICATE_SUBSCRIPTION: 'duplicateSubscription',
            FAILED_TO_CLEAR_BALANCE: 'failedToClearBalance',
        },
        TAX_RATES_BULK_ACTION_TYPES: {
            DELETE: 'delete',
            DISABLE: 'disable',
            ENABLE: 'enable',
        },
        COLLECTION_KEYS: {
            DESCRIPTION: 'description',
            REIMBURSER_EMAIL: 'reimburserEmail',
            REIMBURSEMENT_CHOICE: 'reimbursementChoice',
            APPROVAL_MODE: 'approvalMode',
            AUTOREPORTING: 'autoReporting',
            AUTOREPORTING_FREQUENCY: 'autoReportingFrequency',
            AUTOREPORTING_OFFSET: 'autoReportingOffset',
            GENERAL_SETTINGS: 'generalSettings',
        },
    },

    CUSTOM_UNITS: {
        NAME_DISTANCE: 'Distance',
        DISTANCE_UNIT_MILES: 'mi',
        DISTANCE_UNIT_KILOMETERS: 'km',
        MILEAGE_IRS_RATE: 0.655,
        DEFAULT_RATE: 'Default Rate',
        RATE_DECIMALS: 3,
        FAKE_P2P_ID: '_FAKE_P2P_ID_',
    },

    TERMS: {
        CFPB_PREPAID: 'cfpb.gov/prepaid',
        CFPB_COMPLAINT: 'cfpb.gov/complaint',
        FDIC_PREPAID: 'fdic.gov/deposit/deposits/prepaid.html',
        USE_EXPENSIFY_FEES: 'use.expensify.com/fees',
    },

    LAYOUT_WIDTH: {
        WIDE: 'wide',
        NARROW: 'narrow',
        NONE: 'none',
    },

    ICON_TYPE_ICON: 'icon',
    ICON_TYPE_AVATAR: 'avatar',
    ICON_TYPE_WORKSPACE: 'workspace',

    ACTIVITY_INDICATOR_SIZE: {
        LARGE: 'large',
    },

    AVATAR_SIZE: {
        XLARGE: 'xlarge',
        LARGE: 'large',
        MEDIUM: 'medium',
        DEFAULT: 'default',
        SMALL: 'small',
        SMALLER: 'smaller',
        SUBSCRIPT: 'subscript',
        SMALL_SUBSCRIPT: 'small-subscript',
        MID_SUBSCRIPT: 'mid-subscript',
        LARGE_BORDERED: 'large-bordered',
        HEADER: 'header',
        MENTION_ICON: 'mention-icon',
        SMALL_NORMAL: 'small-normal',
    },
    EXPENSIFY_CARD: {
        BANK: 'Expensify Card',
        FRAUD_TYPES: {
            DOMAIN: 'domain',
            INDIVIDUAL: 'individual',
            NONE: 'none',
        },
        STATE: {
            STATE_NOT_ISSUED: 2,
            OPEN: 3,
            NOT_ACTIVATED: 4,
            STATE_DEACTIVATED: 5,
            CLOSED: 6,
            STATE_SUSPENDED: 7,
        },
        ACTIVE_STATES: cardActiveStates,
        LIMIT_TYPES: {
            SMART: 'smart',
            MONTHLY: 'monthly',
            FIXED: 'fixed',
        },
    },
    AVATAR_ROW_SIZE: {
        DEFAULT: 4,
        LARGE_SCREEN: 8,
    },
    OPTION_MODE: {
        COMPACT: 'compact',
        DEFAULT: 'default',
    },
    REGEX: {
        SPECIAL_CHARS_WITHOUT_NEWLINE: /((?!\n)[()-\s\t])/g,
        DIGITS_AND_PLUS: /^\+?[0-9]*$/,
        ALPHABETIC_AND_LATIN_CHARS: /^[\p{Script=Latin} ]*$/u,
        NON_ALPHABETIC_AND_NON_LATIN_CHARS: /[^\p{Script=Latin}]/gu,
        ACCENT_LATIN_CHARS: /[\u00C0-\u017F]/g,
        POSITIVE_INTEGER: /^\d+$/,
        PO_BOX: /\b[P|p]?(OST|ost)?\.?\s*[O|o|0]?(ffice|FFICE)?\.?\s*[B|b][O|o|0]?[X|x]?\.?\s+[#]?(\d+)\b/,
        ANY_VALUE: /^.+$/,
        ZIP_CODE: /^[0-9]{5}(?:[- ][0-9]{4})?$/,
        INDUSTRY_CODE: /^[0-9]{6}$/,
        SSN_LAST_FOUR: /^(?!0000)[0-9]{4}$/,
        SSN_FULL_NINE: /^(?!0000)[0-9]{9}$/,
        NUMBER: /^[0-9]+$/,
        CARD_NUMBER: /^[0-9]{15,16}$/,
        CARD_SECURITY_CODE: /^[0-9]{3,4}$/,
        CARD_EXPIRATION_DATE: /^(0[1-9]|1[0-2])([^0-9])?([0-9]{4}|([0-9]{2}))$/,
        ROOM_NAME: /^#[\p{Ll}0-9-]{1,80}$/u,

        // eslint-disable-next-line max-len, no-misleading-character-class
        EMOJI: /[\p{Extended_Pictographic}\u200d\u{1f1e6}-\u{1f1ff}\u{1f3fb}-\u{1f3ff}\u{e0020}-\u{e007f}\u20E3\uFE0F]|[#*0-9]\uFE0F?\u20E3/gu,
        // eslint-disable-next-line max-len, no-misleading-character-class
        EMOJIS: /[\p{Extended_Pictographic}](\u200D[\p{Extended_Pictographic}]|[\u{1F3FB}-\u{1F3FF}]|[\u{E0020}-\u{E007F}]|\uFE0F|\u20E3)*|[\u{1F1E6}-\u{1F1FF}]{2}|[#*0-9]\uFE0F?\u20E3/gu,
        // eslint-disable-next-line max-len, no-misleading-character-class
        EMOJI_SKIN_TONES: /[\u{1f3fb}-\u{1f3ff}]/gu,

        TAX_ID: /^\d{9}$/,
        NON_NUMERIC: /\D/g,
        ANY_SPACE: /\s/g,

        // Extract attachment's source from the data's html string
        ATTACHMENT_DATA: /(data-expensify-source|data-name)="([^"]+)"/g,

        EMOJI_NAME: /:[\w+-]+:/g,
        EMOJI_SUGGESTIONS: /:[a-zA-Z0-9_+-]{1,40}$/,
        AFTER_FIRST_LINE_BREAK: /\n.*/g,
        LINE_BREAK: /\n/g,
        CODE_2FA: /^\d{6}$/,
        ATTACHMENT_ID: /chat-attachments\/(\d+)/,
        HAS_COLON_ONLY_AT_THE_BEGINNING: /^:[^:]+$/,
        HAS_AT_MOST_TWO_AT_SIGNS: /^@[^@]*@?[^@]*$/,

        SPECIAL_CHAR: /[,/?"{}[\]()&^%;`$=#<>!*]/g,

        FIRST_SPACE: /.+?(?=\s)/,

        get SPECIAL_CHAR_OR_EMOJI() {
            return new RegExp(`[~\\n\\s]|(_\\b(?!$))|${this.SPECIAL_CHAR.source}|${this.EMOJI.source}`, 'gu');
        },

        get SPACE_OR_EMOJI() {
            return new RegExp(`(\\s+|(?:${this.EMOJI.source})+)`, 'gu');
        },

        // Define the regular expression pattern to find a potential end of a mention suggestion:
        // It might be a space, a newline character, an emoji, or a special character (excluding underscores & tildes, which might be used in usernames)
        get MENTION_BREAKER() {
            return new RegExp(`[\\n\\s]|${this.SPECIAL_CHAR.source}|${this.EMOJI.source}`, 'gu');
        },

        MERGED_ACCOUNT_PREFIX: /^(MERGED_\d+@)/,

        ROUTES: {
            VALIDATE_LOGIN: /\/v($|(\/\/*))/,
            UNLINK_LOGIN: /\/u($|(\/\/*))/,
            REDUNDANT_SLASHES: /(\/{2,})|(\/$)/g,
        },

        TIME_STARTS_01: /^01:\d{2} [AP]M$/,
        TIME_FORMAT: /^\d{2}:\d{2} [AP]M$/,
        DATE_TIME_FORMAT: /^\d{2}-\d{2} \d{2}:\d{2} [AP]M$/,
        ILLEGAL_FILENAME_CHARACTERS: /\/|<|>|\*|"|:|\?|\\|\|/g,

        ENCODE_PERCENT_CHARACTER: /%(25)+/g,

        INVISIBLE_CHARACTERS_GROUPS: /[\p{C}\p{Z}]/gu,

        OTHER_INVISIBLE_CHARACTERS: /[\u3164]/g,

        REPORT_FIELD_TITLE: /{report:([a-zA-Z]+)}/g,

        PATH_WITHOUT_POLICY_ID: /\/w\/[a-zA-Z0-9]+(\/|$)/,

        POLICY_ID_FROM_PATH: /\/w\/([a-zA-Z0-9]+)(\/|$)/,

        SHORT_MENTION: new RegExp(`@[\\w\\-\\+\\'#@]+(?:\\.[\\w\\-\\'\\+]+)*`, 'gim'),
    },

    PRONOUNS: {
        PREFIX: '__predefined_',
        SELF_SELECT: '__predefined_selfSelect',
    },
    GUIDES_CALL_TASK_IDS: {
        CONCIERGE_DM: 'NewExpensifyConciergeDM',
        WORKSPACE_INITIAL: 'WorkspaceHome',
        WORKSPACE_PROFILE: 'WorkspaceProfile',
        WORKSPACE_CARD: 'WorkspaceCorporateCards',
        WORKSPACE_REIMBURSE: 'WorkspaceReimburseReceipts',
        WORKSPACE_BILLS: 'WorkspacePayBills',
        WORKSPACE_INVOICES: 'WorkspaceSendInvoices',
        WORKSPACE_TRAVEL: 'WorkspaceBookTravel',
        WORKSPACE_MEMBERS: 'WorkspaceManageMembers',
        WORKSPACE_WORKFLOWS: 'WorkspaceWorkflows',
        WORKSPACE_BANK_ACCOUNT: 'WorkspaceBankAccount',
        WORKSPACE_SETTINGS: 'WorkspaceSettings',
    },
    get EXPENSIFY_EMAILS() {
        return [
            this.EMAIL.ACCOUNTING,
            this.EMAIL.ADMIN,
            this.EMAIL.BILLS,
            this.EMAIL.CHRONOS,
            this.EMAIL.CONCIERGE,
            this.EMAIL.CONTRIBUTORS,
            this.EMAIL.FIRST_RESPONDER,
            this.EMAIL.HELP,
            this.EMAIL.INTEGRATION_TESTING_CREDS,
            this.EMAIL.NOTIFICATIONS,
            this.EMAIL.PAYROLL,
            this.EMAIL.QA,
            this.EMAIL.QA_TRAVIS,
            this.EMAIL.RECEIPTS,
            this.EMAIL.STUDENT_AMBASSADOR,
            this.EMAIL.SVFG,
        ];
    },
    get EXPENSIFY_ACCOUNT_IDS() {
        return [
            this.ACCOUNT_ID.ACCOUNTING,
            this.ACCOUNT_ID.ADMIN,
            this.ACCOUNT_ID.BILLS,
            this.ACCOUNT_ID.CHRONOS,
            this.ACCOUNT_ID.CONCIERGE,
            this.ACCOUNT_ID.CONTRIBUTORS,
            this.ACCOUNT_ID.FIRST_RESPONDER,
            this.ACCOUNT_ID.HELP,
            this.ACCOUNT_ID.INTEGRATION_TESTING_CREDS,
            this.ACCOUNT_ID.PAYROLL,
            this.ACCOUNT_ID.QA,
            this.ACCOUNT_ID.QA_TRAVIS,
            this.ACCOUNT_ID.RECEIPTS,
            this.ACCOUNT_ID.REWARDS,
            this.ACCOUNT_ID.STUDENT_AMBASSADOR,
            this.ACCOUNT_ID.SVFG,
        ];
    },

    // Emails that profile view is prohibited
    get RESTRICTED_EMAILS(): readonly string[] {
        return [this.EMAIL.NOTIFICATIONS];
    },
    // Account IDs that profile view is prohibited
    get RESTRICTED_ACCOUNT_IDS() {
        return [this.ACCOUNT_ID.NOTIFICATIONS];
    },

    // Auth limit is 60k for the column but we store edits and other metadata along the html so let's use a lower limit to accommodate for it.
    MAX_COMMENT_LENGTH: 10000,

    // Use the same value as MAX_COMMENT_LENGTH to ensure the entire comment is parsed. Note that applying markup is very resource-consuming.
    MAX_MARKUP_LENGTH: 10000,

    MAX_THREAD_REPLIES_PREVIEW: 99,

    FORM_CHARACTER_LIMIT: 50,
    LEGAL_NAMES_CHARACTER_LIMIT: 150,
    LOGIN_CHARACTER_LIMIT: 254,
    CATEGORY_NAME_LIMIT: 256,

    TAG_NAME_LIMIT: 256,

    TITLE_CHARACTER_LIMIT: 100,
    DESCRIPTION_LIMIT: 500,

    WORKSPACE_NAME_CHARACTER_LIMIT: 80,
    AVATAR_CROP_MODAL: {
        // The next two constants control what is min and max value of the image crop scale.
        // Values define in how many times the image can be bigger than its container.
        // Notice: that values less than 1 mean that the image won't cover the container fully.
        MAX_SCALE: 3, // 3x scale is used commonly in different apps.
        MIN_SCALE: 1, // 1x min scale means that the image covers the container completely

        // This const defines the initial container size, before layout measurement.
        // Since size cant be null, we have to define some initial value.
        INITIAL_SIZE: 1, // 1 was chosen because there is a very low probability that initialized component will have such size.
    },
    MICROSECONDS_PER_MS: 1000,
    RED_BRICK_ROAD_PENDING_ACTION: {
        ADD: 'add',
        DELETE: 'delete',
        UPDATE: 'update',
    },
    BRICK_ROAD_INDICATOR_STATUS: {
        ERROR: 'error',
        INFO: 'info',
    },
    REPORT_DETAILS_MENU_ITEM: {
        SHARE_CODE: 'shareCode',
        MEMBERS: 'member',
        INVITE: 'invite',
        SETTINGS: 'settings',
        LEAVE_ROOM: 'leaveRoom',
        PRIVATE_NOTES: 'privateNotes',
    },
    EDIT_REQUEST_FIELD: {
        AMOUNT: 'amount',
        CURRENCY: 'currency',
        DATE: 'date',
        DESCRIPTION: 'description',
        MERCHANT: 'merchant',
        CATEGORY: 'category',
        RECEIPT: 'receipt',
        DISTANCE: 'distance',
        TAG: 'tag',
    },
    FOOTER: {
        EXPENSE_MANAGEMENT_URL: `${USE_EXPENSIFY_URL}/expense-management`,
        SPEND_MANAGEMENT_URL: `${USE_EXPENSIFY_URL}/spend-management`,
        EXPENSE_REPORTS_URL: `${USE_EXPENSIFY_URL}/expense-reports`,
        COMPANY_CARD_URL: `${USE_EXPENSIFY_URL}/company-credit-card`,
        RECIEPT_SCANNING_URL: `${USE_EXPENSIFY_URL}/receipt-scanning-app`,
        BILL_PAY_URL: `${USE_EXPENSIFY_URL}/bills`,
        INVOICES_URL: `${USE_EXPENSIFY_URL}/invoices`,
        PAYROLL_URL: `${USE_EXPENSIFY_URL}/payroll`,
        TRAVEL_URL: `${USE_EXPENSIFY_URL}/travel`,
        EXPENSIFY_APPROVED_URL: `${USE_EXPENSIFY_URL}/accountants`,
        PRESS_KIT_URL: 'https://we.are.expensify.com/press-kit',
        SUPPORT_URL: `${USE_EXPENSIFY_URL}/support`,
        COMMUNITY_URL: 'https://community.expensify.com/',
        PRIVACY_URL: `${USE_EXPENSIFY_URL}/privacy`,
        ABOUT_URL: 'https://we.are.expensify.com/how-we-got-here',
        BLOG_URL: 'https://blog.expensify.com/',
        JOBS_URL: 'https://we.are.expensify.com/apply',
        ORG_URL: 'https://expensify.org/',
        INVESTOR_RELATIONS_URL: 'https://ir.expensify.com/',
    },

    SOCIALS: {
        PODCAST: 'https://we.are.expensify.com/podcast',
        TWITTER: 'https://www.twitter.com/expensify',
        INSTAGRAM: 'https://www.instagram.com/expensify',
        FACEBOOK: 'https://www.facebook.com/expensify',
        LINKEDIN: 'https://www.linkedin.com/company/expensify',
    },

    // These split the maximum decimal value of a signed 64-bit number (9,223,372,036,854,775,807) into parts where none of them are too big to fit into a 32-bit number, so that we can
    // generate them each with a random number generator with only 32-bits of precision.
    MAX_64BIT_LEFT_PART: 92233,
    MAX_64BIT_MIDDLE_PART: 7203685,
    MAX_64BIT_RIGHT_PART: 4775807,
    INVALID_CATEGORY_NAME: '###',

    // When generating a random value to fit in 7 digits (for the `middle` or `right` parts above), this is the maximum value to multiply by Math.random().
    MAX_INT_FOR_RANDOM_7_DIGIT_VALUE: 10000000,
    IOS_KEYBOARD_SPACE_OFFSET: -30,

    API_REQUEST_TYPE: {
        READ: 'read',
        WRITE: 'write',
        MAKE_REQUEST_WITH_SIDE_EFFECTS: 'makeRequestWithSideEffects',
    },

    ERECEIPT_COLORS: {
        YELLOW: 'Yellow',
        ICE: 'Ice',
        BLUE: 'Blue',
        GREEN: 'Green',
        TANGERINE: 'Tangerine',
        PINK: 'Pink',
    },

    MAP_PADDING: 50,
    MAP_MARKER_SIZE: 20,

    QUICK_REACTIONS: [
        {
            name: '+1',
            code: '👍',
            types: ['👍🏿', '👍🏾', '👍🏽', '👍🏼', '👍🏻'],
        },
        {
            name: 'heart',
            code: '❤️',
        },
        {
            name: 'joy',
            code: '😂',
        },
        {
            name: 'fire',
            code: '🔥',
        },
    ],

    TFA_CODE_LENGTH: 6,
    CHAT_ATTACHMENT_TOKEN_KEY: 'X-Chat-Attachment-Token',

    SPACE_LENGTH: 1,

    ALL_COUNTRIES: {
        AF: 'Afghanistan',
        AX: 'Åland Islands',
        AL: 'Albania',
        DZ: 'Algeria',
        AS: 'American Samoa',
        AD: 'Andorra',
        AO: 'Angola',
        AI: 'Anguilla',
        AQ: 'Antarctica',
        AG: 'Antigua & Barbuda',
        AR: 'Argentina',
        AM: 'Armenia',
        AW: 'Aruba',
        AC: 'Ascension Island',
        AU: 'Australia',
        AT: 'Austria',
        AZ: 'Azerbaijan',
        BS: 'Bahamas',
        BH: 'Bahrain',
        BD: 'Bangladesh',
        BB: 'Barbados',
        BY: 'Belarus',
        BE: 'Belgium',
        BZ: 'Belize',
        BJ: 'Benin',
        BM: 'Bermuda',
        BT: 'Bhutan',
        BO: 'Bolivia',
        BA: 'Bosnia & Herzegovina',
        BW: 'Botswana',
        BR: 'Brazil',
        IO: 'British Indian Ocean Territory',
        VG: 'British Virgin Islands',
        BN: 'Brunei',
        BG: 'Bulgaria',
        BF: 'Burkina Faso',
        BI: 'Burundi',
        KH: 'Cambodia',
        CM: 'Cameroon',
        CA: 'Canada',
        CV: 'Cape Verde',
        BQ: 'Caribbean Netherlands',
        KY: 'Cayman Islands',
        CF: 'Central African Republic',
        TD: 'Chad',
        CL: 'Chile',
        CN: 'China',
        CX: 'Christmas Island',
        CC: 'Cocos (Keeling) Islands',
        CO: 'Colombia',
        KM: 'Comoros',
        CG: 'Congo - Brazzaville',
        CD: 'Congo - Kinshasa',
        CK: 'Cook Islands',
        CR: 'Costa Rica',
        CI: "Côte d'Ivoire",
        HR: 'Croatia',
        CU: 'Cuba',
        CW: 'Curaçao',
        CY: 'Cyprus',
        CZ: 'Czech Republic',
        DK: 'Denmark',
        DJ: 'Djibouti',
        DM: 'Dominica',
        DO: 'Dominican Republic',
        EC: 'Ecuador',
        EG: 'Egypt',
        SV: 'El Salvador',
        GQ: 'Equatorial Guinea',
        ER: 'Eritrea',
        EE: 'Estonia',
        ET: 'Ethiopia',
        FK: 'Falkland Islands',
        FO: 'Faroe Islands',
        FJ: 'Fiji',
        FI: 'Finland',
        FR: 'France',
        GF: 'French Guiana',
        PF: 'French Polynesia',
        TF: 'French Southern Territories',
        GA: 'Gabon',
        GM: 'Gambia',
        GE: 'Georgia',
        DE: 'Germany',
        GH: 'Ghana',
        GI: 'Gibraltar',
        GR: 'Greece',
        GL: 'Greenland',
        GD: 'Grenada',
        GP: 'Guadeloupe',
        GU: 'Guam',
        GT: 'Guatemala',
        GG: 'Guernsey',
        GN: 'Guinea',
        GW: 'Guinea-Bissau',
        GY: 'Guyana',
        HT: 'Haiti',
        HN: 'Honduras',
        HK: 'Hong Kong',
        HU: 'Hungary',
        IS: 'Iceland',
        IN: 'India',
        ID: 'Indonesia',
        IR: 'Iran',
        IQ: 'Iraq',
        IE: 'Ireland',
        IM: 'Isle of Man',
        IL: 'Israel',
        IT: 'Italy',
        JM: 'Jamaica',
        JP: 'Japan',
        JE: 'Jersey',
        JO: 'Jordan',
        KZ: 'Kazakhstan',
        KE: 'Kenya',
        KI: 'Kiribati',
        XK: 'Kosovo',
        KW: 'Kuwait',
        KG: 'Kyrgyzstan',
        LA: 'Laos',
        LV: 'Latvia',
        LB: 'Lebanon',
        LS: 'Lesotho',
        LR: 'Liberia',
        LY: 'Libya',
        LI: 'Liechtenstein',
        LT: 'Lithuania',
        LU: 'Luxembourg',
        MO: 'Macau',
        MK: 'Macedonia',
        MG: 'Madagascar',
        MW: 'Malawi',
        MY: 'Malaysia',
        MV: 'Maldives',
        ML: 'Mali',
        MT: 'Malta',
        MH: 'Marshall Islands',
        MQ: 'Martinique',
        MR: 'Mauritania',
        MU: 'Mauritius',
        YT: 'Mayotte',
        MX: 'Mexico',
        FM: 'Micronesia',
        MD: 'Moldova',
        MC: 'Monaco',
        MN: 'Mongolia',
        ME: 'Montenegro',
        MS: 'Montserrat',
        MA: 'Morocco',
        MZ: 'Mozambique',
        MM: 'Myanmar (Burma)',
        NA: 'Namibia',
        NR: 'Nauru',
        NP: 'Nepal',
        NL: 'Netherlands',
        NC: 'New Caledonia',
        NZ: 'New Zealand',
        NI: 'Nicaragua',
        NE: 'Niger',
        NG: 'Nigeria',
        NU: 'Niue',
        NF: 'Norfolk Island',
        KP: 'North Korea',
        MP: 'Northern Mariana Islands',
        NO: 'Norway',
        OM: 'Oman',
        PK: 'Pakistan',
        PW: 'Palau',
        PS: 'Palestinian Territories',
        PA: 'Panama',
        PG: 'Papua New Guinea',
        PY: 'Paraguay',
        PE: 'Peru',
        PH: 'Philippines',
        PN: 'Pitcairn Islands',
        PL: 'Poland',
        PT: 'Portugal',
        PR: 'Puerto Rico',
        QA: 'Qatar',
        RE: 'Réunion',
        RO: 'Romania',
        RU: 'Russia',
        RW: 'Rwanda',
        BL: 'Saint Barthélemy',
        WS: 'Samoa',
        SM: 'San Marino',
        ST: 'São Tomé & Príncipe',
        SA: 'Saudi Arabia',
        SN: 'Senegal',
        RS: 'Serbia',
        SC: 'Seychelles',
        SL: 'Sierra Leone',
        SG: 'Singapore',
        SX: 'Sint Maarten',
        SK: 'Slovakia',
        SI: 'Slovenia',
        SB: 'Solomon Islands',
        SO: 'Somalia',
        ZA: 'South Africa',
        GS: 'South Georgia & South Sandwich Islands',
        KR: 'South Korea',
        SS: 'South Sudan',
        ES: 'Spain',
        LK: 'Sri Lanka',
        SH: 'St. Helena',
        KN: 'St. Kitts & Nevis',
        LC: 'St. Lucia',
        MF: 'St. Martin',
        PM: 'St. Pierre & Miquelon',
        VC: 'St. Vincent & Grenadines',
        SD: 'Sudan',
        SR: 'Suriname',
        SJ: 'Svalbard & Jan Mayen',
        SZ: 'Swaziland',
        SE: 'Sweden',
        CH: 'Switzerland',
        SY: 'Syria',
        TW: 'Taiwan',
        TJ: 'Tajikistan',
        TZ: 'Tanzania',
        TH: 'Thailand',
        TL: 'Timor-Leste',
        TG: 'Togo',
        TK: 'Tokelau',
        TO: 'Tonga',
        TT: 'Trinidad & Tobago',
        TA: 'Tristan da Cunha',
        TN: 'Tunisia',
        TR: 'Turkey',
        TM: 'Turkmenistan',
        TC: 'Turks & Caicos Islands',
        TV: 'Tuvalu',
        UM: 'U.S. Outlying Islands',
        VI: 'U.S. Virgin Islands',
        UG: 'Uganda',
        UA: 'Ukraine',
        AE: 'United Arab Emirates',
        GB: 'United Kingdom',
        US: 'United States',
        UY: 'Uruguay',
        UZ: 'Uzbekistan',
        VU: 'Vanuatu',
        VA: 'Vatican City',
        VE: 'Venezuela',
        VN: 'Vietnam',
        WF: 'Wallis & Futuna',
        EH: 'Western Sahara',
        YE: 'Yemen',
        ZM: 'Zambia',
        ZW: 'Zimbabwe',
    },

    // Sources: https://github.com/Expensify/App/issues/14958#issuecomment-1442138427
    // https://github.com/Expensify/App/issues/14958#issuecomment-1456026810
    COUNTRY_ZIP_REGEX_DATA: {
        AC: {
            regex: /^ASCN 1ZZ$/,
            samples: 'ASCN 1ZZ',
        },
        AD: {
            regex: /^AD[1-7]0\d$/,
            samples: 'AD206, AD403, AD106, AD406',
        },

        // We have kept the empty object for the countries which do not have any zip code validation
        // to ensure consistency so that the amount of countries displayed and in this object are same
        AE: {},
        AF: {
            regex: /^\d{4}$/,
            samples: '9536, 1476, 3842, 7975',
        },
        AG: {},
        AI: {
            regex: /^AI-2640$/,
            samples: 'AI-2640',
        },
        AL: {
            regex: /^\d{4}$/,
            samples: '1631, 9721, 2360, 5574',
        },
        AM: {
            regex: /^\d{4}$/,
            samples: '5581, 7585, 8434, 2492',
        },
        AO: {},
        AQ: {},
        AR: {
            regex: /^((?:[A-HJ-NP-Z])?\d{4})([A-Z]{3})?$/,
            samples: 'Q7040GFQ, K2178ZHR, P6240EJG, J6070IAE',
        },
        AS: {
            regex: /^96799$/,
            samples: '96799',
        },
        AT: {
            regex: /^\d{4}$/,
            samples: '4223, 2052, 3544, 5488',
        },
        AU: {
            regex: /^\d{4}$/,
            samples: '7181, 7735, 9169, 8780',
        },
        AW: {},
        AX: {
            regex: /^22\d{3}$/,
            samples: '22270, 22889, 22906, 22284',
        },
        AZ: {
            regex: /^(AZ) (\d{4})$/,
            samples: 'AZ 6704, AZ 5332, AZ 3907, AZ 6892',
        },
        BA: {
            regex: /^\d{5}$/,
            samples: '62722, 80420, 44595, 74614',
        },
        BB: {
            regex: /^BB\d{5}$/,
            samples: 'BB64089, BB17494, BB73163, BB25752',
        },
        BD: {
            regex: /^\d{4}$/,
            samples: '8585, 8175, 7381, 0154',
        },
        BE: {
            regex: /^\d{4}$/,
            samples: '7944, 5303, 6746, 7921',
        },
        BF: {},
        BG: {
            regex: /^\d{4}$/,
            samples: '6409, 7657, 1206, 7908',
        },
        BH: {
            regex: /^\d{3}\d?$/,
            samples: '047, 1116, 490, 631',
        },
        BI: {},
        BJ: {},
        BL: {
            regex: /^97133$/,
            samples: '97133',
        },
        BM: {
            regex: /^[A-Z]{2} ?[A-Z0-9]{2}$/,
            samples: 'QV9P, OSJ1, PZ 3D, GR YK',
        },
        BN: {
            regex: /^[A-Z]{2} ?\d{4}$/,
            samples: 'PF 9925, TH1970, SC 4619, NF0781',
        },
        BO: {},
        BQ: {},
        BR: {
            regex: /^\d{5}-?\d{3}$/,
            samples: '18816-403, 95177-465, 43447-782, 39403-136',
        },
        BS: {},
        BT: {
            regex: /^\d{5}$/,
            samples: '28256, 52484, 30608, 93524',
        },
        BW: {},
        BY: {
            regex: /^\d{6}$/,
            samples: '504154, 360246, 741167, 895047',
        },
        BZ: {},
        CA: {
            regex: /^[ABCEGHJKLMNPRSTVXY]\d[ABCEGHJ-NPRSTV-Z] ?\d[ABCEGHJ-NPRSTV-Z]\d$/,
            samples: 'S1A7K8, Y5H 4G6, H9V0P2, H1A1B5',
        },
        CC: {
            regex: /^6799$/,
            samples: '6799',
        },
        CD: {},
        CF: {},
        CG: {},
        CH: {
            regex: /^\d{4}$/,
            samples: '6370, 5271, 7873, 8220',
        },
        CI: {},
        CK: {},
        CL: {
            regex: /^\d{7}$/,
            samples: '7565829, 8702008, 3161669, 1607703',
        },
        CM: {},
        CN: {
            regex: /^\d{6}$/,
            samples: '240543, 870138, 295528, 861683',
        },
        CO: {
            regex: /^\d{6}$/,
            samples: '678978, 775145, 823943, 913970',
        },
        CR: {
            regex: /^\d{5}$/,
            samples: '28256, 52484, 30608, 93524',
        },
        CU: {
            regex: /^(?:CP)?(\d{5})$/,
            samples: '28256, 52484, 30608, 93524',
        },
        CV: {
            regex: /^\d{4}$/,
            samples: '9056, 8085, 0491, 4627',
        },
        CW: {},
        CX: {
            regex: /^6798$/,
            samples: '6798',
        },
        CY: {
            regex: /^\d{4}$/,
            samples: '9301, 2478, 1981, 6162',
        },
        CZ: {
            regex: /^\d{3} ?\d{2}$/,
            samples: '150 56, 50694, 229 08, 82811',
        },
        DE: {
            regex: /^\d{5}$/,
            samples: '33185, 37198, 81711, 44262',
        },
        DJ: {},
        DK: {
            regex: /^\d{4}$/,
            samples: '1429, 2457, 0637, 5764',
        },
        DM: {},
        DO: {
            regex: /^\d{5}$/,
            samples: '11877, 95773, 93875, 98032',
        },
        DZ: {
            regex: /^\d{5}$/,
            samples: '26581, 64621, 57550, 72201',
        },
        EC: {
            regex: /^\d{6}$/,
            samples: '541124, 873848, 011495, 334509',
        },
        EE: {
            regex: /^\d{5}$/,
            samples: '87173, 01127, 73214, 52381',
        },
        EG: {
            regex: /^\d{5}$/,
            samples: '98394, 05129, 91463, 77359',
        },
        EH: {
            regex: /^\d{5}$/,
            samples: '30577, 60264, 16487, 38593',
        },
        ER: {},
        ES: {
            regex: /^\d{5}$/,
            samples: '03315, 00413, 23179, 89324',
        },
        ET: {
            regex: /^\d{4}$/,
            samples: '6269, 8498, 4514, 7820',
        },
        FI: {
            regex: /^\d{5}$/,
            samples: '21859, 72086, 22422, 03774',
        },
        FJ: {},
        FK: {
            regex: /^FIQQ 1ZZ$/,
            samples: 'FIQQ 1ZZ',
        },
        FM: {
            regex: /^(9694[1-4])(?:[ -](\d{4}))?$/,
            samples: '96942-9352, 96944-4935, 96941 9065, 96943-5369',
        },
        FO: {
            regex: /^\d{3}$/,
            samples: '334, 068, 741, 787',
        },
        FR: {
            regex: /^\d{2} ?\d{3}$/,
            samples: '25822, 53 637, 55354, 82522',
        },
        GA: {},
        GB: {
            regex: /^[A-Z]{1,2}[0-9R][0-9A-Z]?\s*[0-9][A-Z-CIKMOV]{2}$/,
            samples: 'LA102UX, BL2F8FX, BD1S9LU, WR4G 6LH',
        },
        GD: {},
        GE: {
            regex: /^\d{4}$/,
            samples: '1232, 9831, 4717, 9428',
        },
        GF: {
            regex: /^9[78]3\d{2}$/,
            samples: '98380, 97335, 98344, 97300',
        },
        GG: {
            regex: /^GY\d[\dA-Z]? ?\d[ABD-HJLN-UW-Z]{2}$/,
            samples: 'GY757LD, GY6D 6XL, GY3Y2BU, GY85 1YO',
        },
        GH: {},
        GI: {
            regex: /^GX11 1AA$/,
            samples: 'GX11 1AA',
        },
        GL: {
            regex: /^39\d{2}$/,
            samples: '3964, 3915, 3963, 3956',
        },
        GM: {},
        GN: {
            regex: /^\d{3}$/,
            samples: '465, 994, 333, 078',
        },
        GP: {
            regex: /^9[78][01]\d{2}$/,
            samples: '98069, 97007, 97147, 97106',
        },
        GQ: {},
        GR: {
            regex: /^\d{3} ?\d{2}$/,
            samples: '98654, 319 78, 127 09, 590 52',
        },
        GS: {
            regex: /^SIQQ 1ZZ$/,
            samples: 'SIQQ 1ZZ',
        },
        GT: {
            regex: /^\d{5}$/,
            samples: '30553, 69925, 09376, 83719',
        },
        GU: {
            regex: /^((969)[1-3][0-2])$/,
            samples: '96922, 96932, 96921, 96911',
        },
        GW: {
            regex: /^\d{4}$/,
            samples: '1742, 7941, 4437, 7728',
        },
        GY: {},
        HK: {
            regex: /^999077$|^$/,
            samples: '999077',
        },
        HN: {
            regex: /^\d{5}$/,
            samples: '86238, 78999, 03594, 30406',
        },
        HR: {
            regex: /^\d{5}$/,
            samples: '85240, 80710, 78235, 98766',
        },
        HT: {
            regex: /^(?:HT)?(\d{4})$/,
            samples: '5101, HT6991, HT3871, 1126',
        },
        HU: {
            regex: /^\d{4}$/,
            samples: '0360, 2604, 3362, 4775',
        },
        ID: {
            regex: /^\d{5}$/,
            samples: '60993, 52656, 16521, 34931',
        },
        IE: {},
        IL: {
            regex: /^\d{5}(?:\d{2})?$/,
            samples: '74213, 6978354, 2441689, 4971551',
        },
        IM: {
            regex: /^IM\d[\dA-Z]? ?\d[ABD-HJLN-UW-Z]{2}$/,
            samples: 'IM2X1JP, IM4V 9JU, IM3B1UP, IM8E 5XF',
        },
        IN: {
            regex: /^\d{6}$/,
            samples: '946956, 143659, 243258, 938385',
        },
        IO: {
            regex: /^BBND 1ZZ$/,
            samples: 'BBND 1ZZ',
        },
        IQ: {
            regex: /^\d{5}$/,
            samples: '63282, 87817, 38580, 47725',
        },
        IR: {
            regex: /^\d{5}-?\d{5}$/,
            samples: '0666174250, 6052682188, 02360-81920, 25102-08646',
        },
        IS: {
            regex: /^\d{3}$/,
            samples: '408, 013, 001, 936',
        },
        IT: {
            regex: /^\d{5}$/,
            samples: '31701, 61341, 92781, 45609',
        },
        JE: {
            regex: /^JE\d[\dA-Z]? ?\d[ABD-HJLN-UW-Z]{2}$/,
            samples: 'JE0D 2EX, JE59 2OF, JE1X1ZW, JE0V 1SO',
        },
        JM: {},
        JO: {
            regex: /^\d{5}$/,
            samples: '20789, 02128, 52170, 40284',
        },
        JP: {
            regex: /^\d{3}-?\d{4}$/,
            samples: '5429642, 046-1544, 6463599, 368-5362',
        },
        KE: {
            regex: /^\d{5}$/,
            samples: '33043, 98830, 59324, 42876',
        },
        KG: {
            regex: /^\d{6}$/,
            samples: '500371, 176592, 184133, 225279',
        },
        KH: {
            regex: /^\d{5,6}$/,
            samples: '220281, 18824, 35379, 09570',
        },
        KI: {
            regex: /^KI\d{4}$/,
            samples: 'KI0104, KI0109, KI0112, KI0306',
        },
        KM: {},
        KN: {
            regex: /^KN\d{4}(-\d{4})?$/,
            samples: 'KN2522, KN2560-3032, KN3507, KN4440',
        },
        KP: {},
        KR: {
            regex: /^\d{5}$/,
            samples: '67417, 66648, 08359, 93750',
        },
        KW: {
            regex: /^\d{5}$/,
            samples: '74840, 53309, 71276, 59262',
        },
        KY: {
            regex: /^KY\d-\d{4}$/,
            samples: 'KY0-3078, KY1-7812, KY8-3729, KY3-4664',
        },
        KZ: {
            regex: /^\d{6}$/,
            samples: '129113, 976562, 226811, 933781',
        },
        LA: {
            regex: /^\d{5}$/,
            samples: '08875, 50779, 87756, 75932',
        },
        LB: {
            regex: /^(?:\d{4})(?: ?(?:\d{4}))?$/,
            samples: '5436 1302, 9830 7470, 76911911, 9453 1306',
        },
        LC: {
            regex: /^(LC)?\d{2} ?\d{3}$/,
            samples: '21080, LC99127, LC24 258, 51 740',
        },
        LI: {
            regex: /^\d{4}$/,
            samples: '6644, 2852, 4630, 4541',
        },
        LK: {
            regex: /^\d{5}$/,
            samples: '44605, 27721, 90695, 65514',
        },
        LR: {
            regex: /^\d{4}$/,
            samples: '6644, 2852, 4630, 4541',
        },
        LS: {
            regex: /^\d{3}$/,
            samples: '779, 803, 104, 897',
        },
        LT: {
            regex: /^((LT)[-])?(\d{5})$/,
            samples: 'LT-22248, LT-12796, 69822, 37280',
        },
        LU: {
            regex: /^((L)[-])?(\d{4})$/,
            samples: '5469, L-4476, 6304, 9739',
        },
        LV: {
            regex: /^((LV)[-])?\d{4}$/,
            samples: '9344, LV-5030, LV-0132, 8097',
        },
        LY: {},
        MA: {
            regex: /^\d{5}$/,
            samples: '50219, 95871, 80907, 79804',
        },
        MC: {
            regex: /^980\d{2}$/,
            samples: '98084, 98041, 98070, 98062',
        },
        MD: {
            regex: /^(MD[-]?)?(\d{4})$/,
            samples: '6250, MD-9681, MD3282, MD-0652',
        },
        ME: {
            regex: /^\d{5}$/,
            samples: '87622, 92688, 23129, 59566',
        },
        MF: {
            regex: /^9[78][01]\d{2}$/,
            samples: '97169, 98180, 98067, 98043',
        },
        MG: {
            regex: /^\d{3}$/,
            samples: '854, 084, 524, 064',
        },
        MH: {
            regex: /^((969)[6-7][0-9])(-\d{4})?/,
            samples: '96962, 96969, 96970-8530, 96960-3226',
        },
        MK: {
            regex: /^\d{4}$/,
            samples: '8299, 6904, 6144, 9753',
        },
        ML: {},
        MM: {
            regex: /^\d{5}$/,
            samples: '59188, 93943, 40829, 69981',
        },
        MN: {
            regex: /^\d{5}$/,
            samples: '94129, 29906, 53374, 80141',
        },
        MO: {},
        MP: {
            regex: /^(9695[012])(?:[ -](\d{4}))?$/,
            samples: '96952 3162, 96950 1567, 96951 2994, 96950 8745',
        },
        MQ: {
            regex: /^9[78]2\d{2}$/,
            samples: '98297, 97273, 97261, 98282',
        },
        MR: {},
        MS: {
            regex: /^[Mm][Ss][Rr]\s{0,1}\d{4}$/,
            samples: 'MSR1110, MSR1230, MSR1250, MSR1330',
        },
        MT: {
            regex: /^[A-Z]{3} [0-9]{4}|[A-Z]{2}[0-9]{2}|[A-Z]{2} [0-9]{2}|[A-Z]{3}[0-9]{4}|[A-Z]{3}[0-9]{2}|[A-Z]{3} [0-9]{2}$/,
            samples: 'DKV 8196, KSU9264, QII0259, HKH 1020',
        },
        MU: {
            regex: /^([0-9A-R]\d{4})$/,
            samples: 'H8310, 52591, M9826, F5810',
        },
        MV: {
            regex: /^\d{5}$/,
            samples: '16354, 20857, 50991, 72527',
        },
        MW: {},
        MX: {
            regex: /^\d{5}$/,
            samples: '71530, 76424, 73811, 50503',
        },
        MY: {
            regex: /^\d{5}$/,
            samples: '75958, 15826, 86715, 37081',
        },
        MZ: {
            regex: /^\d{4}$/,
            samples: '0902, 6258, 7826, 7150',
        },
        NA: {
            regex: /^\d{5}$/,
            samples: '68338, 63392, 21820, 61211',
        },
        NC: {
            regex: /^988\d{2}$/,
            samples: '98865, 98813, 98820, 98855',
        },
        NE: {
            regex: /^\d{4}$/,
            samples: '9790, 3270, 2239, 0400',
        },
        NF: {
            regex: /^2899$/,
            samples: '2899',
        },
        NG: {
            regex: /^\d{6}$/,
            samples: '289096, 223817, 199970, 840648',
        },
        NI: {
            regex: /^\d{5}$/,
            samples: '86308, 60956, 49945, 15470',
        },
        NL: {
            regex: /^\d{4} ?[A-Z]{2}$/,
            samples: '6998 VY, 5390 CK, 2476 PS, 8873OX',
        },
        NO: {
            regex: /^\d{4}$/,
            samples: '0711, 4104, 2683, 5015',
        },
        NP: {
            regex: /^\d{5}$/,
            samples: '42438, 73964, 66400, 33976',
        },
        NR: {
            regex: /^(NRU68)$/,
            samples: 'NRU68',
        },
        NU: {
            regex: /^(9974)$/,
            samples: '9974',
        },
        NZ: {
            regex: /^\d{4}$/,
            samples: '7015, 0780, 4109, 1422',
        },
        OM: {
            regex: /^(?:PC )?\d{3}$/,
            samples: 'PC 851, PC 362, PC 598, PC 499',
        },
        PA: {
            regex: /^\d{4}$/,
            samples: '0711, 4104, 2683, 5015',
        },
        PE: {
            regex: /^\d{5}$/,
            samples: '10013, 12081, 14833, 24615',
        },
        PF: {
            regex: /^987\d{2}$/,
            samples: '98755, 98710, 98748, 98791',
        },
        PG: {
            regex: /^\d{3}$/,
            samples: '193, 166, 880, 553',
        },
        PH: {
            regex: /^\d{4}$/,
            samples: '0137, 8216, 2876, 0876',
        },
        PK: {
            regex: /^\d{5}$/,
            samples: '78219, 84497, 62102, 12564',
        },
        PL: {
            regex: /^\d{2}-\d{3}$/,
            samples: '63-825, 26-714, 05-505, 15-200',
        },
        PM: {
            regex: /^(97500)$/,
            samples: '97500',
        },
        PN: {
            regex: /^PCRN 1ZZ$/,
            samples: 'PCRN 1ZZ',
        },
        PR: {
            regex: /^(00[679]\d{2})(?:[ -](\d{4}))?$/,
            samples: '00989 3603, 00639 0720, 00707-9803, 00610 7362',
        },
        PS: {
            regex: /^(00[679]\d{2})(?:[ -](\d{4}))?$/,
            samples: '00748, 00663, 00779-4433, 00934 1559',
        },
        PT: {
            regex: /^\d{4}-\d{3}$/,
            samples: '0060-917, 4391-979, 5551-657, 9961-093',
        },
        PW: {
            regex: /^(969(?:39|40))(?:[ -](\d{4}))?$/,
            samples: '96940, 96939, 96939 6004, 96940-1871',
        },
        PY: {
            regex: /^\d{4}$/,
            samples: '7895, 5835, 8783, 5887',
        },
        QA: {},
        RE: {
            regex: /^9[78]4\d{2}$/,
            samples: '98445, 97404, 98421, 98434',
        },
        RO: {
            regex: /^\d{6}$/,
            samples: '935929, 407608, 637434, 174574',
        },
        RS: {
            regex: /^\d{5,6}$/,
            samples: '929863, 259131, 687739, 07011',
        },
        RU: {
            regex: /^\d{6}$/,
            samples: '138294, 617323, 307906, 981238',
        },
        RW: {},
        SA: {
            regex: /^\d{5}(-{1}\d{4})?$/,
            samples: '86020-1256, 72375, 70280, 96328',
        },
        SB: {},
        SC: {},
        SD: {
            regex: /^\d{5}$/,
            samples: '78219, 84497, 62102, 12564',
        },
        SE: {
            regex: /^\d{3} ?\d{2}$/,
            samples: '095 39, 41052, 84687, 563 66',
        },
        SG: {
            regex: /^\d{6}$/,
            samples: '606542, 233985, 036755, 265255',
        },
        SH: {
            regex: /^(?:ASCN|TDCU|STHL) 1ZZ$/,
            samples: 'STHL 1ZZ, ASCN 1ZZ, TDCU 1ZZ',
        },
        SI: {
            regex: /^\d{4}$/,
            samples: '6898, 3413, 2031, 5732',
        },
        SJ: {
            regex: /^\d{4}$/,
            samples: '7616, 3163, 5769, 0237',
        },
        SK: {
            regex: /^\d{3} ?\d{2}$/,
            samples: '594 52, 813 34, 867 67, 41814',
        },
        SL: {},
        SM: {
            regex: /^4789\d$/,
            samples: '47894, 47895, 47893, 47899',
        },
        SN: {
            regex: /^[1-8]\d{4}$/,
            samples: '48336, 23224, 33261, 82430',
        },
        SO: {},
        SR: {},
        SS: {
            regex: /^[A-Z]{2} ?\d{5}$/,
            samples: 'JQ 80186, CU 46474, DE33738, MS 59107',
        },
        ST: {},
        SV: {},
        SX: {},
        SY: {},
        SZ: {
            regex: /^[HLMS]\d{3}$/,
            samples: 'H458, L986, M477, S916',
        },
        TA: {
            regex: /^TDCU 1ZZ$/,
            samples: 'TDCU 1ZZ',
        },
        TC: {
            regex: /^TKCA 1ZZ$/,
            samples: 'TKCA 1ZZ',
        },
        TD: {},
        TF: {},
        TG: {},
        TH: {
            regex: /^\d{5}$/,
            samples: '30706, 18695, 21044, 42496',
        },
        TJ: {
            regex: /^\d{6}$/,
            samples: '381098, 961344, 519925, 667883',
        },
        TK: {},
        TL: {},
        TM: {
            regex: /^\d{6}$/,
            samples: '544985, 164362, 425224, 374603',
        },
        TN: {
            regex: /^\d{4}$/,
            samples: '6075, 7340, 2574, 8988',
        },
        TO: {},
        TR: {
            regex: /^\d{5}$/,
            samples: '42524, 81057, 50859, 42677',
        },
        TT: {
            regex: /^\d{6}$/,
            samples: '041238, 033990, 763476, 981118',
        },
        TV: {},
        TW: {
            regex: /^\d{3}(?:\d{2})?$/,
            samples: '21577, 76068, 68698, 08912',
        },
        TZ: {},
        UA: {
            regex: /^\d{5}$/,
            samples: '10629, 81138, 15668, 30055',
        },
        UG: {},
        UM: {},
        US: {
            regex: /^[0-9]{5}(?:[- ][0-9]{4})?$/,
            samples: '12345, 12345-1234, 12345 1234',
        },
        UY: {
            regex: /^\d{5}$/,
            samples: '40073, 30136, 06583, 00021',
        },
        UZ: {
            regex: /^\d{6}$/,
            samples: '205122, 219713, 441699, 287471',
        },
        VA: {
            regex: /^(00120)$/,
            samples: '00120',
        },
        VC: {
            regex: /^VC\d{4}$/,
            samples: 'VC0600, VC0176, VC0616, VC4094',
        },
        VE: {
            regex: /^\d{4}$/,
            samples: '9692, 1953, 6680, 8302',
        },
        VG: {
            regex: /^VG\d{4}$/,
            samples: 'VG1204, VG7387, VG3431, VG6021',
        },
        VI: {
            regex: /^(008(?:(?:[0-4]\d)|(?:5[01])))(?:[ -](\d{4}))?$/,
            samples: '00820, 00804 2036, 00825 3344, 00811-5900',
        },
        VN: {
            regex: /^\d{6}$/,
            samples: '133836, 748243, 894060, 020597',
        },
        VU: {},
        WF: {
            regex: /^986\d{2}$/,
            samples: '98692, 98697, 98698, 98671',
        },
        WS: {
            regex: /^WS[1-2]\d{3}$/,
            samples: 'WS1349, WS2798, WS1751, WS2090',
        },
        XK: {
            regex: /^[1-7]\d{4}$/,
            samples: '56509, 15863, 46644, 21896',
        },
        YE: {},
        YT: {
            regex: /^976\d{2}$/,
            samples: '97698, 97697, 97632, 97609',
        },
        ZA: {
            regex: /^\d{4}$/,
            samples: '6855, 5179, 6956, 7147',
        },
        ZM: {
            regex: /^\d{5}$/,
            samples: '77603, 97367, 80454, 94484',
        },
        ZW: {},
    },

    GENERIC_ZIP_CODE_REGEX: /^(?:(?![\s-])[\w -]{0,9}[\w])?$/,

    // Values for checking if polyfill is required on a platform
    POLYFILL_TEST: {
        STYLE: 'currency',
        CURRENCY: 'XAF',
        FORMAT: 'symbol',
        SAMPLE_INPUT: '123456.789',
        EXPECTED_OUTPUT: 'FCFA 123,457',
    },

    PATHS_TO_TREAT_AS_EXTERNAL: ['NewExpensify.dmg', 'docs/index.html'],

    // Test tool menu parameters
    TEST_TOOL: {
        // Number of concurrent taps to open then the Test modal menu
        NUMBER_OF_TAPS: 4,
    },

    MENU_HELP_URLS: {
        LEARN_MORE: 'https://www.expensify.com',
        DOCUMENTATION: 'https://github.com/Expensify/App/blob/main/README.md',
        COMMUNITY_DISCUSSIONS: 'https://expensify.slack.com/archives/C01GTK53T8Q',
        SEARCH_ISSUES: 'https://github.com/Expensify/App/issues',
    },

    CONCIERGE_TRAVEL_URL: 'https://community.expensify.com/discussion/7066/introducing-concierge-travel',
    SCREEN_READER_STATES: {
        ALL: 'all',
        ACTIVE: 'active',
        DISABLED: 'disabled',
    },
    SPACE_CHARACTER_WIDTH: 4,

    // The attribute used in the SelectionScraper.js helper to query all the DOM elements
    // that should be removed from the copied contents in the getHTMLOfSelection() method
    SELECTION_SCRAPER_HIDDEN_ELEMENT: 'selection-scrapper-hidden-element',
    MODERATION: {
        MODERATOR_DECISION_PENDING: 'pending',
        MODERATOR_DECISION_PENDING_HIDE: 'pendingHide',
        MODERATOR_DECISION_PENDING_REMOVE: 'pendingRemove',
        MODERATOR_DECISION_APPROVED: 'approved',
        MODERATOR_DECISION_HIDDEN: 'hidden',
        FLAG_SEVERITY_SPAM: 'spam',
        FLAG_SEVERITY_INCONSIDERATE: 'inconsiderate',
        FLAG_SEVERITY_INTIMIDATION: 'intimidation',
        FLAG_SEVERITY_BULLYING: 'bullying',
        FLAG_SEVERITY_HARASSMENT: 'harassment',
        FLAG_SEVERITY_ASSAULT: 'assault',
    },
    EMOJI_PICKER_TEXT_INPUT_SIZES: 152,
    QR: {
        DEFAULT_LOGO_SIZE_RATIO: 0.25,
        DEFAULT_LOGO_MARGIN_RATIO: 0.02,
        EXPENSIFY_LOGO_SIZE_RATIO: 0.22,
        EXPENSIFY_LOGO_MARGIN_RATIO: 0.03,
    },
    /**
     * Acceptable values for the `accessibilityRole` prop on react native components.
     *
     * **IMPORTANT:** Do not use with the `role` prop as it can cause errors.
     *
     * @deprecated ACCESSIBILITY_ROLE is deprecated. Please use CONST.ROLE instead.
     */
    ACCESSIBILITY_ROLE: {
        /**
         * @deprecated Please stop using the accessibilityRole prop and use the role prop instead.
         */
        BUTTON: 'button',

        /**
         * @deprecated Please stop using the accessibilityRole prop and use the role prop instead.
         */
        LINK: 'link',

        /**
         * @deprecated Please stop using the accessibilityRole prop and use the role prop instead.
         */
        MENUITEM: 'menuitem',

        /**
         * @deprecated Please stop using the accessibilityRole prop and use the role prop instead.
         */
        TEXT: 'text',

        /**
         * @deprecated Please stop using the accessibilityRole prop and use the role prop instead.
         */
        RADIO: 'radio',

        /**
         * @deprecated Please stop using the accessibilityRole prop and use the role prop instead.
         */
        IMAGEBUTTON: 'imagebutton',

        /**
         * @deprecated Please stop using the accessibilityRole prop and use the role prop instead.
         */
        CHECKBOX: 'checkbox',

        /**
         * @deprecated Please stop using the accessibilityRole prop and use the role prop instead.
         */
        SWITCH: 'switch',

        /**
         * @deprecated Please stop using the accessibilityRole prop and use the role prop instead.
         */
        ADJUSTABLE: 'adjustable',

        /**
         * @deprecated Please stop using the accessibilityRole prop and use the role prop instead.
         */
        IMAGE: 'image',
    },
    /**
     * Acceptable values for the `role` attribute on react native components.
     *
     * **IMPORTANT:** Not for use with the `accessibilityRole` prop, as it accepts different values, and new components
     * should use the `role` prop instead.
     */
    ROLE: {
        /** Use for elements with important, time-sensitive information. */
        ALERT: 'alert',
        /** Use for elements that act as buttons. */
        BUTTON: 'button',
        /** Use for elements representing checkboxes. */
        CHECKBOX: 'checkbox',
        /** Use for elements that allow a choice from multiple options. */
        COMBOBOX: 'combobox',
        /** Use with scrollable lists to represent a grid layout. */
        GRID: 'grid',
        /** Use for section headers or titles. */
        HEADING: 'heading',
        /** Use for image elements. */
        IMG: 'img',
        /** Use for elements that navigate to other pages or content. */
        LINK: 'link',
        /** Use to identify a list of items. */
        LIST: 'list',
        /** Use for a list of choices or options. */
        MENU: 'menu',
        /** Use for a container of multiple menus. */
        MENUBAR: 'menubar',
        /** Use for items within a menu. */
        MENUITEM: 'menuitem',
        /** Use when no specific role is needed. */
        NONE: 'none',
        /** Use for elements that don't require a specific role. */
        PRESENTATION: 'presentation',
        /** Use for elements showing progress of a task. */
        PROGRESSBAR: 'progressbar',
        /** Use for radio buttons. */
        RADIO: 'radio',
        /** Use for groups of radio buttons. */
        RADIOGROUP: 'radiogroup',
        /** Use for scrollbar elements. */
        SCROLLBAR: 'scrollbar',
        /** Use for text fields that are used for searching. */
        SEARCHBOX: 'searchbox',
        /** Use for adjustable elements like sliders. */
        SLIDER: 'slider',
        /** Use for a button that opens a list of choices. */
        SPINBUTTON: 'spinbutton',
        /** Use for elements providing a summary of app conditions. */
        SUMMARY: 'summary',
        /** Use for on/off switch elements. */
        SWITCH: 'switch',
        /** Use for tab elements in a tab list. */
        TAB: 'tab',
        /** Use for a list of tabs. */
        TABLIST: 'tablist',
        /** Use for timer elements. */
        TIMER: 'timer',
        /** Use for toolbars containing action buttons or components. */
        TOOLBAR: 'toolbar',
    },
    TRANSLATION_KEYS: {
        ATTACHMENT: 'common.attachment',
    },
    TEACHERS_UNITE: {
        PROD_PUBLIC_ROOM_ID: '7470147100835202',
        PROD_POLICY_ID: 'B795B6319125BDF2',
        TEST_PUBLIC_ROOM_ID: '207591744844000',
        TEST_POLICY_ID: 'ABD1345ED7293535',
        POLICY_NAME: 'Expensify.org / Teachers Unite!',
        PUBLIC_ROOM_NAME: '#teachers-unite',
    },
    CUSTOM_STATUS_TYPES: {
        NEVER: 'never',
        THIRTY_MINUTES: 'thirtyMinutes',
        ONE_HOUR: 'oneHour',
        AFTER_TODAY: 'afterToday',
        AFTER_WEEK: 'afterWeek',
        CUSTOM: 'custom',
    },
    TWO_FACTOR_AUTH_STEPS: {
        CODES: 'CODES',
        VERIFY: 'VERIFY',
        SUCCESS: 'SUCCESS',
        ENABLED: 'ENABLED',
        DISABLED: 'DISABLED',
    },
    TAB: {
        NEW_CHAT_TAB_ID: 'NewChatTab',
        NEW_CHAT: 'chat',
        NEW_ROOM: 'room',
        RECEIPT_TAB_ID: 'ReceiptTab',
        IOU_REQUEST_TYPE: 'iouRequestType',
    },
    TAB_REQUEST: {
        MANUAL: 'manual',
        SCAN: 'scan',
        DISTANCE: 'distance',
    },
    STATUS_TEXT_MAX_LENGTH: 100,

    DROPDOWN_BUTTON_SIZE: {
        LARGE: 'large',
        MEDIUM: 'medium',
    },

    SF_COORDINATES: [-122.4194, 37.7749],

    NAVIGATION: {
        TYPE: {
            FORCED_UP: 'FORCED_UP',
            UP: 'UP',
        },
        ACTION_TYPE: {
            REPLACE: 'REPLACE',
            PUSH: 'PUSH',
            NAVIGATE: 'NAVIGATE',
        },
    },
    TIME_PERIOD: {
        AM: 'AM',
        PM: 'PM',
    },
    INDENTS: '    ',
    PARENT_CHILD_SEPARATOR: ': ',
    CATEGORY_LIST_THRESHOLD: 8,
    TAG_LIST_THRESHOLD: 8,
    TAX_RATES_LIST_THRESHOLD: 8,
    COLON: ':',
    MAPBOX: {
        PADDING: 50,
        DEFAULT_ZOOM: 10,
        SINGLE_MARKER_ZOOM: 15,
        DEFAULT_COORDINATE: [-122.4021, 37.7911],
        STYLE_URL: 'mapbox://styles/expensify/cllcoiqds00cs01r80kp34tmq',
    },
    ONYX_UPDATE_TYPES: {
        HTTPS: 'https',
        PUSHER: 'pusher',
        AIRSHIP: 'airship',
    },
    EVENTS: {
        SCROLLING: 'scrolling',
    },

    CHAT_HEADER_LOADER_HEIGHT: 36,

    HORIZONTAL_SPACER: {
        DEFAULT_BORDER_BOTTOM_WIDTH: 1,
        DEFAULT_MARGIN_VERTICAL: 8,
        HIDDEN_MARGIN_VERTICAL: 4,
        HIDDEN_BORDER_BOTTOM_WIDTH: 0,
    },

    LIST_COMPONENTS: {
        HEADER: 'header',
        FOOTER: 'footer',
    },

    MISSING_TRANSLATION: 'MISSING TRANSLATION',
    SEARCH_MAX_LENGTH: 500,

    /**
     * The count of characters we'll allow the user to type after reaching SEARCH_MAX_LENGTH in an input.
     */
    ADDITIONAL_ALLOWED_CHARACTERS: 20,

    VALIDATION_REIMBURSEMENT_INPUT_LIMIT: 20,

    REFERRAL_PROGRAM: {
        CONTENT_TYPES: {
            MONEY_REQUEST: 'request',
            START_CHAT: 'startChat',
            SEND_MONEY: 'sendMoney',
            REFER_FRIEND: 'referralFriend',
            SHARE_CODE: 'shareCode',
        },
        REVENUE: 250,
        LEARN_MORE_LINK: 'https://help.expensify.com/articles/new-expensify/expenses/Referral-Program',
        LINK: 'https://join.my.expensify.com',
    },

    /**
     * native IDs for close buttons in Overlay component
     */
    OVERLAY: {
        TOP_BUTTON_NATIVE_ID: 'overLayTopButton',
        BOTTOM_BUTTON_NATIVE_ID: 'overLayBottomButton',
    },

    BACK_BUTTON_NATIVE_ID: 'backButton',

    /**
     * The maximum count of items per page for OptionsSelector.
     * When paginate, it multiplies by page number.
     */
    MAX_OPTIONS_SELECTOR_PAGE_LENGTH: 500,

    /**
     * Bank account names
     */
    BANK_NAMES: {
        EXPENSIFY: 'expensify',
        AMERICAN_EXPRESS: 'americanexpress',
        BANK_OF_AMERICA: 'bank of america',
        BB_T: 'bbt',
        CAPITAL_ONE: 'capital one',
        CHASE: 'chase',
        CHARLES_SCHWAB: 'charles schwab',
        CITIBANK: 'citibank',
        CITIZENS_BANK: 'citizens bank',
        DISCOVER: 'discover',
        FIDELITY: 'fidelity',
        GENERIC_BANK: 'generic bank',
        HUNTINGTON_BANK: 'huntington bank',
        HUNTINGTON_NATIONAL: 'huntington national',
        NAVY_FEDERAL_CREDIT_UNION: 'navy federal credit union',
        PNC: 'pnc',
        REGIONS_BANK: 'regions bank',
        SUNTRUST: 'suntrust',
        TD_BANK: 'td bank',
        US_BANK: 'us bank',
        USAA: 'usaa',
    },

    /**
     * Constants for maxToRenderPerBatch parameter that is used for FlatList or SectionList. This controls the amount of items rendered per batch, which is the next chunk of items
     * rendered on every scroll.
     */
    MAX_TO_RENDER_PER_BATCH: {
        DEFAULT: 5,
        CAROUSEL: 3,
    },

    /**
     * Constants for types of violations.
     * Defined here because they need to be referenced by the type system to generate the
     * ViolationNames type.
     */
    VIOLATIONS: {
        ALL_TAG_LEVELS_REQUIRED: 'allTagLevelsRequired',
        AUTO_REPORTED_REJECTED_EXPENSE: 'autoReportedRejectedExpense',
        BILLABLE_EXPENSE: 'billableExpense',
        CASH_EXPENSE_WITH_NO_RECEIPT: 'cashExpenseWithNoReceipt',
        CATEGORY_OUT_OF_POLICY: 'categoryOutOfPolicy',
        CONVERSION_SURCHARGE: 'conversionSurcharge',
        CUSTOM_UNIT_OUT_OF_POLICY: 'customUnitOutOfPolicy',
        DUPLICATED_TRANSACTION: 'duplicatedTransaction',
        FIELD_REQUIRED: 'fieldRequired',
        FUTURE_DATE: 'futureDate',
        INVOICE_MARKUP: 'invoiceMarkup',
        MAX_AGE: 'maxAge',
        MISSING_CATEGORY: 'missingCategory',
        MISSING_COMMENT: 'missingComment',
        MISSING_TAG: 'missingTag',
        MODIFIED_AMOUNT: 'modifiedAmount',
        MODIFIED_DATE: 'modifiedDate',
        NON_EXPENSIWORKS_EXPENSE: 'nonExpensiworksExpense',
        OVER_AUTO_APPROVAL_LIMIT: 'overAutoApprovalLimit',
        OVER_CATEGORY_LIMIT: 'overCategoryLimit',
        OVER_LIMIT: 'overLimit',
        OVER_LIMIT_ATTENDEE: 'overLimitAttendee',
        PER_DAY_LIMIT: 'perDayLimit',
        RECEIPT_NOT_SMART_SCANNED: 'receiptNotSmartScanned',
        RECEIPT_REQUIRED: 'receiptRequired',
        RTER: 'rter',
        SMARTSCAN_FAILED: 'smartscanFailed',
        SOME_TAG_LEVELS_REQUIRED: 'someTagLevelsRequired',
        TAG_OUT_OF_POLICY: 'tagOutOfPolicy',
        TAX_AMOUNT_CHANGED: 'taxAmountChanged',
        TAX_OUT_OF_POLICY: 'taxOutOfPolicy',
        TAX_RATE_CHANGED: 'taxRateChanged',
        TAX_REQUIRED: 'taxRequired',
    },

    /** Context menu types */
    CONTEXT_MENU_TYPES: {
        LINK: 'LINK',
        REPORT_ACTION: 'REPORT_ACTION',
        EMAIL: 'EMAIL',
        REPORT: 'REPORT',
    },

    THUMBNAIL_IMAGE: {
        SMALL_SCREEN: {
            SIZE: 250,
        },
        WIDE_SCREEN: {
            SIZE: 350,
        },
        NAN_ASPECT_RATIO: 1.5,
    },

    VIDEO_PLAYER: {
        POPOVER_Y_OFFSET: -30,
        PLAYBACK_SPEEDS: [0.25, 0.5, 1, 1.5, 2],
        HIDE_TIME_TEXT_WIDTH: 250,
        MIN_WIDTH: 170,
        MIN_HEIGHT: 120,
        CONTROLS_POSITION: {
            NATIVE: 32,
            NORMAL: 8,
        },
        DEFAULT_VIDEO_DIMENSIONS: {width: 1900, height: 1400},
    },

    INTRO_CHOICES: {
        TRACK: 'newDotTrack',
        SUBMIT: 'newDotSubmit',
        MANAGE_TEAM: 'newDotManageTeam',
        CHAT_SPLIT: 'newDotSplitChat',
    },

    MANAGE_TEAMS_CHOICE: {
        MULTI_LEVEL: 'multiLevelApproval',
        CUSTOM_EXPENSE: 'customExpenseCoding',
        CARD_TRACKING: 'companyCardTracking',
        ACCOUNTING: 'accountingIntegrations',
        RULE: 'ruleEnforcement',
    },

    MINI_CONTEXT_MENU_MAX_ITEMS: 4,

    WORKSPACE_SWITCHER: {
        NAME: 'Expensify',
        SUBSCRIPT_ICON_SIZE: 8,
        MINIMUM_WORKSPACES_TO_SHOW_SEARCH: 8,
    },

    REPORT_FIELD_TITLE_FIELD_ID: 'text_title',

    MOBILE_PAGINATION_SIZE: 15,
    WEB_PAGINATION_SIZE: 50,

    /** Dimensions for illustration shown in Confirmation Modal */
    CONFIRM_CONTENT_SVG_SIZE: {
        HEIGHT: 220,
        WIDTH: 130,
    },

    DEBUG_CONSOLE: {
        LEVELS: {
            INFO: 'INFO',
            ERROR: 'ERROR',
            RESULT: 'RESULT',
            DEBUG: 'DEBUG',
        },
    },
    REIMBURSEMENT_ACCOUNT_SUBSTEP_INDEX: {
        BANK_ACCOUNT: {
            ACCOUNT_NUMBERS: 0,
        },
        PERSONAL_INFO: {
            LEGAL_NAME: 0,
            DATE_OF_BIRTH: 1,
            SSN: 2,
            ADDRESS: 3,
        },
        BUSINESS_INFO: {
            BUSINESS_NAME: 0,
            TAX_ID_NUMBER: 1,
            COMPANY_WEBSITE: 2,
            PHONE_NUMBER: 3,
            COMPANY_ADDRESS: 4,
            COMPANY_TYPE: 5,
            INCORPORATION_DATE: 6,
            INCORPORATION_STATE: 7,
        },
        UBO: {
            LEGAL_NAME: 0,
            DATE_OF_BIRTH: 1,
            SSN: 2,
            ADDRESS: 3,
        },
    },
    CURRENCY_TO_DEFAULT_MILEAGE_RATE: JSON.parse(`{
        "AED": {
            "rate": 396,
            "unit": "km"
        },
        "AFN": {
            "rate": 8369,
            "unit": "km"
        },
        "ALL": {
            "rate": 11104,
            "unit": "km"
        },
        "AMD": {
            "rate": 56842,
            "unit": "km"
        },
        "ANG": {
            "rate": 193,
            "unit": "km"
        },
        "AOA": {
            "rate": 67518,
            "unit": "km"
        },
        "ARS": {
            "rate": 9873,
            "unit": "km"
        },
        "AUD": {
            "rate": 85,
            "unit": "km"
        },
        "AWG": {
            "rate": 195,
            "unit": "km"
        },
        "AZN": {
            "rate": 183,
            "unit": "km"
        },
        "BAM": {
            "rate": 177,
            "unit": "km"
        },
        "BBD": {
            "rate": 216,
            "unit": "km"
        },
        "BDT": {
            "rate": 9130,
            "unit": "km"
        },
        "BGN": {
            "rate": 177,
            "unit": "km"
        },
        "BHD": {
            "rate": 40,
            "unit": "km"
        },
        "BIF": {
            "rate": 210824,
            "unit": "km"
        },
        "BMD": {
            "rate": 108,
            "unit": "km"
        },
        "BND": {
            "rate": 145,
            "unit": "km"
        },
        "BOB": {
            "rate": 745,
            "unit": "km"
        },
        "BRL": {
            "rate": 594,
            "unit": "km"
        },
        "BSD": {
            "rate": 108,
            "unit": "km"
        },
        "BTN": {
            "rate": 7796,
            "unit": "km"
        },
        "BWP": {
            "rate": 1180,
            "unit": "km"
        },
        "BYN": {
            "rate": 280,
            "unit": "km"
        },
        "BYR": {
            "rate": 2159418,
            "unit": "km"
        },
        "BZD": {
            "rate": 217,
            "unit": "km"
        },
        "CAD": {
            "rate": 70,
            "unit": "km"
        },
        "CDF": {
            "rate": 213674,
            "unit": "km"
        },
        "CHF": {
            "rate": 100,
            "unit": "km"
        },
        "CLP": {
            "rate": 77249,
            "unit": "km"
        },
        "CNY": {
            "rate": 702,
            "unit": "km"
        },
        "COP": {
            "rate": 383668,
            "unit": "km"
        },
        "CRC": {
            "rate": 65899,
            "unit": "km"
        },
        "CUC": {
            "rate": 108,
            "unit": "km"
        },
        "CUP": {
            "rate": 2776,
            "unit": "km"
        },
        "CVE": {
            "rate": 6112,
            "unit": "km"
        },
        "CZK": {
            "rate": 2356,
            "unit": "km"
        },
        "DJF": {
            "rate": 19151,
            "unit": "km"
        },
        "DKK": {
            "rate": 673,
            "unit": "km"
        },
        "DOP": {
            "rate": 6144,
            "unit": "km"
        },
        "DZD": {
            "rate": 14375,
            "unit": "km"
        },
        "EEK": {
            "rate": 1576,
            "unit": "km"
        },
        "EGP": {
            "rate": 1696,
            "unit": "km"
        },
        "ERN": {
            "rate": 1617,
            "unit": "km"
        },
        "ETB": {
            "rate": 4382,
            "unit": "km"
        },
        "EUR": {
            "rate": 3,
            "unit": "km"
        },
        "FJD": {
            "rate": 220,
            "unit": "km"
        },
        "FKP": {
            "rate": 77,
            "unit": "km"
        },
        "GBP": {
            "rate": 45,
            "unit": "mi"
        },
        "GEL": {
            "rate": 359,
            "unit": "km"
        },
        "GHS": {
            "rate": 620,
            "unit": "km"
        },
        "GIP": {
            "rate": 77,
            "unit": "km"
        },
        "GMD": {
            "rate": 5526,
            "unit": "km"
        },
        "GNF": {
            "rate": 1081319,
            "unit": "km"
        },
        "GTQ": {
            "rate": 832,
            "unit": "km"
        },
        "GYD": {
            "rate": 22537,
            "unit": "km"
        },
        "HKD": {
            "rate": 837,
            "unit": "km"
        },
        "HNL": {
            "rate": 2606,
            "unit": "km"
        },
        "HRK": {
            "rate": 684,
            "unit": "km"
        },
        "HTG": {
            "rate": 8563,
            "unit": "km"
        },
        "HUF": {
            "rate": 33091,
            "unit": "km"
        },
        "IDR": {
            "rate": 1555279,
            "unit": "km"
        },
        "ILS": {
            "rate": 356,
            "unit": "km"
        },
        "INR": {
            "rate": 7805,
            "unit": "km"
        },
        "IQD": {
            "rate": 157394,
            "unit": "km"
        },
        "IRR": {
            "rate": 4539961,
            "unit": "km"
        },
        "ISK": {
            "rate": 13518,
            "unit": "km"
        },
        "JMD": {
            "rate": 15794,
            "unit": "km"
        },
        "JOD": {
            "rate": 77,
            "unit": "km"
        },
        "JPY": {
            "rate": 11748,
            "unit": "km"
        },
        "KES": {
            "rate": 11845,
            "unit": "km"
        },
        "KGS": {
            "rate": 9144,
            "unit": "km"
        },
        "KHR": {
            "rate": 437658,
            "unit": "km"
        },
        "KMF": {
            "rate": 44418,
            "unit": "km"
        },
        "KPW": {
            "rate": 97043,
            "unit": "km"
        },
        "KRW": {
            "rate": 121345,
            "unit": "km"
        },
        "KWD": {
            "rate": 32,
            "unit": "km"
        },
        "KYD": {
            "rate": 90,
            "unit": "km"
        },
        "KZT": {
            "rate": 45396,
            "unit": "km"
        },
        "LAK": {
            "rate": 1010829,
            "unit": "km"
        },
        "LBP": {
            "rate": 164153,
            "unit": "km"
        },
        "LKR": {
            "rate": 21377,
            "unit": "km"
        },
        "LRD": {
            "rate": 18709,
            "unit": "km"
        },
        "LSL": {
            "rate": 1587,
            "unit": "km"
        },
        "LTL": {
            "rate": 348,
            "unit": "km"
        },
        "LVL": {
            "rate": 71,
            "unit": "km"
        },
        "LYD": {
            "rate": 486,
            "unit": "km"
        },
        "MAD": {
            "rate": 967,
            "unit": "km"
        },
        "MDL": {
            "rate": 1910,
            "unit": "km"
        },
        "MGA": {
            "rate": 406520,
            "unit": "km"
        },
        "MKD": {
            "rate": 5570,
            "unit": "km"
        },
        "MMK": {
            "rate": 152083,
            "unit": "km"
        },
        "MNT": {
            "rate": 306788,
            "unit": "km"
        },
        "MOP": {
            "rate": 863,
            "unit": "km"
        },
        "MRO": {
            "rate": 38463,
            "unit": "km"
        },
        "MRU": {
            "rate": 3862,
            "unit": "km"
        },
        "MUR": {
            "rate": 4340,
            "unit": "km"
        },
        "MVR": {
            "rate": 1667,
            "unit": "km"
        },
        "MWK": {
            "rate": 84643,
            "unit": "km"
        },
        "MXN": {
            "rate": 2219,
            "unit": "km"
        },
        "MYR": {
            "rate": 444,
            "unit": "km"
        },
        "MZN": {
            "rate": 7772,
            "unit": "km"
        },
        "NAD": {
            "rate": 1587,
            "unit": "km"
        },
        "NGN": {
            "rate": 42688,
            "unit": "km"
        },
        "NIO": {
            "rate": 3772,
            "unit": "km"
        },
        "NOK": {
            "rate": 917,
            "unit": "km"
        },
        "NPR": {
            "rate": 12474,
            "unit": "km"
        },
        "NZD": {
            "rate": 151,
            "unit": "km"
        },
        "OMR": {
            "rate": 42,
            "unit": "km"
        },
        "PAB": {
            "rate": 108,
            "unit": "km"
        },
        "PEN": {
            "rate": 401,
            "unit": "km"
        },
        "PGK": {
            "rate": 380,
            "unit": "km"
        },
        "PHP": {
            "rate": 5234,
            "unit": "km"
        },
        "PKR": {
            "rate": 16785,
            "unit": "km"
        },
        "PLN": {
            "rate": 415,
            "unit": "km"
        },
        "PYG": {
            "rate": 704732,
            "unit": "km"
        },
        "QAR": {
            "rate": 393,
            "unit": "km"
        },
        "RON": {
            "rate": 443,
            "unit": "km"
        },
        "RSD": {
            "rate": 10630,
            "unit": "km"
        },
        "RUB": {
            "rate": 8074,
            "unit": "km"
        },
        "RWF": {
            "rate": 107182,
            "unit": "km"
        },
        "SAR": {
            "rate": 404,
            "unit": "km"
        },
        "SBD": {
            "rate": 859,
            "unit": "km"
        },
        "SCR": {
            "rate": 2287,
            "unit": "km"
        },
        "SDG": {
            "rate": 41029,
            "unit": "km"
        },
        "SEK": {
            "rate": 917,
            "unit": "km"
        },
        "SGD": {
            "rate": 145,
            "unit": "km"
        },
        "SHP": {
            "rate": 77,
            "unit": "km"
        },
        "SLL": {
            "rate": 1102723,
            "unit": "km"
        },
        "SOS": {
            "rate": 62604,
            "unit": "km"
        },
        "SRD": {
            "rate": 1526,
            "unit": "km"
        },
        "STD": {
            "rate": 2223309,
            "unit": "km"
        },
        "STN": {
            "rate": 2232,
            "unit": "km"
        },
        "SVC": {
            "rate": 943,
            "unit": "km"
        },
        "SYP": {
            "rate": 82077,
            "unit": "km"
        },
        "SZL": {
            "rate": 1585,
            "unit": "km"
        },
        "THB": {
            "rate": 3328,
            "unit": "km"
        },
        "TJS": {
            "rate": 1230,
            "unit": "km"
        },
        "TMT": {
            "rate": 378,
            "unit": "km"
        },
        "TND": {
            "rate": 295,
            "unit": "km"
        },
        "TOP": {
            "rate": 245,
            "unit": "km"
        },
        "TRY": {
            "rate": 845,
            "unit": "km"
        },
        "TTD": {
            "rate": 732,
            "unit": "km"
        },
        "TWD": {
            "rate": 3055,
            "unit": "km"
        },
        "TZS": {
            "rate": 250116,
            "unit": "km"
        },
        "UAH": {
            "rate": 2985,
            "unit": "km"
        },
        "UGX": {
            "rate": 395255,
            "unit": "km"
        },
        "USD": {
            "rate": 67,
            "unit": "mi"
        },
        "UYU": {
            "rate": 4777,
            "unit": "km"
        },
        "UZS": {
            "rate": 1131331,
            "unit": "km"
        },
        "VEB": {
            "rate": 679346,
            "unit": "km"
        },
        "VEF": {
            "rate": 26793449,
            "unit": "km"
        },
        "VES": {
            "rate": 194381905,
            "unit": "km"
        },
        "VND": {
            "rate": 2487242,
            "unit": "km"
        },
        "VUV": {
            "rate": 11748,
            "unit": "km"
        },
        "WST": {
            "rate": 272,
            "unit": "km"
        },
        "XAF": {
            "rate": 59224,
            "unit": "km"
        },
        "XCD": {
            "rate": 291,
            "unit": "km"
        },
        "XOF": {
            "rate": 59224,
            "unit": "km"
        },
        "XPF": {
            "rate": 10783,
            "unit": "km"
        },
        "YER": {
            "rate": 27037,
            "unit": "km"
        },
        "ZAR": {
            "rate": 1588,
            "unit": "km"
        },
        "ZMK": {
            "rate": 566489,
            "unit": "km"
        },
        "ZMW": {
            "rate": 2377,
            "unit": "km"
        }
    }`) as CurrencyDefaultMileageRate,

    EXIT_SURVEY: {
        REASONS: {
            FEATURE_NOT_AVAILABLE: 'featureNotAvailable',
            DONT_UNDERSTAND: 'dontUnderstand',
            PREFER_CLASSIC: 'preferClassic',
        },
    },

    SESSION_STORAGE_KEYS: {
        INITIAL_URL: 'INITIAL_URL',
    },

    RESERVATION_TYPE: {
        CAR: 'car',
        HOTEL: 'hotel',
        FLIGHT: 'flight',
        RAIL: 'rail',
        MISC: 'misc',
    },
    DEFAULT_TAX: {
        defaultExternalID: 'id_TAX_EXEMPT',
        defaultValue: '0%',
        foreignTaxDefault: 'id_TAX_EXEMPT',
        name: 'Tax',
        taxes: {
            id_TAX_EXEMPT: {
                name: 'Tax exempt',
                value: '0%',
            },
            id_TAX_RATE_1: {
                name: 'Tax Rate 1',
                value: '5%',
            },
        },
    },

    MAX_TAX_RATE_INTEGER_PLACES: 4,
    MAX_TAX_RATE_DECIMAL_PLACES: 4,
} as const;

type Country = keyof typeof CONST.ALL_COUNTRIES;

export type {Country};

export default CONST;<|MERGE_RESOLUTION|>--- conflicted
+++ resolved
@@ -337,12 +337,8 @@
         TRACK_EXPENSE: 'trackExpense',
         P2P_DISTANCE_REQUESTS: 'p2pDistanceRequests',
         WORKFLOWS_DELAYED_SUBMISSION: 'workflowsDelayedSubmission',
-<<<<<<< HEAD
         SPOTNANA_TRAVEL: 'spotnanaTravel',
-        ACCOUNTING: 'accounting',
-=======
         ACCOUNTING_ON_NEW_EXPENSIFY: 'accountingOnNewExpensify',
->>>>>>> 5a8cb7fb
     },
     BUTTON_STATES: {
         DEFAULT: 'default',

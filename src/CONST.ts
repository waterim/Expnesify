--- conflicted
+++ resolved
@@ -1301,12 +1301,9 @@
     XERO_CONFIG: {
         AUTO_SYNC: 'autoSync',
         SYNC: 'sync',
-<<<<<<< HEAD
-        TENANT_ID: 'tenantID',
-=======
         ENABLE_NEW_CATEGORIES: 'enableNewCategories',
         EXPORT: 'export',
->>>>>>> 8c311667
+        TENANT_ID: 'tenantID',
         IMPORT_CUSTOMERS: 'importCustomers',
         IMPORT_TAX_RATES: 'importTaxRates',
         INVOICE_STATUS: {

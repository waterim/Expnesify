/* eslint-disable @typescript-eslint/naming-convention */
import dateAdd from 'date-fns/add';
import dateSubtract from 'date-fns/sub';
import Config from 'react-native-config';
import * as KeyCommand from 'react-native-key-command';
import type {ValueOf} from 'type-fest';
import * as Url from './libs/Url';
import SCREENS from './SCREENS';

type RateAndUnit = {
    unit: string;
    rate: number;
};
type CurrencyDefaultMileageRate = Record<string, RateAndUnit>;

// Creating a default array and object this way because objects ({}) and arrays ([]) are not stable types.
// Freezing the array ensures that it cannot be unintentionally modified.
const EMPTY_ARRAY = Object.freeze([]);
const EMPTY_OBJECT = Object.freeze({});

const CLOUDFRONT_DOMAIN = 'cloudfront.net';
const CLOUDFRONT_URL = `https://d2k5nsl2zxldvw.${CLOUDFRONT_DOMAIN}`;
const ACTIVE_EXPENSIFY_URL = Url.addTrailingForwardSlash(Config?.NEW_EXPENSIFY_URL ?? 'https://new.expensify.com');
const USE_EXPENSIFY_URL = 'https://use.expensify.com';
const PLATFORM_OS_MACOS = 'Mac OS';
const PLATFORM_IOS = 'iOS';
const ANDROID_PACKAGE_NAME = 'com.expensify.chat';
const CURRENT_YEAR = new Date().getFullYear();
const PULL_REQUEST_NUMBER = Config?.PULL_REQUEST_NUMBER ?? '';
const MAX_DATE = dateAdd(new Date(), {years: 1});
const MIN_DATE = dateSubtract(new Date(), {years: 20});

const keyModifierControl = KeyCommand?.constants?.keyModifierControl ?? 'keyModifierControl';
const keyModifierCommand = KeyCommand?.constants?.keyModifierCommand ?? 'keyModifierCommand';
const keyModifierShiftControl = KeyCommand?.constants?.keyModifierShiftControl ?? 'keyModifierShiftControl';
const keyModifierShiftCommand = KeyCommand?.constants?.keyModifierShiftCommand ?? 'keyModifierShiftCommand';
const keyInputEscape = KeyCommand?.constants?.keyInputEscape ?? 'keyInputEscape';
const keyInputEnter = KeyCommand?.constants?.keyInputEnter ?? 'keyInputEnter';
const keyInputUpArrow = KeyCommand?.constants?.keyInputUpArrow ?? 'keyInputUpArrow';
const keyInputDownArrow = KeyCommand?.constants?.keyInputDownArrow ?? 'keyInputDownArrow';
const keyInputLeftArrow = KeyCommand?.constants?.keyInputLeftArrow ?? 'keyInputLeftArrow';
const keyInputRightArrow = KeyCommand?.constants?.keyInputRightArrow ?? 'keyInputRightArrow';

// describes if a shortcut key can cause navigation
const KEYBOARD_SHORTCUT_NAVIGATION_TYPE = 'NAVIGATION_SHORTCUT';

const chatTypes = {
    POLICY_ANNOUNCE: 'policyAnnounce',
    POLICY_ADMINS: 'policyAdmins',
    GROUP: 'group',
    DOMAIN_ALL: 'domainAll',
    POLICY_ROOM: 'policyRoom',
    POLICY_EXPENSE_CHAT: 'policyExpenseChat',
    SELF_DM: 'selfDM',
} as const;

// Explicit type annotation is required
const cardActiveStates: number[] = [2, 3, 4, 7];

const onboardingChoices = {
    TRACK: 'newDotTrack',
    EMPLOYER: 'newDotEmployer',
    MANAGE_TEAM: 'newDotManageTeam',
    PERSONAL_SPEND: 'newDotPersonalSpend',
    CHAT_SPLIT: 'newDotSplitChat',
    LOOKING_AROUND: 'newDotLookingAround',
};

const CONST = {
    MERGED_ACCOUNT_PREFIX: 'MERGED_',
    DEFAULT_POLICY_ROOM_CHAT_TYPES: [chatTypes.POLICY_ADMINS, chatTypes.POLICY_ANNOUNCE, chatTypes.DOMAIN_ALL],

    // Note: Group and Self-DM excluded as these are not tied to a Workspace
    WORKSPACE_ROOM_TYPES: [chatTypes.POLICY_ADMINS, chatTypes.POLICY_ANNOUNCE, chatTypes.DOMAIN_ALL, chatTypes.POLICY_ROOM, chatTypes.POLICY_EXPENSE_CHAT],
    ANDROID_PACKAGE_NAME,
    ANIMATED_HIGHLIGHT_DELAY: 500,
    ANIMATED_HIGHLIGHT_DURATION: 500,
    ANIMATED_TRANSITION: 300,
    ANIMATED_TRANSITION_FROM_VALUE: 100,
    ANIMATION_IN_TIMING: 100,
    ANIMATION_DIRECTION: {
        IN: 'in',
        OUT: 'out',
    },
    // Multiplier for gyroscope animation in order to make it a bit more subtle
    ANIMATION_GYROSCOPE_VALUE: 0.4,
    BACKGROUND_IMAGE_TRANSITION_DURATION: 1000,
    ARROW_HIDE_DELAY: 3000,

    API_ATTACHMENT_VALIDATIONS: {
        // 24 megabytes in bytes, this is limit set on servers, do not update without wider internal discussion
        MAX_SIZE: 25165824,

        // An arbitrary size, but the same minimum as in the PHP layer
        MIN_SIZE: 240,

        // Allowed extensions for receipts
        ALLOWED_RECEIPT_EXTENSIONS: ['jpg', 'jpeg', 'gif', 'png', 'pdf', 'htm', 'html', 'text', 'rtf', 'doc', 'tif', 'tiff', 'msword', 'zip', 'xml', 'message'],
    },

    // This is limit set on servers, do not update without wider internal discussion
    API_TRANSACTION_CATEGORY_MAX_LENGTH: 255,

    AUTO_AUTH_STATE: {
        NOT_STARTED: 'not-started',
        SIGNING_IN: 'signing-in',
        JUST_SIGNED_IN: 'just-signed-in',
        FAILED: 'failed',
    },

    AUTH_TOKEN_TYPES: {
        ANONYMOUS: 'anonymousAccount',
        SUPPORT: 'support',
    },

    AVATAR_MAX_ATTACHMENT_SIZE: 6291456,

    AVATAR_ALLOWED_EXTENSIONS: ['jpg', 'jpeg', 'png', 'gif', 'bmp', 'svg'],

    // Minimum width and height size in px for a selected image
    AVATAR_MIN_WIDTH_PX: 80,
    AVATAR_MIN_HEIGHT_PX: 80,

    // Maximum width and height size in px for a selected image
    AVATAR_MAX_WIDTH_PX: 4096,
    AVATAR_MAX_HEIGHT_PX: 4096,

    LOGO_MAX_SCALE: 1.5,

    BREADCRUMB_TYPE: {
        ROOT: 'root',
        STRONG: 'strong',
        NORMAL: 'normal',
    },

    DEFAULT_GROUP_AVATAR_COUNT: 18,
    DEFAULT_AVATAR_COUNT: 24,
    OLD_DEFAULT_AVATAR_COUNT: 8,

    DISPLAY_NAME: {
        MAX_LENGTH: 50,
        RESERVED_NAMES: ['Expensify', 'Concierge'],
    },

    LEGAL_NAME: {
        MAX_LENGTH: 40,
    },

    REPORT_DESCRIPTION: {
        MAX_LENGTH: 500,
    },

    PULL_REQUEST_NUMBER,

    MERCHANT_NAME_MAX_LENGTH: 255,

    REQUEST_PREVIEW: {
        MAX_LENGTH: 83,
    },

    CALENDAR_PICKER: {
        // Numbers were arbitrarily picked.
        MIN_YEAR: CURRENT_YEAR - 100,
        MAX_YEAR: CURRENT_YEAR + 100,
        MAX_DATE,
        MIN_DATE,
    },

    DATE_BIRTH: {
        MIN_AGE: 0,
        MIN_AGE_FOR_PAYMENT: 18,
        MAX_AGE: 150,
    },

    DESKTOP_SHORTCUT_ACCELERATOR: {
        PASTE_AND_MATCH_STYLE: 'Option+Shift+CmdOrCtrl+V',
        PASTE_AS_PLAIN_TEXT: 'CmdOrCtrl+Shift+V',
    },

    // This is used to enable a rotation/transform style to any component.
    DIRECTION: {
        LEFT: 'left',
        RIGHT: 'right',
    },

    // Sizes needed for report empty state background image handling
    EMPTY_STATE_BACKGROUND: {
        ASPECT_RATIO: 3.72,
        SMALL_SCREEN: {
            IMAGE_HEIGHT: 300,
            CONTAINER_MINHEIGHT: 200,
            VIEW_HEIGHT: 240,
        },
        WIDE_SCREEN: {
            IMAGE_HEIGHT: 450,
            CONTAINER_MINHEIGHT: 500,
            VIEW_HEIGHT: 390,
        },
        MONEY_OR_TASK_REPORT: {
            SMALL_SCREEN: {
                IMAGE_HEIGHT: 300,
                CONTAINER_MINHEIGHT: 280,
                VIEW_HEIGHT: 240,
            },
            WIDE_SCREEN: {
                IMAGE_HEIGHT: 450,
                CONTAINER_MINHEIGHT: 280,
                VIEW_HEIGHT: 390,
            },
        },
    },

    NEW_EXPENSIFY_URL: ACTIVE_EXPENSIFY_URL,
    APP_DOWNLOAD_LINKS: {
        ANDROID: `https://play.google.com/store/apps/details?id=${ANDROID_PACKAGE_NAME}`,
        IOS: 'https://apps.apple.com/us/app/expensify-cash/id1530278510',
        DESKTOP: `${ACTIVE_EXPENSIFY_URL}NewExpensify.dmg`,
    },
    DATE: {
        SQL_DATE_TIME: 'YYYY-MM-DD HH:mm:ss',
        FNS_FORMAT_STRING: 'yyyy-MM-dd',
        FNS_DATE_TIME_FORMAT_STRING: 'yyyy-MM-dd HH:mm:ss',
        LOCAL_TIME_FORMAT: 'h:mm a',
        YEAR_MONTH_FORMAT: 'yyyyMM',
        MONTH_FORMAT: 'MMMM',
        WEEKDAY_TIME_FORMAT: 'eeee',
        MONTH_DAY_ABBR_FORMAT: 'MMM d',
        SHORT_DATE_FORMAT: 'MM-dd',
        MONTH_DAY_YEAR_ABBR_FORMAT: 'MMM d, yyyy',
        MONTH_DAY_YEAR_FORMAT: 'MMMM d, yyyy',
        FNS_TIMEZONE_FORMAT_STRING: "yyyy-MM-dd'T'HH:mm:ssXXX",
        FNS_DB_FORMAT_STRING: 'yyyy-MM-dd HH:mm:ss.SSS',
        LONG_DATE_FORMAT_WITH_WEEKDAY: 'eeee, MMMM d, yyyy',
        UNIX_EPOCH: '1970-01-01 00:00:00.000',
        MAX_DATE: '9999-12-31',
        MIN_DATE: '0001-01-01',
        ORDINAL_DAY_OF_MONTH: 'do',
    },
    SMS: {
        DOMAIN: '@expensify.sms',
    },
    BANK_ACCOUNT: {
        BENEFICIAL_OWNER_INFO_STEP: {
            SUBSTEP: {
                IS_USER_UBO: 1,
                IS_ANYONE_ELSE_UBO: 2,
                UBO_DETAILS_FORM: 3,
                ARE_THERE_MORE_UBOS: 4,
                UBOS_LIST: 5,
            },
            BENEFICIAL_OWNER_DATA: {
                BENEFICIAL_OWNER_KEYS: 'beneficialOwnerKeys',
                PREFIX: 'beneficialOwner',
                FIRST_NAME: 'firstName',
                LAST_NAME: 'lastName',
                DOB: 'dob',
                SSN_LAST_4: 'ssnLast4',
                STREET: 'street',
                CITY: 'city',
                STATE: 'state',
                ZIP_CODE: 'zipCode',
            },
        },
        PLAID: {
            ALLOWED_THROTTLED_COUNT: 2,
            ERROR: {
                TOO_MANY_ATTEMPTS: 'Too many attempts',
            },
            EVENTS_NAME: {
                OPEN: 'OPEN',
                EXIT: 'EXIT',
            },
        },
        ERROR: {
            MISSING_ROUTING_NUMBER: '402 Missing routingNumber',
            MAX_ROUTING_NUMBER: '402 Maximum Size Exceeded routingNumber',
            MISSING_INCORPORATION_STATE: '402 Missing incorporationState in additionalData',
            MISSING_INCORPORATION_TYPE: '402 Missing incorporationType in additionalData',
        },
        STEP: {
            // In the order they appear in the VBA flow
            BANK_ACCOUNT: 'BankAccountStep',
            REQUESTOR: 'RequestorStep',
            COMPANY: 'CompanyStep',
            BENEFICIAL_OWNERS: 'BeneficialOwnersStep',
            ACH_CONTRACT: 'ACHContractStep',
            VALIDATION: 'ValidationStep',
            ENABLE: 'EnableStep',
        },
        STEP_NAMES: ['1', '2', '3', '4', '5'],
        STEPS_HEADER_HEIGHT: 40,
        SUBSTEP: {
            MANUAL: 'manual',
            PLAID: 'plaid',
        },
        VERIFICATIONS: {
            ERROR_MESSAGE: 'verifications.errorMessage',
            THROTTLED: 'verifications.throttled',
        },
        FIELDS_TYPE: {
            LOCAL: 'local',
        },
        ONFIDO_RESPONSE: {
            SDK_TOKEN: 'apiResult.sdkToken',
            PASS: 'pass',
        },
        QUESTIONS: {
            QUESTION: 'apiResult.questions.question',
            DIFFERENTIATOR_QUESTION: 'apiResult.differentiator-question',
        },
        SETUP_TYPE: {
            MANUAL: 'manual',
            PLAID: 'plaid',
        },
        REGEX: {
            US_ACCOUNT_NUMBER: /^[0-9]{4,17}$/,

            // The back-end is always returning account number with 4 last digits and mask the rest with X
            MASKED_US_ACCOUNT_NUMBER: /^[X]{0,13}[0-9]{4}$/,
            SWIFT_BIC: /^[A-Za-z0-9]{8,11}$/,
        },
        VERIFICATION_MAX_ATTEMPTS: 7,
        STATE: {
            VERIFYING: 'VERIFYING',
            PENDING: 'PENDING',
            OPEN: 'OPEN',
        },
        MAX_LENGTH: {
            SSN: 4,
            ZIP_CODE: 10,
        },
        TYPE: {
            BUSINESS: 'BUSINESS',
            PERSONAL: 'PERSONAL',
        },
    },
    INCORPORATION_TYPES: {
        LLC: 'LLC',
        CORPORATION: 'Corp',
        PARTNERSHIP: 'Partnership',
        COOPERATIVE: 'Cooperative',
        SOLE_PROPRIETORSHIP: 'Sole Proprietorship',
        OTHER: 'Other',
    },
    BETAS: {
        ALL: 'all',
        CHRONOS_IN_CASH: 'chronosInCash',
        DEFAULT_ROOMS: 'defaultRooms',
        VIOLATIONS: 'violations',
        REPORT_FIELDS: 'reportFields',
        TRACK_EXPENSE: 'trackExpense',
        P2P_DISTANCE_REQUESTS: 'p2pDistanceRequests',
        WORKFLOWS_DELAYED_SUBMISSION: 'workflowsDelayedSubmission',
        ACCOUNTING_ON_NEW_EXPENSIFY: 'accountingOnNewExpensify',
    },
    BUTTON_STATES: {
        DEFAULT: 'default',
        ACTIVE: 'active',
        PRESSED: 'pressed',
        COMPLETE: 'complete',
        DISABLED: 'disabled',
    },
    BANK_ACCOUNT_TYPES: {
        WALLET: 'WALLET',
    },
    COUNTRY: {
        US: 'US',
        MX: 'MX',
        AU: 'AU',
        CA: 'CA',
        GB: 'GB',
    },
    DESKTOP_DEEPLINK_APP_STATE: {
        CHECKING: 'checking',
        INSTALLED: 'installed',
        NOT_INSTALLED: 'not-installed',
    },
    TAX_RATES: {
        CUSTOM_NAME_MAX_LENGTH: 8,
        NAME_MAX_LENGTH: 50,
    },
    PLATFORM: {
        IOS: 'ios',
        ANDROID: 'android',
        WEB: 'web',
        DESKTOP: 'desktop',
    },
    PLATFORM_SPECIFIC_KEYS: {
        CTRL: {
            DEFAULT: 'control',
            [PLATFORM_OS_MACOS]: 'meta',
            [PLATFORM_IOS]: 'meta',
        },
        SHIFT: {
            DEFAULT: 'shift',
        },
    },
    KEYBOARD_SHORTCUTS: {
        SEARCH: {
            descriptionKey: 'search',
            shortcutKey: 'K',
            modifiers: ['CTRL'],
            trigger: {
                DEFAULT: {input: 'k', modifierFlags: keyModifierControl},
                [PLATFORM_OS_MACOS]: {input: 'k', modifierFlags: keyModifierCommand},
                [PLATFORM_IOS]: {input: 'k', modifierFlags: keyModifierCommand},
            },
            type: KEYBOARD_SHORTCUT_NAVIGATION_TYPE,
        },
        NEW_CHAT: {
            descriptionKey: 'newChat',
            shortcutKey: 'K',
            modifiers: ['CTRL', 'SHIFT'],
            trigger: {
                DEFAULT: {input: 'k', modifierFlags: keyModifierShiftControl},
                [PLATFORM_OS_MACOS]: {input: 'k', modifierFlags: keyModifierShiftCommand},
                [PLATFORM_IOS]: {input: 'k', modifierFlags: keyModifierShiftCommand},
            },
            type: KEYBOARD_SHORTCUT_NAVIGATION_TYPE,
        },
        SHORTCUTS: {
            descriptionKey: 'openShortcutDialog',
            shortcutKey: 'J',
            modifiers: ['CTRL'],
            trigger: {
                DEFAULT: {input: 'j', modifierFlags: keyModifierControl},
                [PLATFORM_OS_MACOS]: {input: 'j', modifierFlags: keyModifierCommand},
                [PLATFORM_IOS]: {input: 'j', modifierFlags: keyModifierCommand},
            },
        },
        ESCAPE: {
            descriptionKey: 'escape',
            shortcutKey: 'Escape',
            modifiers: [],
            trigger: {
                DEFAULT: {input: keyInputEscape},
                [PLATFORM_OS_MACOS]: {input: keyInputEscape},
                [PLATFORM_IOS]: {input: keyInputEscape},
            },
        },
        ENTER: {
            descriptionKey: null,
            shortcutKey: 'Enter',
            modifiers: [],
            trigger: {
                DEFAULT: {input: keyInputEnter},
                [PLATFORM_OS_MACOS]: {input: keyInputEnter},
                [PLATFORM_IOS]: {input: keyInputEnter},
            },
        },
        CTRL_ENTER: {
            descriptionKey: null,
            shortcutKey: 'Enter',
            modifiers: ['CTRL'],
            trigger: {
                DEFAULT: {input: keyInputEnter, modifierFlags: keyModifierControl},
                [PLATFORM_OS_MACOS]: {input: keyInputEnter, modifierFlags: keyModifierCommand},
                [PLATFORM_IOS]: {input: keyInputEnter, modifierFlags: keyModifierCommand},
            },
        },
        COPY: {
            descriptionKey: 'copy',
            shortcutKey: 'C',
            modifiers: ['CTRL'],
            trigger: {
                DEFAULT: {input: 'c', modifierFlags: keyModifierControl},
                [PLATFORM_OS_MACOS]: {input: 'c', modifierFlags: keyModifierCommand},
                [PLATFORM_IOS]: {input: 'c', modifierFlags: keyModifierCommand},
            },
        },
        ARROW_UP: {
            descriptionKey: null,
            shortcutKey: 'ArrowUp',
            modifiers: [],
            trigger: {
                DEFAULT: {input: keyInputUpArrow},
                [PLATFORM_OS_MACOS]: {input: keyInputUpArrow},
                [PLATFORM_IOS]: {input: keyInputUpArrow},
            },
        },
        ARROW_DOWN: {
            descriptionKey: null,
            shortcutKey: 'ArrowDown',
            modifiers: [],
            trigger: {
                DEFAULT: {input: keyInputDownArrow},
                [PLATFORM_OS_MACOS]: {input: keyInputDownArrow},
                [PLATFORM_IOS]: {input: keyInputDownArrow},
            },
        },
        ARROW_LEFT: {
            descriptionKey: null,
            shortcutKey: 'ArrowLeft',
            modifiers: [],
            trigger: {
                DEFAULT: {input: keyInputLeftArrow},
                [PLATFORM_OS_MACOS]: {input: keyInputLeftArrow},
                [PLATFORM_IOS]: {input: keyInputLeftArrow},
            },
        },
        ARROW_RIGHT: {
            descriptionKey: null,
            shortcutKey: 'ArrowRight',
            modifiers: [],
            trigger: {
                DEFAULT: {input: keyInputRightArrow},
                [PLATFORM_OS_MACOS]: {input: keyInputRightArrow},
                [PLATFORM_IOS]: {input: keyInputRightArrow},
            },
        },
        TAB: {
            descriptionKey: null,
            shortcutKey: 'Tab',
            modifiers: [],
        },
    },
    KEYBOARD_SHORTCUTS_TYPES: {
        NAVIGATION_SHORTCUT: KEYBOARD_SHORTCUT_NAVIGATION_TYPE,
    },
    KEYBOARD_SHORTCUT_KEY_DISPLAY_NAME: {
        CONTROL: 'CTRL',
        ESCAPE: 'ESC',
        META: 'CMD',
        SHIFT: 'Shift',
    },
    CURRENCY: {
        USD: 'USD',
        AUD: 'AUD',
        CAD: 'CAD',
        GBP: 'GBP',
        NZD: 'NZD',
        EUR: 'EUR',
    },
    get DIRECT_REIMBURSEMENT_CURRENCIES() {
        return [this.CURRENCY.USD, this.CURRENCY.AUD, this.CURRENCY.CAD, this.CURRENCY.GBP, this.CURRENCY.EUR];
    },
    EXAMPLE_PHONE_NUMBER: '+15005550006',
    CONCIERGE_CHAT_NAME: 'Concierge',
    CLOUDFRONT_URL,
    EMPTY_ARRAY,
    EMPTY_OBJECT,
    USE_EXPENSIFY_URL,
    GOOGLE_MEET_URL_ANDROID: 'https://meet.google.com',
    GOOGLE_DOC_IMAGE_LINK_MATCH: 'googleusercontent.com',
    IMAGE_BASE64_MATCH: 'base64',
    DEEPLINK_BASE_URL: 'new-expensify://',
    PDF_VIEWER_URL: '/pdf/web/viewer.html',
    CLOUDFRONT_DOMAIN_REGEX: /^https:\/\/\w+\.cloudfront\.net/i,
    EXPENSIFY_ICON_URL: `${CLOUDFRONT_URL}/images/favicon-2019.png`,
    CONCIERGE_ICON_URL_2021: `${CLOUDFRONT_URL}/images/icons/concierge_2021.png`,
    CONCIERGE_ICON_URL: `${CLOUDFRONT_URL}/images/icons/concierge_2022.png`,
    UPWORK_URL: 'https://github.com/Expensify/App/issues?q=is%3Aopen+is%3Aissue+label%3A%22Help+Wanted%22',
    GITHUB_URL: 'https://github.com/Expensify/App',
    TERMS_URL: `${USE_EXPENSIFY_URL}/terms`,
    PRIVACY_URL: `${USE_EXPENSIFY_URL}/privacy`,
    LICENSES_URL: `${USE_EXPENSIFY_URL}/licenses`,
    ACH_TERMS_URL: `${USE_EXPENSIFY_URL}/achterms`,
    WALLET_AGREEMENT_URL: `${USE_EXPENSIFY_URL}/walletagreement`,
    HELP_LINK_URL: `${USE_EXPENSIFY_URL}/usa-patriot-act`,
    ELECTRONIC_DISCLOSURES_URL: `${USE_EXPENSIFY_URL}/esignagreement`,
    GITHUB_RELEASE_URL: 'https://api.github.com/repos/expensify/app/releases/latest',
    ADD_SECONDARY_LOGIN_URL: encodeURI('settings?param={"section":"account","openModal":"secondaryLogin"}'),
    MANAGE_CARDS_URL: 'domain_companycards',
    FEES_URL: `${USE_EXPENSIFY_URL}/fees`,
    CFPB_PREPAID_URL: 'https://cfpb.gov/prepaid',
    STAGING_NEW_EXPENSIFY_URL: 'https://staging.new.expensify.com',
    NEWHELP_URL: 'https://help.expensify.com',
    INTERNAL_DEV_EXPENSIFY_URL: 'https://www.expensify.com.dev',
    STAGING_EXPENSIFY_URL: 'https://staging.expensify.com',
    EXPENSIFY_URL: 'https://www.expensify.com',
    BANK_ACCOUNT_PERSONAL_DOCUMENTATION_INFO_URL:
        'https://community.expensify.com/discussion/6983/faq-why-do-i-need-to-provide-personal-documentation-when-setting-up-updating-my-bank-account',
    PERSONAL_DATA_PROTECTION_INFO_URL: 'https://community.expensify.com/discussion/5677/deep-dive-security-how-expensify-protects-your-information',
    ONFIDO_FACIAL_SCAN_POLICY_URL: 'https://onfido.com/facial-scan-policy-and-release/',
    ONFIDO_PRIVACY_POLICY_URL: 'https://onfido.com/privacy/',
    ONFIDO_TERMS_OF_SERVICE_URL: 'https://onfido.com/terms-of-service/',
    LIST_OF_RESTRICTED_BUSINESSES: 'https://community.expensify.com/discussion/6191/list-of-restricted-businesses',

    // Use Environment.getEnvironmentURL to get the complete URL with port number
    DEV_NEW_EXPENSIFY_URL: 'https://dev.new.expensify.com:',
    OLDDOT_URLS: {
        ADMIN_POLICIES_URL: 'admin_policies',
        ADMIN_DOMAINS_URL: 'admin_domains',
        INBOX: 'inbox',
        DISMMISSED_REASON: '?dismissedReason=missingFeatures',
    },

    SIGN_IN_FORM_WIDTH: 300,

    DEEPLINK_PROMPT_DENYLIST: [SCREENS.HOME, SCREENS.SIGN_IN_WITH_APPLE_DESKTOP, SCREENS.SIGN_IN_WITH_GOOGLE_DESKTOP],

    SIGN_IN_METHOD: {
        APPLE: 'Apple',
        GOOGLE: 'Google',
    },

    OPTION_TYPE: {
        REPORT: 'report',
        PERSONAL_DETAIL: 'personalDetail',
    },

    QUICK_ACTIONS: {
        REQUEST_MANUAL: 'requestManual',
        REQUEST_SCAN: 'requestScan',
        REQUEST_DISTANCE: 'requestDistance',
        SPLIT_MANUAL: 'splitManual',
        SPLIT_SCAN: 'splitScan',
        SPLIT_DISTANCE: 'splitDistance',
        TRACK_MANUAL: 'trackManual',
        TRACK_SCAN: 'trackScan',
        TRACK_DISTANCE: 'trackDistance',
        ASSIGN_TASK: 'assignTask',
        SEND_MONEY: 'sendMoney',
    },

    RECEIPT: {
        ICON_SIZE: 164,
        PERMISSION_GRANTED: 'granted',
        HAND_ICON_HEIGHT: 152,
        HAND_ICON_WIDTH: 200,
        SHUTTER_SIZE: 90,
        MAX_REPORT_PREVIEW_RECEIPTS: 3,
    },
    REPORT: {
        ROLE: {
            ADMIN: 'admin',
            MEMBER: 'member',
        },
        MAX_COUNT_BEFORE_FOCUS_UPDATE: 30,
        MAXIMUM_PARTICIPANTS: 8,
        SPLIT_REPORTID: '-2',
        ACTIONS: {
            LIMIT: 50,
            // OldDot Actions render getMessage from Web-Expensify/lib/Report/Action PHP files via getMessageOfOldDotReportAction in ReportActionsUtils.ts
            TYPE: {
<<<<<<< HEAD
                ACTIONABLE_MENTION_WHISPER: 'ACTIONABLEMENTIONWHISPER',
                ADD_COMMENT: 'ADDCOMMENT',
                ACTIONABLE_JOIN_REQUEST: 'ACTIONABLEJOINREQUEST',
=======
                ACTIONABLEJOINREQUEST: 'ACTIONABLEJOINREQUEST',
                ACTIONABLEMENTIONWHISPER: 'ACTIONABLEMENTIONWHISPER',
                ACTIONABLETRACKEXPENSEWHISPER: 'ACTIONABLETRACKEXPENSEWHISPER',
                ADDCOMMENT: 'ADDCOMMENT',
>>>>>>> e9316361
                APPROVED: 'APPROVED',
                CHANGE_FIELD: 'CHANGEFIELD', // OldDot Action
                CHANGE_POLICY: 'CHANGEPOLICY', // OldDot Action
                CHANGE_TYPE: 'CHANGETYPE', // OldDot Action
                CHRONOS_OOO_LIST: 'CHRONOSOOOLIST',
                CLOSED: 'CLOSED',
                CREATED: 'CREATED',
                DELEGATE_SUBMIT: 'DELEGATESUBMIT', // OldDot Action
                DELETED_ACCOUNT: 'DELETEDACCOUNT', // OldDot Action
                DONATION: 'DONATION', // OldDot Action
                EXPORTED_TO_CSV: 'EXPORTEDTOCSV', // OldDot Action
                EXPORTED_TO_INTEGRATION: 'EXPORTEDTOINTEGRATION', // OldDot Action
                EXPORTED_TO_QUICK_BOOKS: 'EXPORTEDTOQUICKBOOKS', // OldDot Action
                FORWARDED: 'FORWARDED', // OldDot Action
                HOLD: 'HOLD',
                HOLD_COMMENT: 'HOLDCOMMENT',
                IOU: 'IOU',
                INTEGRATIONS_MESSAGE: 'INTEGRATIONSMESSAGE', // OldDot Action
                MANAGER_ATTACH_RECEIPT: 'MANAGERATTACHRECEIPT', // OldDot Action
                MANAGER_DETACH_RECEIPT: 'MANAGERDETACHRECEIPT', // OldDot Action
                MARKED_REIMBURSED: 'MARKEDREIMBURSED', // OldDot Action
                MARK_REIMBURSED_FROM_INTEGRATION: 'MARKREIMBURSEDFROMINTEGRATION', // OldDot Action
                MODIFIED_EXPENSE: 'MODIFIEDEXPENSE',
                MOVED: 'MOVED',
                OUTDATED_BANK_ACCOUNT: 'OUTDATEDBANKACCOUNT', // OldDot Action
                REIMBURSEMENT_ACH_BOUNCE: 'REIMBURSEMENTACHBOUNCE', // OldDot Action
                REIMBURSEMENT_ACH_CANCELLED: 'REIMBURSEMENTACHCANCELLED', // OldDot Action
                REIMBURSEMENT_ACCOUNT_CHANGED: 'REIMBURSEMENTACCOUNTCHANGED', // OldDot Action
                REIMBURSEMENT_DELAYED: 'REIMBURSEMENTDELAYED', // OldDot Action
                REIMBURSEMENT_QUEUED: 'REIMBURSEMENTQUEUED',
                REIMBURSEMENT_DEQUEUED: 'REIMBURSEMENTDEQUEUED',
                REIMBURSEMENT_REQUESTED: 'REIMBURSEMENTREQUESTED', // OldDot Action
                REIMBURSEMENT_SETUP: 'REIMBURSEMENTSETUP', // OldDot Action
                RENAMED: 'RENAMED',
                REPORT_PREVIEW: 'REPORTPREVIEW',
                SELECTED_FOR_RANDOM_AUDIT: 'SELECTEDFORRANDOMAUDIT', // OldDot Action
                SHARE: 'SHARE', // OldDot Action
                STRIPE_PAID: 'STRIPEPAID', // OldDot Action
                SUBMITTED: 'SUBMITTED',
                TAKE_CONTROL: 'TAKECONTROL', // OldDot Action
                TASK_CANCELLED: 'TASKCANCELLED',
                TASK_COMPLETED: 'TASKCOMPLETED',
                TASK_EDITED: 'TASKEDITED',
                TASK_REOPENED: 'TASKREOPENED',
                UNAPPROVED: 'UNAPPROVED', // OldDot Action
                UNHOLD: 'UNHOLD',
                UNSHARE: 'UNSHARE', // OldDot Action
                UPDATE_GROUP_CHAT_MEMBER_ROLE: 'UPDATEGROUPCHATMEMBERROLE',
                POLICY_CHANGE_LOG: {
                    ADD_APPROVER_RULE: 'POLICYCHANGELOG_ADD_APPROVER_RULE',
                    ADD_BUDGET: 'POLICYCHANGELOG_ADD_BUDGET',
                    ADD_CATEGORY: 'POLICYCHANGELOG_ADD_CATEGORY',
                    ADD_CUSTOM_UNIT: 'POLICYCHANGELOG_ADD_CUSTOM_UNIT',
                    ADD_CUSTOM_UNIT_RATE: 'POLICYCHANGELOG_ADD_CUSTOM_UNIT_RATE',
                    ADD_EMPLOYEE: 'POLICYCHANGELOG_ADD_EMPLOYEE',
                    ADD_INTEGRATION: 'POLICYCHANGELOG_ADD_INTEGRATION',
                    ADD_REPORT_FIELD: 'POLICYCHANGELOG_ADD_REPORT_FIELD',
                    ADD_TAG: 'POLICYCHANGELOG_ADD_TAG',
                    DELETE_ALL_TAGS: 'POLICYCHANGELOG_DELETE_ALL_TAGS',
                    DELETE_APPROVER_RULE: 'POLICYCHANGELOG_DELETE_APPROVER_RULE',
                    DELETE_BUDGET: 'POLICYCHANGELOG_DELETE_BUDGET',
                    DELETE_CATEGORY: 'POLICYCHANGELOG_DELETE_CATEGORY',
                    DELETE_CUSTOM_UNIT: 'POLICYCHANGELOG_DELETE_CUSTOM_UNIT',
                    DELETE_CUSTOM_UNIT_RATE: 'POLICYCHANGELOG_DELETE_CUSTOM_UNIT_RATE',
                    DELETE_CUSTOM_UNIT_SUB_RATE: 'POLICYCHANGELOG_DELETE_CUSTOM_UNIT_SUB_RATE',
                    DELETE_EMPLOYEE: 'POLICYCHANGELOG_DELETE_EMPLOYEE',
                    DELETE_INTEGRATION: 'POLICYCHANGELOG_DELETE_INTEGRATION',
                    DELETE_REPORT_FIELD: 'POLICYCHANGELOG_DELETE_REPORT_FIELD',
                    DELETE_TAG: 'POLICYCHANGELOG_DELETE_TAG',
                    IMPORT_CUSTOM_UNIT_RATES: 'POLICYCHANGELOG_IMPORT_CUSTOM_UNIT_RATES',
                    IMPORT_TAGS: 'POLICYCHANGELOG_IMPORT_TAGS',
                    INDIVIDUAL_BUDGET_NOTIFICATION: 'POLICYCHANGELOG_INDIVIDUAL_BUDGET_NOTIFICATION',
                    INVITE_TO_ROOM: 'POLICYCHANGELOG_INVITETOROOM',
                    REMOVE_FROM_ROOM: 'POLICYCHANGELOG_REMOVEFROMROOM',
                    LEAVE_ROOM: 'POLICYCHANGELOG_LEAVEROOM',
                    REPLACE_CATEGORIES: 'POLICYCHANGELOG_REPLACE_CATEGORIES',
                    SET_AUTO_REIMBURSEMENT: 'POLICYCHANGELOG_SET_AUTOREIMBURSEMENT',
                    SET_AUTO_JOIN: 'POLICYCHANGELOG_SET_AUTO_JOIN',
                    SET_CATEGORY_NAME: 'POLICYCHANGELOG_SET_CATEGORY_NAME',
                    SHARED_BUDGET_NOTIFICATION: 'POLICYCHANGELOG_SHARED_BUDGET_NOTIFICATION',
                    UPDATE_ACH_ACCOUNT: 'POLICYCHANGELOG_UPDATE_ACH_ACCOUNT',
                    UPDATE_APPROVER_RULE: 'POLICYCHANGELOG_UPDATE_APPROVER_RULE',
                    UPDATE_AUDIT_RATE: 'POLICYCHANGELOG_UPDATE_AUDIT_RATE',
                    UPDATE_AUTO_HARVESTING: 'POLICYCHANGELOG_UPDATE_AUTOHARVESTING',
                    UPDATE_AUTO_REIMBURSEMENT: 'POLICYCHANGELOG_UPDATE_AUTOREIMBURSEMENT',
                    UPDATE_AUTO_REPORTING_FREQUENCY: 'POLICYCHANGELOG_UPDATE_AUTOREPORTING_FREQUENCY',
                    UPDATE_BUDGET: 'POLICYCHANGELOG_UPDATE_BUDGET',
                    UPDATE_CATEGORY: 'POLICYCHANGELOG_UPDATE_CATEGORY',
                    UPDATE_CURRENCY: 'POLICYCHANGELOG_UPDATE_CURRENCY',
                    UPDATE_CUSTOM_UNIT: 'POLICYCHANGELOG_UPDATE_CUSTOM_UNIT',
                    UPDATE_CUSTOM_UNIT_RATE: 'POLICYCHANGELOG_UPDATE_CUSTOM_UNIT_RATE',
                    UPDATE_CUSTOM_UNIT_SUB_RATE: 'POLICYCHANGELOG_UPDATE_CUSTOM_UNIT_SUB_RATE',
                    UPDATE_DEFAULT_BILLABLE: 'POLICYCHANGELOG_UPDATE_DEFAULT_BILLABLE',
                    UPDATE_DEFAULT_REIMBURSABLE: 'POLICYCHANGELOG_UPDATE_DEFAULT_REIMBURSABLE',
                    UPDATE_DEFAULT_TITLE: 'POLICYCHANGELOG_UPDATE_DEFAULT_TITLE',
                    UPDATE_DEFAULT_TITLE_ENFORCED: 'POLICYCHANGELOG_UPDATE_DEFAULT_TITLE_ENFORCED',
                    UPDATE_DISABLED_FIELDS: 'POLICYCHANGELOG_UPDATE_DISABLED_FIELDS',
                    UPDATE_EMPLOYEE: 'POLICYCHANGELOG_UPDATE_EMPLOYEE',
                    UPDATE_FIELD: 'POLICYCHANGELOG_UPDATE_FIELD',
                    UPDATE_MANUAL_APPROVAL_THRESHOLD: 'POLICYCHANGELOG_UPDATE_MANUAL_APPROVAL_THRESHOLD',
                    UPDATE_MAX_EXPENSE_AMOUNT: 'POLICYCHANGELOG_UPDATE_MAX_EXPENSE_AMOUNT',
                    UPDATE_MAX_EXPENSE_AMOUNT_NO_RECEIPT: 'POLICYCHANGELOG_UPDATE_MAX_EXPENSE_AMOUNT_NO_RECEIPT',
                    UPDATE_NAME: 'POLICYCHANGELOG_UPDATE_NAME',
                    UPDATE_DESCRIPTION: 'POLICYCHANGELOG_UPDATE_DESCRIPTION',
                    UPDATE_OWNERSHIP: 'POLICYCHANGELOG_UPDATE_OWNERSHIP',
                    UPDATE_REIMBURSEMENT_CHOICE: 'POLICYCHANGELOG_UPDATE_REIMBURSEMENT_CHOICE',
                    UPDATE_REPORT_FIELD: 'POLICYCHANGELOG_UPDATE_REPORT_FIELD',
                    UPDATE_TAG: 'POLICYCHANGELOG_UPDATE_TAG',
                    UPDATE_TAG_ENABLED: 'POLICYCHANGELOG_UPDATE_TAG_ENABLED',
                    UPDATE_TAG_LIST: 'POLICYCHANGELOG_UPDATE_TAG_LIST',
                    UPDATE_TAG_LIST_NAME: 'POLICYCHANGELOG_UPDATE_TAG_LIST_NAME',
                    UPDATE_TAG_NAME: 'POLICYCHANGELOG_UPDATE_TAG_NAME',
                    UPDATE_TIME_ENABLED: 'POLICYCHANGELOG_UPDATE_TIME_ENABLED',
                    UPDATE_TIME_RATE: 'POLICYCHANGELOG_UPDATE_TIME_RATE',
                    LEAVE_POLICY: 'POLICYCHANGELOG_LEAVE_POLICY',
                },
                ROOM_CHANGE_LOG: {
                    INVITE_TO_ROOM: 'INVITETOROOM',
                    REMOVE_FROM_ROOM: 'REMOVEFROMROOM',
                    LEAVE_ROOM: 'LEAVEROOM',
                    UPDATE_ROOM_DESCRIPTION: 'UPDATEROOMDESCRIPTION',
                },
            },
            THREAD_DISABLED: ['CREATED'],
        },
        CANCEL_PAYMENT_REASONS: {
            ADMIN: 'CANCEL_REASON_ADMIN',
        },
        ACTIONABLE_MENTION_WHISPER_RESOLUTION: {
            INVITE: 'invited',
            NOTHING: 'nothing',
        },
        ACTIONABLE_TRACK_EXPENSE_WHISPER_RESOLUTION: {
            NOTHING: 'nothing',
        },
        ACTIONABLE_MENTION_JOIN_WORKSPACE_RESOLUTION: {
            ACCEPT: 'accept',
            DECLINE: 'decline',
        },
        ARCHIVE_REASON: {
            DEFAULT: 'default',
            ACCOUNT_CLOSED: 'accountClosed',
            ACCOUNT_MERGED: 'accountMerged',
            REMOVED_FROM_POLICY: 'removedFromPolicy',
            POLICY_DELETED: 'policyDeleted',
        },
        MESSAGE: {
            TYPE: {
                COMMENT: 'COMMENT',
                TEXT: 'TEXT',
            },
        },
        TYPE: {
            CHAT: 'chat',
            EXPENSE: 'expense',
            IOU: 'iou',
            TASK: 'task',
        },
        CHAT_TYPE: chatTypes,
        WORKSPACE_CHAT_ROOMS: {
            ANNOUNCE: '#announce',
            ADMINS: '#admins',
        },
        STATE_NUM: {
            OPEN: 0,
            SUBMITTED: 1,
            APPROVED: 2,
            BILLING: 3,
        },
        STATUS_NUM: {
            OPEN: 0,
            SUBMITTED: 1,
            CLOSED: 2,
            APPROVED: 3,
            REIMBURSED: 4,
        },
        NOTIFICATION_PREFERENCE: {
            MUTE: 'mute',
            DAILY: 'daily',
            ALWAYS: 'always',
            HIDDEN: 'hidden',
        },
        // Options for which room members can post
        WRITE_CAPABILITIES: {
            ALL: 'all',
            ADMINS: 'admins',
        },
        VISIBILITY: {
            PUBLIC: 'public',
            PUBLIC_ANNOUNCE: 'public_announce',
            PRIVATE: 'private',
            RESTRICTED: 'restricted',
        },
        RESERVED_ROOM_NAMES: ['#admins', '#announce'],
        MAX_PREVIEW_AVATARS: 4,
        MAX_ROOM_NAME_LENGTH: 79,
        LAST_MESSAGE_TEXT_MAX_LENGTH: 200,
        OWNER_EMAIL_FAKE: '__FAKE__',
        OWNER_ACCOUNT_ID_FAKE: 0,
        DEFAULT_REPORT_NAME: 'Chat Report',
    },
    NEXT_STEP: {
        FINISHED: 'Finished!',
    },
    COMPOSER: {
        MAX_LINES: 16,
        MAX_LINES_SMALL_SCREEN: 6,
        MAX_LINES_FULL: -1,

        // The minimum number of typed lines needed to enable the full screen composer
        FULL_COMPOSER_MIN_LINES: 3,
    },
    MODAL: {
        MODAL_TYPE: {
            CONFIRM: 'confirm',
            CENTERED: 'centered',
            CENTERED_UNSWIPEABLE: 'centered_unswipeable',
            CENTERED_SMALL: 'centered_small',
            BOTTOM_DOCKED: 'bottom_docked',
            POPOVER: 'popover',
            RIGHT_DOCKED: 'right_docked',
            ONBOARDING: 'onboarding',
        },
        ANCHOR_ORIGIN_VERTICAL: {
            TOP: 'top',
            CENTER: 'center',
            BOTTOM: 'bottom',
        },
        ANCHOR_ORIGIN_HORIZONTAL: {
            LEFT: 'left',
            CENTER: 'center',
            RIGHT: 'right',
        },
        POPOVER_MENU_PADDING: 8,
        RESTORE_FOCUS_TYPE: {
            DEFAULT: 'default',
            DELETE: 'delete',
            PRESERVE: 'preserve',
        },
    },
    TIMING: {
        CALCULATE_MOST_RECENT_LAST_MODIFIED_ACTION: 'calc_most_recent_last_modified_action',
        SEARCH_RENDER: 'search_render',
        CHAT_RENDER: 'chat_render',
        OPEN_REPORT: 'open_report',
        HOMEPAGE_INITIAL_RENDER: 'homepage_initial_render',
        REPORT_INITIAL_RENDER: 'report_initial_render',
        SWITCH_REPORT: 'switch_report',
        SIDEBAR_LOADED: 'sidebar_loaded',
        LOAD_SEARCH_OPTIONS: 'load_search_options',
        COLD: 'cold',
        WARM: 'warm',
        REPORT_ACTION_ITEM_LAYOUT_DEBOUNCE_TIME: 1500,
        SHOW_LOADING_SPINNER_DEBOUNCE_TIME: 250,
        TEST_TOOLS_MODAL_THROTTLE_TIME: 800,
        TOOLTIP_SENSE: 1000,
        TRIE_INITIALIZATION: 'trie_initialization',
        COMMENT_LENGTH_DEBOUNCE_TIME: 500,
        SEARCH_OPTION_LIST_DEBOUNCE_TIME: 300,
        RESIZE_DEBOUNCE_TIME: 100,
    },
    PRIORITY_MODE: {
        GSD: 'gsd',
        DEFAULT: 'default',
    },
    THEME: {
        DEFAULT: 'system',
        FALLBACK: 'dark',
        DARK: 'dark',
        LIGHT: 'light',
        SYSTEM: 'system',
    },
    COLOR_SCHEME: {
        LIGHT: 'light',
        DARK: 'dark',
    },
    STATUS_BAR_STYLE: {
        LIGHT_CONTENT: 'light-content',
        DARK_CONTENT: 'dark-content',
    },
    TRANSACTION: {
        DEFAULT_MERCHANT: 'Request',
        UNKNOWN_MERCHANT: 'Unknown Merchant',
        PARTIAL_TRANSACTION_MERCHANT: '(none)',
        TYPE: {
            CUSTOM_UNIT: 'customUnit',
        },
        STATUS: {
            PENDING: 'Pending',
            POSTED: 'Posted',
        },
    },
    MCC_GROUPS: {
        AIRLINES: 'Airlines',
        COMMUTER: 'Commuter',
        GAS: 'Gas',
        GOODS: 'Goods',
        GROCERIES: 'Groceries',
        HOTEL: 'Hotel',
        MAIL: 'Mail',
        MEALS: 'Meals',
        RENTAL: 'Rental',
        SERVICES: 'Services',
        TAXI: 'Taxi',
        MISCELLANEOUS: 'Miscellaneous',
        UTILITIES: 'Utilities',
    },
    JSON_CODE: {
        SUCCESS: 200,
        BAD_REQUEST: 400,
        NOT_AUTHENTICATED: 407,
        EXP_ERROR: 666,
        MANY_WRITES_ERROR: 665,
        UNABLE_TO_RETRY: 'unableToRetry',
        UPDATE_REQUIRED: 426,
    },
    HTTP_STATUS: {
        // When Cloudflare throttles
        TOO_MANY_REQUESTS: 429,
        INTERNAL_SERVER_ERROR: 500,
        BAD_GATEWAY: 502,
        GATEWAY_TIMEOUT: 504,
        UNKNOWN_ERROR: 520,
    },
    ERROR: {
        XHR_FAILED: 'xhrFailed',
        THROTTLED: 'throttled',
        UNKNOWN_ERROR: 'Unknown error',
        REQUEST_CANCELLED: 'AbortError',
        FAILED_TO_FETCH: 'Failed to fetch',
        ENSURE_BUGBOT: 'ENSURE_BUGBOT',
        PUSHER_ERROR: 'PusherError',
        WEB_SOCKET_ERROR: 'WebSocketError',
        NETWORK_REQUEST_FAILED: 'Network request failed',
        SAFARI_DOCUMENT_LOAD_ABORTED: 'cancelled',
        FIREFOX_DOCUMENT_LOAD_ABORTED: 'NetworkError when attempting to fetch resource.',
        IOS_NETWORK_CONNECTION_LOST: 'The network connection was lost.',
        IOS_NETWORK_CONNECTION_LOST_RUSSIAN: 'Сетевое соединение потеряно.',
        IOS_NETWORK_CONNECTION_LOST_SWEDISH: 'Nätverksanslutningen förlorades.',
        IOS_NETWORK_CONNECTION_LOST_SPANISH: 'La conexión a Internet parece estar desactivada.',
        IOS_LOAD_FAILED: 'Load failed',
        SAFARI_CANNOT_PARSE_RESPONSE: 'cannot parse response',
        GATEWAY_TIMEOUT: 'Gateway Timeout',
        EXPENSIFY_SERVICE_INTERRUPTED: 'Expensify service interrupted',
        DUPLICATE_RECORD: 'A record already exists with this ID',

        // The "Upgrade" is intentional as the 426 HTTP code means "Upgrade Required" and sent by the API. We use the "Update" language everywhere else in the front end when this gets returned.
        UPDATE_REQUIRED: 'Upgrade Required',
    },
    ERROR_TYPE: {
        SOCKET: 'Expensify\\Auth\\Error\\Socket',
    },
    ERROR_TITLE: {
        SOCKET: 'Issue connecting to database',
        DUPLICATE_RECORD: '400 Unique Constraints Violation',
    },
    NETWORK: {
        METHOD: {
            POST: 'post',
        },
        MIN_RETRY_WAIT_TIME_MS: 10,
        MAX_RANDOM_RETRY_WAIT_TIME_MS: 100,
        MAX_RETRY_WAIT_TIME_MS: 10 * 1000,
        PROCESS_REQUEST_DELAY_MS: 1000,
        MAX_PENDING_TIME_MS: 10 * 1000,
        MAX_REQUEST_RETRIES: 10,
    },
    WEEK_STARTS_ON: 1, // Monday
    DEFAULT_TIME_ZONE: {automatic: true, selected: 'America/Los_Angeles'},
    DEFAULT_ACCOUNT_DATA: {errors: null, success: '', isLoading: false},
    DEFAULT_CLOSE_ACCOUNT_DATA: {errors: null, success: '', isLoading: false},
    DEFAULT_NETWORK_DATA: {isOffline: false},
    FORMS: {
        LOGIN_FORM: 'LoginForm',
        VALIDATE_CODE_FORM: 'ValidateCodeForm',
        VALIDATE_TFA_CODE_FORM: 'ValidateTfaCodeForm',
        RESEND_VALIDATION_FORM: 'ResendValidationForm',
        UNLINK_LOGIN_FORM: 'UnlinkLoginForm',
        RESEND_VALIDATE_CODE_FORM: 'ResendValidateCodeForm',
    },
    APP_STATE: {
        ACTIVE: 'active',
        BACKGROUND: 'background',
        INACTIVE: 'inactive',
    },

    // at least 8 characters, 1 capital letter, 1 lowercase number, 1 number
    PASSWORD_COMPLEXITY_REGEX_STRING: '^(?=.*[A-Z])(?=.*[0-9])(?=.*[a-z]).{8,}$',

    // 6 numeric digits
    VALIDATE_CODE_REGEX_STRING: /^\d{6}$/,

    // 8 alphanumeric characters
    RECOVERY_CODE_REGEX_STRING: /^[a-zA-Z0-9]{8}$/,

    // The server has a WAF (Web Application Firewall) which will strip out HTML/XML tags using this regex pattern.
    // It's copied here so that the same regex pattern can be used in form validations to be consistent with the server.
    VALIDATE_FOR_HTML_TAG_REGEX: /<([^>\s]+)(?:[^>]*?)>/g,

    VALIDATE_FOR_LEADINGSPACES_HTML_TAG_REGEX: /<([\s]+.+[\s]*)>/g,

    WHITELISTED_TAGS: [/<>/, /< >/, /<->/, /<-->/, /<br>/, /<br\/>/],

    PASSWORD_PAGE: {
        ERROR: {
            ALREADY_VALIDATED: 'Account already validated',
            VALIDATE_CODE_FAILED: 'Validate code failed',
        },
    },

    PUSHER: {
        PRIVATE_USER_CHANNEL_PREFIX: 'private-encrypted-user-accountID-',
        PRIVATE_REPORT_CHANNEL_PREFIX: 'private-report-reportID-',
    },

    EMOJI_SPACER: 'SPACER',

    // This is the number of columns in each row of the picker.
    // Because of how flatList implements these rows, each row is an index rather than each element
    // For this reason to make headers work, we need to have the header be the only rendered element in its row
    // If this number is changed, emojis.js will need to be updated to have the proper number of spacer elements
    // around each header.
    EMOJI_NUM_PER_ROW: 8,

    EMOJI_FREQUENT_ROW_COUNT: 3,

    EMOJI_DEFAULT_SKIN_TONE: -1,

    // Amount of emojis to render ahead at the end of the update cycle
    EMOJI_DRAW_AMOUNT: 250,

    INVISIBLE_CODEPOINTS: ['fe0f', '200d', '2066'],

    UNICODE: {
        LTR: '\u2066',
    },

    TOOLTIP_MAX_LINES: 3,

    LOGIN_TYPE: {
        PHONE: 'phone',
        EMAIL: 'email',
    },

    MAGIC_CODE_LENGTH: 6,
    MAGIC_CODE_EMPTY_CHAR: ' ',

    KEYBOARD_TYPE: {
        VISIBLE_PASSWORD: 'visible-password',
        ASCII_CAPABLE: 'ascii-capable',
        NUMBER_PAD: 'number-pad',
    },

    INPUT_MODE: {
        NONE: 'none',
        TEXT: 'text',
        DECIMAL: 'decimal',
        NUMERIC: 'numeric',
        TEL: 'tel',
        SEARCH: 'search',
        EMAIL: 'email',
        URL: 'url',
    },

    YOUR_LOCATION_TEXT: 'Your Location',

    ATTACHMENT_MESSAGE_TEXT: '[Attachment]',
    // This is a placeholder for attachment which is uploading
    ATTACHMENT_UPLOADING_MESSAGE_HTML: 'Uploading attachment...',
    ATTACHMENT_SOURCE_ATTRIBUTE: 'data-expensify-source',
    ATTACHMENT_PREVIEW_ATTRIBUTE: 'src',
    ATTACHMENT_ORIGINAL_FILENAME_ATTRIBUTE: 'data-name',
    ATTACHMENT_LOCAL_URL_PREFIX: ['blob:', 'file:'],
    ATTACHMENT_THUMBNAIL_URL_ATTRIBUTE: 'data-expensify-thumbnail-url',
    ATTACHMENT_THUMBNAIL_WIDTH_ATTRIBUTE: 'data-expensify-width',
    ATTACHMENT_THUMBNAIL_HEIGHT_ATTRIBUTE: 'data-expensify-height',
    ATTACHMENT_DURATION_ATTRIBUTE: 'data-expensify-duration',

    ATTACHMENT_PICKER_TYPE: {
        FILE: 'file',
        IMAGE: 'image',
    },

    ATTACHMENT_FILE_TYPE: {
        FILE: 'file',
        IMAGE: 'image',
        VIDEO: 'video',
    },

    IMAGE_FILE_FORMAT: {
        PNG: 'image/png',
        WEBP: 'image/webp',
        JPEG: 'image/jpeg',
    },

    FILE_TYPE_REGEX: {
        // Image MimeTypes allowed by iOS photos app.
        IMAGE: /\.(jpg|jpeg|png|webp|gif|tiff|bmp|heic|heif)$/,
        // Video MimeTypes allowed by iOS photos app.
        VIDEO: /\.(mov|mp4)$/,
    },
    IOS_CAMERAROLL_ACCESS_ERROR: 'Access to photo library was denied',
    ADD_PAYMENT_MENU_POSITION_Y: 226,
    ADD_PAYMENT_MENU_POSITION_X: 356,
    EMOJI_PICKER_ITEM_TYPES: {
        HEADER: 'header',
        EMOJI: 'emoji',
        SPACER: 'spacer',
    },
    EMOJI_PICKER_SIZE: {
        WIDTH: 320,
        HEIGHT: 416,
    },
    DESKTOP_HEADER_PADDING: 12,
    CATEGORY_SHORTCUT_BAR_HEIGHT: 32,
    SMALL_EMOJI_PICKER_SIZE: {
        WIDTH: '100%',
    },
    MENU_POSITION_REPORT_ACTION_COMPOSE_BOTTOM: 83,
    NON_NATIVE_EMOJI_PICKER_LIST_HEIGHT: 300,
    NON_NATIVE_EMOJI_PICKER_LIST_HEIGHT_WEB: 200,
    EMOJI_PICKER_ITEM_HEIGHT: 32,
    EMOJI_PICKER_HEADER_HEIGHT: 32,
    RECIPIENT_LOCAL_TIME_HEIGHT: 25,
    AUTO_COMPLETE_SUGGESTER: {
        SUGGESTER_PADDING: 6,
        SUGGESTER_INNER_PADDING: 8,
        SUGGESTION_ROW_HEIGHT: 40,
        SMALL_CONTAINER_HEIGHT_FACTOR: 2.5,
        MAX_AMOUNT_OF_SUGGESTIONS: 20,
        MAX_AMOUNT_OF_VISIBLE_SUGGESTIONS_IN_CONTAINER: 5,
        HERE_TEXT: '@here',
    },
    COMPOSER_MAX_HEIGHT: 125,
    CHAT_FOOTER_SECONDARY_ROW_HEIGHT: 15,
    CHAT_FOOTER_SECONDARY_ROW_PADDING: 5,
    CHAT_FOOTER_MIN_HEIGHT: 65,
    CHAT_FOOTER_HORIZONTAL_PADDING: 40,
    CHAT_SKELETON_VIEW: {
        AVERAGE_ROW_HEIGHT: 80,
        HEIGHT_FOR_ROW_COUNT: {
            1: 60,
            2: 80,
            3: 100,
        },
    },
    CENTRAL_PANE_ANIMATION_HEIGHT: 200,
    LHN_SKELETON_VIEW_ITEM_HEIGHT: 64,
    EXPENSIFY_PARTNER_NAME: 'expensify.com',
    EMAIL: {
        ACCOUNTING: 'accounting@expensify.com',
        ADMIN: 'admin@expensify.com',
        BILLS: 'bills@expensify.com',
        CHRONOS: 'chronos@expensify.com',
        CONCIERGE: 'concierge@expensify.com',
        CONTRIBUTORS: 'contributors@expensify.com',
        FIRST_RESPONDER: 'firstresponders@expensify.com',
        GUIDES_DOMAIN: 'team.expensify.com',
        HELP: 'help@expensify.com',
        INTEGRATION_TESTING_CREDS: 'integrationtestingcreds@expensify.com',
        NOTIFICATIONS: 'notifications@expensify.com',
        PAYROLL: 'payroll@expensify.com',
        QA: 'qa@expensify.com',
        QA_TRAVIS: 'qa+travisreceipts@expensify.com',
        RECEIPTS: 'receipts@expensify.com',
        STUDENT_AMBASSADOR: 'studentambassadors@expensify.com',
        SVFG: 'svfg@expensify.com',
        EXPENSIFY_EMAIL_DOMAIN: '@expensify.com',
    },

    INTEGRATION_ENTITY_MAP_TYPES: {
        DEFAULT: 'DEFAULT',
        NONE: 'NONE',
        TAG: 'TAG',
        REPORT_FIELD: 'REPORT_FIELD',
        NOT_IMPORTED: 'NOT_IMPORTED',
        IMPORTED: 'IMPORTED',
    },
    QUICK_BOOKS_ONLINE: 'quickbooksOnline',

    QUICK_BOOKS_IMPORTS: {
        SYNC_CLASSES: 'syncClasses',
        ENABLE_NEW_CATEGORIES: 'enableNewCategories',
        SYNC_CUSTOMERS: 'syncCustomers',
        SYNC_LOCATIONS: 'syncLocations',
        SYNC_TAXES: 'syncTaxes',
    },

    ACCOUNT_ID: {
        ACCOUNTING: Number(Config?.EXPENSIFY_ACCOUNT_ID_ACCOUNTING ?? 9645353),
        ADMIN: Number(Config?.EXPENSIFY_ACCOUNT_ID_ADMIN ?? -1),
        BILLS: Number(Config?.EXPENSIFY_ACCOUNT_ID_BILLS ?? 1371),
        CHRONOS: Number(Config?.EXPENSIFY_ACCOUNT_ID_CHRONOS ?? 10027416),
        CONCIERGE: Number(Config?.EXPENSIFY_ACCOUNT_ID_CONCIERGE ?? 8392101),
        CONTRIBUTORS: Number(Config?.EXPENSIFY_ACCOUNT_ID_CONTRIBUTORS ?? 9675014),
        FIRST_RESPONDER: Number(Config?.EXPENSIFY_ACCOUNT_ID_FIRST_RESPONDER ?? 9375152),
        HELP: Number(Config?.EXPENSIFY_ACCOUNT_ID_HELP ?? -1),
        INTEGRATION_TESTING_CREDS: Number(Config?.EXPENSIFY_ACCOUNT_ID_INTEGRATION_TESTING_CREDS ?? -1),
        NOTIFICATIONS: Number(Config?.EXPENSIFY_ACCOUNT_ID_NOTIFICATIONS ?? 11665625),
        PAYROLL: Number(Config?.EXPENSIFY_ACCOUNT_ID_PAYROLL ?? 9679724),
        QA: Number(Config?.EXPENSIFY_ACCOUNT_ID_QA ?? 3126513),
        QA_TRAVIS: Number(Config?.EXPENSIFY_ACCOUNT_ID_QA_TRAVIS ?? 8595733),
        RECEIPTS: Number(Config?.EXPENSIFY_ACCOUNT_ID_RECEIPTS ?? -1),
        REWARDS: Number(Config?.EXPENSIFY_ACCOUNT_ID_REWARDS ?? 11023767), // rewards@expensify.com
        STUDENT_AMBASSADOR: Number(Config?.EXPENSIFY_ACCOUNT_ID_STUDENT_AMBASSADOR ?? 10476956),
        SVFG: Number(Config?.EXPENSIFY_ACCOUNT_ID_SVFG ?? 2012843),
    },

    ENVIRONMENT: {
        DEV: 'development',
        STAGING: 'staging',
        PRODUCTION: 'production',
        ADHOC: 'adhoc',
    },

    // Used to delay the initial fetching of reportActions when the app first inits or reconnects (e.g. returning
    // from backgound). The times are based on how long it generally seems to take for the app to become interactive
    // in each scenario.
    FETCH_ACTIONS_DELAY: {
        STARTUP: 8000,
        RECONNECT: 1000,
    },

    WALLET: {
        TRANSFER_METHOD_TYPE: {
            INSTANT: 'instant',
            ACH: 'ach',
        },
        TRANSFER_METHOD_TYPE_FEE: {
            INSTANT: {
                RATE: 1.5,
                MINIMUM_FEE: 25,
            },
            ACH: {
                RATE: 0,
                MINIMUM_FEE: 0,
            },
        },
        ERROR: {
            // If these get updated, we need to update the codes on the Web side too
            SSN: 'ssnError',
            KBA: 'kbaNeeded',
            KYC: 'kycFailed',
            FULL_SSN_NOT_FOUND: 'Full SSN not found',
            MISSING_FIELD: 'Missing required additional details fields',
            WRONG_ANSWERS: 'Wrong answers',
            ONFIDO_FIXABLE_ERROR: 'Onfido returned a fixable error',
            ONFIDO_USER_CONSENT_DENIED: 'user_consent_denied',

            // KBA stands for Knowledge Based Answers (requiring us to show Idology questions)
            KBA_NEEDED: 'KBA needed',
            NO_ACCOUNT_TO_LINK: '405 No account to link to wallet',
            INVALID_WALLET: '405 Invalid wallet account',
            NOT_OWNER_OF_BANK_ACCOUNT: '401 Wallet owner does not own linked bank account',
            INVALID_BANK_ACCOUNT: '405 Attempting to link an invalid bank account to a wallet',
            NOT_OWNER_OF_FUND: '401 Wallet owner does not own linked fund',
            INVALID_FUND: '405 Attempting to link an invalid fund to a wallet',
        },
        STEP: {
            // In the order they appear in the Wallet flow
            ADDITIONAL_DETAILS: 'AdditionalDetailsStep',
            ADDITIONAL_DETAILS_KBA: 'AdditionalDetailsKBAStep',
            ONFIDO: 'OnfidoStep',
            TERMS: 'TermsStep',
            ACTIVATE: 'ActivateStep',
        },
        STEP_REFACTOR: {
            ADD_BANK_ACCOUNT: 'AddBankAccountStep',
            ADDITIONAL_DETAILS: 'AdditionalDetailsStep',
            VERIFY_IDENTITY: 'VerifyIdentityStep',
            TERMS_AND_FEES: 'TermsAndFeesStep',
        },
        STEP_NAMES: ['1', '2', '3', '4'],
        SUBSTEP_INDEXES: {
            BANK_ACCOUNT: {
                ACCOUNT_NUMBERS: 0,
            },
            PERSONAL_INFO: {
                LEGAL_NAME: 0,
                DATE_OF_BIRTH: 1,
                SSN: 2,
                ADDRESS: 3,
            },
        },
        TIER_NAME: {
            PLATINUM: 'PLATINUM',
            GOLD: 'GOLD',
            SILVER: 'SILVER',
            BRONZE: 'BRONZE',
        },
        WEB_MESSAGE_TYPE: {
            STATEMENT: 'STATEMENT_NAVIGATE',
            CONCIERGE: 'CONCIERGE_NAVIGATE',
        },
        MTL_WALLET_PROGRAM_ID: '760',
        PROGRAM_ISSUERS: {
            EXPENSIFY_PAYMENTS: 'Expensify Payments LLC',
            BANCORP_BANK: 'The Bancorp Bank',
        },
    },

    PLAID: {
        EVENT: {
            ERROR: 'ERROR',
            EXIT: 'EXIT',
        },
    },

    ONFIDO: {
        CONTAINER_ID: 'onfido-mount',
        TYPE: {
            DOCUMENT: 'document',
            FACE: 'face',
        },
        VARIANT: {
            VIDEO: 'video',
        },
        SMS_NUMBER_COUNTRY_CODE: 'US',
        ERROR: {
            USER_CANCELLED: 'User canceled flow.',
            USER_TAPPED_BACK: 'User exited by clicking the back button.',
            USER_EXITED: 'User exited by manual action.',
        },
    },

    KYC_WALL_SOURCE: {
        REPORT: 'REPORT', // The user attempted to pay a money request
        ENABLE_WALLET: 'ENABLE_WALLET', // The user clicked on the `Enable wallet` button on the Wallet page
        TRANSFER_BALANCE: 'TRANSFER_BALANCE', // The user attempted to transfer their wallet balance to their bank account or debit card
    },

    OS: {
        WINDOWS: 'Windows',
        MAC_OS: PLATFORM_OS_MACOS,
        ANDROID: 'Android',
        IOS: PLATFORM_IOS,
        LINUX: 'Linux',
        NATIVE: 'Native',
    },

    BROWSER: {
        CHROME: 'chrome',
        FIREFOX: 'firefox',
        IE: 'ie',
        EDGE: 'edge',
        Opera: 'opera',
        SAFARI: 'safari',
        OTHER: 'other',
    },

    PAYMENT_METHODS: {
        DEBIT_CARD: 'debitCard',
        PERSONAL_BANK_ACCOUNT: 'bankAccount',
        BUSINESS_BANK_ACCOUNT: 'businessBankAccount',
    },

    PAYMENT_METHOD_ID_KEYS: {
        DEBIT_CARD: 'fundID',
        BANK_ACCOUNT: 'bankAccountID',
    },

    IOU: {
        // This is the transactionID used when going through the create money request flow so that it mimics a real transaction (like the edit flow)
        OPTIMISTIC_TRANSACTION_ID: '1',
        // Note: These payment types are used when building IOU reportAction message values in the server and should
        // not be changed.
        PAYMENT_TYPE: {
            ELSEWHERE: 'Elsewhere',
            EXPENSIFY: 'Expensify',
            VBBA: 'ACH',
        },
        ACTION: {
            EDIT: 'edit',
            CREATE: 'create',
            MOVE: 'move',
            CATEGORIZE: 'categorize',
            SHARE: 'share',
        },
        DEFAULT_AMOUNT: 0,
        TYPE: {
            SEND: 'send',
            SPLIT: 'split',
            REQUEST: 'request',
            TRACK_EXPENSE: 'track-expense',
        },
        REQUEST_TYPE: {
            DISTANCE: 'distance',
            MANUAL: 'manual',
            SCAN: 'scan',
        },
        REPORT_ACTION_TYPE: {
            PAY: 'pay',
            CREATE: 'create',
            SPLIT: 'split',
            DECLINE: 'decline',
            CANCEL: 'cancel',
            DELETE: 'delete',
            APPROVE: 'approve',
            TRACK: 'track',
            MOVE: 'move',
        },
        AMOUNT_MAX_LENGTH: 10,
        RECEIPT_STATE: {
            SCANREADY: 'SCANREADY',
            OPEN: 'OPEN',
            SCANNING: 'SCANNING',
            SCANCOMPLETE: 'SCANCOMPLETE',
            SCANFAILED: 'SCANFAILED',
        },
        FILE_TYPES: {
            HTML: 'html',
            DOC: 'doc',
            DOCX: 'docx',
            SVG: 'svg',
        },
        RECEIPT_ERROR: 'receiptError',
        CANCEL_REASON: {
            PAYMENT_EXPIRED: 'CANCEL_REASON_PAYMENT_EXPIRED',
        },
        SHARE: {
            ROLE: {
                ACCOUNTANT: 'accountant',
            },
        },
    },

    GROWL: {
        SUCCESS: 'success',
        ERROR: 'error',
        WARNING: 'warning',
        DURATION: 2000,
        DURATION_LONG: 3500,
    },

    LOCALES: {
        EN: 'en',
        ES: 'es',
        ES_ES: 'es-ES',
        ES_ES_ONFIDO: 'es_ES',

        DEFAULT: 'en',
    },

    LANGUAGES: ['en', 'es'],

    PRONOUNS_LIST: [
        'coCos',
        'eEyEmEir',
        'heHimHis',
        'heHimHisTheyThemTheirs',
        'sheHerHers',
        'sheHerHersTheyThemTheirs',
        'merMers',
        'neNirNirs',
        'neeNerNers',
        'perPers',
        'theyThemTheirs',
        'thonThons',
        'veVerVis',
        'viVir',
        'xeXemXyr',
        'zeZieZirHir',
        'zeHirHirs',
        'callMeByMyName',
    ],

    // Map updated pronouns key to deprecated pronouns
    DEPRECATED_PRONOUNS_LIST: {
        heHimHis: 'He/him',
        sheHerHers: 'She/her',
        theyThemTheirs: 'They/them',
        zeHirHirs: 'Ze/hir',
        callMeByMyName: 'Call me by my name',
    },

    POLICY: {
        TYPE: {
            FREE: 'free',
            PERSONAL: 'personal',

            // Often referred to as "control" workspaces
            CORPORATE: 'corporate',

            // Often referred to as "collect" workspaces
            TEAM: 'team',
        },
        ROLE: {
            ADMIN: 'admin',
            AUDITOR: 'auditor',
            USER: 'user',
        },
        AUTO_REPORTING_FREQUENCIES: {
            INSTANT: 'instant',
            IMMEDIATE: 'immediate',
            WEEKLY: 'weekly',
            SEMI_MONTHLY: 'semimonthly',
            MONTHLY: 'monthly',
            TRIP: 'trip',
            MANUAL: 'manual',
        },
        AUTO_REPORTING_OFFSET: {
            LAST_BUSINESS_DAY_OF_MONTH: 'lastBusinessDayOfMonth',
            LAST_DAY_OF_MONTH: 'lastDayOfMonth',
        },
        APPROVAL_MODE: {
            OPTIONAL: 'OPTIONAL',
            BASIC: 'BASIC',
            ADVANCED: 'ADVANCED',
            DYNAMICEXTERNAL: 'DYNAMIC_EXTERNAL',
            SMARTREPORT: 'SMARTREPORT',
            BILLCOM: 'BILLCOM',
        },
        ROOM_PREFIX: '#',
        CUSTOM_UNIT_RATE_BASE_OFFSET: 100,
        OWNER_EMAIL_FAKE: '_FAKE_',
        OWNER_ACCOUNT_ID_FAKE: 0,
        REIMBURSEMENT_CHOICES: {
            REIMBURSEMENT_YES: 'reimburseYes', // Direct
            REIMBURSEMENT_NO: 'reimburseNo', // None
            REIMBURSEMENT_MANUAL: 'reimburseManual', // Indirect
        },
        ID_FAKE: '_FAKE_',
        EMPTY: 'EMPTY',
        MEMBERS_BULK_ACTION_TYPES: {
            REMOVE: 'remove',
            MAKE_MEMBER: 'makeMember',
            MAKE_ADMIN: 'makeAdmin',
        },
        MORE_FEATURES: {
            ARE_CATEGORIES_ENABLED: 'areCategoriesEnabled',
            ARE_TAGS_ENABLED: 'areTagsEnabled',
            ARE_DISTANCE_RATES_ENABLED: 'areDistanceRatesEnabled',
            ARE_WORKFLOWS_ENABLED: 'areWorkflowsEnabled',
            ARE_REPORTFIELDS_ENABLED: 'areReportFieldsEnabled',
            ARE_CONNECTIONS_ENABLED: 'areConnectionsEnabled',
            ARE_TAXES_ENABLED: 'tax',
        },
        CATEGORIES_BULK_ACTION_TYPES: {
            DELETE: 'delete',
            DISABLE: 'disable',
            ENABLE: 'enable',
        },
        TAGS_BULK_ACTION_TYPES: {
            DELETE: 'delete',
            DISABLE: 'disable',
            ENABLE: 'enable',
        },
        DISTANCE_RATES_BULK_ACTION_TYPES: {
            DELETE: 'delete',
            DISABLE: 'disable',
            ENABLE: 'enable',
        },
        OWNERSHIP_ERRORS: {
            NO_BILLING_CARD: 'noBillingCard',
            AMOUNT_OWED: 'amountOwed',
            HAS_FAILED_SETTLEMENTS: 'hasFailedSettlements',
            OWNER_OWES_AMOUNT: 'ownerOwesAmount',
            SUBSCRIPTION: 'subscription',
            DUPLICATE_SUBSCRIPTION: 'duplicateSubscription',
            FAILED_TO_CLEAR_BALANCE: 'failedToClearBalance',
        },
        TAX_RATES_BULK_ACTION_TYPES: {
            DELETE: 'delete',
            DISABLE: 'disable',
            ENABLE: 'enable',
        },
        COLLECTION_KEYS: {
            DESCRIPTION: 'description',
            REIMBURSER: 'reimburser',
            REIMBURSEMENT_CHOICE: 'reimbursementChoice',
            APPROVAL_MODE: 'approvalMode',
            AUTOREPORTING: 'autoReporting',
            AUTOREPORTING_FREQUENCY: 'autoReportingFrequency',
            AUTOREPORTING_OFFSET: 'autoReportingOffset',
            GENERAL_SETTINGS: 'generalSettings',
        },
        CONNECTIONS: {
            SYNC_STATUS: {
                STARTING: 'starting',
                FINISHED: 'finished',
                PROGRESS: 'progress',
            },
            NAME: {
                // Here we will add other connections names when we add support for them
                QBO: 'quickbooksOnline',
            },
            SYNC_STAGE_NAME: {
                STARTING_IMPORT: 'startingImport',
                QBO_CUSTOMERS: 'quickbooksOnlineImportCustomers',
                QBO_EMPLOYEES: 'quickbooksOnlineImportEmployees',
                QBO_ACCOUNTS: 'quickbooksOnlineImportAccounts',
                QBO_CLASSES: 'quickbooksOnlineImportClasses',
                QBO_LOCATIONS: 'quickbooksOnlineImportLocations',
                QBO_PROCESSING: 'quickbooksOnlineImportProcessing',
                QBO_PAYMENTS: 'quickbooksOnlineSyncBillPayments',
                QBO_TAX_CODES: 'quickbooksOnlineSyncTaxCodes',
            },
        },
    },

    CUSTOM_UNITS: {
        NAME_DISTANCE: 'Distance',
        DISTANCE_UNIT_MILES: 'mi',
        DISTANCE_UNIT_KILOMETERS: 'km',
        MILEAGE_IRS_RATE: 0.655,
        DEFAULT_RATE: 'Default Rate',
        RATE_DECIMALS: 3,
        FAKE_P2P_ID: '_FAKE_P2P_ID_',
    },

    TERMS: {
        CFPB_PREPAID: 'cfpb.gov/prepaid',
        CFPB_COMPLAINT: 'cfpb.gov/complaint',
        FDIC_PREPAID: 'fdic.gov/deposit/deposits/prepaid.html',
        USE_EXPENSIFY_FEES: 'use.expensify.com/fees',
    },

    LAYOUT_WIDTH: {
        WIDE: 'wide',
        NARROW: 'narrow',
        NONE: 'none',
    },

    ICON_TYPE_ICON: 'icon',
    ICON_TYPE_AVATAR: 'avatar',
    ICON_TYPE_WORKSPACE: 'workspace',

    ACTIVITY_INDICATOR_SIZE: {
        LARGE: 'large',
    },

    AVATAR_SIZE: {
        XLARGE: 'xlarge',
        LARGE: 'large',
        MEDIUM: 'medium',
        DEFAULT: 'default',
        SMALL: 'small',
        SMALLER: 'smaller',
        SUBSCRIPT: 'subscript',
        SMALL_SUBSCRIPT: 'small-subscript',
        MID_SUBSCRIPT: 'mid-subscript',
        LARGE_BORDERED: 'large-bordered',
        HEADER: 'header',
        MENTION_ICON: 'mention-icon',
        SMALL_NORMAL: 'small-normal',
    },
    EXPENSIFY_CARD: {
        BANK: 'Expensify Card',
        FRAUD_TYPES: {
            DOMAIN: 'domain',
            INDIVIDUAL: 'individual',
            NONE: 'none',
        },
        STATE: {
            STATE_NOT_ISSUED: 2,
            OPEN: 3,
            NOT_ACTIVATED: 4,
            STATE_DEACTIVATED: 5,
            CLOSED: 6,
            STATE_SUSPENDED: 7,
        },
        ACTIVE_STATES: cardActiveStates,
        LIMIT_TYPES: {
            SMART: 'smart',
            MONTHLY: 'monthly',
            FIXED: 'fixed',
        },
    },
    AVATAR_ROW_SIZE: {
        DEFAULT: 4,
        LARGE_SCREEN: 8,
    },
    OPTION_MODE: {
        COMPACT: 'compact',
        DEFAULT: 'default',
    },
    REGEX: {
        SPECIAL_CHARS_WITHOUT_NEWLINE: /((?!\n)[()-\s\t])/g,
        DIGITS_AND_PLUS: /^\+?[0-9]*$/,
        ALPHABETIC_AND_LATIN_CHARS: /^[\p{Script=Latin} ]*$/u,
        NON_ALPHABETIC_AND_NON_LATIN_CHARS: /[^\p{Script=Latin}]/gu,
        ACCENT_LATIN_CHARS: /[\u00C0-\u017F]/g,
        POSITIVE_INTEGER: /^\d+$/,
        PO_BOX: /\b[P|p]?(OST|ost)?\.?\s*[O|o|0]?(ffice|FFICE)?\.?\s*[B|b][O|o|0]?[X|x]?\.?\s+[#]?(\d+)\b/,
        ANY_VALUE: /^.+$/,
        ZIP_CODE: /^[0-9]{5}(?:[- ][0-9]{4})?$/,
        INDUSTRY_CODE: /^[0-9]{6}$/,
        SSN_LAST_FOUR: /^(?!0000)[0-9]{4}$/,
        SSN_FULL_NINE: /^(?!0000)[0-9]{9}$/,
        NUMBER: /^[0-9]+$/,
        CARD_NUMBER: /^[0-9]{15,16}$/,
        CARD_SECURITY_CODE: /^[0-9]{3,4}$/,
        CARD_EXPIRATION_DATE: /^(0[1-9]|1[0-2])([^0-9])?([0-9]{4}|([0-9]{2}))$/,
        ROOM_NAME: /^#[\p{Ll}0-9-]{1,80}$/u,

        // eslint-disable-next-line max-len, no-misleading-character-class
        EMOJI: /[\p{Extended_Pictographic}\u200d\u{1f1e6}-\u{1f1ff}\u{1f3fb}-\u{1f3ff}\u{e0020}-\u{e007f}\u20E3\uFE0F]|[#*0-9]\uFE0F?\u20E3/gu,
        // eslint-disable-next-line max-len, no-misleading-character-class
        EMOJIS: /[\p{Extended_Pictographic}](\u200D[\p{Extended_Pictographic}]|[\u{1F3FB}-\u{1F3FF}]|[\u{E0020}-\u{E007F}]|\uFE0F|\u20E3)*|[\u{1F1E6}-\u{1F1FF}]{2}|[#*0-9]\uFE0F?\u20E3/gu,
        // eslint-disable-next-line max-len, no-misleading-character-class
        EMOJI_SKIN_TONES: /[\u{1f3fb}-\u{1f3ff}]/gu,

        TAX_ID: /^\d{9}$/,
        NON_NUMERIC: /\D/g,
        ANY_SPACE: /\s/g,

        // Extract attachment's source from the data's html string
        ATTACHMENT_DATA: /(data-expensify-source|data-name)="([^"]+)"/g,

        EMOJI_NAME: /:[\w+-]+:/g,
        EMOJI_SUGGESTIONS: /:[a-zA-Z0-9_+-]{1,40}$/,
        AFTER_FIRST_LINE_BREAK: /\n.*/g,
        LINE_BREAK: /\r|\n/g,
        CODE_2FA: /^\d{6}$/,
        ATTACHMENT_ID: /chat-attachments\/(\d+)/,
        HAS_COLON_ONLY_AT_THE_BEGINNING: /^:[^:]+$/,
        HAS_AT_MOST_TWO_AT_SIGNS: /^@[^@]*@?[^@]*$/,

        SPECIAL_CHAR: /[,/?"{}[\]()&^%;`$=#<>!*]/g,

        FIRST_SPACE: /.+?(?=\s)/,

        get SPECIAL_CHAR_OR_EMOJI() {
            return new RegExp(`[~\\n\\s]|(_\\b(?!$))|${this.SPECIAL_CHAR.source}|${this.EMOJI.source}`, 'gu');
        },

        get SPACE_OR_EMOJI() {
            return new RegExp(`(\\s+|(?:${this.EMOJI.source})+)`, 'gu');
        },

        // Define the regular expression pattern to find a potential end of a mention suggestion:
        // It might be a space, a newline character, an emoji, or a special character (excluding underscores & tildes, which might be used in usernames)
        get MENTION_BREAKER() {
            return new RegExp(`[\\n\\s]|${this.SPECIAL_CHAR.source}|${this.EMOJI.source}`, 'gu');
        },

        MERGED_ACCOUNT_PREFIX: /^(MERGED_\d+@)/,

        ROUTES: {
            VALIDATE_LOGIN: /\/v($|(\/\/*))/,
            UNLINK_LOGIN: /\/u($|(\/\/*))/,
            REDUNDANT_SLASHES: /(\/{2,})|(\/$)/g,
        },

        TIME_STARTS_01: /^01:\d{2} [AP]M$/,
        TIME_FORMAT: /^\d{2}:\d{2} [AP]M$/,
        DATE_TIME_FORMAT: /^\d{2}-\d{2} \d{2}:\d{2} [AP]M$/,
        ILLEGAL_FILENAME_CHARACTERS: /\/|<|>|\*|"|:|\?|\\|\|/g,

        ENCODE_PERCENT_CHARACTER: /%(25)+/g,

        INVISIBLE_CHARACTERS_GROUPS: /[\p{C}\p{Z}]/gu,

        OTHER_INVISIBLE_CHARACTERS: /[\u3164]/g,

        REPORT_FIELD_TITLE: /{report:([a-zA-Z]+)}/g,

        PATH_WITHOUT_POLICY_ID: /\/w\/[a-zA-Z0-9]+(\/|$)/,

        POLICY_ID_FROM_PATH: /\/w\/([a-zA-Z0-9]+)(\/|$)/,

        SHORT_MENTION: new RegExp(`@[\\w\\-\\+\\'#@]+(?:\\.[\\w\\-\\'\\+]+)*`, 'gim'),
    },

    PRONOUNS: {
        PREFIX: '__predefined_',
        SELF_SELECT: '__predefined_selfSelect',
    },
    GUIDES_CALL_TASK_IDS: {
        CONCIERGE_DM: 'NewExpensifyConciergeDM',
        WORKSPACE_INITIAL: 'WorkspaceHome',
        WORKSPACE_PROFILE: 'WorkspaceProfile',
        WORKSPACE_CARD: 'WorkspaceCorporateCards',
        WORKSPACE_REIMBURSE: 'WorkspaceReimburseReceipts',
        WORKSPACE_BILLS: 'WorkspacePayBills',
        WORKSPACE_INVOICES: 'WorkspaceSendInvoices',
        WORKSPACE_TRAVEL: 'WorkspaceBookTravel',
        WORKSPACE_MEMBERS: 'WorkspaceManageMembers',
        WORKSPACE_WORKFLOWS: 'WorkspaceWorkflows',
        WORKSPACE_BANK_ACCOUNT: 'WorkspaceBankAccount',
        WORKSPACE_SETTINGS: 'WorkspaceSettings',
    },
    get EXPENSIFY_EMAILS() {
        return [
            this.EMAIL.ACCOUNTING,
            this.EMAIL.ADMIN,
            this.EMAIL.BILLS,
            this.EMAIL.CHRONOS,
            this.EMAIL.CONCIERGE,
            this.EMAIL.CONTRIBUTORS,
            this.EMAIL.FIRST_RESPONDER,
            this.EMAIL.HELP,
            this.EMAIL.INTEGRATION_TESTING_CREDS,
            this.EMAIL.NOTIFICATIONS,
            this.EMAIL.PAYROLL,
            this.EMAIL.QA,
            this.EMAIL.QA_TRAVIS,
            this.EMAIL.RECEIPTS,
            this.EMAIL.STUDENT_AMBASSADOR,
            this.EMAIL.SVFG,
        ];
    },
    get EXPENSIFY_ACCOUNT_IDS() {
        return [
            this.ACCOUNT_ID.ACCOUNTING,
            this.ACCOUNT_ID.ADMIN,
            this.ACCOUNT_ID.BILLS,
            this.ACCOUNT_ID.CHRONOS,
            this.ACCOUNT_ID.CONCIERGE,
            this.ACCOUNT_ID.CONTRIBUTORS,
            this.ACCOUNT_ID.FIRST_RESPONDER,
            this.ACCOUNT_ID.HELP,
            this.ACCOUNT_ID.INTEGRATION_TESTING_CREDS,
            this.ACCOUNT_ID.PAYROLL,
            this.ACCOUNT_ID.QA,
            this.ACCOUNT_ID.QA_TRAVIS,
            this.ACCOUNT_ID.RECEIPTS,
            this.ACCOUNT_ID.REWARDS,
            this.ACCOUNT_ID.STUDENT_AMBASSADOR,
            this.ACCOUNT_ID.SVFG,
        ];
    },

    // Emails that profile view is prohibited
    get RESTRICTED_EMAILS(): readonly string[] {
        return [this.EMAIL.NOTIFICATIONS];
    },
    // Account IDs that profile view is prohibited
    get RESTRICTED_ACCOUNT_IDS() {
        return [this.ACCOUNT_ID.NOTIFICATIONS];
    },

    // Auth limit is 60k for the column but we store edits and other metadata along the html so let's use a lower limit to accommodate for it.
    MAX_COMMENT_LENGTH: 10000,

    // Use the same value as MAX_COMMENT_LENGTH to ensure the entire comment is parsed. Note that applying markup is very resource-consuming.
    MAX_MARKUP_LENGTH: 10000,

    MAX_THREAD_REPLIES_PREVIEW: 99,

    // Character Limits
    FORM_CHARACTER_LIMIT: 50,
    LEGAL_NAMES_CHARACTER_LIMIT: 150,
    LOGIN_CHARACTER_LIMIT: 254,
    CATEGORY_NAME_LIMIT: 256,
    TAG_NAME_LIMIT: 256,
    REPORT_NAME_LIMIT: 256,
    TITLE_CHARACTER_LIMIT: 100,
    DESCRIPTION_LIMIT: 500,
    WORKSPACE_NAME_CHARACTER_LIMIT: 80,

    AVATAR_CROP_MODAL: {
        // The next two constants control what is min and max value of the image crop scale.
        // Values define in how many times the image can be bigger than its container.
        // Notice: that values less than 1 mean that the image won't cover the container fully.
        MAX_SCALE: 3, // 3x scale is used commonly in different apps.
        MIN_SCALE: 1, // 1x min scale means that the image covers the container completely

        // This const defines the initial container size, before layout measurement.
        // Since size cant be null, we have to define some initial value.
        INITIAL_SIZE: 1, // 1 was chosen because there is a very low probability that initialized component will have such size.
    },
    MICROSECONDS_PER_MS: 1000,
    RED_BRICK_ROAD_PENDING_ACTION: {
        ADD: 'add',
        DELETE: 'delete',
        UPDATE: 'update',
    },
    BRICK_ROAD_INDICATOR_STATUS: {
        ERROR: 'error',
        INFO: 'info',
    },
    REPORT_DETAILS_MENU_ITEM: {
        SHARE_CODE: 'shareCode',
        MEMBERS: 'member',
        INVITE: 'invite',
        SETTINGS: 'settings',
        LEAVE_ROOM: 'leaveRoom',
        PRIVATE_NOTES: 'privateNotes',
    },
    EDIT_REQUEST_FIELD: {
        AMOUNT: 'amount',
        CURRENCY: 'currency',
        DATE: 'date',
        DESCRIPTION: 'description',
        MERCHANT: 'merchant',
        CATEGORY: 'category',
        RECEIPT: 'receipt',
        DISTANCE: 'distance',
        TAG: 'tag',
        TAX_RATE: 'taxRate',
        TAX_AMOUNT: 'taxAmount',
    },
    FOOTER: {
        EXPENSE_MANAGEMENT_URL: `${USE_EXPENSIFY_URL}/expense-management`,
        SPEND_MANAGEMENT_URL: `${USE_EXPENSIFY_URL}/spend-management`,
        EXPENSE_REPORTS_URL: `${USE_EXPENSIFY_URL}/expense-reports`,
        COMPANY_CARD_URL: `${USE_EXPENSIFY_URL}/company-credit-card`,
        RECIEPT_SCANNING_URL: `${USE_EXPENSIFY_URL}/receipt-scanning-app`,
        BILL_PAY_URL: `${USE_EXPENSIFY_URL}/bills`,
        INVOICES_URL: `${USE_EXPENSIFY_URL}/invoices`,
        PAYROLL_URL: `${USE_EXPENSIFY_URL}/payroll`,
        TRAVEL_URL: `${USE_EXPENSIFY_URL}/travel`,
        EXPENSIFY_APPROVED_URL: `${USE_EXPENSIFY_URL}/accountants`,
        PRESS_KIT_URL: 'https://we.are.expensify.com/press-kit',
        SUPPORT_URL: `${USE_EXPENSIFY_URL}/support`,
        COMMUNITY_URL: 'https://community.expensify.com/',
        PRIVACY_URL: `${USE_EXPENSIFY_URL}/privacy`,
        ABOUT_URL: 'https://we.are.expensify.com/how-we-got-here',
        BLOG_URL: 'https://blog.expensify.com/',
        JOBS_URL: 'https://we.are.expensify.com/apply',
        ORG_URL: 'https://expensify.org/',
        INVESTOR_RELATIONS_URL: 'https://ir.expensify.com/',
    },

    SOCIALS: {
        PODCAST: 'https://we.are.expensify.com/podcast',
        TWITTER: 'https://www.twitter.com/expensify',
        INSTAGRAM: 'https://www.instagram.com/expensify',
        FACEBOOK: 'https://www.facebook.com/expensify',
        LINKEDIN: 'https://www.linkedin.com/company/expensify',
    },

    // These split the maximum decimal value of a signed 64-bit number (9,223,372,036,854,775,807) into parts where none of them are too big to fit into a 32-bit number, so that we can
    // generate them each with a random number generator with only 32-bits of precision.
    MAX_64BIT_LEFT_PART: 92233,
    MAX_64BIT_MIDDLE_PART: 7203685,
    MAX_64BIT_RIGHT_PART: 4775807,
    INVALID_CATEGORY_NAME: '###',

    // When generating a random value to fit in 7 digits (for the `middle` or `right` parts above), this is the maximum value to multiply by Math.random().
    MAX_INT_FOR_RANDOM_7_DIGIT_VALUE: 10000000,
    IOS_KEYBOARD_SPACE_OFFSET: -30,

    API_REQUEST_TYPE: {
        READ: 'read',
        WRITE: 'write',
        MAKE_REQUEST_WITH_SIDE_EFFECTS: 'makeRequestWithSideEffects',
    },

    ERECEIPT_COLORS: {
        YELLOW: 'Yellow',
        ICE: 'Ice',
        BLUE: 'Blue',
        GREEN: 'Green',
        TANGERINE: 'Tangerine',
        PINK: 'Pink',
    },

    MAP_PADDING: 50,
    MAP_MARKER_SIZE: 20,

    QUICK_REACTIONS: [
        {
            name: '+1',
            code: '👍',
            types: ['👍🏿', '👍🏾', '👍🏽', '👍🏼', '👍🏻'],
        },
        {
            name: 'heart',
            code: '❤️',
        },
        {
            name: 'joy',
            code: '😂',
        },
        {
            name: 'fire',
            code: '🔥',
        },
    ],

    TFA_CODE_LENGTH: 6,
    CHAT_ATTACHMENT_TOKEN_KEY: 'X-Chat-Attachment-Token',

    SPACE_LENGTH: 1,

    ALL_COUNTRIES: {
        AF: 'Afghanistan',
        AX: 'Åland Islands',
        AL: 'Albania',
        DZ: 'Algeria',
        AS: 'American Samoa',
        AD: 'Andorra',
        AO: 'Angola',
        AI: 'Anguilla',
        AQ: 'Antarctica',
        AG: 'Antigua & Barbuda',
        AR: 'Argentina',
        AM: 'Armenia',
        AW: 'Aruba',
        AC: 'Ascension Island',
        AU: 'Australia',
        AT: 'Austria',
        AZ: 'Azerbaijan',
        BS: 'Bahamas',
        BH: 'Bahrain',
        BD: 'Bangladesh',
        BB: 'Barbados',
        BY: 'Belarus',
        BE: 'Belgium',
        BZ: 'Belize',
        BJ: 'Benin',
        BM: 'Bermuda',
        BT: 'Bhutan',
        BO: 'Bolivia',
        BA: 'Bosnia & Herzegovina',
        BW: 'Botswana',
        BR: 'Brazil',
        IO: 'British Indian Ocean Territory',
        VG: 'British Virgin Islands',
        BN: 'Brunei',
        BG: 'Bulgaria',
        BF: 'Burkina Faso',
        BI: 'Burundi',
        KH: 'Cambodia',
        CM: 'Cameroon',
        CA: 'Canada',
        CV: 'Cape Verde',
        BQ: 'Caribbean Netherlands',
        KY: 'Cayman Islands',
        CF: 'Central African Republic',
        TD: 'Chad',
        CL: 'Chile',
        CN: 'China',
        CX: 'Christmas Island',
        CC: 'Cocos (Keeling) Islands',
        CO: 'Colombia',
        KM: 'Comoros',
        CG: 'Congo - Brazzaville',
        CD: 'Congo - Kinshasa',
        CK: 'Cook Islands',
        CR: 'Costa Rica',
        CI: "Côte d'Ivoire",
        HR: 'Croatia',
        CU: 'Cuba',
        CW: 'Curaçao',
        CY: 'Cyprus',
        CZ: 'Czech Republic',
        DK: 'Denmark',
        DJ: 'Djibouti',
        DM: 'Dominica',
        DO: 'Dominican Republic',
        EC: 'Ecuador',
        EG: 'Egypt',
        SV: 'El Salvador',
        GQ: 'Equatorial Guinea',
        ER: 'Eritrea',
        EE: 'Estonia',
        ET: 'Ethiopia',
        FK: 'Falkland Islands',
        FO: 'Faroe Islands',
        FJ: 'Fiji',
        FI: 'Finland',
        FR: 'France',
        GF: 'French Guiana',
        PF: 'French Polynesia',
        TF: 'French Southern Territories',
        GA: 'Gabon',
        GM: 'Gambia',
        GE: 'Georgia',
        DE: 'Germany',
        GH: 'Ghana',
        GI: 'Gibraltar',
        GR: 'Greece',
        GL: 'Greenland',
        GD: 'Grenada',
        GP: 'Guadeloupe',
        GU: 'Guam',
        GT: 'Guatemala',
        GG: 'Guernsey',
        GN: 'Guinea',
        GW: 'Guinea-Bissau',
        GY: 'Guyana',
        HT: 'Haiti',
        HN: 'Honduras',
        HK: 'Hong Kong',
        HU: 'Hungary',
        IS: 'Iceland',
        IN: 'India',
        ID: 'Indonesia',
        IR: 'Iran',
        IQ: 'Iraq',
        IE: 'Ireland',
        IM: 'Isle of Man',
        IL: 'Israel',
        IT: 'Italy',
        JM: 'Jamaica',
        JP: 'Japan',
        JE: 'Jersey',
        JO: 'Jordan',
        KZ: 'Kazakhstan',
        KE: 'Kenya',
        KI: 'Kiribati',
        XK: 'Kosovo',
        KW: 'Kuwait',
        KG: 'Kyrgyzstan',
        LA: 'Laos',
        LV: 'Latvia',
        LB: 'Lebanon',
        LS: 'Lesotho',
        LR: 'Liberia',
        LY: 'Libya',
        LI: 'Liechtenstein',
        LT: 'Lithuania',
        LU: 'Luxembourg',
        MO: 'Macau',
        MK: 'Macedonia',
        MG: 'Madagascar',
        MW: 'Malawi',
        MY: 'Malaysia',
        MV: 'Maldives',
        ML: 'Mali',
        MT: 'Malta',
        MH: 'Marshall Islands',
        MQ: 'Martinique',
        MR: 'Mauritania',
        MU: 'Mauritius',
        YT: 'Mayotte',
        MX: 'Mexico',
        FM: 'Micronesia',
        MD: 'Moldova',
        MC: 'Monaco',
        MN: 'Mongolia',
        ME: 'Montenegro',
        MS: 'Montserrat',
        MA: 'Morocco',
        MZ: 'Mozambique',
        MM: 'Myanmar (Burma)',
        NA: 'Namibia',
        NR: 'Nauru',
        NP: 'Nepal',
        NL: 'Netherlands',
        NC: 'New Caledonia',
        NZ: 'New Zealand',
        NI: 'Nicaragua',
        NE: 'Niger',
        NG: 'Nigeria',
        NU: 'Niue',
        NF: 'Norfolk Island',
        KP: 'North Korea',
        MP: 'Northern Mariana Islands',
        NO: 'Norway',
        OM: 'Oman',
        PK: 'Pakistan',
        PW: 'Palau',
        PS: 'Palestinian Territories',
        PA: 'Panama',
        PG: 'Papua New Guinea',
        PY: 'Paraguay',
        PE: 'Peru',
        PH: 'Philippines',
        PN: 'Pitcairn Islands',
        PL: 'Poland',
        PT: 'Portugal',
        PR: 'Puerto Rico',
        QA: 'Qatar',
        RE: 'Réunion',
        RO: 'Romania',
        RU: 'Russia',
        RW: 'Rwanda',
        BL: 'Saint Barthélemy',
        WS: 'Samoa',
        SM: 'San Marino',
        ST: 'São Tomé & Príncipe',
        SA: 'Saudi Arabia',
        SN: 'Senegal',
        RS: 'Serbia',
        SC: 'Seychelles',
        SL: 'Sierra Leone',
        SG: 'Singapore',
        SX: 'Sint Maarten',
        SK: 'Slovakia',
        SI: 'Slovenia',
        SB: 'Solomon Islands',
        SO: 'Somalia',
        ZA: 'South Africa',
        GS: 'South Georgia & South Sandwich Islands',
        KR: 'South Korea',
        SS: 'South Sudan',
        ES: 'Spain',
        LK: 'Sri Lanka',
        SH: 'St. Helena',
        KN: 'St. Kitts & Nevis',
        LC: 'St. Lucia',
        MF: 'St. Martin',
        PM: 'St. Pierre & Miquelon',
        VC: 'St. Vincent & Grenadines',
        SD: 'Sudan',
        SR: 'Suriname',
        SJ: 'Svalbard & Jan Mayen',
        SZ: 'Swaziland',
        SE: 'Sweden',
        CH: 'Switzerland',
        SY: 'Syria',
        TW: 'Taiwan',
        TJ: 'Tajikistan',
        TZ: 'Tanzania',
        TH: 'Thailand',
        TL: 'Timor-Leste',
        TG: 'Togo',
        TK: 'Tokelau',
        TO: 'Tonga',
        TT: 'Trinidad & Tobago',
        TA: 'Tristan da Cunha',
        TN: 'Tunisia',
        TR: 'Turkey',
        TM: 'Turkmenistan',
        TC: 'Turks & Caicos Islands',
        TV: 'Tuvalu',
        UM: 'U.S. Outlying Islands',
        VI: 'U.S. Virgin Islands',
        UG: 'Uganda',
        UA: 'Ukraine',
        AE: 'United Arab Emirates',
        GB: 'United Kingdom',
        US: 'United States',
        UY: 'Uruguay',
        UZ: 'Uzbekistan',
        VU: 'Vanuatu',
        VA: 'Vatican City',
        VE: 'Venezuela',
        VN: 'Vietnam',
        WF: 'Wallis & Futuna',
        EH: 'Western Sahara',
        YE: 'Yemen',
        ZM: 'Zambia',
        ZW: 'Zimbabwe',
    },

    // Sources: https://github.com/Expensify/App/issues/14958#issuecomment-1442138427
    // https://github.com/Expensify/App/issues/14958#issuecomment-1456026810
    COUNTRY_ZIP_REGEX_DATA: {
        AC: {
            regex: /^ASCN 1ZZ$/,
            samples: 'ASCN 1ZZ',
        },
        AD: {
            regex: /^AD[1-7]0\d$/,
            samples: 'AD206, AD403, AD106, AD406',
        },

        // We have kept the empty object for the countries which do not have any zip code validation
        // to ensure consistency so that the amount of countries displayed and in this object are same
        AE: {},
        AF: {
            regex: /^\d{4}$/,
            samples: '9536, 1476, 3842, 7975',
        },
        AG: {},
        AI: {
            regex: /^AI-2640$/,
            samples: 'AI-2640',
        },
        AL: {
            regex: /^\d{4}$/,
            samples: '1631, 9721, 2360, 5574',
        },
        AM: {
            regex: /^\d{4}$/,
            samples: '5581, 7585, 8434, 2492',
        },
        AO: {},
        AQ: {},
        AR: {
            regex: /^((?:[A-HJ-NP-Z])?\d{4})([A-Z]{3})?$/,
            samples: 'Q7040GFQ, K2178ZHR, P6240EJG, J6070IAE',
        },
        AS: {
            regex: /^96799$/,
            samples: '96799',
        },
        AT: {
            regex: /^\d{4}$/,
            samples: '4223, 2052, 3544, 5488',
        },
        AU: {
            regex: /^\d{4}$/,
            samples: '7181, 7735, 9169, 8780',
        },
        AW: {},
        AX: {
            regex: /^22\d{3}$/,
            samples: '22270, 22889, 22906, 22284',
        },
        AZ: {
            regex: /^(AZ) (\d{4})$/,
            samples: 'AZ 6704, AZ 5332, AZ 3907, AZ 6892',
        },
        BA: {
            regex: /^\d{5}$/,
            samples: '62722, 80420, 44595, 74614',
        },
        BB: {
            regex: /^BB\d{5}$/,
            samples: 'BB64089, BB17494, BB73163, BB25752',
        },
        BD: {
            regex: /^\d{4}$/,
            samples: '8585, 8175, 7381, 0154',
        },
        BE: {
            regex: /^\d{4}$/,
            samples: '7944, 5303, 6746, 7921',
        },
        BF: {},
        BG: {
            regex: /^\d{4}$/,
            samples: '6409, 7657, 1206, 7908',
        },
        BH: {
            regex: /^\d{3}\d?$/,
            samples: '047, 1116, 490, 631',
        },
        BI: {},
        BJ: {},
        BL: {
            regex: /^97133$/,
            samples: '97133',
        },
        BM: {
            regex: /^[A-Z]{2} ?[A-Z0-9]{2}$/,
            samples: 'QV9P, OSJ1, PZ 3D, GR YK',
        },
        BN: {
            regex: /^[A-Z]{2} ?\d{4}$/,
            samples: 'PF 9925, TH1970, SC 4619, NF0781',
        },
        BO: {},
        BQ: {},
        BR: {
            regex: /^\d{5}-?\d{3}$/,
            samples: '18816-403, 95177-465, 43447-782, 39403-136',
        },
        BS: {},
        BT: {
            regex: /^\d{5}$/,
            samples: '28256, 52484, 30608, 93524',
        },
        BW: {},
        BY: {
            regex: /^\d{6}$/,
            samples: '504154, 360246, 741167, 895047',
        },
        BZ: {},
        CA: {
            regex: /^[ABCEGHJKLMNPRSTVXY]\d[ABCEGHJ-NPRSTV-Z] ?\d[ABCEGHJ-NPRSTV-Z]\d$/,
            samples: 'S1A7K8, Y5H 4G6, H9V0P2, H1A1B5',
        },
        CC: {
            regex: /^6799$/,
            samples: '6799',
        },
        CD: {},
        CF: {},
        CG: {},
        CH: {
            regex: /^\d{4}$/,
            samples: '6370, 5271, 7873, 8220',
        },
        CI: {},
        CK: {},
        CL: {
            regex: /^\d{7}$/,
            samples: '7565829, 8702008, 3161669, 1607703',
        },
        CM: {},
        CN: {
            regex: /^\d{6}$/,
            samples: '240543, 870138, 295528, 861683',
        },
        CO: {
            regex: /^\d{6}$/,
            samples: '678978, 775145, 823943, 913970',
        },
        CR: {
            regex: /^\d{5}$/,
            samples: '28256, 52484, 30608, 93524',
        },
        CU: {
            regex: /^(?:CP)?(\d{5})$/,
            samples: '28256, 52484, 30608, 93524',
        },
        CV: {
            regex: /^\d{4}$/,
            samples: '9056, 8085, 0491, 4627',
        },
        CW: {},
        CX: {
            regex: /^6798$/,
            samples: '6798',
        },
        CY: {
            regex: /^\d{4}$/,
            samples: '9301, 2478, 1981, 6162',
        },
        CZ: {
            regex: /^\d{3} ?\d{2}$/,
            samples: '150 56, 50694, 229 08, 82811',
        },
        DE: {
            regex: /^\d{5}$/,
            samples: '33185, 37198, 81711, 44262',
        },
        DJ: {},
        DK: {
            regex: /^\d{4}$/,
            samples: '1429, 2457, 0637, 5764',
        },
        DM: {},
        DO: {
            regex: /^\d{5}$/,
            samples: '11877, 95773, 93875, 98032',
        },
        DZ: {
            regex: /^\d{5}$/,
            samples: '26581, 64621, 57550, 72201',
        },
        EC: {
            regex: /^\d{6}$/,
            samples: '541124, 873848, 011495, 334509',
        },
        EE: {
            regex: /^\d{5}$/,
            samples: '87173, 01127, 73214, 52381',
        },
        EG: {
            regex: /^\d{5}$/,
            samples: '98394, 05129, 91463, 77359',
        },
        EH: {
            regex: /^\d{5}$/,
            samples: '30577, 60264, 16487, 38593',
        },
        ER: {},
        ES: {
            regex: /^\d{5}$/,
            samples: '03315, 00413, 23179, 89324',
        },
        ET: {
            regex: /^\d{4}$/,
            samples: '6269, 8498, 4514, 7820',
        },
        FI: {
            regex: /^\d{5}$/,
            samples: '21859, 72086, 22422, 03774',
        },
        FJ: {},
        FK: {
            regex: /^FIQQ 1ZZ$/,
            samples: 'FIQQ 1ZZ',
        },
        FM: {
            regex: /^(9694[1-4])(?:[ -](\d{4}))?$/,
            samples: '96942-9352, 96944-4935, 96941 9065, 96943-5369',
        },
        FO: {
            regex: /^\d{3}$/,
            samples: '334, 068, 741, 787',
        },
        FR: {
            regex: /^\d{2} ?\d{3}$/,
            samples: '25822, 53 637, 55354, 82522',
        },
        GA: {},
        GB: {
            regex: /^[A-Z]{1,2}[0-9R][0-9A-Z]?\s*[0-9][A-Z-CIKMOV]{2}$/,
            samples: 'LA102UX, BL2F8FX, BD1S9LU, WR4G 6LH',
        },
        GD: {},
        GE: {
            regex: /^\d{4}$/,
            samples: '1232, 9831, 4717, 9428',
        },
        GF: {
            regex: /^9[78]3\d{2}$/,
            samples: '98380, 97335, 98344, 97300',
        },
        GG: {
            regex: /^GY\d[\dA-Z]? ?\d[ABD-HJLN-UW-Z]{2}$/,
            samples: 'GY757LD, GY6D 6XL, GY3Y2BU, GY85 1YO',
        },
        GH: {},
        GI: {
            regex: /^GX11 1AA$/,
            samples: 'GX11 1AA',
        },
        GL: {
            regex: /^39\d{2}$/,
            samples: '3964, 3915, 3963, 3956',
        },
        GM: {},
        GN: {
            regex: /^\d{3}$/,
            samples: '465, 994, 333, 078',
        },
        GP: {
            regex: /^9[78][01]\d{2}$/,
            samples: '98069, 97007, 97147, 97106',
        },
        GQ: {},
        GR: {
            regex: /^\d{3} ?\d{2}$/,
            samples: '98654, 319 78, 127 09, 590 52',
        },
        GS: {
            regex: /^SIQQ 1ZZ$/,
            samples: 'SIQQ 1ZZ',
        },
        GT: {
            regex: /^\d{5}$/,
            samples: '30553, 69925, 09376, 83719',
        },
        GU: {
            regex: /^((969)[1-3][0-2])$/,
            samples: '96922, 96932, 96921, 96911',
        },
        GW: {
            regex: /^\d{4}$/,
            samples: '1742, 7941, 4437, 7728',
        },
        GY: {},
        HK: {
            regex: /^999077$|^$/,
            samples: '999077',
        },
        HN: {
            regex: /^\d{5}$/,
            samples: '86238, 78999, 03594, 30406',
        },
        HR: {
            regex: /^\d{5}$/,
            samples: '85240, 80710, 78235, 98766',
        },
        HT: {
            regex: /^(?:HT)?(\d{4})$/,
            samples: '5101, HT6991, HT3871, 1126',
        },
        HU: {
            regex: /^\d{4}$/,
            samples: '0360, 2604, 3362, 4775',
        },
        ID: {
            regex: /^\d{5}$/,
            samples: '60993, 52656, 16521, 34931',
        },
        IE: {},
        IL: {
            regex: /^\d{5}(?:\d{2})?$/,
            samples: '74213, 6978354, 2441689, 4971551',
        },
        IM: {
            regex: /^IM\d[\dA-Z]? ?\d[ABD-HJLN-UW-Z]{2}$/,
            samples: 'IM2X1JP, IM4V 9JU, IM3B1UP, IM8E 5XF',
        },
        IN: {
            regex: /^\d{6}$/,
            samples: '946956, 143659, 243258, 938385',
        },
        IO: {
            regex: /^BBND 1ZZ$/,
            samples: 'BBND 1ZZ',
        },
        IQ: {
            regex: /^\d{5}$/,
            samples: '63282, 87817, 38580, 47725',
        },
        IR: {
            regex: /^\d{5}-?\d{5}$/,
            samples: '0666174250, 6052682188, 02360-81920, 25102-08646',
        },
        IS: {
            regex: /^\d{3}$/,
            samples: '408, 013, 001, 936',
        },
        IT: {
            regex: /^\d{5}$/,
            samples: '31701, 61341, 92781, 45609',
        },
        JE: {
            regex: /^JE\d[\dA-Z]? ?\d[ABD-HJLN-UW-Z]{2}$/,
            samples: 'JE0D 2EX, JE59 2OF, JE1X1ZW, JE0V 1SO',
        },
        JM: {},
        JO: {
            regex: /^\d{5}$/,
            samples: '20789, 02128, 52170, 40284',
        },
        JP: {
            regex: /^\d{3}-?\d{4}$/,
            samples: '5429642, 046-1544, 6463599, 368-5362',
        },
        KE: {
            regex: /^\d{5}$/,
            samples: '33043, 98830, 59324, 42876',
        },
        KG: {
            regex: /^\d{6}$/,
            samples: '500371, 176592, 184133, 225279',
        },
        KH: {
            regex: /^\d{5,6}$/,
            samples: '220281, 18824, 35379, 09570',
        },
        KI: {
            regex: /^KI\d{4}$/,
            samples: 'KI0104, KI0109, KI0112, KI0306',
        },
        KM: {},
        KN: {
            regex: /^KN\d{4}(-\d{4})?$/,
            samples: 'KN2522, KN2560-3032, KN3507, KN4440',
        },
        KP: {},
        KR: {
            regex: /^\d{5}$/,
            samples: '67417, 66648, 08359, 93750',
        },
        KW: {
            regex: /^\d{5}$/,
            samples: '74840, 53309, 71276, 59262',
        },
        KY: {
            regex: /^KY\d-\d{4}$/,
            samples: 'KY0-3078, KY1-7812, KY8-3729, KY3-4664',
        },
        KZ: {
            regex: /^\d{6}$/,
            samples: '129113, 976562, 226811, 933781',
        },
        LA: {
            regex: /^\d{5}$/,
            samples: '08875, 50779, 87756, 75932',
        },
        LB: {
            regex: /^(?:\d{4})(?: ?(?:\d{4}))?$/,
            samples: '5436 1302, 9830 7470, 76911911, 9453 1306',
        },
        LC: {
            regex: /^(LC)?\d{2} ?\d{3}$/,
            samples: '21080, LC99127, LC24 258, 51 740',
        },
        LI: {
            regex: /^\d{4}$/,
            samples: '6644, 2852, 4630, 4541',
        },
        LK: {
            regex: /^\d{5}$/,
            samples: '44605, 27721, 90695, 65514',
        },
        LR: {
            regex: /^\d{4}$/,
            samples: '6644, 2852, 4630, 4541',
        },
        LS: {
            regex: /^\d{3}$/,
            samples: '779, 803, 104, 897',
        },
        LT: {
            regex: /^((LT)[-])?(\d{5})$/,
            samples: 'LT-22248, LT-12796, 69822, 37280',
        },
        LU: {
            regex: /^((L)[-])?(\d{4})$/,
            samples: '5469, L-4476, 6304, 9739',
        },
        LV: {
            regex: /^((LV)[-])?\d{4}$/,
            samples: '9344, LV-5030, LV-0132, 8097',
        },
        LY: {},
        MA: {
            regex: /^\d{5}$/,
            samples: '50219, 95871, 80907, 79804',
        },
        MC: {
            regex: /^980\d{2}$/,
            samples: '98084, 98041, 98070, 98062',
        },
        MD: {
            regex: /^(MD[-]?)?(\d{4})$/,
            samples: '6250, MD-9681, MD3282, MD-0652',
        },
        ME: {
            regex: /^\d{5}$/,
            samples: '87622, 92688, 23129, 59566',
        },
        MF: {
            regex: /^9[78][01]\d{2}$/,
            samples: '97169, 98180, 98067, 98043',
        },
        MG: {
            regex: /^\d{3}$/,
            samples: '854, 084, 524, 064',
        },
        MH: {
            regex: /^((969)[6-7][0-9])(-\d{4})?/,
            samples: '96962, 96969, 96970-8530, 96960-3226',
        },
        MK: {
            regex: /^\d{4}$/,
            samples: '8299, 6904, 6144, 9753',
        },
        ML: {},
        MM: {
            regex: /^\d{5}$/,
            samples: '59188, 93943, 40829, 69981',
        },
        MN: {
            regex: /^\d{5}$/,
            samples: '94129, 29906, 53374, 80141',
        },
        MO: {},
        MP: {
            regex: /^(9695[012])(?:[ -](\d{4}))?$/,
            samples: '96952 3162, 96950 1567, 96951 2994, 96950 8745',
        },
        MQ: {
            regex: /^9[78]2\d{2}$/,
            samples: '98297, 97273, 97261, 98282',
        },
        MR: {},
        MS: {
            regex: /^[Mm][Ss][Rr]\s{0,1}\d{4}$/,
            samples: 'MSR1110, MSR1230, MSR1250, MSR1330',
        },
        MT: {
            regex: /^[A-Z]{3} [0-9]{4}|[A-Z]{2}[0-9]{2}|[A-Z]{2} [0-9]{2}|[A-Z]{3}[0-9]{4}|[A-Z]{3}[0-9]{2}|[A-Z]{3} [0-9]{2}$/,
            samples: 'DKV 8196, KSU9264, QII0259, HKH 1020',
        },
        MU: {
            regex: /^([0-9A-R]\d{4})$/,
            samples: 'H8310, 52591, M9826, F5810',
        },
        MV: {
            regex: /^\d{5}$/,
            samples: '16354, 20857, 50991, 72527',
        },
        MW: {},
        MX: {
            regex: /^\d{5}$/,
            samples: '71530, 76424, 73811, 50503',
        },
        MY: {
            regex: /^\d{5}$/,
            samples: '75958, 15826, 86715, 37081',
        },
        MZ: {
            regex: /^\d{4}$/,
            samples: '0902, 6258, 7826, 7150',
        },
        NA: {
            regex: /^\d{5}$/,
            samples: '68338, 63392, 21820, 61211',
        },
        NC: {
            regex: /^988\d{2}$/,
            samples: '98865, 98813, 98820, 98855',
        },
        NE: {
            regex: /^\d{4}$/,
            samples: '9790, 3270, 2239, 0400',
        },
        NF: {
            regex: /^2899$/,
            samples: '2899',
        },
        NG: {
            regex: /^\d{6}$/,
            samples: '289096, 223817, 199970, 840648',
        },
        NI: {
            regex: /^\d{5}$/,
            samples: '86308, 60956, 49945, 15470',
        },
        NL: {
            regex: /^\d{4} ?[A-Z]{2}$/,
            samples: '6998 VY, 5390 CK, 2476 PS, 8873OX',
        },
        NO: {
            regex: /^\d{4}$/,
            samples: '0711, 4104, 2683, 5015',
        },
        NP: {
            regex: /^\d{5}$/,
            samples: '42438, 73964, 66400, 33976',
        },
        NR: {
            regex: /^(NRU68)$/,
            samples: 'NRU68',
        },
        NU: {
            regex: /^(9974)$/,
            samples: '9974',
        },
        NZ: {
            regex: /^\d{4}$/,
            samples: '7015, 0780, 4109, 1422',
        },
        OM: {
            regex: /^(?:PC )?\d{3}$/,
            samples: 'PC 851, PC 362, PC 598, PC 499',
        },
        PA: {
            regex: /^\d{4}$/,
            samples: '0711, 4104, 2683, 5015',
        },
        PE: {
            regex: /^\d{5}$/,
            samples: '10013, 12081, 14833, 24615',
        },
        PF: {
            regex: /^987\d{2}$/,
            samples: '98755, 98710, 98748, 98791',
        },
        PG: {
            regex: /^\d{3}$/,
            samples: '193, 166, 880, 553',
        },
        PH: {
            regex: /^\d{4}$/,
            samples: '0137, 8216, 2876, 0876',
        },
        PK: {
            regex: /^\d{5}$/,
            samples: '78219, 84497, 62102, 12564',
        },
        PL: {
            regex: /^\d{2}-\d{3}$/,
            samples: '63-825, 26-714, 05-505, 15-200',
        },
        PM: {
            regex: /^(97500)$/,
            samples: '97500',
        },
        PN: {
            regex: /^PCRN 1ZZ$/,
            samples: 'PCRN 1ZZ',
        },
        PR: {
            regex: /^(00[679]\d{2})(?:[ -](\d{4}))?$/,
            samples: '00989 3603, 00639 0720, 00707-9803, 00610 7362',
        },
        PS: {
            regex: /^(00[679]\d{2})(?:[ -](\d{4}))?$/,
            samples: '00748, 00663, 00779-4433, 00934 1559',
        },
        PT: {
            regex: /^\d{4}-\d{3}$/,
            samples: '0060-917, 4391-979, 5551-657, 9961-093',
        },
        PW: {
            regex: /^(969(?:39|40))(?:[ -](\d{4}))?$/,
            samples: '96940, 96939, 96939 6004, 96940-1871',
        },
        PY: {
            regex: /^\d{4}$/,
            samples: '7895, 5835, 8783, 5887',
        },
        QA: {},
        RE: {
            regex: /^9[78]4\d{2}$/,
            samples: '98445, 97404, 98421, 98434',
        },
        RO: {
            regex: /^\d{6}$/,
            samples: '935929, 407608, 637434, 174574',
        },
        RS: {
            regex: /^\d{5,6}$/,
            samples: '929863, 259131, 687739, 07011',
        },
        RU: {
            regex: /^\d{6}$/,
            samples: '138294, 617323, 307906, 981238',
        },
        RW: {},
        SA: {
            regex: /^\d{5}(-{1}\d{4})?$/,
            samples: '86020-1256, 72375, 70280, 96328',
        },
        SB: {},
        SC: {},
        SD: {
            regex: /^\d{5}$/,
            samples: '78219, 84497, 62102, 12564',
        },
        SE: {
            regex: /^\d{3} ?\d{2}$/,
            samples: '095 39, 41052, 84687, 563 66',
        },
        SG: {
            regex: /^\d{6}$/,
            samples: '606542, 233985, 036755, 265255',
        },
        SH: {
            regex: /^(?:ASCN|TDCU|STHL) 1ZZ$/,
            samples: 'STHL 1ZZ, ASCN 1ZZ, TDCU 1ZZ',
        },
        SI: {
            regex: /^\d{4}$/,
            samples: '6898, 3413, 2031, 5732',
        },
        SJ: {
            regex: /^\d{4}$/,
            samples: '7616, 3163, 5769, 0237',
        },
        SK: {
            regex: /^\d{3} ?\d{2}$/,
            samples: '594 52, 813 34, 867 67, 41814',
        },
        SL: {},
        SM: {
            regex: /^4789\d$/,
            samples: '47894, 47895, 47893, 47899',
        },
        SN: {
            regex: /^[1-8]\d{4}$/,
            samples: '48336, 23224, 33261, 82430',
        },
        SO: {},
        SR: {},
        SS: {
            regex: /^[A-Z]{2} ?\d{5}$/,
            samples: 'JQ 80186, CU 46474, DE33738, MS 59107',
        },
        ST: {},
        SV: {},
        SX: {},
        SY: {},
        SZ: {
            regex: /^[HLMS]\d{3}$/,
            samples: 'H458, L986, M477, S916',
        },
        TA: {
            regex: /^TDCU 1ZZ$/,
            samples: 'TDCU 1ZZ',
        },
        TC: {
            regex: /^TKCA 1ZZ$/,
            samples: 'TKCA 1ZZ',
        },
        TD: {},
        TF: {},
        TG: {},
        TH: {
            regex: /^\d{5}$/,
            samples: '30706, 18695, 21044, 42496',
        },
        TJ: {
            regex: /^\d{6}$/,
            samples: '381098, 961344, 519925, 667883',
        },
        TK: {},
        TL: {},
        TM: {
            regex: /^\d{6}$/,
            samples: '544985, 164362, 425224, 374603',
        },
        TN: {
            regex: /^\d{4}$/,
            samples: '6075, 7340, 2574, 8988',
        },
        TO: {},
        TR: {
            regex: /^\d{5}$/,
            samples: '42524, 81057, 50859, 42677',
        },
        TT: {
            regex: /^\d{6}$/,
            samples: '041238, 033990, 763476, 981118',
        },
        TV: {},
        TW: {
            regex: /^\d{3}(?:\d{2})?$/,
            samples: '21577, 76068, 68698, 08912',
        },
        TZ: {},
        UA: {
            regex: /^\d{5}$/,
            samples: '10629, 81138, 15668, 30055',
        },
        UG: {},
        UM: {},
        US: {
            regex: /^[0-9]{5}(?:[- ][0-9]{4})?$/,
            samples: '12345, 12345-1234, 12345 1234',
        },
        UY: {
            regex: /^\d{5}$/,
            samples: '40073, 30136, 06583, 00021',
        },
        UZ: {
            regex: /^\d{6}$/,
            samples: '205122, 219713, 441699, 287471',
        },
        VA: {
            regex: /^(00120)$/,
            samples: '00120',
        },
        VC: {
            regex: /^VC\d{4}$/,
            samples: 'VC0600, VC0176, VC0616, VC4094',
        },
        VE: {
            regex: /^\d{4}$/,
            samples: '9692, 1953, 6680, 8302',
        },
        VG: {
            regex: /^VG\d{4}$/,
            samples: 'VG1204, VG7387, VG3431, VG6021',
        },
        VI: {
            regex: /^(008(?:(?:[0-4]\d)|(?:5[01])))(?:[ -](\d{4}))?$/,
            samples: '00820, 00804 2036, 00825 3344, 00811-5900',
        },
        VN: {
            regex: /^\d{6}$/,
            samples: '133836, 748243, 894060, 020597',
        },
        VU: {},
        WF: {
            regex: /^986\d{2}$/,
            samples: '98692, 98697, 98698, 98671',
        },
        WS: {
            regex: /^WS[1-2]\d{3}$/,
            samples: 'WS1349, WS2798, WS1751, WS2090',
        },
        XK: {
            regex: /^[1-7]\d{4}$/,
            samples: '56509, 15863, 46644, 21896',
        },
        YE: {},
        YT: {
            regex: /^976\d{2}$/,
            samples: '97698, 97697, 97632, 97609',
        },
        ZA: {
            regex: /^\d{4}$/,
            samples: '6855, 5179, 6956, 7147',
        },
        ZM: {
            regex: /^\d{5}$/,
            samples: '77603, 97367, 80454, 94484',
        },
        ZW: {},
    },

    GENERIC_ZIP_CODE_REGEX: /^(?:(?![\s-])[\w -]{0,9}[\w])?$/,

    // Values for checking if polyfill is required on a platform
    POLYFILL_TEST: {
        STYLE: 'currency',
        CURRENCY: 'XAF',
        FORMAT: 'symbol',
        SAMPLE_INPUT: '123456.789',
        EXPECTED_OUTPUT: 'FCFA 123,457',
    },

    PATHS_TO_TREAT_AS_EXTERNAL: ['NewExpensify.dmg', 'docs/index.html'],

    // Test tool menu parameters
    TEST_TOOL: {
        // Number of concurrent taps to open then the Test modal menu
        NUMBER_OF_TAPS: 4,
    },

    MENU_HELP_URLS: {
        LEARN_MORE: 'https://www.expensify.com',
        DOCUMENTATION: 'https://github.com/Expensify/App/blob/main/README.md',
        COMMUNITY_DISCUSSIONS: 'https://expensify.slack.com/archives/C01GTK53T8Q',
        SEARCH_ISSUES: 'https://github.com/Expensify/App/issues',
    },

    CONCIERGE_TRAVEL_URL: 'https://community.expensify.com/discussion/7066/introducing-concierge-travel',
    SCREEN_READER_STATES: {
        ALL: 'all',
        ACTIVE: 'active',
        DISABLED: 'disabled',
    },
    SPACE_CHARACTER_WIDTH: 4,

    // The attribute used in the SelectionScraper.js helper to query all the DOM elements
    // that should be removed from the copied contents in the getHTMLOfSelection() method
    SELECTION_SCRAPER_HIDDEN_ELEMENT: 'selection-scrapper-hidden-element',
    MODERATION: {
        MODERATOR_DECISION_PENDING: 'pending',
        MODERATOR_DECISION_PENDING_HIDE: 'pendingHide',
        MODERATOR_DECISION_PENDING_REMOVE: 'pendingRemove',
        MODERATOR_DECISION_APPROVED: 'approved',
        MODERATOR_DECISION_HIDDEN: 'hidden',
        FLAG_SEVERITY_SPAM: 'spam',
        FLAG_SEVERITY_INCONSIDERATE: 'inconsiderate',
        FLAG_SEVERITY_INTIMIDATION: 'intimidation',
        FLAG_SEVERITY_BULLYING: 'bullying',
        FLAG_SEVERITY_HARASSMENT: 'harassment',
        FLAG_SEVERITY_ASSAULT: 'assault',
    },
    EMOJI_PICKER_TEXT_INPUT_SIZES: 152,
    QR: {
        DEFAULT_LOGO_SIZE_RATIO: 0.25,
        DEFAULT_LOGO_MARGIN_RATIO: 0.02,
        EXPENSIFY_LOGO_SIZE_RATIO: 0.22,
        EXPENSIFY_LOGO_MARGIN_RATIO: 0.03,
    },
    /**
     * Acceptable values for the `accessibilityRole` prop on react native components.
     *
     * **IMPORTANT:** Do not use with the `role` prop as it can cause errors.
     *
     * @deprecated ACCESSIBILITY_ROLE is deprecated. Please use CONST.ROLE instead.
     */
    ACCESSIBILITY_ROLE: {
        /**
         * @deprecated Please stop using the accessibilityRole prop and use the role prop instead.
         */
        BUTTON: 'button',

        /**
         * @deprecated Please stop using the accessibilityRole prop and use the role prop instead.
         */
        LINK: 'link',

        /**
         * @deprecated Please stop using the accessibilityRole prop and use the role prop instead.
         */
        MENUITEM: 'menuitem',

        /**
         * @deprecated Please stop using the accessibilityRole prop and use the role prop instead.
         */
        TEXT: 'text',

        /**
         * @deprecated Please stop using the accessibilityRole prop and use the role prop instead.
         */
        RADIO: 'radio',

        /**
         * @deprecated Please stop using the accessibilityRole prop and use the role prop instead.
         */
        IMAGEBUTTON: 'imagebutton',

        /**
         * @deprecated Please stop using the accessibilityRole prop and use the role prop instead.
         */
        CHECKBOX: 'checkbox',

        /**
         * @deprecated Please stop using the accessibilityRole prop and use the role prop instead.
         */
        SWITCH: 'switch',

        /**
         * @deprecated Please stop using the accessibilityRole prop and use the role prop instead.
         */
        ADJUSTABLE: 'adjustable',

        /**
         * @deprecated Please stop using the accessibilityRole prop and use the role prop instead.
         */
        IMAGE: 'image',
    },
    /**
     * Acceptable values for the `role` attribute on react native components.
     *
     * **IMPORTANT:** Not for use with the `accessibilityRole` prop, as it accepts different values, and new components
     * should use the `role` prop instead.
     */
    ROLE: {
        /** Use for elements with important, time-sensitive information. */
        ALERT: 'alert',
        /** Use for elements that act as buttons. */
        BUTTON: 'button',
        /** Use for elements representing checkboxes. */
        CHECKBOX: 'checkbox',
        /** Use for elements that allow a choice from multiple options. */
        COMBOBOX: 'combobox',
        /** Use with scrollable lists to represent a grid layout. */
        GRID: 'grid',
        /** Use for section headers or titles. */
        HEADING: 'heading',
        /** Use for image elements. */
        IMG: 'img',
        /** Use for elements that navigate to other pages or content. */
        LINK: 'link',
        /** Use to identify a list of items. */
        LIST: 'list',
        /** Use for a list of choices or options. */
        MENU: 'menu',
        /** Use for a container of multiple menus. */
        MENUBAR: 'menubar',
        /** Use for items within a menu. */
        MENUITEM: 'menuitem',
        /** Use when no specific role is needed. */
        NONE: 'none',
        /** Use for elements that don't require a specific role. */
        PRESENTATION: 'presentation',
        /** Use for elements showing progress of a task. */
        PROGRESSBAR: 'progressbar',
        /** Use for radio buttons. */
        RADIO: 'radio',
        /** Use for groups of radio buttons. */
        RADIOGROUP: 'radiogroup',
        /** Use for scrollbar elements. */
        SCROLLBAR: 'scrollbar',
        /** Use for text fields that are used for searching. */
        SEARCHBOX: 'searchbox',
        /** Use for adjustable elements like sliders. */
        SLIDER: 'slider',
        /** Use for a button that opens a list of choices. */
        SPINBUTTON: 'spinbutton',
        /** Use for elements providing a summary of app conditions. */
        SUMMARY: 'summary',
        /** Use for on/off switch elements. */
        SWITCH: 'switch',
        /** Use for tab elements in a tab list. */
        TAB: 'tab',
        /** Use for a list of tabs. */
        TABLIST: 'tablist',
        /** Use for timer elements. */
        TIMER: 'timer',
        /** Use for toolbars containing action buttons or components. */
        TOOLBAR: 'toolbar',
    },
    TRANSLATION_KEYS: {
        ATTACHMENT: 'common.attachment',
    },
    TEACHERS_UNITE: {
        PROD_PUBLIC_ROOM_ID: '7470147100835202',
        PROD_POLICY_ID: 'B795B6319125BDF2',
        TEST_PUBLIC_ROOM_ID: '207591744844000',
        TEST_POLICY_ID: 'ABD1345ED7293535',
        POLICY_NAME: 'Expensify.org / Teachers Unite!',
        PUBLIC_ROOM_NAME: '#teachers-unite',
    },
    CUSTOM_STATUS_TYPES: {
        NEVER: 'never',
        THIRTY_MINUTES: 'thirtyMinutes',
        ONE_HOUR: 'oneHour',
        AFTER_TODAY: 'afterToday',
        AFTER_WEEK: 'afterWeek',
        CUSTOM: 'custom',
    },
    TWO_FACTOR_AUTH_STEPS: {
        CODES: 'CODES',
        VERIFY: 'VERIFY',
        SUCCESS: 'SUCCESS',
        ENABLED: 'ENABLED',
        DISABLED: 'DISABLED',
    },
    TAB: {
        NEW_CHAT_TAB_ID: 'NewChatTab',
        NEW_CHAT: 'chat',
        NEW_ROOM: 'room',
        RECEIPT_TAB_ID: 'ReceiptTab',
        IOU_REQUEST_TYPE: 'iouRequestType',
    },
    TAB_REQUEST: {
        MANUAL: 'manual',
        SCAN: 'scan',
        DISTANCE: 'distance',
    },
    STATUS_TEXT_MAX_LENGTH: 100,

    DROPDOWN_BUTTON_SIZE: {
        LARGE: 'large',
        MEDIUM: 'medium',
    },

    SF_COORDINATES: [-122.4194, 37.7749],

    NAVIGATION: {
        TYPE: {
            FORCED_UP: 'FORCED_UP',
            UP: 'UP',
        },
        ACTION_TYPE: {
            REPLACE: 'REPLACE',
            PUSH: 'PUSH',
            NAVIGATE: 'NAVIGATE',
        },
    },
    TIME_PERIOD: {
        AM: 'AM',
        PM: 'PM',
    },
    INDENTS: '    ',
    PARENT_CHILD_SEPARATOR: ': ',
    CATEGORY_LIST_THRESHOLD: 8,
    TAG_LIST_THRESHOLD: 8,
    TAX_RATES_LIST_THRESHOLD: 8,
    COLON: ':',
    MAPBOX: {
        PADDING: 50,
        DEFAULT_ZOOM: 10,
        SINGLE_MARKER_ZOOM: 15,
        DEFAULT_COORDINATE: [-122.4021, 37.7911],
        STYLE_URL: 'mapbox://styles/expensify/cllcoiqds00cs01r80kp34tmq',
    },
    ONYX_UPDATE_TYPES: {
        HTTPS: 'https',
        PUSHER: 'pusher',
        AIRSHIP: 'airship',
    },
    EVENTS: {
        SCROLLING: 'scrolling',
    },

    CHAT_HEADER_LOADER_HEIGHT: 36,

    HORIZONTAL_SPACER: {
        DEFAULT_BORDER_BOTTOM_WIDTH: 1,
        DEFAULT_MARGIN_VERTICAL: 8,
        HIDDEN_MARGIN_VERTICAL: 4,
        HIDDEN_BORDER_BOTTOM_WIDTH: 0,
    },

    LIST_COMPONENTS: {
        HEADER: 'header',
        FOOTER: 'footer',
    },

    MISSING_TRANSLATION: 'MISSING TRANSLATION',
    SEARCH_MAX_LENGTH: 500,

    /**
     * The count of characters we'll allow the user to type after reaching SEARCH_MAX_LENGTH in an input.
     */
    ADDITIONAL_ALLOWED_CHARACTERS: 20,

    VALIDATION_REIMBURSEMENT_INPUT_LIMIT: 20,

    REFERRAL_PROGRAM: {
        CONTENT_TYPES: {
            MONEY_REQUEST: 'request',
            START_CHAT: 'startChat',
            SEND_MONEY: 'sendMoney',
            REFER_FRIEND: 'referralFriend',
            SHARE_CODE: 'shareCode',
        },
        REVENUE: 250,
        LEARN_MORE_LINK: 'https://help.expensify.com/articles/new-expensify/expenses/Referral-Program',
        LINK: 'https://join.my.expensify.com',
    },

    /**
     * native IDs for close buttons in Overlay component
     */
    OVERLAY: {
        TOP_BUTTON_NATIVE_ID: 'overLayTopButton',
        BOTTOM_BUTTON_NATIVE_ID: 'overLayBottomButton',
    },

    BACK_BUTTON_NATIVE_ID: 'backButton',

    /**
     * The maximum count of items per page for OptionsSelector.
     * When paginate, it multiplies by page number.
     */
    MAX_OPTIONS_SELECTOR_PAGE_LENGTH: 500,

    /**
     * Bank account names
     */
    BANK_NAMES: {
        EXPENSIFY: 'expensify',
        AMERICAN_EXPRESS: 'americanexpress',
        BANK_OF_AMERICA: 'bank of america',
        BB_T: 'bbt',
        CAPITAL_ONE: 'capital one',
        CHASE: 'chase',
        CHARLES_SCHWAB: 'charles schwab',
        CITIBANK: 'citibank',
        CITIZENS_BANK: 'citizens bank',
        DISCOVER: 'discover',
        FIDELITY: 'fidelity',
        GENERIC_BANK: 'generic bank',
        HUNTINGTON_BANK: 'huntington bank',
        HUNTINGTON_NATIONAL: 'huntington national',
        NAVY_FEDERAL_CREDIT_UNION: 'navy federal credit union',
        PNC: 'pnc',
        REGIONS_BANK: 'regions bank',
        SUNTRUST: 'suntrust',
        TD_BANK: 'td bank',
        US_BANK: 'us bank',
        USAA: 'usaa',
    },

    /**
     * Constants for maxToRenderPerBatch parameter that is used for FlatList or SectionList. This controls the amount of items rendered per batch, which is the next chunk of items
     * rendered on every scroll.
     */
    MAX_TO_RENDER_PER_BATCH: {
        DEFAULT: 5,
        CAROUSEL: 3,
    },

    /**
     * Constants for types of violation.
     */
    VIOLATION_TYPES: {
        VIOLATION: 'violation',
        NOTICE: 'notice',
        WARNING: 'warning',
    },

    /**
     * Constants for types of violation names.
     * Defined here because they need to be referenced by the type system to generate the
     * ViolationNames type.
     */
    VIOLATIONS: {
        ALL_TAG_LEVELS_REQUIRED: 'allTagLevelsRequired',
        AUTO_REPORTED_REJECTED_EXPENSE: 'autoReportedRejectedExpense',
        BILLABLE_EXPENSE: 'billableExpense',
        CASH_EXPENSE_WITH_NO_RECEIPT: 'cashExpenseWithNoReceipt',
        CATEGORY_OUT_OF_POLICY: 'categoryOutOfPolicy',
        CONVERSION_SURCHARGE: 'conversionSurcharge',
        CUSTOM_UNIT_OUT_OF_POLICY: 'customUnitOutOfPolicy',
        DUPLICATED_TRANSACTION: 'duplicatedTransaction',
        FIELD_REQUIRED: 'fieldRequired',
        FUTURE_DATE: 'futureDate',
        INVOICE_MARKUP: 'invoiceMarkup',
        MAX_AGE: 'maxAge',
        MISSING_CATEGORY: 'missingCategory',
        MISSING_COMMENT: 'missingComment',
        MISSING_TAG: 'missingTag',
        MODIFIED_AMOUNT: 'modifiedAmount',
        MODIFIED_DATE: 'modifiedDate',
        NON_EXPENSIWORKS_EXPENSE: 'nonExpensiworksExpense',
        OVER_AUTO_APPROVAL_LIMIT: 'overAutoApprovalLimit',
        OVER_CATEGORY_LIMIT: 'overCategoryLimit',
        OVER_LIMIT: 'overLimit',
        OVER_LIMIT_ATTENDEE: 'overLimitAttendee',
        PER_DAY_LIMIT: 'perDayLimit',
        RECEIPT_NOT_SMART_SCANNED: 'receiptNotSmartScanned',
        RECEIPT_REQUIRED: 'receiptRequired',
        RTER: 'rter',
        SMARTSCAN_FAILED: 'smartscanFailed',
        SOME_TAG_LEVELS_REQUIRED: 'someTagLevelsRequired',
        TAG_OUT_OF_POLICY: 'tagOutOfPolicy',
        TAX_AMOUNT_CHANGED: 'taxAmountChanged',
        TAX_OUT_OF_POLICY: 'taxOutOfPolicy',
        TAX_RATE_CHANGED: 'taxRateChanged',
        TAX_REQUIRED: 'taxRequired',
    },

    /** Context menu types */
    CONTEXT_MENU_TYPES: {
        LINK: 'LINK',
        REPORT_ACTION: 'REPORT_ACTION',
        EMAIL: 'EMAIL',
        REPORT: 'REPORT',
    },

    THUMBNAIL_IMAGE: {
        SMALL_SCREEN: {
            SIZE: 250,
        },
        WIDE_SCREEN: {
            SIZE: 350,
        },
        NAN_ASPECT_RATIO: 1.5,
    },

    VIDEO_PLAYER: {
        POPOVER_Y_OFFSET: -30,
        PLAYBACK_SPEEDS: [0.25, 0.5, 1, 1.5, 2],
        HIDE_TIME_TEXT_WIDTH: 250,
        MIN_WIDTH: 170,
        MIN_HEIGHT: 120,
        CONTROLS_STATUS: {
            SHOW: 'show',
            HIDE: 'hide',
            VOLUME_ONLY: 'volumeOnly',
        },
        CONTROLS_POSITION: {
            NATIVE: 32,
            NORMAL: 8,
        },
        DEFAULT_VIDEO_DIMENSIONS: {width: 1900, height: 1400},
    },

    INTRO_CHOICES: {
        TRACK: 'newDotTrack',
        SUBMIT: 'newDotSubmit',
        MANAGE_TEAM: 'newDotManageTeam',
        CHAT_SPLIT: 'newDotSplitChat',
    },

    MANAGE_TEAMS_CHOICE: {
        MULTI_LEVEL: 'multiLevelApproval',
        CUSTOM_EXPENSE: 'customExpenseCoding',
        CARD_TRACKING: 'companyCardTracking',
        ACCOUNTING: 'accountingIntegrations',
        RULE: 'ruleEnforcement',
    },

    MINI_CONTEXT_MENU_MAX_ITEMS: 4,

    WORKSPACE_SWITCHER: {
        NAME: 'Expensify',
        SUBSCRIPT_ICON_SIZE: 8,
        MINIMUM_WORKSPACES_TO_SHOW_SEARCH: 8,
    },

    WELCOME_VIDEO_URL: `${CLOUDFRONT_URL}/videos/intro-1280.mp4`,

    ONBOARDING_CHOICES: {...onboardingChoices},

    ONBOARDING_CONCIERGE: {
        [onboardingChoices.TRACK]:
            "# Let's start tracking your expenses!\n" +
            '\n' +
            "To track your expenses, create a workspace to keep everything in one place. Here's how:\n" +
            '1. From the home screen, click the green + button > New Workspace\n' +
            '2. Give your workspace a name (e.g. "My business expenses").\n' +
            '\n' +
            'Then, add expenses to your workspace:\n' +
            '1. Find your workspace using the search field.\n' +
            '2. Click the gray + button next to the message field.\n' +
            '3. Click Request money, then add your expense type.\n' +
            '\n' +
            "We'll store all expenses in your new workspace for easy access. Let me know if you have any questions!",
        [onboardingChoices.EMPLOYER]:
            '# Expensify is the fastest way to get paid back!\n' +
            '\n' +
            'To submit expenses for reimbursement:\n' +
            '1. From the home screen, click the green + button > Request money.\n' +
            "2. Enter an amount or scan a receipt, then input your boss's email.\n" +
            '\n' +
            "That'll send a request to get you paid back. Let me know if you have any questions!",
        [onboardingChoices.MANAGE_TEAM]:
            "# Let's start managing your team's expenses!\n" +
            '\n' +
            "To manage your team's expenses, create a workspace to keep everything in one place. Here's how:\n" +
            '1. From the home screen, click the green + button > New Workspace\n' +
            '2. Give your workspace a name (e.g. "Sales team expenses").\n' +
            '\n' +
            'Then, invite your team to your workspace via the Members pane and [connect a business bank account](https://help.expensify.com/articles/new-expensify/bank-accounts/Connect-a-Bank-Account) to reimburse them. Let me know if you have any questions!',
        [onboardingChoices.PERSONAL_SPEND]:
            "# Let's start tracking your expenses! \n" +
            '\n' +
            "To track your expenses, create a workspace to keep everything in one place. Here's how:\n" +
            '1. From the home screen, click the green + button > New Workspace\n' +
            '2. Give your workspace a name (e.g. "My expenses").\n' +
            '\n' +
            'Then, add expenses to your workspace:\n' +
            '1. Find your workspace using the search field.\n' +
            '2. Click the gray + button next to the message field.\n' +
            '3. Click Request money, then add your expense type.\n' +
            '\n' +
            "We'll store all expenses in your new workspace for easy access. Let me know if you have any questions!",
        [onboardingChoices.CHAT_SPLIT]:
            '# Splitting the bill is as easy as a conversation!\n' +
            '\n' +
            'To split an expense:\n' +
            '1. From the home screen, click the green + button > Request money.\n' +
            '2. Enter an amount or scan a receipt, then choose who you want to split it with.\n' +
            '\n' +
            "We'll send a request to each person so they can pay you back. Let me know if you have any questions!",
    },

    REPORT_FIELD_TITLE_FIELD_ID: 'text_title',

    MOBILE_PAGINATION_SIZE: 15,
    WEB_PAGINATION_SIZE: 50,

    /** Dimensions for illustration shown in Confirmation Modal */
    CONFIRM_CONTENT_SVG_SIZE: {
        HEIGHT: 220,
        WIDTH: 130,
    },

    DEBUG_CONSOLE: {
        LEVELS: {
            INFO: 'INFO',
            ERROR: 'ERROR',
            RESULT: 'RESULT',
            DEBUG: 'DEBUG',
        },
    },
    REIMBURSEMENT_ACCOUNT_SUBSTEP_INDEX: {
        BANK_ACCOUNT: {
            ACCOUNT_NUMBERS: 0,
        },
        PERSONAL_INFO: {
            LEGAL_NAME: 0,
            DATE_OF_BIRTH: 1,
            SSN: 2,
            ADDRESS: 3,
        },
        BUSINESS_INFO: {
            BUSINESS_NAME: 0,
            TAX_ID_NUMBER: 1,
            COMPANY_WEBSITE: 2,
            PHONE_NUMBER: 3,
            COMPANY_ADDRESS: 4,
            COMPANY_TYPE: 5,
            INCORPORATION_DATE: 6,
            INCORPORATION_STATE: 7,
        },
        UBO: {
            LEGAL_NAME: 0,
            DATE_OF_BIRTH: 1,
            SSN: 2,
            ADDRESS: 3,
        },
    },
    CURRENCY_TO_DEFAULT_MILEAGE_RATE: JSON.parse(`{
        "AED": {
            "rate": 396,
            "unit": "km"
        },
        "AFN": {
            "rate": 8369,
            "unit": "km"
        },
        "ALL": {
            "rate": 11104,
            "unit": "km"
        },
        "AMD": {
            "rate": 56842,
            "unit": "km"
        },
        "ANG": {
            "rate": 193,
            "unit": "km"
        },
        "AOA": {
            "rate": 67518,
            "unit": "km"
        },
        "ARS": {
            "rate": 9873,
            "unit": "km"
        },
        "AUD": {
            "rate": 85,
            "unit": "km"
        },
        "AWG": {
            "rate": 195,
            "unit": "km"
        },
        "AZN": {
            "rate": 183,
            "unit": "km"
        },
        "BAM": {
            "rate": 177,
            "unit": "km"
        },
        "BBD": {
            "rate": 216,
            "unit": "km"
        },
        "BDT": {
            "rate": 9130,
            "unit": "km"
        },
        "BGN": {
            "rate": 177,
            "unit": "km"
        },
        "BHD": {
            "rate": 40,
            "unit": "km"
        },
        "BIF": {
            "rate": 210824,
            "unit": "km"
        },
        "BMD": {
            "rate": 108,
            "unit": "km"
        },
        "BND": {
            "rate": 145,
            "unit": "km"
        },
        "BOB": {
            "rate": 745,
            "unit": "km"
        },
        "BRL": {
            "rate": 594,
            "unit": "km"
        },
        "BSD": {
            "rate": 108,
            "unit": "km"
        },
        "BTN": {
            "rate": 7796,
            "unit": "km"
        },
        "BWP": {
            "rate": 1180,
            "unit": "km"
        },
        "BYN": {
            "rate": 280,
            "unit": "km"
        },
        "BYR": {
            "rate": 2159418,
            "unit": "km"
        },
        "BZD": {
            "rate": 217,
            "unit": "km"
        },
        "CAD": {
            "rate": 70,
            "unit": "km"
        },
        "CDF": {
            "rate": 213674,
            "unit": "km"
        },
        "CHF": {
            "rate": 100,
            "unit": "km"
        },
        "CLP": {
            "rate": 77249,
            "unit": "km"
        },
        "CNY": {
            "rate": 702,
            "unit": "km"
        },
        "COP": {
            "rate": 383668,
            "unit": "km"
        },
        "CRC": {
            "rate": 65899,
            "unit": "km"
        },
        "CUC": {
            "rate": 108,
            "unit": "km"
        },
        "CUP": {
            "rate": 2776,
            "unit": "km"
        },
        "CVE": {
            "rate": 6112,
            "unit": "km"
        },
        "CZK": {
            "rate": 2356,
            "unit": "km"
        },
        "DJF": {
            "rate": 19151,
            "unit": "km"
        },
        "DKK": {
            "rate": 673,
            "unit": "km"
        },
        "DOP": {
            "rate": 6144,
            "unit": "km"
        },
        "DZD": {
            "rate": 14375,
            "unit": "km"
        },
        "EEK": {
            "rate": 1576,
            "unit": "km"
        },
        "EGP": {
            "rate": 1696,
            "unit": "km"
        },
        "ERN": {
            "rate": 1617,
            "unit": "km"
        },
        "ETB": {
            "rate": 4382,
            "unit": "km"
        },
        "EUR": {
            "rate": 3,
            "unit": "km"
        },
        "FJD": {
            "rate": 220,
            "unit": "km"
        },
        "FKP": {
            "rate": 77,
            "unit": "km"
        },
        "GBP": {
            "rate": 45,
            "unit": "mi"
        },
        "GEL": {
            "rate": 359,
            "unit": "km"
        },
        "GHS": {
            "rate": 620,
            "unit": "km"
        },
        "GIP": {
            "rate": 77,
            "unit": "km"
        },
        "GMD": {
            "rate": 5526,
            "unit": "km"
        },
        "GNF": {
            "rate": 1081319,
            "unit": "km"
        },
        "GTQ": {
            "rate": 832,
            "unit": "km"
        },
        "GYD": {
            "rate": 22537,
            "unit": "km"
        },
        "HKD": {
            "rate": 837,
            "unit": "km"
        },
        "HNL": {
            "rate": 2606,
            "unit": "km"
        },
        "HRK": {
            "rate": 684,
            "unit": "km"
        },
        "HTG": {
            "rate": 8563,
            "unit": "km"
        },
        "HUF": {
            "rate": 33091,
            "unit": "km"
        },
        "IDR": {
            "rate": 1555279,
            "unit": "km"
        },
        "ILS": {
            "rate": 356,
            "unit": "km"
        },
        "INR": {
            "rate": 7805,
            "unit": "km"
        },
        "IQD": {
            "rate": 157394,
            "unit": "km"
        },
        "IRR": {
            "rate": 4539961,
            "unit": "km"
        },
        "ISK": {
            "rate": 13518,
            "unit": "km"
        },
        "JMD": {
            "rate": 15794,
            "unit": "km"
        },
        "JOD": {
            "rate": 77,
            "unit": "km"
        },
        "JPY": {
            "rate": 11748,
            "unit": "km"
        },
        "KES": {
            "rate": 11845,
            "unit": "km"
        },
        "KGS": {
            "rate": 9144,
            "unit": "km"
        },
        "KHR": {
            "rate": 437658,
            "unit": "km"
        },
        "KMF": {
            "rate": 44418,
            "unit": "km"
        },
        "KPW": {
            "rate": 97043,
            "unit": "km"
        },
        "KRW": {
            "rate": 121345,
            "unit": "km"
        },
        "KWD": {
            "rate": 32,
            "unit": "km"
        },
        "KYD": {
            "rate": 90,
            "unit": "km"
        },
        "KZT": {
            "rate": 45396,
            "unit": "km"
        },
        "LAK": {
            "rate": 1010829,
            "unit": "km"
        },
        "LBP": {
            "rate": 164153,
            "unit": "km"
        },
        "LKR": {
            "rate": 21377,
            "unit": "km"
        },
        "LRD": {
            "rate": 18709,
            "unit": "km"
        },
        "LSL": {
            "rate": 1587,
            "unit": "km"
        },
        "LTL": {
            "rate": 348,
            "unit": "km"
        },
        "LVL": {
            "rate": 71,
            "unit": "km"
        },
        "LYD": {
            "rate": 486,
            "unit": "km"
        },
        "MAD": {
            "rate": 967,
            "unit": "km"
        },
        "MDL": {
            "rate": 1910,
            "unit": "km"
        },
        "MGA": {
            "rate": 406520,
            "unit": "km"
        },
        "MKD": {
            "rate": 5570,
            "unit": "km"
        },
        "MMK": {
            "rate": 152083,
            "unit": "km"
        },
        "MNT": {
            "rate": 306788,
            "unit": "km"
        },
        "MOP": {
            "rate": 863,
            "unit": "km"
        },
        "MRO": {
            "rate": 38463,
            "unit": "km"
        },
        "MRU": {
            "rate": 3862,
            "unit": "km"
        },
        "MUR": {
            "rate": 4340,
            "unit": "km"
        },
        "MVR": {
            "rate": 1667,
            "unit": "km"
        },
        "MWK": {
            "rate": 84643,
            "unit": "km"
        },
        "MXN": {
            "rate": 2219,
            "unit": "km"
        },
        "MYR": {
            "rate": 444,
            "unit": "km"
        },
        "MZN": {
            "rate": 7772,
            "unit": "km"
        },
        "NAD": {
            "rate": 1587,
            "unit": "km"
        },
        "NGN": {
            "rate": 42688,
            "unit": "km"
        },
        "NIO": {
            "rate": 3772,
            "unit": "km"
        },
        "NOK": {
            "rate": 917,
            "unit": "km"
        },
        "NPR": {
            "rate": 12474,
            "unit": "km"
        },
        "NZD": {
            "rate": 151,
            "unit": "km"
        },
        "OMR": {
            "rate": 42,
            "unit": "km"
        },
        "PAB": {
            "rate": 108,
            "unit": "km"
        },
        "PEN": {
            "rate": 401,
            "unit": "km"
        },
        "PGK": {
            "rate": 380,
            "unit": "km"
        },
        "PHP": {
            "rate": 5234,
            "unit": "km"
        },
        "PKR": {
            "rate": 16785,
            "unit": "km"
        },
        "PLN": {
            "rate": 415,
            "unit": "km"
        },
        "PYG": {
            "rate": 704732,
            "unit": "km"
        },
        "QAR": {
            "rate": 393,
            "unit": "km"
        },
        "RON": {
            "rate": 443,
            "unit": "km"
        },
        "RSD": {
            "rate": 10630,
            "unit": "km"
        },
        "RUB": {
            "rate": 8074,
            "unit": "km"
        },
        "RWF": {
            "rate": 107182,
            "unit": "km"
        },
        "SAR": {
            "rate": 404,
            "unit": "km"
        },
        "SBD": {
            "rate": 859,
            "unit": "km"
        },
        "SCR": {
            "rate": 2287,
            "unit": "km"
        },
        "SDG": {
            "rate": 41029,
            "unit": "km"
        },
        "SEK": {
            "rate": 917,
            "unit": "km"
        },
        "SGD": {
            "rate": 145,
            "unit": "km"
        },
        "SHP": {
            "rate": 77,
            "unit": "km"
        },
        "SLL": {
            "rate": 1102723,
            "unit": "km"
        },
        "SOS": {
            "rate": 62604,
            "unit": "km"
        },
        "SRD": {
            "rate": 1526,
            "unit": "km"
        },
        "STD": {
            "rate": 2223309,
            "unit": "km"
        },
        "STN": {
            "rate": 2232,
            "unit": "km"
        },
        "SVC": {
            "rate": 943,
            "unit": "km"
        },
        "SYP": {
            "rate": 82077,
            "unit": "km"
        },
        "SZL": {
            "rate": 1585,
            "unit": "km"
        },
        "THB": {
            "rate": 3328,
            "unit": "km"
        },
        "TJS": {
            "rate": 1230,
            "unit": "km"
        },
        "TMT": {
            "rate": 378,
            "unit": "km"
        },
        "TND": {
            "rate": 295,
            "unit": "km"
        },
        "TOP": {
            "rate": 245,
            "unit": "km"
        },
        "TRY": {
            "rate": 845,
            "unit": "km"
        },
        "TTD": {
            "rate": 732,
            "unit": "km"
        },
        "TWD": {
            "rate": 3055,
            "unit": "km"
        },
        "TZS": {
            "rate": 250116,
            "unit": "km"
        },
        "UAH": {
            "rate": 2985,
            "unit": "km"
        },
        "UGX": {
            "rate": 395255,
            "unit": "km"
        },
        "USD": {
            "rate": 67,
            "unit": "mi"
        },
        "UYU": {
            "rate": 4777,
            "unit": "km"
        },
        "UZS": {
            "rate": 1131331,
            "unit": "km"
        },
        "VEB": {
            "rate": 679346,
            "unit": "km"
        },
        "VEF": {
            "rate": 26793449,
            "unit": "km"
        },
        "VES": {
            "rate": 194381905,
            "unit": "km"
        },
        "VND": {
            "rate": 2487242,
            "unit": "km"
        },
        "VUV": {
            "rate": 11748,
            "unit": "km"
        },
        "WST": {
            "rate": 272,
            "unit": "km"
        },
        "XAF": {
            "rate": 59224,
            "unit": "km"
        },
        "XCD": {
            "rate": 291,
            "unit": "km"
        },
        "XOF": {
            "rate": 59224,
            "unit": "km"
        },
        "XPF": {
            "rate": 10783,
            "unit": "km"
        },
        "YER": {
            "rate": 27037,
            "unit": "km"
        },
        "ZAR": {
            "rate": 1588,
            "unit": "km"
        },
        "ZMK": {
            "rate": 566489,
            "unit": "km"
        },
        "ZMW": {
            "rate": 2377,
            "unit": "km"
        }
    }`) as CurrencyDefaultMileageRate,

    EXIT_SURVEY: {
        REASONS: {
            FEATURE_NOT_AVAILABLE: 'featureNotAvailable',
            DONT_UNDERSTAND: 'dontUnderstand',
            PREFER_CLASSIC: 'preferClassic',
        },
    },

    SESSION_STORAGE_KEYS: {
        INITIAL_URL: 'INITIAL_URL',
    },

    DOT_SEPARATOR: '•',

    DEFAULT_TAX: {
        defaultExternalID: 'id_TAX_EXEMPT',
        defaultValue: '0%',
        foreignTaxDefault: 'id_TAX_EXEMPT',
        name: 'Tax',
        taxes: {
            id_TAX_EXEMPT: {
                name: 'Tax exempt',
                value: '0%',
            },
            id_TAX_RATE_1: {
                name: 'Tax Rate 1',
                value: '5%',
            },
        },
    },

    MAX_TAX_RATE_INTEGER_PLACES: 4,
    MAX_TAX_RATE_DECIMAL_PLACES: 4,
} as const;

type Country = keyof typeof CONST.ALL_COUNTRIES;
type IOUType = ValueOf<typeof CONST.IOU.TYPE>;

export type {Country, IOUType};

export default CONST;<|MERGE_RESOLUTION|>--- conflicted
+++ resolved
@@ -633,16 +633,10 @@
             LIMIT: 50,
             // OldDot Actions render getMessage from Web-Expensify/lib/Report/Action PHP files via getMessageOfOldDotReportAction in ReportActionsUtils.ts
             TYPE: {
-<<<<<<< HEAD
+                ACTIONABLE_JOIN_REQUEST: 'ACTIONABLEJOINREQUEST',
                 ACTIONABLE_MENTION_WHISPER: 'ACTIONABLEMENTIONWHISPER',
+                ACTIONABLE_TRACK_EXPENSE_WHISPER: 'ACTIONABLETRACKEXPENSEWHISPER',
                 ADD_COMMENT: 'ADDCOMMENT',
-                ACTIONABLE_JOIN_REQUEST: 'ACTIONABLEJOINREQUEST',
-=======
-                ACTIONABLEJOINREQUEST: 'ACTIONABLEJOINREQUEST',
-                ACTIONABLEMENTIONWHISPER: 'ACTIONABLEMENTIONWHISPER',
-                ACTIONABLETRACKEXPENSEWHISPER: 'ACTIONABLETRACKEXPENSEWHISPER',
-                ADDCOMMENT: 'ADDCOMMENT',
->>>>>>> e9316361
                 APPROVED: 'APPROVED',
                 CHANGE_FIELD: 'CHANGEFIELD', // OldDot Action
                 CHANGE_POLICY: 'CHANGEPOLICY', // OldDot Action

--- conflicted
+++ resolved
@@ -2227,15 +2227,13 @@
             CARD_NAME: 'CardName',
             CONFIRMATION: 'Confirmation',
         },
-<<<<<<< HEAD
+        CARD_TYPE: {
+            PHYSICAL: 'physical',
+            VIRTUAL: 'virtual',
+        },
         FREQUENCY_SETTING: {
             DAILY: 'daily',
             MONTHLY: 'monthly',
-=======
-        CARD_TYPE: {
-            PHYSICAL: 'physical',
-            VIRTUAL: 'virtual',
->>>>>>> c973e622
         },
     },
     AVATAR_ROW_SIZE: {

/* eslint-disable @typescript-eslint/naming-convention */
import dateAdd from 'date-fns/add';
import dateSubtract from 'date-fns/sub';
import Config from 'react-native-config';
import * as KeyCommand from 'react-native-key-command';
import type {ValueOf} from 'type-fest';
import BankAccount from './libs/models/BankAccount';
import * as Url from './libs/Url';
import SCREENS from './SCREENS';
import type PlaidBankAccount from './types/onyx/PlaidBankAccount';
import type {Unit} from './types/onyx/Policy';

type RateAndUnit = {
    unit: Unit;
    rate: number;
};
type CurrencyDefaultMileageRate = Record<string, RateAndUnit>;

// Creating a default array and object this way because objects ({}) and arrays ([]) are not stable types.
// Freezing the array ensures that it cannot be unintentionally modified.
const EMPTY_ARRAY = Object.freeze([]);
const EMPTY_OBJECT = Object.freeze({});

const CLOUDFRONT_DOMAIN = 'cloudfront.net';
const CLOUDFRONT_URL = `https://d2k5nsl2zxldvw.${CLOUDFRONT_DOMAIN}`;
const ACTIVE_EXPENSIFY_URL = Url.addTrailingForwardSlash(Config?.NEW_EXPENSIFY_URL ?? 'https://new.expensify.com');
const USE_EXPENSIFY_URL = 'https://use.expensify.com';
const PLATFORM_OS_MACOS = 'Mac OS';
const PLATFORM_IOS = 'iOS';
const ANDROID_PACKAGE_NAME = 'com.expensify.chat';
const CURRENT_YEAR = new Date().getFullYear();
const PULL_REQUEST_NUMBER = Config?.PULL_REQUEST_NUMBER ?? '';
const MAX_DATE = dateAdd(new Date(), {years: 1});
const MIN_DATE = dateSubtract(new Date(), {years: 20});

const keyModifierControl = KeyCommand?.constants?.keyModifierControl ?? 'keyModifierControl';
const keyModifierCommand = KeyCommand?.constants?.keyModifierCommand ?? 'keyModifierCommand';
const keyModifierShiftControl = KeyCommand?.constants?.keyModifierShiftControl ?? 'keyModifierShiftControl';
const keyModifierShiftCommand = KeyCommand?.constants?.keyModifierShiftCommand ?? 'keyModifierShiftCommand';
const keyInputEscape = KeyCommand?.constants?.keyInputEscape ?? 'keyInputEscape';
const keyInputEnter = KeyCommand?.constants?.keyInputEnter ?? 'keyInputEnter';
const keyInputUpArrow = KeyCommand?.constants?.keyInputUpArrow ?? 'keyInputUpArrow';
const keyInputDownArrow = KeyCommand?.constants?.keyInputDownArrow ?? 'keyInputDownArrow';
const keyInputLeftArrow = KeyCommand?.constants?.keyInputLeftArrow ?? 'keyInputLeftArrow';
const keyInputRightArrow = KeyCommand?.constants?.keyInputRightArrow ?? 'keyInputRightArrow';

// describes if a shortcut key can cause navigation
const KEYBOARD_SHORTCUT_NAVIGATION_TYPE = 'NAVIGATION_SHORTCUT';

const chatTypes = {
    POLICY_ANNOUNCE: 'policyAnnounce',
    POLICY_ADMINS: 'policyAdmins',
    TRIP_ROOM: 'tripRoom',
    GROUP: 'group',
    DOMAIN_ALL: 'domainAll',
    POLICY_ROOM: 'policyRoom',
    POLICY_EXPENSE_CHAT: 'policyExpenseChat',
    SELF_DM: 'selfDM',
    INVOICE: 'invoice',
    SYSTEM: 'system',
} as const;

// Explicit type annotation is required
const cardActiveStates: number[] = [2, 3, 4, 7];

const onboardingChoices = {
    PERSONAL_SPEND: 'newDotPersonalSpend',
    MANAGE_TEAM: 'newDotManageTeam',
    EMPLOYER: 'newDotEmployer',
    CHAT_SPLIT: 'newDotSplitChat',
    LOOKING_AROUND: 'newDotLookingAround',
};

type OnboardingPurposeType = ValueOf<typeof onboardingChoices>;

const CONST = {
<<<<<<< HEAD
    RECENT_WAYPOINTS_NUMBER: 20,
=======
    DEFAULT_DB_NAME: 'OnyxDB',
    DEFAULT_TABLE_NAME: 'keyvaluepairs',
    DEFAULT_ONYX_DUMP_FILE_NAME: 'onyx-state.txt',
>>>>>>> 6abb02ba
    DEFAULT_POLICY_ROOM_CHAT_TYPES: [chatTypes.POLICY_ADMINS, chatTypes.POLICY_ANNOUNCE, chatTypes.DOMAIN_ALL],

    // Note: Group and Self-DM excluded as these are not tied to a Workspace
    WORKSPACE_ROOM_TYPES: [chatTypes.POLICY_ADMINS, chatTypes.POLICY_ANNOUNCE, chatTypes.DOMAIN_ALL, chatTypes.POLICY_ROOM, chatTypes.POLICY_EXPENSE_CHAT],
    ANDROID_PACKAGE_NAME,
    WORKSPACE_ENABLE_FEATURE_REDIRECT_DELAY: 100,
    ANIMATED_HIGHLIGHT_ENTRY_DELAY: 50,
    ANIMATED_HIGHLIGHT_ENTRY_DURATION: 300,
    ANIMATED_HIGHLIGHT_START_DELAY: 10,
    ANIMATED_HIGHLIGHT_START_DURATION: 300,
    ANIMATED_HIGHLIGHT_END_DELAY: 800,
    ANIMATED_HIGHLIGHT_END_DURATION: 2000,
    ANIMATED_TRANSITION: 300,
    ANIMATED_TRANSITION_FROM_VALUE: 100,
    ANIMATION_IN_TIMING: 100,
    ANIMATION_DIRECTION: {
        IN: 'in',
        OUT: 'out',
    },
    // Multiplier for gyroscope animation in order to make it a bit more subtle
    ANIMATION_GYROSCOPE_VALUE: 0.4,
    BACKGROUND_IMAGE_TRANSITION_DURATION: 1000,
    SCREEN_TRANSITION_END_TIMEOUT: 1000,
    ARROW_HIDE_DELAY: 3000,

    API_ATTACHMENT_VALIDATIONS: {
        // 24 megabytes in bytes, this is limit set on servers, do not update without wider internal discussion
        MAX_SIZE: 25165824,

        // An arbitrary size, but the same minimum as in the PHP layer
        MIN_SIZE: 240,

        // Allowed extensions for receipts
        ALLOWED_RECEIPT_EXTENSIONS: ['jpg', 'jpeg', 'gif', 'png', 'pdf', 'htm', 'html', 'text', 'rtf', 'doc', 'tif', 'tiff', 'msword', 'zip', 'xml', 'message'],
    },

    // This is limit set on servers, do not update without wider internal discussion
    API_TRANSACTION_CATEGORY_MAX_LENGTH: 255,

    AUTO_AUTH_STATE: {
        NOT_STARTED: 'not-started',
        SIGNING_IN: 'signing-in',
        JUST_SIGNED_IN: 'just-signed-in',
        FAILED: 'failed',
    },

    AUTH_TOKEN_TYPES: {
        ANONYMOUS: 'anonymousAccount',
        SUPPORT: 'support',
    },

    AVATAR_MAX_ATTACHMENT_SIZE: 6291456,

    AVATAR_ALLOWED_EXTENSIONS: ['jpg', 'jpeg', 'png', 'gif', 'bmp', 'svg'],

    // Minimum width and height size in px for a selected image
    AVATAR_MIN_WIDTH_PX: 80,
    AVATAR_MIN_HEIGHT_PX: 80,

    // Maximum width and height size in px for a selected image
    AVATAR_MAX_WIDTH_PX: 4096,
    AVATAR_MAX_HEIGHT_PX: 4096,

    LOGO_MAX_SCALE: 1.5,

    BREADCRUMB_TYPE: {
        ROOT: 'root',
        STRONG: 'strong',
        NORMAL: 'normal',
    },

    DEFAULT_GROUP_AVATAR_COUNT: 18,
    DEFAULT_AVATAR_COUNT: 24,
    OLD_DEFAULT_AVATAR_COUNT: 8,

    DISPLAY_NAME: {
        MAX_LENGTH: 50,
        RESERVED_NAMES: ['Expensify', 'Concierge'],
        EXPENSIFY_CONCIERGE: 'Expensify Concierge',
    },

    GPS: {
        // It's OK to get a cached location that is up to an hour old because the only accuracy needed is the country the user is in
        MAX_AGE: 3600000,

        // 15 seconds, don't wait too long because the server can always fall back to using the IP address
        TIMEOUT: 15000,
    },

    LEGAL_NAME: {
        MAX_LENGTH: 40,
    },

    REPORT_DESCRIPTION: {
        MAX_LENGTH: 500,
    },

    PULL_REQUEST_NUMBER,

    // Regex to get link in href prop inside of <a/> component
    REGEX_LINK_IN_ANCHOR: /<a\s+(?:[^>]*?\s+)?href="([^"]*)"/gi,

    MERCHANT_NAME_MAX_LENGTH: 255,

    REQUEST_PREVIEW: {
        MAX_LENGTH: 83,
    },

    CALENDAR_PICKER: {
        // Numbers were arbitrarily picked.
        MIN_YEAR: CURRENT_YEAR - 100,
        MAX_YEAR: CURRENT_YEAR + 100,
        MAX_DATE,
        MIN_DATE,
    },

    DATE_BIRTH: {
        MIN_AGE: 0,
        MIN_AGE_FOR_PAYMENT: 18,
        MAX_AGE: 150,
    },

    DESKTOP_SHORTCUT_ACCELERATOR: {
        PASTE_AND_MATCH_STYLE: 'Option+Shift+CmdOrCtrl+V',
        PASTE_AS_PLAIN_TEXT: 'CmdOrCtrl+Shift+V',
    },

    // This is used to enable a rotation/transform style to any component.
    DIRECTION: {
        LEFT: 'left',
        RIGHT: 'right',
    },

    // Sizes needed for report empty state background image handling
    EMPTY_STATE_BACKGROUND: {
        ASPECT_RATIO: 3.72,
        OVERLAP: 60,
        SMALL_SCREEN: {
            IMAGE_HEIGHT: 300,
        },
        WIDE_SCREEN: {
            IMAGE_HEIGHT: 450,
        },
    },

    NEW_EXPENSIFY_URL: ACTIVE_EXPENSIFY_URL,
    APP_DOWNLOAD_LINKS: {
        ANDROID: `https://play.google.com/store/apps/details?id=${ANDROID_PACKAGE_NAME}`,
        IOS: 'https://apps.apple.com/us/app/expensify-cash/id1530278510',
        DESKTOP: `${ACTIVE_EXPENSIFY_URL}NewExpensify.dmg`,
    },
    DATE: {
        SQL_DATE_TIME: 'YYYY-MM-DD HH:mm:ss',
        FNS_FORMAT_STRING: 'yyyy-MM-dd',
        FNS_DATE_TIME_FORMAT_STRING: 'yyyy-MM-dd HH:mm:ss',
        LOCAL_TIME_FORMAT: 'h:mm a',
        YEAR_MONTH_FORMAT: 'yyyyMM',
        MONTH_FORMAT: 'MMMM',
        WEEKDAY_TIME_FORMAT: 'eeee',
        MONTH_DAY_ABBR_FORMAT: 'MMM d',
        SHORT_DATE_FORMAT: 'MM-dd',
        MONTH_DAY_YEAR_ABBR_FORMAT: 'MMM d, yyyy',
        MONTH_DAY_YEAR_FORMAT: 'MMMM d, yyyy',
        FNS_TIMEZONE_FORMAT_STRING: "yyyy-MM-dd'T'HH:mm:ssXXX",
        FNS_DB_FORMAT_STRING: 'yyyy-MM-dd HH:mm:ss.SSS',
        LONG_DATE_FORMAT_WITH_WEEKDAY: 'eeee, MMMM d, yyyy',
        UNIX_EPOCH: '1970-01-01 00:00:00.000',
        MAX_DATE: '9999-12-31',
        MIN_DATE: '0001-01-01',
        ORDINAL_DAY_OF_MONTH: 'do',
    },
    SMS: {
        DOMAIN: '@expensify.sms',
    },
    BANK_ACCOUNT: {
        BENEFICIAL_OWNER_INFO_STEP: {
            SUBSTEP: {
                IS_USER_UBO: 1,
                IS_ANYONE_ELSE_UBO: 2,
                UBO_DETAILS_FORM: 3,
                ARE_THERE_MORE_UBOS: 4,
                UBOS_LIST: 5,
            },
            BENEFICIAL_OWNER_DATA: {
                BENEFICIAL_OWNER_KEYS: 'beneficialOwnerKeys',
                PREFIX: 'beneficialOwner',
                FIRST_NAME: 'firstName',
                LAST_NAME: 'lastName',
                DOB: 'dob',
                SSN_LAST_4: 'ssnLast4',
                STREET: 'street',
                CITY: 'city',
                STATE: 'state',
                ZIP_CODE: 'zipCode',
            },
        },
        PLAID: {
            ALLOWED_THROTTLED_COUNT: 2,
            ERROR: {
                TOO_MANY_ATTEMPTS: 'Too many attempts',
            },
            EVENTS_NAME: {
                OPEN: 'OPEN',
                EXIT: 'EXIT',
            },
        },
        ERROR: {
            MISSING_ROUTING_NUMBER: '402 Missing routingNumber',
            MAX_ROUTING_NUMBER: '402 Maximum Size Exceeded routingNumber',
            MISSING_INCORPORATION_STATE: '402 Missing incorporationState in additionalData',
            MISSING_INCORPORATION_TYPE: '402 Missing incorporationType in additionalData',
        },
        STEP: {
            // In the order they appear in the VBA flow
            BANK_ACCOUNT: 'BankAccountStep',
            REQUESTOR: 'RequestorStep',
            COMPANY: 'CompanyStep',
            BENEFICIAL_OWNERS: 'BeneficialOwnersStep',
            ACH_CONTRACT: 'ACHContractStep',
            VALIDATION: 'ValidationStep',
            ENABLE: 'EnableStep',
        },
        STEP_NAMES: ['1', '2', '3', '4', '5'],
        STEPS_HEADER_HEIGHT: 40,
        SUBSTEP: {
            MANUAL: 'manual',
            PLAID: 'plaid',
        },
        VERIFICATIONS: {
            ERROR_MESSAGE: 'verifications.errorMessage',
            THROTTLED: 'verifications.throttled',
        },
        FIELDS_TYPE: {
            LOCAL: 'local',
        },
        ONFIDO_RESPONSE: {
            SDK_TOKEN: 'apiResult.sdkToken',
            PASS: 'pass',
        },
        QUESTIONS: {
            QUESTION: 'apiResult.questions.question',
            DIFFERENTIATOR_QUESTION: 'apiResult.differentiator-question',
        },
        SETUP_TYPE: {
            MANUAL: 'manual',
            PLAID: 'plaid',
        },
        REGEX: {
            US_ACCOUNT_NUMBER: /^[0-9]{4,17}$/,

            // The back-end is always returning account number with 4 last digits and mask the rest with X
            MASKED_US_ACCOUNT_NUMBER: /^[X]{0,13}[0-9]{4}$/,
            SWIFT_BIC: /^[A-Za-z0-9]{8,11}$/,
        },
        VERIFICATION_MAX_ATTEMPTS: 7,
        STATE: {
            VERIFYING: 'VERIFYING',
            PENDING: 'PENDING',
            OPEN: 'OPEN',
        },
        MAX_LENGTH: {
            SSN: 4,
            ZIP_CODE: 10,
        },
        TYPE: {
            BUSINESS: 'BUSINESS',
            PERSONAL: 'PERSONAL',
        },
    },
    INCORPORATION_TYPES: {
        LLC: 'LLC',
        CORPORATION: 'Corp',
        PARTNERSHIP: 'Partnership',
        COOPERATIVE: 'Cooperative',
        SOLE_PROPRIETORSHIP: 'Sole Proprietorship',
        OTHER: 'Other',
    },
    BETAS: {
        ALL: 'all',
        CHRONOS_IN_CASH: 'chronosInCash',
        DEFAULT_ROOMS: 'defaultRooms',
        VIOLATIONS: 'violations',
        DUPE_DETECTION: 'dupeDetection',
        REPORT_FIELDS: 'reportFields',
        P2P_DISTANCE_REQUESTS: 'p2pDistanceRequests',
        WORKFLOWS_DELAYED_SUBMISSION: 'workflowsDelayedSubmission',
        SPOTNANA_TRAVEL: 'spotnanaTravel',
        NETSUITE_ON_NEW_EXPENSIFY: 'netsuiteOnNewExpensify',
        REPORT_FIELDS_FEATURE: 'reportFieldsFeature',
        WORKSPACE_FEEDS: 'workspaceFeeds',
        NETSUITE_USA_TAX: 'netsuiteUsaTax',
        INTACCT_ON_NEW_EXPENSIFY: 'intacctOnNewExpensify',
    },
    BUTTON_STATES: {
        DEFAULT: 'default',
        ACTIVE: 'active',
        PRESSED: 'pressed',
        COMPLETE: 'complete',
        DISABLED: 'disabled',
    },
    BANK_ACCOUNT_TYPES: {
        WALLET: 'WALLET',
    },
    COUNTRY: {
        US: 'US',
        MX: 'MX',
        AU: 'AU',
        CA: 'CA',
        GB: 'GB',
    },
    DESKTOP_DEEPLINK_APP_STATE: {
        CHECKING: 'checking',
        INSTALLED: 'installed',
        NOT_INSTALLED: 'not-installed',
    },
    TAX_RATES: {
        CUSTOM_NAME_MAX_LENGTH: 8,
        NAME_MAX_LENGTH: 50,
    },
    PLATFORM: {
        IOS: 'ios',
        ANDROID: 'android',
        WEB: 'web',
        DESKTOP: 'desktop',
    },
    PLATFORM_SPECIFIC_KEYS: {
        CTRL: {
            DEFAULT: 'control',
            [PLATFORM_OS_MACOS]: 'meta',
            [PLATFORM_IOS]: 'meta',
        },
        SHIFT: {
            DEFAULT: 'shift',
        },
    },
    KEYBOARD_SHORTCUTS: {
        SEARCH: {
            descriptionKey: 'search',
            shortcutKey: 'K',
            modifiers: ['CTRL'],
            trigger: {
                DEFAULT: {input: 'k', modifierFlags: keyModifierControl},
                [PLATFORM_OS_MACOS]: {input: 'k', modifierFlags: keyModifierCommand},
                [PLATFORM_IOS]: {input: 'k', modifierFlags: keyModifierCommand},
            },
            type: KEYBOARD_SHORTCUT_NAVIGATION_TYPE,
        },
        NEW_CHAT: {
            descriptionKey: 'newChat',
            shortcutKey: 'K',
            modifiers: ['CTRL', 'SHIFT'],
            trigger: {
                DEFAULT: {input: 'k', modifierFlags: keyModifierShiftControl},
                [PLATFORM_OS_MACOS]: {input: 'k', modifierFlags: keyModifierShiftCommand},
                [PLATFORM_IOS]: {input: 'k', modifierFlags: keyModifierShiftCommand},
            },
            type: KEYBOARD_SHORTCUT_NAVIGATION_TYPE,
        },
        SHORTCUTS: {
            descriptionKey: 'openShortcutDialog',
            shortcutKey: 'J',
            modifiers: ['CTRL'],
            trigger: {
                DEFAULT: {input: 'j', modifierFlags: keyModifierControl},
                [PLATFORM_OS_MACOS]: {input: 'j', modifierFlags: keyModifierCommand},
                [PLATFORM_IOS]: {input: 'j', modifierFlags: keyModifierCommand},
            },
        },
        ESCAPE: {
            descriptionKey: 'escape',
            shortcutKey: 'Escape',
            modifiers: [],
            trigger: {
                DEFAULT: {input: keyInputEscape},
                [PLATFORM_OS_MACOS]: {input: keyInputEscape},
                [PLATFORM_IOS]: {input: keyInputEscape},
            },
        },
        ENTER: {
            descriptionKey: null,
            shortcutKey: 'Enter',
            modifiers: [],
            trigger: {
                DEFAULT: {input: keyInputEnter},
                [PLATFORM_OS_MACOS]: {input: keyInputEnter},
                [PLATFORM_IOS]: {input: keyInputEnter},
            },
        },
        CTRL_ENTER: {
            descriptionKey: null,
            shortcutKey: 'Enter',
            modifiers: ['CTRL'],
            trigger: {
                DEFAULT: {input: keyInputEnter, modifierFlags: keyModifierControl},
                [PLATFORM_OS_MACOS]: {input: keyInputEnter, modifierFlags: keyModifierCommand},
                [PLATFORM_IOS]: {input: keyInputEnter, modifierFlags: keyModifierCommand},
            },
        },
        COPY: {
            descriptionKey: 'copy',
            shortcutKey: 'C',
            modifiers: ['CTRL'],
            trigger: {
                DEFAULT: {input: 'c', modifierFlags: keyModifierControl},
                [PLATFORM_OS_MACOS]: {input: 'c', modifierFlags: keyModifierCommand},
                [PLATFORM_IOS]: {input: 'c', modifierFlags: keyModifierCommand},
            },
        },
        ARROW_UP: {
            descriptionKey: null,
            shortcutKey: 'ArrowUp',
            modifiers: [],
            trigger: {
                DEFAULT: {input: keyInputUpArrow},
                [PLATFORM_OS_MACOS]: {input: keyInputUpArrow},
                [PLATFORM_IOS]: {input: keyInputUpArrow},
            },
        },
        ARROW_DOWN: {
            descriptionKey: null,
            shortcutKey: 'ArrowDown',
            modifiers: [],
            trigger: {
                DEFAULT: {input: keyInputDownArrow},
                [PLATFORM_OS_MACOS]: {input: keyInputDownArrow},
                [PLATFORM_IOS]: {input: keyInputDownArrow},
            },
        },
        ARROW_LEFT: {
            descriptionKey: null,
            shortcutKey: 'ArrowLeft',
            modifiers: [],
            trigger: {
                DEFAULT: {input: keyInputLeftArrow},
                [PLATFORM_OS_MACOS]: {input: keyInputLeftArrow},
                [PLATFORM_IOS]: {input: keyInputLeftArrow},
            },
        },
        ARROW_RIGHT: {
            descriptionKey: null,
            shortcutKey: 'ArrowRight',
            modifiers: [],
            trigger: {
                DEFAULT: {input: keyInputRightArrow},
                [PLATFORM_OS_MACOS]: {input: keyInputRightArrow},
                [PLATFORM_IOS]: {input: keyInputRightArrow},
            },
        },
        TAB: {
            descriptionKey: null,
            shortcutKey: 'Tab',
            modifiers: [],
        },
        DEBUG: {
            descriptionKey: 'openDebug',
            shortcutKey: 'D',
            modifiers: ['CTRL'],
            trigger: {
                DEFAULT: {input: 'd', modifierFlags: keyModifierControl},
                [PLATFORM_OS_MACOS]: {input: 'd', modifierFlags: keyModifierCommand},
                [PLATFORM_IOS]: {input: 'd', modifierFlags: keyModifierCommand},
            },
        },
    },
    KEYBOARD_SHORTCUTS_TYPES: {
        NAVIGATION_SHORTCUT: KEYBOARD_SHORTCUT_NAVIGATION_TYPE,
    },
    KEYBOARD_SHORTCUT_KEY_DISPLAY_NAME: {
        CONTROL: 'CTRL',
        ESCAPE: 'ESC',
        META: 'CMD',
        SHIFT: 'Shift',
    },
    CURRENCY: {
        USD: 'USD',
        AUD: 'AUD',
        CAD: 'CAD',
        GBP: 'GBP',
        NZD: 'NZD',
        EUR: 'EUR',
    },
    get DIRECT_REIMBURSEMENT_CURRENCIES() {
        return [this.CURRENCY.USD, this.CURRENCY.AUD, this.CURRENCY.CAD, this.CURRENCY.GBP, this.CURRENCY.EUR];
    },
    EXAMPLE_PHONE_NUMBER: '+15005550006',
    CONCIERGE_CHAT_NAME: 'Concierge',
    CLOUDFRONT_URL,
    EMPTY_ARRAY,
    EMPTY_OBJECT,
    USE_EXPENSIFY_URL,
    GOOGLE_MEET_URL_ANDROID: 'https://meet.google.com',
    GOOGLE_DOC_IMAGE_LINK_MATCH: 'googleusercontent.com',
    IMAGE_BASE64_MATCH: 'base64',
    DEEPLINK_BASE_URL: 'new-expensify://',
    PDF_VIEWER_URL: '/pdf/web/viewer.html',
    CLOUDFRONT_DOMAIN_REGEX: /^https:\/\/\w+\.cloudfront\.net/i,
    EXPENSIFY_ICON_URL: `${CLOUDFRONT_URL}/images/favicon-2019.png`,
    CONCIERGE_ICON_URL_2021: `${CLOUDFRONT_URL}/images/icons/concierge_2021.png`,
    CONCIERGE_ICON_URL: `${CLOUDFRONT_URL}/images/icons/concierge_2022.png`,
    UPWORK_URL: 'https://github.com/Expensify/App/issues?q=is%3Aopen+is%3Aissue+label%3A%22Help+Wanted%22',
    DEEP_DIVE_EXPENSIFY_CARD: 'https://community.expensify.com/discussion/4848/deep-dive-expensify-card-and-quickbooks-online-auto-reconciliation-how-it-works',
    GITHUB_URL: 'https://github.com/Expensify/App',
    TERMS_URL: `${USE_EXPENSIFY_URL}/terms`,
    PRIVACY_URL: `${USE_EXPENSIFY_URL}/privacy`,
    LICENSES_URL: `${USE_EXPENSIFY_URL}/licenses`,
    ACH_TERMS_URL: `${USE_EXPENSIFY_URL}/achterms`,
    WALLET_AGREEMENT_URL: `${USE_EXPENSIFY_URL}/walletagreement`,
    BANCORP_WALLET_AGREEMENT_URL: `${USE_EXPENSIFY_URL}/bancorp-bank-wallet-terms-of-service`,
    HELP_LINK_URL: `${USE_EXPENSIFY_URL}/usa-patriot-act`,
    ELECTRONIC_DISCLOSURES_URL: `${USE_EXPENSIFY_URL}/esignagreement`,
    GITHUB_RELEASE_URL: 'https://api.github.com/repos/expensify/app/releases/latest',
    ADD_SECONDARY_LOGIN_URL: encodeURI('settings?param={"section":"account","openModal":"secondaryLogin"}'),
    MANAGE_CARDS_URL: 'domain_companycards',
    FEES_URL: `${USE_EXPENSIFY_URL}/fees`,
    SAVE_WITH_EXPENSIFY_URL: `${USE_EXPENSIFY_URL}/savings-calculator`,
    CFPB_PREPAID_URL: 'https://cfpb.gov/prepaid',
    STAGING_NEW_EXPENSIFY_URL: 'https://staging.new.expensify.com',
    NEWHELP_URL: 'https://help.expensify.com',
    INTERNAL_DEV_EXPENSIFY_URL: 'https://www.expensify.com.dev',
    STAGING_EXPENSIFY_URL: 'https://staging.expensify.com',
    EXPENSIFY_URL: 'https://www.expensify.com',
    BANK_ACCOUNT_PERSONAL_DOCUMENTATION_INFO_URL:
        'https://community.expensify.com/discussion/6983/faq-why-do-i-need-to-provide-personal-documentation-when-setting-up-updating-my-bank-account',
    PERSONAL_DATA_PROTECTION_INFO_URL: 'https://community.expensify.com/discussion/5677/deep-dive-security-how-expensify-protects-your-information',
    ONFIDO_FACIAL_SCAN_POLICY_URL: 'https://onfido.com/facial-scan-policy-and-release/',
    ONFIDO_PRIVACY_POLICY_URL: 'https://onfido.com/privacy/',
    ONFIDO_TERMS_OF_SERVICE_URL: 'https://onfido.com/terms-of-service/',
    LIST_OF_RESTRICTED_BUSINESSES: 'https://community.expensify.com/discussion/6191/list-of-restricted-businesses',
    TRAVEL_TERMS_URL: `${USE_EXPENSIFY_URL}/travelterms`,
    EXPENSIFY_PACKAGE_FOR_SAGE_INTACCT: 'https://www.expensify.com/tools/integrations/downloadPackage',
    EXPENSIFY_PACKAGE_FOR_SAGE_INTACCT_FILE_NAME: 'ExpensifyPackageForSageIntacct',
    HOW_TO_CONNECT_TO_SAGE_INTACCT: 'https://help.expensify.com/articles/expensify-classic/integrations/accounting-integrations/Sage-Intacct#how-to-connect-to-sage-intacct',
    PRICING: `https://www.expensify.com/pricing`,

    // Use Environment.getEnvironmentURL to get the complete URL with port number
    DEV_NEW_EXPENSIFY_URL: 'https://dev.new.expensify.com:',
    OLDDOT_URLS: {
        ADMIN_POLICIES_URL: 'admin_policies',
        ADMIN_DOMAINS_URL: 'admin_domains',
        INBOX: 'inbox',
    },

    SIGN_IN_FORM_WIDTH: 300,

    DEEPLINK_PROMPT_DENYLIST: [SCREENS.HOME, SCREENS.SIGN_IN_WITH_APPLE_DESKTOP, SCREENS.SIGN_IN_WITH_GOOGLE_DESKTOP],

    SIGN_IN_METHOD: {
        APPLE: 'Apple',
        GOOGLE: 'Google',
    },

    OPTION_TYPE: {
        REPORT: 'report',
        PERSONAL_DETAIL: 'personalDetail',
    },

    QUICK_ACTIONS: {
        REQUEST_MANUAL: 'requestManual',
        REQUEST_SCAN: 'requestScan',
        REQUEST_DISTANCE: 'requestDistance',
        SPLIT_MANUAL: 'splitManual',
        SPLIT_SCAN: 'splitScan',
        SPLIT_DISTANCE: 'splitDistance',
        TRACK_MANUAL: 'trackManual',
        TRACK_SCAN: 'trackScan',
        TRACK_DISTANCE: 'trackDistance',
        ASSIGN_TASK: 'assignTask',
        SEND_MONEY: 'sendMoney',
    },

    RECEIPT: {
        ICON_SIZE: 164,
        PERMISSION_GRANTED: 'granted',
        HAND_ICON_HEIGHT: 152,
        HAND_ICON_WIDTH: 200,
        SHUTTER_SIZE: 90,
        MAX_REPORT_PREVIEW_RECEIPTS: 3,
    },
    REPORT: {
        ROLE: {
            ADMIN: 'admin',
            MEMBER: 'member',
        },
        MAX_COUNT_BEFORE_FOCUS_UPDATE: 30,
        SPLIT_REPORTID: '-2',
        ACTIONS: {
            LIMIT: 50,
            // OldDot Actions render getMessage from Web-Expensify/lib/Report/Action PHP files via getMessageOfOldDotReportAction in ReportActionsUtils.ts
            TYPE: {
                ACTIONABLE_JOIN_REQUEST: 'ACTIONABLEJOINREQUEST',
                ACTIONABLE_MENTION_WHISPER: 'ACTIONABLEMENTIONWHISPER',
                ACTIONABLE_REPORT_MENTION_WHISPER: 'ACTIONABLEREPORTMENTIONWHISPER',
                ACTIONABLE_TRACK_EXPENSE_WHISPER: 'ACTIONABLETRACKEXPENSEWHISPER',
                ADD_COMMENT: 'ADDCOMMENT',
                APPROVED: 'APPROVED',
                CHANGE_FIELD: 'CHANGEFIELD', // OldDot Action
                CHANGE_POLICY: 'CHANGEPOLICY', // OldDot Action
                CHANGE_TYPE: 'CHANGETYPE', // OldDot Action
                CHRONOS_OOO_LIST: 'CHRONOSOOOLIST',
                CLOSED: 'CLOSED',
                CREATED: 'CREATED',
                DELEGATE_SUBMIT: 'DELEGATESUBMIT', // OldDot Action
                DELETED_ACCOUNT: 'DELETEDACCOUNT', // Deprecated OldDot Action
                DISMISSED_VIOLATION: 'DISMISSEDVIOLATION',
                DONATION: 'DONATION', // Deprecated OldDot Action
                EXPORTED_TO_CSV: 'EXPORTCSV', // OldDot Action
                EXPORTED_TO_INTEGRATION: 'EXPORTINTEGRATION', // OldDot Action
                EXPORTED_TO_QUICK_BOOKS: 'EXPORTED', // Deprecated OldDot Action
                FORWARDED: 'FORWARDED', // OldDot Action
                HOLD: 'HOLD',
                HOLD_COMMENT: 'HOLDCOMMENT',
                IOU: 'IOU',
                INTEGRATIONS_MESSAGE: 'INTEGRATIONSMESSAGE', // OldDot Action
                MANAGER_ATTACH_RECEIPT: 'MANAGERATTACHRECEIPT', // OldDot Action
                MANAGER_DETACH_RECEIPT: 'MANAGERDETACHRECEIPT', // OldDot Action
                MARKED_REIMBURSED: 'MARKEDREIMBURSED', // OldDot Action
                MARK_REIMBURSED_FROM_INTEGRATION: 'MARKREIMBURSEDFROMINTEGRATION', // OldDot Action
                MERGED_WITH_CASH_TRANSACTION: 'MERGEDWITHCASHTRANSACTION',
                MODIFIED_EXPENSE: 'MODIFIEDEXPENSE',
                MOVED: 'MOVED',
                OUTDATED_BANK_ACCOUNT: 'OUTDATEDBANKACCOUNT', // OldDot Action
                REIMBURSEMENT_ACH_BOUNCE: 'REIMBURSEMENTACHBOUNCE', // OldDot Action
                REIMBURSEMENT_ACH_CANCELLED: 'REIMBURSEMENTACHCANCELLED', // OldDot Action
                REIMBURSEMENT_ACCOUNT_CHANGED: 'REIMBURSEMENTACCOUNTCHANGED', // OldDot Action
                REIMBURSEMENT_DELAYED: 'REIMBURSEMENTDELAYED', // OldDot Action
                REIMBURSEMENT_QUEUED: 'REIMBURSEMENTQUEUED',
                REIMBURSEMENT_DEQUEUED: 'REIMBURSEMENTDEQUEUED',
                REIMBURSEMENT_REQUESTED: 'REIMBURSEMENTREQUESTED', // Deprecated OldDot Action
                REIMBURSEMENT_SETUP: 'REIMBURSEMENTSETUP', // Deprecated OldDot Action
                REIMBURSEMENT_SETUP_REQUESTED: 'REIMBURSEMENTSETUPREQUESTED', // Deprecated OldDot Action
                RENAMED: 'RENAMED',
                REPORT_PREVIEW: 'REPORTPREVIEW',
                SELECTED_FOR_RANDOM_AUDIT: 'SELECTEDFORRANDOMAUDIT', // OldDot Action
                SHARE: 'SHARE', // OldDot Action
                STRIPE_PAID: 'STRIPEPAID', // OldDot Action
                SUBMITTED: 'SUBMITTED',
                TAKE_CONTROL: 'TAKECONTROL', // OldDot Action
                TASK_CANCELLED: 'TASKCANCELLED',
                TASK_COMPLETED: 'TASKCOMPLETED',
                TASK_EDITED: 'TASKEDITED',
                TASK_REOPENED: 'TASKREOPENED',
                TRIPPREVIEW: 'TRIPPREVIEW',
                UNAPPROVED: 'UNAPPROVED', // OldDot Action
                UNHOLD: 'UNHOLD',
                UNSHARE: 'UNSHARE', // OldDot Action
                UPDATE_GROUP_CHAT_MEMBER_ROLE: 'UPDATEGROUPCHATMEMBERROLE',
                POLICY_CHANGE_LOG: {
                    ADD_APPROVER_RULE: 'POLICYCHANGELOG_ADD_APPROVER_RULE',
                    ADD_BUDGET: 'POLICYCHANGELOG_ADD_BUDGET',
                    ADD_CATEGORY: 'POLICYCHANGELOG_ADD_CATEGORY',
                    ADD_CUSTOM_UNIT: 'POLICYCHANGELOG_ADD_CUSTOM_UNIT',
                    ADD_CUSTOM_UNIT_RATE: 'POLICYCHANGELOG_ADD_CUSTOM_UNIT_RATE',
                    ADD_EMPLOYEE: 'POLICYCHANGELOG_ADD_EMPLOYEE',
                    ADD_INTEGRATION: 'POLICYCHANGELOG_ADD_INTEGRATION',
                    ADD_REPORT_FIELD: 'POLICYCHANGELOG_ADD_REPORT_FIELD',
                    ADD_TAG: 'POLICYCHANGELOG_ADD_TAG',
                    DELETE_ALL_TAGS: 'POLICYCHANGELOG_DELETE_ALL_TAGS',
                    DELETE_APPROVER_RULE: 'POLICYCHANGELOG_DELETE_APPROVER_RULE',
                    DELETE_BUDGET: 'POLICYCHANGELOG_DELETE_BUDGET',
                    DELETE_CATEGORY: 'POLICYCHANGELOG_DELETE_CATEGORY',
                    DELETE_CUSTOM_UNIT: 'POLICYCHANGELOG_DELETE_CUSTOM_UNIT',
                    DELETE_CUSTOM_UNIT_RATE: 'POLICYCHANGELOG_DELETE_CUSTOM_UNIT_RATE',
                    DELETE_CUSTOM_UNIT_SUB_RATE: 'POLICYCHANGELOG_DELETE_CUSTOM_UNIT_SUB_RATE',
                    DELETE_EMPLOYEE: 'POLICYCHANGELOG_DELETE_EMPLOYEE',
                    DELETE_INTEGRATION: 'POLICYCHANGELOG_DELETE_INTEGRATION',
                    DELETE_REPORT_FIELD: 'POLICYCHANGELOG_DELETE_REPORT_FIELD',
                    DELETE_TAG: 'POLICYCHANGELOG_DELETE_TAG',
                    IMPORT_CUSTOM_UNIT_RATES: 'POLICYCHANGELOG_IMPORT_CUSTOM_UNIT_RATES',
                    IMPORT_TAGS: 'POLICYCHANGELOG_IMPORT_TAGS',
                    INDIVIDUAL_BUDGET_NOTIFICATION: 'POLICYCHANGELOG_INDIVIDUAL_BUDGET_NOTIFICATION',
                    INVITE_TO_ROOM: 'POLICYCHANGELOG_INVITETOROOM',
                    REMOVE_FROM_ROOM: 'POLICYCHANGELOG_REMOVEFROMROOM',
                    LEAVE_ROOM: 'POLICYCHANGELOG_LEAVEROOM',
                    REPLACE_CATEGORIES: 'POLICYCHANGELOG_REPLACE_CATEGORIES',
                    SET_AUTO_REIMBURSEMENT: 'POLICYCHANGELOG_SET_AUTOREIMBURSEMENT',
                    SET_AUTO_JOIN: 'POLICYCHANGELOG_SET_AUTO_JOIN',
                    SET_CATEGORY_NAME: 'POLICYCHANGELOG_SET_CATEGORY_NAME',
                    SHARED_BUDGET_NOTIFICATION: 'POLICYCHANGELOG_SHARED_BUDGET_NOTIFICATION',
                    UPDATE_ACH_ACCOUNT: 'POLICYCHANGELOG_UPDATE_ACH_ACCOUNT',
                    UPDATE_APPROVER_RULE: 'POLICYCHANGELOG_UPDATE_APPROVER_RULE',
                    UPDATE_AUDIT_RATE: 'POLICYCHANGELOG_UPDATE_AUDIT_RATE',
                    UPDATE_AUTO_HARVESTING: 'POLICYCHANGELOG_UPDATE_AUTOHARVESTING',
                    UPDATE_AUTO_REIMBURSEMENT: 'POLICYCHANGELOG_UPDATE_AUTOREIMBURSEMENT',
                    UPDATE_AUTO_REPORTING_FREQUENCY: 'POLICYCHANGELOG_UPDATE_AUTOREPORTING_FREQUENCY',
                    UPDATE_BUDGET: 'POLICYCHANGELOG_UPDATE_BUDGET',
                    UPDATE_CATEGORY: 'POLICYCHANGELOG_UPDATE_CATEGORY',
                    UPDATE_CURRENCY: 'POLICYCHANGELOG_UPDATE_CURRENCY',
                    UPDATE_CUSTOM_UNIT: 'POLICYCHANGELOG_UPDATE_CUSTOM_UNIT',
                    UPDATE_CUSTOM_UNIT_RATE: 'POLICYCHANGELOG_UPDATE_CUSTOM_UNIT_RATE',
                    UPDATE_CUSTOM_UNIT_SUB_RATE: 'POLICYCHANGELOG_UPDATE_CUSTOM_UNIT_SUB_RATE',
                    UPDATE_DEFAULT_BILLABLE: 'POLICYCHANGELOG_UPDATE_DEFAULT_BILLABLE',
                    UPDATE_DEFAULT_REIMBURSABLE: 'POLICYCHANGELOG_UPDATE_DEFAULT_REIMBURSABLE',
                    UPDATE_DEFAULT_TITLE: 'POLICYCHANGELOG_UPDATE_DEFAULT_TITLE',
                    UPDATE_DEFAULT_TITLE_ENFORCED: 'POLICYCHANGELOG_UPDATE_DEFAULT_TITLE_ENFORCED',
                    UPDATE_DISABLED_FIELDS: 'POLICYCHANGELOG_UPDATE_DISABLED_FIELDS',
                    UPDATE_EMPLOYEE: 'POLICYCHANGELOG_UPDATE_EMPLOYEE',
                    UPDATE_FIELD: 'POLICYCHANGELOG_UPDATE_FIELD',
                    UPDATE_MANUAL_APPROVAL_THRESHOLD: 'POLICYCHANGELOG_UPDATE_MANUAL_APPROVAL_THRESHOLD',
                    UPDATE_MAX_EXPENSE_AMOUNT: 'POLICYCHANGELOG_UPDATE_MAX_EXPENSE_AMOUNT',
                    UPDATE_MAX_EXPENSE_AMOUNT_NO_RECEIPT: 'POLICYCHANGELOG_UPDATE_MAX_EXPENSE_AMOUNT_NO_RECEIPT',
                    UPDATE_NAME: 'POLICYCHANGELOG_UPDATE_NAME',
                    UPDATE_DESCRIPTION: 'POLICYCHANGELOG_UPDATE_DESCRIPTION',
                    UPDATE_OWNERSHIP: 'POLICYCHANGELOG_UPDATE_OWNERSHIP',
                    UPDATE_REIMBURSEMENT_CHOICE: 'POLICYCHANGELOG_UPDATE_REIMBURSEMENT_CHOICE',
                    UPDATE_REPORT_FIELD: 'POLICYCHANGELOG_UPDATE_REPORT_FIELD',
                    UPDATE_TAG: 'POLICYCHANGELOG_UPDATE_TAG',
                    UPDATE_TAG_ENABLED: 'POLICYCHANGELOG_UPDATE_TAG_ENABLED',
                    UPDATE_TAG_LIST: 'POLICYCHANGELOG_UPDATE_TAG_LIST',
                    UPDATE_TAG_LIST_NAME: 'POLICYCHANGELOG_UPDATE_TAG_LIST_NAME',
                    UPDATE_TAG_NAME: 'POLICYCHANGELOG_UPDATE_TAG_NAME',
                    UPDATE_TIME_ENABLED: 'POLICYCHANGELOG_UPDATE_TIME_ENABLED',
                    UPDATE_TIME_RATE: 'POLICYCHANGELOG_UPDATE_TIME_RATE',
                    LEAVE_POLICY: 'POLICYCHANGELOG_LEAVE_POLICY',
                },
                ROOM_CHANGE_LOG: {
                    INVITE_TO_ROOM: 'INVITETOROOM',
                    REMOVE_FROM_ROOM: 'REMOVEFROMROOM',
                    LEAVE_ROOM: 'LEAVEROOM',
                    UPDATE_ROOM_DESCRIPTION: 'UPDATEROOMDESCRIPTION',
                },
            },
            THREAD_DISABLED: ['CREATED'],
        },
        CANCEL_PAYMENT_REASONS: {
            ADMIN: 'CANCEL_REASON_ADMIN',
        },
        ACTIONABLE_MENTION_WHISPER_RESOLUTION: {
            INVITE: 'invited',
            NOTHING: 'nothing',
        },
        ACTIONABLE_TRACK_EXPENSE_WHISPER_RESOLUTION: {
            NOTHING: 'nothing',
        },
        ACTIONABLE_REPORT_MENTION_WHISPER_RESOLUTION: {
            CREATE: 'created',
            NOTHING: 'nothing',
        },
        ACTIONABLE_MENTION_JOIN_WORKSPACE_RESOLUTION: {
            ACCEPT: 'accept',
            DECLINE: 'decline',
        },
        ARCHIVE_REASON: {
            DEFAULT: 'default',
            ACCOUNT_CLOSED: 'accountClosed',
            ACCOUNT_MERGED: 'accountMerged',
            REMOVED_FROM_POLICY: 'removedFromPolicy',
            POLICY_DELETED: 'policyDeleted',
        },
        MESSAGE: {
            TYPE: {
                COMMENT: 'COMMENT',
                TEXT: 'TEXT',
            },
        },
        TYPE: {
            CHAT: 'chat',
            EXPENSE: 'expense',
            IOU: 'iou',
            TASK: 'task',
            INVOICE: 'invoice',
        },
        CHAT_TYPE: chatTypes,
        WORKSPACE_CHAT_ROOMS: {
            ANNOUNCE: '#announce',
            ADMINS: '#admins',
        },
        STATE_NUM: {
            OPEN: 0,
            SUBMITTED: 1,
            APPROVED: 2,
            BILLING: 3,
        },
        STATUS_NUM: {
            OPEN: 0,
            SUBMITTED: 1,
            CLOSED: 2,
            APPROVED: 3,
            REIMBURSED: 4,
        },
        NOTIFICATION_PREFERENCE: {
            MUTE: 'mute',
            DAILY: 'daily',
            ALWAYS: 'always',
            HIDDEN: 'hidden',
        },
        // Options for which room members can post
        WRITE_CAPABILITIES: {
            ALL: 'all',
            ADMINS: 'admins',
        },
        VISIBILITY: {
            PUBLIC: 'public',
            PUBLIC_ANNOUNCE: 'public_announce',
            PRIVATE: 'private',
            RESTRICTED: 'restricted',
        },
        RESERVED_ROOM_NAMES: ['#admins', '#announce'],
        MAX_PREVIEW_AVATARS: 4,
        MAX_ROOM_NAME_LENGTH: 99,
        LAST_MESSAGE_TEXT_MAX_LENGTH: 200,
        OWNER_EMAIL_FAKE: '__FAKE__',
        OWNER_ACCOUNT_ID_FAKE: 0,
        DEFAULT_REPORT_NAME: 'Chat Report',
        PERMISSIONS: {
            READ: 'read',
            WRITE: 'write',
            SHARE: 'share',
            OWN: 'own',
        },
        INVOICE_RECEIVER_TYPE: {
            INDIVIDUAL: 'individual',
            BUSINESS: 'policy',
        },
    },
    NEXT_STEP: {
        FINISHED: 'Finished!',
    },
    COMPOSER: {
        MAX_LINES: 16,
        MAX_LINES_SMALL_SCREEN: 6,
        MAX_LINES_FULL: -1,
        // The minimum height needed to enable the full screen composer
        FULL_COMPOSER_MIN_HEIGHT: 60,
    },
    MODAL: {
        MODAL_TYPE: {
            CONFIRM: 'confirm',
            CENTERED: 'centered',
            CENTERED_UNSWIPEABLE: 'centered_unswipeable',
            CENTERED_SMALL: 'centered_small',
            BOTTOM_DOCKED: 'bottom_docked',
            POPOVER: 'popover',
            RIGHT_DOCKED: 'right_docked',
            ONBOARDING: 'onboarding',
        },
        ANCHOR_ORIGIN_VERTICAL: {
            TOP: 'top',
            CENTER: 'center',
            BOTTOM: 'bottom',
        },
        ANCHOR_ORIGIN_HORIZONTAL: {
            LEFT: 'left',
            CENTER: 'center',
            RIGHT: 'right',
        },
        POPOVER_MENU_PADDING: 8,
        RESTORE_FOCUS_TYPE: {
            DEFAULT: 'default',
            DELETE: 'delete',
            PRESERVE: 'preserve',
        },
    },
    TIMING: {
        CALCULATE_MOST_RECENT_LAST_MODIFIED_ACTION: 'calc_most_recent_last_modified_action',
        CHAT_FINDER_RENDER: 'search_render',
        CHAT_RENDER: 'chat_render',
        OPEN_REPORT: 'open_report',
        HOMEPAGE_INITIAL_RENDER: 'homepage_initial_render',
        REPORT_INITIAL_RENDER: 'report_initial_render',
        SWITCH_REPORT: 'switch_report',
        SIDEBAR_LOADED: 'sidebar_loaded',
        LOAD_SEARCH_OPTIONS: 'load_search_options',
        COLD: 'cold',
        WARM: 'warm',
        REPORT_ACTION_ITEM_LAYOUT_DEBOUNCE_TIME: 1500,
        SHOW_LOADING_SPINNER_DEBOUNCE_TIME: 250,
        TEST_TOOLS_MODAL_THROTTLE_TIME: 800,
        TOOLTIP_SENSE: 1000,
        TRIE_INITIALIZATION: 'trie_initialization',
        COMMENT_LENGTH_DEBOUNCE_TIME: 500,
        SEARCH_OPTION_LIST_DEBOUNCE_TIME: 300,
        RESIZE_DEBOUNCE_TIME: 100,
        UNREAD_UPDATE_DEBOUNCE_TIME: 300,
    },
    PRIORITY_MODE: {
        GSD: 'gsd',
        DEFAULT: 'default',
    },
    THEME: {
        DEFAULT: 'system',
        FALLBACK: 'dark',
        DARK: 'dark',
        LIGHT: 'light',
        SYSTEM: 'system',
    },
    COLOR_SCHEME: {
        LIGHT: 'light',
        DARK: 'dark',
    },
    STATUS_BAR_STYLE: {
        LIGHT_CONTENT: 'light-content',
        DARK_CONTENT: 'dark-content',
    },
    TRANSACTION: {
        DEFAULT_MERCHANT: 'Expense',
        UNKNOWN_MERCHANT: 'Unknown Merchant',
        PARTIAL_TRANSACTION_MERCHANT: '(none)',
        TYPE: {
            CUSTOM_UNIT: 'customUnit',
        },
        STATUS: {
            PENDING: 'Pending',
            POSTED: 'Posted',
        },
    },
    MCC_GROUPS: {
        AIRLINES: 'Airlines',
        COMMUTER: 'Commuter',
        GAS: 'Gas',
        GOODS: 'Goods',
        GROCERIES: 'Groceries',
        HOTEL: 'Hotel',
        MAIL: 'Mail',
        MEALS: 'Meals',
        RENTAL: 'Rental',
        SERVICES: 'Services',
        TAXI: 'Taxi',
        MISCELLANEOUS: 'Miscellaneous',
        UTILITIES: 'Utilities',
    },
    JSON_CODE: {
        SUCCESS: 200,
        BAD_REQUEST: 400,
        NOT_AUTHENTICATED: 407,
        EXP_ERROR: 666,
        MANY_WRITES_ERROR: 665,
        UNABLE_TO_RETRY: 'unableToRetry',
        UPDATE_REQUIRED: 426,
    },
    HTTP_STATUS: {
        // When Cloudflare throttles
        TOO_MANY_REQUESTS: 429,
        INTERNAL_SERVER_ERROR: 500,
        BAD_GATEWAY: 502,
        GATEWAY_TIMEOUT: 504,
        UNKNOWN_ERROR: 520,
    },
    ERROR: {
        XHR_FAILED: 'xhrFailed',
        THROTTLED: 'throttled',
        UNKNOWN_ERROR: 'Unknown error',
        REQUEST_CANCELLED: 'AbortError',
        FAILED_TO_FETCH: 'Failed to fetch',
        ENSURE_BUGBOT: 'ENSURE_BUGBOT',
        PUSHER_ERROR: 'PusherError',
        WEB_SOCKET_ERROR: 'WebSocketError',
        NETWORK_REQUEST_FAILED: 'Network request failed',
        SAFARI_DOCUMENT_LOAD_ABORTED: 'cancelled',
        FIREFOX_DOCUMENT_LOAD_ABORTED: 'NetworkError when attempting to fetch resource.',
        IOS_NETWORK_CONNECTION_LOST: 'The network connection was lost.',
        IOS_NETWORK_CONNECTION_LOST_RUSSIAN: 'Сетевое соединение потеряно.',
        IOS_NETWORK_CONNECTION_LOST_SWEDISH: 'Nätverksanslutningen förlorades.',
        IOS_NETWORK_CONNECTION_LOST_SPANISH: 'La conexión a Internet parece estar desactivada.',
        IOS_LOAD_FAILED: 'Load failed',
        SAFARI_CANNOT_PARSE_RESPONSE: 'cannot parse response',
        GATEWAY_TIMEOUT: 'Gateway Timeout',
        EXPENSIFY_SERVICE_INTERRUPTED: 'Expensify service interrupted',
        DUPLICATE_RECORD: 'A record already exists with this ID',

        // The "Upgrade" is intentional as the 426 HTTP code means "Upgrade Required" and sent by the API. We use the "Update" language everywhere else in the front end when this gets returned.
        UPDATE_REQUIRED: 'Upgrade Required',
    },
    ERROR_TYPE: {
        SOCKET: 'Expensify\\Auth\\Error\\Socket',
    },
    ERROR_TITLE: {
        SOCKET: 'Issue connecting to database',
        DUPLICATE_RECORD: '400 Unique Constraints Violation',
    },
    NETWORK: {
        METHOD: {
            POST: 'post',
        },
        MIN_RETRY_WAIT_TIME_MS: 10,
        MAX_RANDOM_RETRY_WAIT_TIME_MS: 100,
        MAX_RETRY_WAIT_TIME_MS: 10 * 1000,
        PROCESS_REQUEST_DELAY_MS: 1000,
        MAX_PENDING_TIME_MS: 10 * 1000,
        RECHECK_INTERVAL_MS: 60 * 1000,
        MAX_REQUEST_RETRIES: 10,
        NETWORK_STATUS: {
            ONLINE: 'online',
            OFFLINE: 'offline',
            UNKNOWN: 'unknown',
        },
    },
    WEEK_STARTS_ON: 1, // Monday
    DEFAULT_TIME_ZONE: {automatic: true, selected: 'America/Los_Angeles'},
    DEFAULT_ACCOUNT_DATA: {errors: null, success: '', isLoading: false},
    DEFAULT_CLOSE_ACCOUNT_DATA: {errors: null, success: '', isLoading: false},
    DEFAULT_NETWORK_DATA: {isOffline: false},
    FORMS: {
        LOGIN_FORM: 'LoginForm',
        VALIDATE_CODE_FORM: 'ValidateCodeForm',
        VALIDATE_TFA_CODE_FORM: 'ValidateTfaCodeForm',
        RESEND_VALIDATION_FORM: 'ResendValidationForm',
        UNLINK_LOGIN_FORM: 'UnlinkLoginForm',
        RESEND_VALIDATE_CODE_FORM: 'ResendValidateCodeForm',
    },
    APP_STATE: {
        ACTIVE: 'active',
        BACKGROUND: 'background',
        INACTIVE: 'inactive',
    },

    // at least 8 characters, 1 capital letter, 1 lowercase number, 1 number
    PASSWORD_COMPLEXITY_REGEX_STRING: '^(?=.*[A-Z])(?=.*[0-9])(?=.*[a-z]).{8,}$',

    // 6 numeric digits
    VALIDATE_CODE_REGEX_STRING: /^\d{6}$/,

    // 8 alphanumeric characters
    RECOVERY_CODE_REGEX_STRING: /^[a-zA-Z0-9]{8}$/,

    // The server has a WAF (Web Application Firewall) which will strip out HTML/XML tags using this regex pattern.
    // It's copied here so that the same regex pattern can be used in form validations to be consistent with the server.
    VALIDATE_FOR_HTML_TAG_REGEX: /<([^>\s]+)(?:[^>]*?)>/g,

    VALIDATE_FOR_LEADINGSPACES_HTML_TAG_REGEX: /<([\s]+.+[\s]*)>/g,

    WHITELISTED_TAGS: [/<>/, /< >/, /<->/, /<-->/, /<br>/, /<br\/>/],

    PASSWORD_PAGE: {
        ERROR: {
            ALREADY_VALIDATED: 'Account already validated',
            VALIDATE_CODE_FAILED: 'Validate code failed',
        },
    },

    PUSHER: {
        PRIVATE_USER_CHANNEL_PREFIX: 'private-encrypted-user-accountID-',
        PRIVATE_REPORT_CHANNEL_PREFIX: 'private-report-reportID-',
    },

    EMOJI_SPACER: 'SPACER',

    // This is the number of columns in each row of the picker.
    // Because of how flatList implements these rows, each row is an index rather than each element
    // For this reason to make headers work, we need to have the header be the only rendered element in its row
    // If this number is changed, emojis.js will need to be updated to have the proper number of spacer elements
    // around each header.
    EMOJI_NUM_PER_ROW: 8,

    EMOJI_FREQUENT_ROW_COUNT: 3,

    EMOJI_DEFAULT_SKIN_TONE: -1,

    // Amount of emojis to render ahead at the end of the update cycle
    EMOJI_DRAW_AMOUNT: 250,

    INVISIBLE_CODEPOINTS: ['fe0f', '200d', '2066'],

    UNICODE: {
        LTR: '\u2066',
    },

    TOOLTIP_MAX_LINES: 3,

    LOGIN_TYPE: {
        PHONE: 'phone',
        EMAIL: 'email',
    },

    MAGIC_CODE_LENGTH: 6,
    MAGIC_CODE_EMPTY_CHAR: ' ',

    KEYBOARD_TYPE: {
        VISIBLE_PASSWORD: 'visible-password',
        ASCII_CAPABLE: 'ascii-capable',
        NUMBER_PAD: 'number-pad',
    },

    INPUT_MODE: {
        NONE: 'none',
        TEXT: 'text',
        DECIMAL: 'decimal',
        NUMERIC: 'numeric',
        TEL: 'tel',
        SEARCH: 'search',
        EMAIL: 'email',
        URL: 'url',
    },

    INPUT_AUTOGROW_DIRECTION: {
        LEFT: 'left',
        RIGHT: 'right',
    },

    YOUR_LOCATION_TEXT: 'Your Location',

    ATTACHMENT_MESSAGE_TEXT: '[Attachment]',
    // This is a placeholder for attachment which is uploading
    ATTACHMENT_UPLOADING_MESSAGE_HTML: 'Uploading attachment...',
    ATTACHMENT_SOURCE_ATTRIBUTE: 'data-expensify-source',
    ATTACHMENT_PREVIEW_ATTRIBUTE: 'src',
    ATTACHMENT_ORIGINAL_FILENAME_ATTRIBUTE: 'data-name',
    ATTACHMENT_LOCAL_URL_PREFIX: ['blob:', 'file:'],
    ATTACHMENT_THUMBNAIL_URL_ATTRIBUTE: 'data-expensify-thumbnail-url',
    ATTACHMENT_THUMBNAIL_WIDTH_ATTRIBUTE: 'data-expensify-width',
    ATTACHMENT_THUMBNAIL_HEIGHT_ATTRIBUTE: 'data-expensify-height',
    ATTACHMENT_DURATION_ATTRIBUTE: 'data-expensify-duration',

    ATTACHMENT_PICKER_TYPE: {
        FILE: 'file',
        IMAGE: 'image',
    },

    ATTACHMENT_FILE_TYPE: {
        FILE: 'file',
        IMAGE: 'image',
        VIDEO: 'video',
    },

    IMAGE_FILE_FORMAT: {
        PNG: 'image/png',
        WEBP: 'image/webp',
        JPEG: 'image/jpeg',
    },
    ATTACHMENT_TYPE: {
        REPORT: 'r',
        NOTE: 'n',
    },

    IMAGE_OBJECT_POSITION: {
        TOP: 'top',
        INITIAL: 'initial',
    },

    FILE_TYPE_REGEX: {
        // Image MimeTypes allowed by iOS photos app.
        IMAGE: /\.(jpg|jpeg|png|webp|gif|tiff|bmp|heic|heif)$/,
        // Video MimeTypes allowed by iOS photos app.
        VIDEO: /\.(mov|mp4)$/,
    },
    IOS_CAMERAROLL_ACCESS_ERROR: 'Access to photo library was denied',
    ADD_PAYMENT_MENU_POSITION_Y: 226,
    ADD_PAYMENT_MENU_POSITION_X: 356,
    EMOJI_PICKER_ITEM_TYPES: {
        HEADER: 'header',
        EMOJI: 'emoji',
        SPACER: 'spacer',
    },
    EMOJI_PICKER_SIZE: {
        WIDTH: 320,
        HEIGHT: 416,
    },
    DESKTOP_HEADER_PADDING: 12,
    CATEGORY_SHORTCUT_BAR_HEIGHT: 32,
    SMALL_EMOJI_PICKER_SIZE: {
        WIDTH: '100%',
    },
    MENU_POSITION_REPORT_ACTION_COMPOSE_BOTTOM: 83,
    NON_NATIVE_EMOJI_PICKER_LIST_HEIGHT: 300,
    NON_NATIVE_EMOJI_PICKER_LIST_HEIGHT_WEB: 200,
    EMOJI_PICKER_ITEM_HEIGHT: 32,
    EMOJI_PICKER_HEADER_HEIGHT: 32,
    RECIPIENT_LOCAL_TIME_HEIGHT: 25,
    AUTO_COMPLETE_SUGGESTER: {
        SUGGESTER_PADDING: 6,
        SUGGESTER_INNER_PADDING: 8,
        SUGGESTION_ROW_HEIGHT: 40,
        SMALL_CONTAINER_HEIGHT_FACTOR: 2.5,
        MAX_AMOUNT_OF_SUGGESTIONS: 20,
        MAX_AMOUNT_OF_VISIBLE_SUGGESTIONS_IN_CONTAINER: 5,
        HERE_TEXT: '@here',
        SUGGESTION_BOX_MAX_SAFE_DISTANCE: 38,
        BIG_SCREEN_SUGGESTION_WIDTH: 300,
    },
    COMPOSER_MAX_HEIGHT: 125,
    CHAT_FOOTER_SECONDARY_ROW_HEIGHT: 15,
    CHAT_FOOTER_SECONDARY_ROW_PADDING: 5,
    CHAT_FOOTER_MIN_HEIGHT: 65,
    CHAT_FOOTER_HORIZONTAL_PADDING: 40,
    CHAT_SKELETON_VIEW: {
        AVERAGE_ROW_HEIGHT: 80,
        HEIGHT_FOR_ROW_COUNT: {
            1: 60,
            2: 80,
            3: 100,
        },
    },
    CENTRAL_PANE_ANIMATION_HEIGHT: 200,
    LHN_SKELETON_VIEW_ITEM_HEIGHT: 64,
    SEARCH_SKELETON_VIEW_ITEM_HEIGHT: 108,
    EXPENSIFY_PARTNER_NAME: 'expensify.com',
    EMAIL: {
        ACCOUNTING: 'accounting@expensify.com',
        ADMIN: 'admin@expensify.com',
        BILLS: 'bills@expensify.com',
        CHRONOS: 'chronos@expensify.com',
        CONCIERGE: 'concierge@expensify.com',
        CONTRIBUTORS: 'contributors@expensify.com',
        FIRST_RESPONDER: 'firstresponders@expensify.com',
        GUIDES_DOMAIN: 'team.expensify.com',
        HELP: 'help@expensify.com',
        INTEGRATION_TESTING_CREDS: 'integrationtestingcreds@expensify.com',
        NOTIFICATIONS: 'notifications@expensify.com',
        PAYROLL: 'payroll@expensify.com',
        QA: 'qa@expensify.com',
        QA_TRAVIS: 'qa+travisreceipts@expensify.com',
        RECEIPTS: 'receipts@expensify.com',
        STUDENT_AMBASSADOR: 'studentambassadors@expensify.com',
        SVFG: 'svfg@expensify.com',
        EXPENSIFY_EMAIL_DOMAIN: '@expensify.com',
    },

    CONCIERGE_DISPLAY_NAME: 'Concierge',

    INTEGRATION_ENTITY_MAP_TYPES: {
        DEFAULT: 'DEFAULT',
        NONE: 'NONE',
        TAG: 'TAG',
        REPORT_FIELD: 'REPORT_FIELD',
        NOT_IMPORTED: 'NOT_IMPORTED',
        IMPORTED: 'IMPORTED',
        NETSUITE_DEFAULT: 'NETSUITE_DEFAULT',
    },
    QUICKBOOKS_ONLINE: 'quickbooksOnline',

    QUICK_BOOKS_CONFIG: {
        SYNC_CLASSES: 'syncClasses',
        ENABLE_NEW_CATEGORIES: 'enableNewCategories',
        SYNC_CUSTOMERS: 'syncCustomers',
        SYNC_LOCATIONS: 'syncLocations',
        SYNC_TAX: 'syncTax',
        EXPORT: 'export',
        EXPORT_DATE: 'exportDate',
        NON_REIMBURSABLE_EXPENSES_ACCOUNT: 'nonReimbursableExpensesAccount',
        NON_REIMBURSABLE_EXPENSES_EXPORT_DESTINATION: 'nonReimbursableExpensesExportDestination',
        REIMBURSABLE_EXPENSES_ACCOUNT: 'reimbursableExpensesAccount',
        REIMBURSABLE_EXPENSES_EXPORT_DESTINATION: 'reimbursableExpensesExportDestination',
        NON_REIMBURSABLE_BILL_DEFAULT_VENDOR: 'nonReimbursableBillDefaultVendor',
        RECEIVABLE_ACCOUNT: 'receivableAccount',
        AUTO_SYNC: 'autoSync',
        SYNC_PEOPLE: 'syncPeople',
        AUTO_CREATE_VENDOR: 'autoCreateVendor',
        REIMBURSEMENT_ACCOUNT_ID: 'reimbursementAccountID',
        COLLECTION_ACCOUNT_ID: 'collectionAccountID',
    },

    XERO_CONFIG: {
        AUTO_SYNC: 'autoSync',
        SYNC: 'sync',
        ENABLE_NEW_CATEGORIES: 'enableNewCategories',
        EXPORT: 'export',
        TENANT_ID: 'tenantID',
        IMPORT_CUSTOMERS: 'importCustomers',
        IMPORT_TAX_RATES: 'importTaxRates',
        INVOICE_STATUS: {
            DRAFT: 'DRAFT',
            AWAITING_APPROVAL: 'AWT_APPROVAL',
            AWAITING_PAYMENT: 'AWT_PAYMENT',
        },
        IMPORT_TRACKING_CATEGORIES: 'importTrackingCategories',
        MAPPINGS: 'mappings',
        TRACKING_CATEGORY_PREFIX: 'trackingCategory_',
        TRACKING_CATEGORY_FIELDS: {
            COST_CENTERS: 'cost centers',
            REGION: 'region',
        },
        TRACKING_CATEGORY_OPTIONS: {
            DEFAULT: 'DEFAULT',
            TAG: 'TAG',
        },
    },

    QUICKBOOKS_REIMBURSABLE_ACCOUNT_TYPE: {
        VENDOR_BILL: 'bill',
        CHECK: 'check',
        JOURNAL_ENTRY: 'journal_entry',
    },

    XERO_EXPORT_DATE: {
        LAST_EXPENSE: 'LAST_EXPENSE',
        REPORT_EXPORTED: 'REPORT_EXPORTED',
        REPORT_SUBMITTED: 'REPORT_SUBMITTED',
    },

    NETSUITE_CONFIG: {
        SUBSIDIARY: 'subsidiary',
        EXPORTER: 'exporter',
        EXPORT_DATE: 'exportDate',
        REIMBURSABLE_EXPENSES_EXPORT_DESTINATION: 'reimbursableExpensesExportDestination',
        NON_REIMBURSABLE_EXPENSES_EXPORT_DESTINATION: 'nonreimbursableExpensesExportDestination',
        DEFAULT_VENDOR: 'defaultVendor',
        REIMBURSABLE_PAYABLE_ACCOUNT: 'reimbursablePayableAccount',
        PAYABLE_ACCT: 'payableAcct',
        JOURNAL_POSTING_PREFERENCE: 'journalPostingPreference',
        RECEIVABLE_ACCOUNT: 'receivableAccount',
        INVOICE_ITEM_PREFERENCE: 'invoiceItemPreference',
        INVOICE_ITEM: 'invoiceItem',
        TAX_POSTING_ACCOUNT: 'taxPostingAccount',
        PROVINCIAL_TAX_POSTING_ACCOUNT: 'provincialTaxPostingAccount',
        ALLOW_FOREIGN_CURRENCY: 'allowForeignCurrency',
        EXPORT_TO_NEXT_OPEN_PERIOD: 'exportToNextOpenPeriod',
        AUTO_SYNC: 'autoSync',
        REIMBURSEMENT_ACCOUNT_ID: 'reimbursementAccountID',
        COLLECTION_ACCOUNT: 'collectionAccount',
        AUTO_CREATE_ENTITIES: 'autoCreateEntities',
        APPROVAL_ACCOUNT: 'approvalAccount',
        CUSTOM_FORM_ID_OPTIONS: 'customFormIDOptions',
        TOKEN_INPUT_STEP_NAMES: ['1', '2,', '3', '4', '5'],
        TOKEN_INPUT_STEP_KEYS: {
            0: 'installBundle',
            1: 'enableTokenAuthentication',
            2: 'enableSoapServices',
            3: 'createAccessToken',
            4: 'enterCredentials',
        },
        IMPORT_FIELDS: ['departments', 'classes', 'locations', 'customers', 'jobs'],
        IMPORT_CUSTOM_FIELDS: ['customSegments', 'customLists'],
        SYNC_OPTIONS: {
            SYNC_REIMBURSED_REPORTS: 'syncReimbursedReports',
            SYNC_PEOPLE: 'syncPeople',
            ENABLE_NEW_CATEGORIES: 'enableNewCategories',
            EXPORT_REPORTS_TO: 'exportReportsTo',
            EXPORT_VENDOR_BILLS_TO: 'exportVendorBillsTo',
            EXPORT_JOURNALS_TO: 'exportJournalsTo',
            SYNC_TAX: 'syncTax',
        },
    },

    NETSUITE_EXPORT_DATE: {
        LAST_EXPENSE: 'LAST_EXPENSE',
        EXPORTED: 'EXPORTED',
        SUBMITTED: 'SUBMITTED',
    },

    NETSUITE_EXPORT_DESTINATION: {
        EXPENSE_REPORT: 'EXPENSE_REPORT',
        VENDOR_BILL: 'VENDOR_BILL',
        JOURNAL_ENTRY: 'JOURNAL_ENTRY',
    },

    NETSUITE_MAP_EXPORT_DESTINATION: {
        EXPENSE_REPORT: 'expenseReport',
        VENDOR_BILL: 'vendorBill',
        JOURNAL_ENTRY: 'journalEntry',
    },

    NETSUITE_INVOICE_ITEM_PREFERENCE: {
        CREATE: 'create',
        SELECT: 'select',
    },

    NETSUITE_JOURNAL_POSTING_PREFERENCE: {
        JOURNALS_POSTING_INDIVIDUAL_LINE: 'JOURNALS_POSTING_INDIVIDUAL_LINE',
        JOURNALS_POSTING_TOTAL_LINE: 'JOURNALS_POSTING_TOTAL_LINE',
    },

    NETSUITE_EXPENSE_TYPE: {
        REIMBURSABLE: 'reimbursable',
        NON_REIMBURSABLE: 'nonreimbursable',
    },

    NETSUITE_REPORTS_APPROVAL_LEVEL: {
        REPORTS_APPROVED_NONE: 'REPORTS_APPROVED_NONE',
        REPORTS_SUPERVISOR_APPROVED: 'REPORTS_SUPERVISOR_APPROVED',
        REPORTS_ACCOUNTING_APPROVED: 'REPORTS_ACCOUNTING_APPROVED',
        REPORTS_APPROVED_BOTH: 'REPORTS_APPROVED_BOTH',
    },

    NETSUITE_VENDOR_BILLS_APPROVAL_LEVEL: {
        VENDOR_BILLS_APPROVED_NONE: 'VENDOR_BILLS_APPROVED_NONE',
        VENDOR_BILLS_APPROVAL_PENDING: 'VENDOR_BILLS_APPROVAL_PENDING',
        VENDOR_BILLS_APPROVED: 'VENDOR_BILLS_APPROVED',
    },

    NETSUITE_JOURNALS_APPROVAL_LEVEL: {
        JOURNALS_APPROVED_NONE: 'JOURNALS_APPROVED_NONE',
        JOURNALS_APPROVAL_PENDING: 'JOURNALS_APPROVAL_PENDING',
        JOURNALS_APPROVED: 'JOURNALS_APPROVED',
    },

    NETSUITE_APPROVAL_ACCOUNT_DEFAULT: 'APPROVAL_ACCOUNT_DEFAULT',

    /**
     * Countries where tax setting is permitted (Strings are in the format of Netsuite's Country type/enum)
     *
     * Should mirror the list on the OldDot.
     */
    NETSUITE_TAX_COUNTRIES: [
        '_canada',
        '_unitedKingdomGB',
        '_unitedKingdom',
        '_australia',
        '_southAfrica',
        '_india',
        '_france',
        '_netherlands',
        '_germany',
        '_singapore',
        '_spain',
        '_ireland',
        '_denmark',
        '_brazil',
        '_japan',
        '_philippines',
        '_china',
        '_argentina',
        '_newZealand',
        '_switzerland',
        '_sweden',
        '_portugal',
        '_mexico',
        '_israel',
        '_thailand',
        '_czechRepublic',
        '_egypt',
        '_ghana',
        '_indonesia',
        '_iranIslamicRepublicOf',
        '_jordan',
        '_kenya',
        '_kuwait',
        '_lebanon',
        '_malaysia',
        '_morocco',
        '_myanmar',
        '_nigeria',
        '_pakistan',
        '_saudiArabia',
        '_sriLanka',
        '_unitedArabEmirates',
        '_vietnam',
        '_austria',
        '_bulgaria',
        '_greece',
        '_cyprus',
        '_norway',
        '_romania',
        '_poland',
        '_hongKong',
        '_luxembourg',
        '_lithuania',
        '_malta',
        '_finland',
        '_koreaRepublicOf',
        '_italy',
        '_georgia',
        '_hungary',
        '_latvia',
        '_estonia',
        '_slovenia',
        '_serbia',
        '_croatiaHrvatska',
        '_belgium',
        '_turkey',
        '_taiwan',
        '_azerbaijan',
        '_slovakRepublic',
        '_costaRica',
    ] as string[],

    QUICKBOOKS_EXPORT_DATE: {
        LAST_EXPENSE: 'LAST_EXPENSE',
        REPORT_EXPORTED: 'REPORT_EXPORTED',
        REPORT_SUBMITTED: 'REPORT_SUBMITTED',
    },

    QUICKBOOKS_NON_REIMBURSABLE_EXPORT_ACCOUNT_TYPE: {
        CREDIT_CARD: 'credit_card',
        DEBIT_CARD: 'debit_card',
        VENDOR_BILL: 'bill',
    },

    ACCOUNT_ID: {
        ACCOUNTING: Number(Config?.EXPENSIFY_ACCOUNT_ID_ACCOUNTING ?? 9645353),
        ADMIN: Number(Config?.EXPENSIFY_ACCOUNT_ID_ADMIN ?? -1),
        BILLS: Number(Config?.EXPENSIFY_ACCOUNT_ID_BILLS ?? 1371),
        CHRONOS: Number(Config?.EXPENSIFY_ACCOUNT_ID_CHRONOS ?? 10027416),
        CONCIERGE: Number(Config?.EXPENSIFY_ACCOUNT_ID_CONCIERGE ?? 8392101),
        CONTRIBUTORS: Number(Config?.EXPENSIFY_ACCOUNT_ID_CONTRIBUTORS ?? 9675014),
        FIRST_RESPONDER: Number(Config?.EXPENSIFY_ACCOUNT_ID_FIRST_RESPONDER ?? 9375152),
        HELP: Number(Config?.EXPENSIFY_ACCOUNT_ID_HELP ?? -1),
        INTEGRATION_TESTING_CREDS: Number(Config?.EXPENSIFY_ACCOUNT_ID_INTEGRATION_TESTING_CREDS ?? -1),
        NOTIFICATIONS: Number(Config?.EXPENSIFY_ACCOUNT_ID_NOTIFICATIONS ?? 11665625),
        PAYROLL: Number(Config?.EXPENSIFY_ACCOUNT_ID_PAYROLL ?? 9679724),
        QA: Number(Config?.EXPENSIFY_ACCOUNT_ID_QA ?? 3126513),
        QA_TRAVIS: Number(Config?.EXPENSIFY_ACCOUNT_ID_QA_TRAVIS ?? 8595733),
        RECEIPTS: Number(Config?.EXPENSIFY_ACCOUNT_ID_RECEIPTS ?? -1),
        REWARDS: Number(Config?.EXPENSIFY_ACCOUNT_ID_REWARDS ?? 11023767), // rewards@expensify.com
        STUDENT_AMBASSADOR: Number(Config?.EXPENSIFY_ACCOUNT_ID_STUDENT_AMBASSADOR ?? 10476956),
        SVFG: Number(Config?.EXPENSIFY_ACCOUNT_ID_SVFG ?? 2012843),
    },

    ENVIRONMENT: {
        DEV: 'development',
        STAGING: 'staging',
        PRODUCTION: 'production',
        ADHOC: 'adhoc',
    },

    // Used to delay the initial fetching of reportActions when the app first inits or reconnects (e.g. returning
    // from backgound). The times are based on how long it generally seems to take for the app to become interactive
    // in each scenario.
    FETCH_ACTIONS_DELAY: {
        STARTUP: 8000,
        RECONNECT: 1000,
    },

    WALLET: {
        TRANSFER_METHOD_TYPE: {
            INSTANT: 'instant',
            ACH: 'ach',
        },
        TRANSFER_METHOD_TYPE_FEE: {
            INSTANT: {
                RATE: 1.5,
                MINIMUM_FEE: 25,
            },
            ACH: {
                RATE: 0,
                MINIMUM_FEE: 0,
            },
        },
        ERROR: {
            // If these get updated, we need to update the codes on the Web side too
            SSN: 'ssnError',
            KBA: 'kbaNeeded',
            KYC: 'kycFailed',
            FULL_SSN_NOT_FOUND: 'Full SSN not found',
            MISSING_FIELD: 'Missing required additional details fields',
            WRONG_ANSWERS: 'Wrong answers',
            ONFIDO_FIXABLE_ERROR: 'Onfido returned a fixable error',
            ONFIDO_USER_CONSENT_DENIED: 'user_consent_denied',

            // KBA stands for Knowledge Based Answers (requiring us to show Idology questions)
            KBA_NEEDED: 'KBA needed',
            NO_ACCOUNT_TO_LINK: '405 No account to link to wallet',
            INVALID_WALLET: '405 Invalid wallet account',
            NOT_OWNER_OF_BANK_ACCOUNT: '401 Wallet owner does not own linked bank account',
            INVALID_BANK_ACCOUNT: '405 Attempting to link an invalid bank account to a wallet',
            NOT_OWNER_OF_FUND: '401 Wallet owner does not own linked fund',
            INVALID_FUND: '405 Attempting to link an invalid fund to a wallet',
        },
        STEP: {
            // In the order they appear in the Wallet flow
            ADD_BANK_ACCOUNT: 'AddBankAccountStep',
            ADDITIONAL_DETAILS: 'AdditionalDetailsStep',
            ADDITIONAL_DETAILS_KBA: 'AdditionalDetailsKBAStep',
            ONFIDO: 'OnfidoStep',
            TERMS: 'TermsStep',
            ACTIVATE: 'ActivateStep',
        },
        STEP_REFACTOR: {
            ADD_BANK_ACCOUNT: 'AddBankAccountStep',
            ADDITIONAL_DETAILS: 'AdditionalDetailsStep',
            VERIFY_IDENTITY: 'VerifyIdentityStep',
            TERMS_AND_FEES: 'TermsAndFeesStep',
        },
        STEP_NAMES: ['1', '2', '3', '4'],
        SUBSTEP_INDEXES: {
            BANK_ACCOUNT: {
                ACCOUNT_NUMBERS: 0,
            },
            PERSONAL_INFO: {
                LEGAL_NAME: 0,
                DATE_OF_BIRTH: 1,
                ADDRESS: 2,
                PHONE_NUMBER: 3,
                SSN: 4,
            },
        },
        TIER_NAME: {
            PLATINUM: 'PLATINUM',
            GOLD: 'GOLD',
            SILVER: 'SILVER',
            BRONZE: 'BRONZE',
        },
        WEB_MESSAGE_TYPE: {
            STATEMENT: 'STATEMENT_NAVIGATE',
            CONCIERGE: 'CONCIERGE_NAVIGATE',
        },
        MTL_WALLET_PROGRAM_ID: '760',
        BANCORP_WALLET_PROGRAM_ID: '660',
        PROGRAM_ISSUERS: {
            EXPENSIFY_PAYMENTS: 'Expensify Payments LLC',
            BANCORP_BANK: 'The Bancorp Bank',
        },
    },

    PLAID: {
        EVENT: {
            ERROR: 'ERROR',
            EXIT: 'EXIT',
        },
        DEFAULT_DATA: {
            bankName: '',
            plaidAccessToken: '',
            bankAccounts: [] as PlaidBankAccount[],
            isLoading: false,
            errors: {},
        },
    },

    ONFIDO: {
        CONTAINER_ID: 'onfido-mount',
        TYPE: {
            DOCUMENT: 'document',
            FACE: 'face',
        },
        VARIANT: {
            VIDEO: 'video',
        },
        SMS_NUMBER_COUNTRY_CODE: 'US',
        ERROR: {
            USER_CANCELLED: 'User canceled flow.',
            USER_TAPPED_BACK: 'User exited by clicking the back button.',
            USER_EXITED: 'User exited by manual action.',
        },
    },

    KYC_WALL_SOURCE: {
        REPORT: 'REPORT', // The user attempted to pay an expense
        ENABLE_WALLET: 'ENABLE_WALLET', // The user clicked on the `Enable wallet` button on the Wallet page
        TRANSFER_BALANCE: 'TRANSFER_BALANCE', // The user attempted to transfer their wallet balance to their bank account or debit card
    },

    OS: {
        WINDOWS: 'Windows',
        MAC_OS: PLATFORM_OS_MACOS,
        ANDROID: 'Android',
        IOS: PLATFORM_IOS,
        LINUX: 'Linux',
        NATIVE: 'Native',
    },

    BROWSER: {
        CHROME: 'chrome',
        FIREFOX: 'firefox',
        IE: 'ie',
        EDGE: 'edge',
        Opera: 'opera',
        SAFARI: 'safari',
        OTHER: 'other',
    },

    PAYMENT_METHODS: {
        DEBIT_CARD: 'debitCard',
        PERSONAL_BANK_ACCOUNT: 'bankAccount',
        BUSINESS_BANK_ACCOUNT: 'businessBankAccount',
    },

    PAYMENT_METHOD_ID_KEYS: {
        DEBIT_CARD: 'fundID',
        BANK_ACCOUNT: 'bankAccountID',
    },

    IOU: {
        MAX_RECENT_REPORTS_TO_SHOW: 5,
        // This is the transactionID used when going through the create expense flow so that it mimics a real transaction (like the edit flow)
        OPTIMISTIC_TRANSACTION_ID: '1',
        // Note: These payment types are used when building IOU reportAction message values in the server and should
        // not be changed.
        PAYMENT_TYPE: {
            ELSEWHERE: 'Elsewhere',
            EXPENSIFY: 'Expensify',
            VBBA: 'ACH',
        },
        ACTION: {
            EDIT: 'edit',
            CREATE: 'create',
            SUBMIT: 'submit',
            CATEGORIZE: 'categorize',
            SHARE: 'share',
        },
        DEFAULT_AMOUNT: 0,
        TYPE: {
            SEND: 'send',
            PAY: 'pay',
            SPLIT: 'split',
            REQUEST: 'request',
            INVOICE: 'invoice',
            SUBMIT: 'submit',
            TRACK: 'track',
        },
        REQUEST_TYPE: {
            DISTANCE: 'distance',
            MANUAL: 'manual',
            SCAN: 'scan',
        },
        REPORT_ACTION_TYPE: {
            PAY: 'pay',
            CREATE: 'create',
            SPLIT: 'split',
            DECLINE: 'decline',
            CANCEL: 'cancel',
            DELETE: 'delete',
            APPROVE: 'approve',
            TRACK: 'track',
        },
        AMOUNT_MAX_LENGTH: 8,
        RECEIPT_STATE: {
            SCANREADY: 'SCANREADY',
            OPEN: 'OPEN',
            SCANNING: 'SCANNING',
            SCANCOMPLETE: 'SCANCOMPLETE',
            SCANFAILED: 'SCANFAILED',
        },
        FILE_TYPES: {
            HTML: 'html',
            DOC: 'doc',
            DOCX: 'docx',
            SVG: 'svg',
        },
        RECEIPT_ERROR: 'receiptError',
        CANCEL_REASON: {
            PAYMENT_EXPIRED: 'CANCEL_REASON_PAYMENT_EXPIRED',
        },
        SHARE: {
            ROLE: {
                ACCOUNTANT: 'accountant',
            },
        },
        ACCESS_VARIANTS: {
            CREATE: 'create',
        },
    },

    GROWL: {
        SUCCESS: 'success',
        ERROR: 'error',
        WARNING: 'warning',
        DURATION: 2000,
        DURATION_LONG: 3500,
    },

    LOCALES: {
        EN: 'en',
        ES: 'es',
        ES_ES: 'es-ES',
        ES_ES_ONFIDO: 'es_ES',

        DEFAULT: 'en',
    },

    LANGUAGES: ['en', 'es'],

    PRONOUNS_LIST: [
        'coCos',
        'eEyEmEir',
        'heHimHis',
        'heHimHisTheyThemTheirs',
        'sheHerHers',
        'sheHerHersTheyThemTheirs',
        'merMers',
        'neNirNirs',
        'neeNerNers',
        'perPers',
        'theyThemTheirs',
        'thonThons',
        'veVerVis',
        'viVir',
        'xeXemXyr',
        'zeZieZirHir',
        'zeHirHirs',
        'callMeByMyName',
    ],

    // Map updated pronouns key to deprecated pronouns
    DEPRECATED_PRONOUNS_LIST: {
        heHimHis: 'He/him',
        sheHerHers: 'She/her',
        theyThemTheirs: 'They/them',
        zeHirHirs: 'Ze/hir',
        callMeByMyName: 'Call me by my name',
    },

    POLICY: {
        TYPE: {
            FREE: 'free',
            PERSONAL: 'personal',

            // Often referred to as "control" workspaces
            CORPORATE: 'corporate',

            // Often referred to as "collect" workspaces
            TEAM: 'team',
        },
        ROLE: {
            ADMIN: 'admin',
            AUDITOR: 'auditor',
            USER: 'user',
        },
        AUTO_REPORTING_FREQUENCIES: {
            INSTANT: 'instant',
            IMMEDIATE: 'immediate',
            WEEKLY: 'weekly',
            SEMI_MONTHLY: 'semimonthly',
            MONTHLY: 'monthly',
            TRIP: 'trip',
            MANUAL: 'manual',
        },
        AUTO_REPORTING_OFFSET: {
            LAST_BUSINESS_DAY_OF_MONTH: 'lastBusinessDayOfMonth',
            LAST_DAY_OF_MONTH: 'lastDayOfMonth',
        },
        APPROVAL_MODE: {
            OPTIONAL: 'OPTIONAL',
            BASIC: 'BASIC',
            ADVANCED: 'ADVANCED',
            DYNAMICEXTERNAL: 'DYNAMIC_EXTERNAL',
            SMARTREPORT: 'SMARTREPORT',
            BILLCOM: 'BILLCOM',
        },
        ROOM_PREFIX: '#',
        CUSTOM_UNIT_RATE_BASE_OFFSET: 100,
        OWNER_EMAIL_FAKE: '_FAKE_',
        OWNER_ACCOUNT_ID_FAKE: 0,
        REIMBURSEMENT_CHOICES: {
            REIMBURSEMENT_YES: 'reimburseYes', // Direct
            REIMBURSEMENT_NO: 'reimburseNo', // None
            REIMBURSEMENT_MANUAL: 'reimburseManual', // Indirect
        },
        ID_FAKE: '_FAKE_',
        EMPTY: 'EMPTY',
        MEMBERS_BULK_ACTION_TYPES: {
            REMOVE: 'remove',
            MAKE_MEMBER: 'makeMember',
            MAKE_ADMIN: 'makeAdmin',
        },
        BULK_ACTION_TYPES: {
            DELETE: 'delete',
            DISABLE: 'disable',
            ENABLE: 'enable',
        },
        MORE_FEATURES: {
            ARE_CATEGORIES_ENABLED: 'areCategoriesEnabled',
            ARE_TAGS_ENABLED: 'areTagsEnabled',
            ARE_DISTANCE_RATES_ENABLED: 'areDistanceRatesEnabled',
            ARE_WORKFLOWS_ENABLED: 'areWorkflowsEnabled',
            ARE_REPORT_FIELDS_ENABLED: 'areReportFieldsEnabled',
            ARE_CONNECTIONS_ENABLED: 'areConnectionsEnabled',
            ARE_EXPENSIFY_CARDS_ENABLED: 'areExpensifyCardsEnabled',
            ARE_TAXES_ENABLED: 'tax',
        },
        DEFAULT_CATEGORIES: [
            'Advertising',
            'Benefits',
            'Car',
            'Equipment',
            'Fees',
            'Home Office',
            'Insurance',
            'Interest',
            'Labor',
            'Maintenance',
            'Materials',
            'Meals and Entertainment',
            'Office Supplies',
            'Other',
            'Professional Services',
            'Rent',
            'Taxes',
            'Travel',
            'Utilities',
        ],
        OWNERSHIP_ERRORS: {
            NO_BILLING_CARD: 'noBillingCard',
            AMOUNT_OWED: 'amountOwed',
            HAS_FAILED_SETTLEMENTS: 'hasFailedSettlements',
            OWNER_OWES_AMOUNT: 'ownerOwesAmount',
            SUBSCRIPTION: 'subscription',
            DUPLICATE_SUBSCRIPTION: 'duplicateSubscription',
            FAILED_TO_CLEAR_BALANCE: 'failedToClearBalance',
        },
        COLLECTION_KEYS: {
            DESCRIPTION: 'description',
            REIMBURSER: 'reimburser',
            REIMBURSEMENT_CHOICE: 'reimbursementChoice',
            APPROVAL_MODE: 'approvalMode',
            AUTOREPORTING: 'autoReporting',
            AUTOREPORTING_FREQUENCY: 'autoReportingFrequency',
            AUTOREPORTING_OFFSET: 'autoReportingOffset',
            GENERAL_SETTINGS: 'generalSettings',
        },
        CONNECTIONS: {
            NAME: {
                // Here we will add other connections names when we add support for them
                QBO: 'quickbooksOnline',
                XERO: 'xero',
                NETSUITE: 'netsuite',
                SAGE_INTACCT: 'intacct',
            },
            NAME_USER_FRIENDLY: {
                netsuite: 'NetSuite',
                quickbooksOnline: 'Quickbooks Online',
                xero: 'Xero',
                intacct: 'Sage Intacct',
            },
            SYNC_STAGE_NAME: {
                STARTING_IMPORT_QBO: 'startingImportQBO',
                STARTING_IMPORT_XERO: 'startingImportXero',
                QBO_IMPORT_MAIN: 'quickbooksOnlineImportMain',
                QBO_IMPORT_CUSTOMERS: 'quickbooksOnlineImportCustomers',
                QBO_IMPORT_EMPLOYEES: 'quickbooksOnlineImportEmployees',
                QBO_IMPORT_ACCOUNTS: 'quickbooksOnlineImportAccounts',
                QBO_IMPORT_CLASSES: 'quickbooksOnlineImportClasses',
                QBO_IMPORT_LOCATIONS: 'quickbooksOnlineImportLocations',
                QBO_IMPORT_PROCESSING: 'quickbooksOnlineImportProcessing',
                QBO_SYNC_PAYMENTS: 'quickbooksOnlineSyncBillPayments',
                QBO_IMPORT_TAX_CODES: 'quickbooksOnlineSyncTaxCodes',
                QBO_CHECK_CONNECTION: 'quickbooksOnlineCheckConnection',
                QBO_SYNC_TITLE: 'quickbooksOnlineSyncTitle',
                QBO_SYNC_LOAD_DATA: 'quickbooksOnlineSyncLoadData',
                QBO_SYNC_APPLY_CATEGORIES: 'quickbooksOnlineSyncApplyCategories',
                QBO_SYNC_APPLY_CUSTOMERS: 'quickbooksOnlineSyncApplyCustomers',
                QBO_SYNC_APPLY_PEOPLE: 'quickbooksOnlineSyncApplyEmployees',
                QBO_SYNC_APPLY_CLASSES_LOCATIONS: 'quickbooksOnlineSyncApplyClassesLocations',
                JOB_DONE: 'jobDone',
                XERO_SYNC_STEP: 'xeroSyncStep',
                XERO_SYNC_XERO_REIMBURSED_REPORTS: 'xeroSyncXeroReimbursedReports',
                XERO_SYNC_EXPENSIFY_REIMBURSED_REPORTS: 'xeroSyncExpensifyReimbursedReports',
                XERO_SYNC_IMPORT_CHART_OF_ACCOUNTS: 'xeroSyncImportChartOfAccounts',
                XERO_SYNC_IMPORT_CATEGORIES: 'xeroSyncImportCategories',
                XERO_SYNC_IMPORT_TRACKING_CATEGORIES: 'xeroSyncImportTrackingCategories',
                XERO_SYNC_IMPORT_CUSTOMERS: 'xeroSyncImportCustomers',
                XERO_SYNC_IMPORT_BANK_ACCOUNTS: 'xeroSyncImportBankAccounts',
                XERO_SYNC_IMPORT_TAX_RATES: 'xeroSyncImportTaxRates',
                XERO_CHECK_CONNECTION: 'xeroCheckConnection',
                XERO_SYNC_TITLE: 'xeroSyncTitle',
                NETSUITE_SYNC_CONNECTION: 'netSuiteSyncConnection',
                NETSUITE_SYNC_CUSTOMERS: 'netSuiteSyncCustomers',
                NETSUITE_SYNC_INIT_DATA: 'netSuiteSyncInitData',
                NETSUITE_SYNC_IMPORT_TAXES: 'netSuiteSyncImportTaxes',
                NETSUITE_SYNC_IMPORT_ITEMS: 'netSuiteSyncImportItems',
                NETSUITE_SYNC_DATA: 'netSuiteSyncData',
                NETSUITE_SYNC_ACCOUNTS: 'netSuiteSyncAccounts',
                NETSUITE_SYNC_CURRENCIES: 'netSuiteSyncCurrencies',
                NETSUITE_SYNC_CATEGORIES: 'netSuiteSyncCategories',
                NETSUITE_SYNC_IMPORT_EMPLOYEES: 'netSuiteSyncImportEmployees',
                NETSUITE_SYNC_REPORT_FIELDS: 'netSuiteSyncReportFields',
                NETSUITE_SYNC_TAGS: 'netSuiteSyncTags',
                NETSUITE_SYNC_UPDATE_DATA: 'netSuiteSyncUpdateConnectionData',
                NETSUITE_SYNC_NETSUITE_REIMBURSED_REPORTS: 'netSuiteSyncNetSuiteReimbursedReports',
                NETSUITE_SYNC_EXPENSIFY_REIMBURSED_REPORTS: 'netSuiteSyncExpensifyReimbursedReports',
                SAGE_INTACCT_SYNC_CHECK_CONNECTION: 'intacctCheckConnection',
                SAGE_INTACCT_SYNC_IMPORT_TITLE: 'intacctImportTitle',
                SAGE_INTACCT_SYNC_IMPORT_DATA: 'intacctImportData',
                SAGE_INTACCT_SYNC_IMPORT_EMPLOYEES: 'intacctImportEmployees',
                SAGE_INTACCT_SYNC_IMPORT_DIMENSIONS: 'intacctImportDimensions',
                SAGE_INTACCT_SYNC_IMPORT_SYNC_REIMBURSED_REPORTS: 'intacctImportSyncBillPayments',
            },
            SYNC_STAGE_TIMEOUT_MINUTES: 20,
        },
        ACCESS_VARIANTS: {
            PAID: 'paid',
            ADMIN: 'admin',
        },
    },

    CUSTOM_UNITS: {
        NAME_DISTANCE: 'Distance',
        DISTANCE_UNIT_MILES: 'mi',
        DISTANCE_UNIT_KILOMETERS: 'km',
        MILEAGE_IRS_RATE: 0.67,
        DEFAULT_RATE: 'Default Rate',
        RATE_DECIMALS: 3,
        FAKE_P2P_ID: '_FAKE_P2P_ID_',
    },

    TERMS: {
        CFPB_PREPAID: 'cfpb.gov/prepaid',
        CFPB_COMPLAINT: 'cfpb.gov/complaint',
        FDIC_PREPAID: 'fdic.gov/deposit/deposits/prepaid.html',
        USE_EXPENSIFY_FEES: 'use.expensify.com/fees',
    },

    LAYOUT_WIDTH: {
        WIDE: 'wide',
        NARROW: 'narrow',
        NONE: 'none',
    },

    ICON_TYPE_ICON: 'icon',
    ICON_TYPE_AVATAR: 'avatar',
    ICON_TYPE_WORKSPACE: 'workspace',

    ACTIVITY_INDICATOR_SIZE: {
        LARGE: 'large',
    },

    AVATAR_SIZE: {
        XLARGE: 'xlarge',
        LARGE: 'large',
        MEDIUM: 'medium',
        DEFAULT: 'default',
        SMALL: 'small',
        SMALLER: 'smaller',
        SUBSCRIPT: 'subscript',
        SMALL_SUBSCRIPT: 'small-subscript',
        MID_SUBSCRIPT: 'mid-subscript',
        LARGE_BORDERED: 'large-bordered',
        HEADER: 'header',
        MENTION_ICON: 'mention-icon',
        SMALL_NORMAL: 'small-normal',
    },
    EXPENSIFY_CARD: {
        BANK: 'Expensify Card',
        FRAUD_TYPES: {
            DOMAIN: 'domain',
            INDIVIDUAL: 'individual',
            NONE: 'none',
        },
        STATE: {
            STATE_NOT_ISSUED: 2,
            OPEN: 3,
            NOT_ACTIVATED: 4,
            STATE_DEACTIVATED: 5,
            CLOSED: 6,
            STATE_SUSPENDED: 7,
        },
        ACTIVE_STATES: cardActiveStates,
        LIMIT_TYPES: {
            SMART: 'smart',
            MONTHLY: 'monthly',
            FIXED: 'fixed',
        },
        STEP_NAMES: ['1', '2', '3', '4', '5', '6'],
        STEP: {
            ASSIGNEE: 'Assignee',
            CARD_TYPE: 'CardType',
            LIMIT_TYPE: 'LimitType',
            LIMIT: 'Limit',
            CARD_NAME: 'CardName',
            CONFIRMATION: 'Confirmation',
        },
    },
    AVATAR_ROW_SIZE: {
        DEFAULT: 4,
        LARGE_SCREEN: 8,
    },
    OPTION_MODE: {
        COMPACT: 'compact',
        DEFAULT: 'default',
    },
    SUBSCRIPTION: {
        TYPE: {
            ANNUAL: 'yearly2018',
            PAYPERUSE: 'monthly2018',
        },
    },
    REGEX: {
        SPECIAL_CHARS_WITHOUT_NEWLINE: /((?!\n)[()-\s\t])/g,
        DIGITS_AND_PLUS: /^\+?[0-9]*$/,
        ALPHABETIC_AND_LATIN_CHARS: /^[\p{Script=Latin} ]*$/u,
        NON_ALPHABETIC_AND_NON_LATIN_CHARS: /[^\p{Script=Latin}]/gu,
        ACCENT_LATIN_CHARS: /[\u00C0-\u017F]/g,
        POSITIVE_INTEGER: /^\d+$/,
        PO_BOX: /\b[P|p]?(OST|ost)?\.?\s*[O|o|0]?(ffice|FFICE)?\.?\s*[B|b][O|o|0]?[X|x]?\.?\s+[#]?(\d+)\b/,
        ANY_VALUE: /^.+$/,
        ZIP_CODE: /^[0-9]{5}(?:[- ][0-9]{4})?$/,
        INDUSTRY_CODE: /^[0-9]{6}$/,
        SSN_LAST_FOUR: /^(?!0000)[0-9]{4}$/,
        SSN_FULL_NINE: /^(?!0000)[0-9]{9}$/,
        NUMBER: /^[0-9]+$/,
        CARD_NUMBER: /^[0-9]{15,16}$/,
        CARD_SECURITY_CODE: /^[0-9]{3,4}$/,
        CARD_EXPIRATION_DATE: /^(0[1-9]|1[0-2])([^0-9])?([0-9]{4}|([0-9]{2}))$/,
        ROOM_NAME: /^#[\p{Ll}0-9-]{1,100}$/u,

        // eslint-disable-next-line max-len, no-misleading-character-class
        EMOJI: /[\p{Extended_Pictographic}\u200d\u{1f1e6}-\u{1f1ff}\u{1f3fb}-\u{1f3ff}\u{e0020}-\u{e007f}\u20E3\uFE0F]|[#*0-9]\uFE0F?\u20E3/gu,
        // eslint-disable-next-line max-len, no-misleading-character-class
        EMOJIS: /[\p{Extended_Pictographic}](\u200D[\p{Extended_Pictographic}]|[\u{1F3FB}-\u{1F3FF}]|[\u{E0020}-\u{E007F}]|\uFE0F|\u20E3)*|[\u{1F1E6}-\u{1F1FF}]{2}|[#*0-9]\uFE0F?\u20E3/gu,
        // eslint-disable-next-line max-len, no-misleading-character-class
        EMOJI_SKIN_TONES: /[\u{1f3fb}-\u{1f3ff}]/gu,

        TAX_ID: /^\d{9}$/,
        NON_NUMERIC: /\D/g,
        ANY_SPACE: /\s/g,

        // Extract attachment's source from the data's html string
        ATTACHMENT_DATA: /(data-expensify-source|data-name)="([^"]+)"/g,

        EMOJI_NAME: /:[\p{L}0-9_+-]+:/gu,
        EMOJI_SUGGESTIONS: /:[\p{L}0-9_+-]{1,40}$/u,
        AFTER_FIRST_LINE_BREAK: /\n.*/g,
        LINE_BREAK: /\r\n|\r|\n/g,
        CODE_2FA: /^\d{6}$/,
        ATTACHMENT_ID: /chat-attachments\/(\d+)/,
        HAS_COLON_ONLY_AT_THE_BEGINNING: /^:[^:]+$/,
        HAS_AT_MOST_TWO_AT_SIGNS: /^@[^@]*@?[^@]*$/,

        SPECIAL_CHAR: /[,/?"{}[\]()&^%;`$=#<>!*]/g,

        FIRST_SPACE: /.+?(?=\s)/,

        get SPECIAL_CHAR_OR_EMOJI() {
            return new RegExp(`[~\\n\\s]|(_\\b(?!$))|${this.SPECIAL_CHAR.source}|${this.EMOJI.source}`, 'gu');
        },

        get SPACE_OR_EMOJI() {
            return new RegExp(`(\\s+|(?:${this.EMOJI.source})+)`, 'gu');
        },

        // Define the regular expression pattern to find a potential end of a mention suggestion:
        // It might be a space, a newline character, an emoji, or a special character (excluding underscores & tildes, which might be used in usernames)
        get MENTION_BREAKER() {
            return new RegExp(`[\\n\\s]|${this.SPECIAL_CHAR.source}|${this.EMOJI.source}`, 'gu');
        },

        MERGED_ACCOUNT_PREFIX: /^(MERGED_\d+@)/,

        ROUTES: {
            VALIDATE_LOGIN: /\/v($|(\/\/*))/,
            UNLINK_LOGIN: /\/u($|(\/\/*))/,
            REDUNDANT_SLASHES: /(\/{2,})|(\/$)/g,
        },

        TIME_STARTS_01: /^01:\d{2} [AP]M$/,
        TIME_FORMAT: /^\d{2}:\d{2} [AP]M$/,
        DATE_TIME_FORMAT: /^\d{2}-\d{2} \d{2}:\d{2} [AP]M$/,
        ILLEGAL_FILENAME_CHARACTERS: /\/|<|>|\*|"|:|\?|\\|\|/g,

        ENCODE_PERCENT_CHARACTER: /%(25)+/g,

        INVISIBLE_CHARACTERS_GROUPS: /[\p{C}\p{Z}]/gu,

        OTHER_INVISIBLE_CHARACTERS: /[\u3164]/g,

        REPORT_FIELD_TITLE: /{report:([a-zA-Z]+)}/g,

        PATH_WITHOUT_POLICY_ID: /\/w\/[a-zA-Z0-9]+(\/|$)/,

        POLICY_ID_FROM_PATH: /\/w\/([a-zA-Z0-9]+)(\/|$)/,

        SHORT_MENTION: new RegExp(`@[\\w\\-\\+\\'#@]+(?:\\.[\\w\\-\\'\\+]+)*(?![^\`]*\`)`, 'gim'),
    },

    PRONOUNS: {
        PREFIX: '__predefined_',
        SELF_SELECT: '__predefined_selfSelect',
    },
    GUIDES_CALL_TASK_IDS: {
        CONCIERGE_DM: 'NewExpensifyConciergeDM',
        WORKSPACE_INITIAL: 'WorkspaceHome',
        WORKSPACE_PROFILE: 'WorkspaceProfile',
        WORKSPACE_CARD: 'WorkspaceCorporateCards',
        WORKSPACE_REIMBURSE: 'WorkspaceReimburseReceipts',
        WORKSPACE_BILLS: 'WorkspacePayBills',
        WORKSPACE_INVOICES: 'WorkspaceSendInvoices',
        WORKSPACE_TRAVEL: 'WorkspaceBookTravel',
        WORKSPACE_MEMBERS: 'WorkspaceManageMembers',
        WORKSPACE_EXPENSIFY_CARD: 'WorkspaceExpensifyCard',
        WORKSPACE_WORKFLOWS: 'WorkspaceWorkflows',
        WORKSPACE_BANK_ACCOUNT: 'WorkspaceBankAccount',
        WORKSPACE_SETTINGS: 'WorkspaceSettings',
    },
    get EXPENSIFY_EMAILS() {
        return [
            this.EMAIL.ACCOUNTING,
            this.EMAIL.ADMIN,
            this.EMAIL.BILLS,
            this.EMAIL.CHRONOS,
            this.EMAIL.CONCIERGE,
            this.EMAIL.CONTRIBUTORS,
            this.EMAIL.FIRST_RESPONDER,
            this.EMAIL.HELP,
            this.EMAIL.INTEGRATION_TESTING_CREDS,
            this.EMAIL.NOTIFICATIONS,
            this.EMAIL.PAYROLL,
            this.EMAIL.QA,
            this.EMAIL.QA_TRAVIS,
            this.EMAIL.RECEIPTS,
            this.EMAIL.STUDENT_AMBASSADOR,
            this.EMAIL.SVFG,
        ];
    },
    get EXPENSIFY_ACCOUNT_IDS() {
        return [
            this.ACCOUNT_ID.ACCOUNTING,
            this.ACCOUNT_ID.ADMIN,
            this.ACCOUNT_ID.BILLS,
            this.ACCOUNT_ID.CHRONOS,
            this.ACCOUNT_ID.CONCIERGE,
            this.ACCOUNT_ID.CONTRIBUTORS,
            this.ACCOUNT_ID.FIRST_RESPONDER,
            this.ACCOUNT_ID.HELP,
            this.ACCOUNT_ID.INTEGRATION_TESTING_CREDS,
            this.ACCOUNT_ID.PAYROLL,
            this.ACCOUNT_ID.QA,
            this.ACCOUNT_ID.QA_TRAVIS,
            this.ACCOUNT_ID.RECEIPTS,
            this.ACCOUNT_ID.REWARDS,
            this.ACCOUNT_ID.STUDENT_AMBASSADOR,
            this.ACCOUNT_ID.SVFG,
        ];
    },

    // Emails that profile view is prohibited
    get RESTRICTED_EMAILS(): readonly string[] {
        return [this.EMAIL.NOTIFICATIONS];
    },
    // Account IDs that profile view is prohibited
    get RESTRICTED_ACCOUNT_IDS() {
        return [this.ACCOUNT_ID.NOTIFICATIONS];
    },

    // Auth limit is 60k for the column but we store edits and other metadata along the html so let's use a lower limit to accommodate for it.
    MAX_COMMENT_LENGTH: 10000,

    // Use the same value as MAX_COMMENT_LENGTH to ensure the entire comment is parsed. Note that applying markup is very resource-consuming.
    MAX_MARKUP_LENGTH: 10000,

    MAX_THREAD_REPLIES_PREVIEW: 99,

    // Character Limits
    FORM_CHARACTER_LIMIT: 50,
    LEGAL_NAMES_CHARACTER_LIMIT: 150,
    LOGIN_CHARACTER_LIMIT: 254,
    CATEGORY_NAME_LIMIT: 256,
    TAG_NAME_LIMIT: 256,
    WORKSPACE_REPORT_FIELD_POLICY_MAX_LENGTH: 256,
    REPORT_NAME_LIMIT: 100,
    TITLE_CHARACTER_LIMIT: 100,
    DESCRIPTION_LIMIT: 500,
    WORKSPACE_NAME_CHARACTER_LIMIT: 80,

    AVATAR_CROP_MODAL: {
        // The next two constants control what is min and max value of the image crop scale.
        // Values define in how many times the image can be bigger than its container.
        // Notice: that values less than 1 mean that the image won't cover the container fully.
        MAX_SCALE: 3, // 3x scale is used commonly in different apps.
        MIN_SCALE: 1, // 1x min scale means that the image covers the container completely

        // This const defines the initial container size, before layout measurement.
        // Since size cant be null, we have to define some initial value.
        INITIAL_SIZE: 1, // 1 was chosen because there is a very low probability that initialized component will have such size.
    },
    MICROSECONDS_PER_MS: 1000,
    RED_BRICK_ROAD_PENDING_ACTION: {
        ADD: 'add',
        DELETE: 'delete',
        UPDATE: 'update',
    },
    BRICK_ROAD_INDICATOR_STATUS: {
        ERROR: 'error',
        INFO: 'info',
    },
    REPORT_DETAILS_MENU_ITEM: {
        MEMBERS: 'member',
        INVITE: 'invite',
        SETTINGS: 'settings',
        LEAVE_ROOM: 'leaveRoom',
        PRIVATE_NOTES: 'privateNotes',
        DELETE: 'delete',
        MARK_AS_INCOMPLETE: 'markAsIncomplete',
    },
    EDIT_REQUEST_FIELD: {
        AMOUNT: 'amount',
        CURRENCY: 'currency',
        DATE: 'date',
        DESCRIPTION: 'description',
        MERCHANT: 'merchant',
        CATEGORY: 'category',
        RECEIPT: 'receipt',
        DISTANCE: 'distance',
        TAG: 'tag',
        TAX_RATE: 'taxRate',
        TAX_AMOUNT: 'taxAmount',
    },
    FOOTER: {
        EXPENSE_MANAGEMENT_URL: `${USE_EXPENSIFY_URL}/expense-management`,
        SPEND_MANAGEMENT_URL: `${USE_EXPENSIFY_URL}/spend-management`,
        EXPENSE_REPORTS_URL: `${USE_EXPENSIFY_URL}/expense-reports`,
        COMPANY_CARD_URL: `${USE_EXPENSIFY_URL}/company-credit-card`,
        RECIEPT_SCANNING_URL: `${USE_EXPENSIFY_URL}/receipt-scanning-app`,
        BILL_PAY_URL: `${USE_EXPENSIFY_URL}/bills`,
        INVOICES_URL: `${USE_EXPENSIFY_URL}/invoices`,
        PAYROLL_URL: `${USE_EXPENSIFY_URL}/payroll`,
        TRAVEL_URL: `${USE_EXPENSIFY_URL}/travel`,
        EXPENSIFY_APPROVED_URL: `${USE_EXPENSIFY_URL}/accountants`,
        PRESS_KIT_URL: 'https://we.are.expensify.com/press-kit',
        SUPPORT_URL: `${USE_EXPENSIFY_URL}/support`,
        COMMUNITY_URL: 'https://community.expensify.com/',
        PRIVACY_URL: `${USE_EXPENSIFY_URL}/privacy`,
        ABOUT_URL: 'https://we.are.expensify.com/how-we-got-here',
        BLOG_URL: 'https://blog.expensify.com/',
        JOBS_URL: 'https://we.are.expensify.com/apply',
        ORG_URL: 'https://expensify.org/',
        INVESTOR_RELATIONS_URL: 'https://ir.expensify.com/',
    },

    SOCIALS: {
        PODCAST: 'https://we.are.expensify.com/podcast',
        TWITTER: 'https://www.twitter.com/expensify',
        INSTAGRAM: 'https://www.instagram.com/expensify',
        FACEBOOK: 'https://www.facebook.com/expensify',
        LINKEDIN: 'https://www.linkedin.com/company/expensify',
    },

    // These split the maximum decimal value of a signed 64-bit number (9,223,372,036,854,775,807) into parts where none of them are too big to fit into a 32-bit number, so that we can
    // generate them each with a random number generator with only 32-bits of precision.
    MAX_64BIT_LEFT_PART: 92233,
    MAX_64BIT_MIDDLE_PART: 7203685,
    MAX_64BIT_RIGHT_PART: 4775807,
    INVALID_CATEGORY_NAME: '###',

    // When generating a random value to fit in 7 digits (for the `middle` or `right` parts above), this is the maximum value to multiply by Math.random().
    MAX_INT_FOR_RANDOM_7_DIGIT_VALUE: 10000000,
    IOS_KEYBOARD_SPACE_OFFSET: -30,

    API_REQUEST_TYPE: {
        READ: 'read',
        WRITE: 'write',
        MAKE_REQUEST_WITH_SIDE_EFFECTS: 'makeRequestWithSideEffects',
    },

    ERECEIPT_COLORS: {
        YELLOW: 'Yellow',
        ICE: 'Ice',
        BLUE: 'Blue',
        GREEN: 'Green',
        TANGERINE: 'Tangerine',
        PINK: 'Pink',
    },

    MAP_PADDING: 50,
    MAP_MARKER_SIZE: 20,

    QUICK_REACTIONS: [
        {
            name: '+1',
            code: '👍',
            types: ['👍🏿', '👍🏾', '👍🏽', '👍🏼', '👍🏻'],
        },
        {
            name: 'heart',
            code: '❤️',
        },
        {
            name: 'joy',
            code: '😂',
        },
        {
            name: 'fire',
            code: '🔥',
        },
    ],

    TFA_CODE_LENGTH: 6,
    CHAT_ATTACHMENT_TOKEN_KEY: 'X-Chat-Attachment-Token',

    SPACE_LENGTH: 1,

    ALL_COUNTRIES: {
        AF: 'Afghanistan',
        AX: 'Åland Islands',
        AL: 'Albania',
        DZ: 'Algeria',
        AS: 'American Samoa',
        AD: 'Andorra',
        AO: 'Angola',
        AI: 'Anguilla',
        AQ: 'Antarctica',
        AG: 'Antigua & Barbuda',
        AR: 'Argentina',
        AM: 'Armenia',
        AW: 'Aruba',
        AC: 'Ascension Island',
        AU: 'Australia',
        AT: 'Austria',
        AZ: 'Azerbaijan',
        BS: 'Bahamas',
        BH: 'Bahrain',
        BD: 'Bangladesh',
        BB: 'Barbados',
        BY: 'Belarus',
        BE: 'Belgium',
        BZ: 'Belize',
        BJ: 'Benin',
        BM: 'Bermuda',
        BT: 'Bhutan',
        BO: 'Bolivia',
        BA: 'Bosnia & Herzegovina',
        BW: 'Botswana',
        BR: 'Brazil',
        IO: 'British Indian Ocean Territory',
        VG: 'British Virgin Islands',
        BN: 'Brunei',
        BG: 'Bulgaria',
        BF: 'Burkina Faso',
        BI: 'Burundi',
        KH: 'Cambodia',
        CM: 'Cameroon',
        CA: 'Canada',
        CV: 'Cape Verde',
        BQ: 'Caribbean Netherlands',
        KY: 'Cayman Islands',
        CF: 'Central African Republic',
        TD: 'Chad',
        CL: 'Chile',
        CN: 'China',
        CX: 'Christmas Island',
        CC: 'Cocos (Keeling) Islands',
        CO: 'Colombia',
        KM: 'Comoros',
        CG: 'Congo - Brazzaville',
        CD: 'Congo - Kinshasa',
        CK: 'Cook Islands',
        CR: 'Costa Rica',
        CI: "Côte d'Ivoire",
        HR: 'Croatia',
        CU: 'Cuba',
        CW: 'Curaçao',
        CY: 'Cyprus',
        CZ: 'Czech Republic',
        DK: 'Denmark',
        DJ: 'Djibouti',
        DM: 'Dominica',
        DO: 'Dominican Republic',
        EC: 'Ecuador',
        EG: 'Egypt',
        SV: 'El Salvador',
        GQ: 'Equatorial Guinea',
        ER: 'Eritrea',
        EE: 'Estonia',
        ET: 'Ethiopia',
        FK: 'Falkland Islands',
        FO: 'Faroe Islands',
        FJ: 'Fiji',
        FI: 'Finland',
        FR: 'France',
        GF: 'French Guiana',
        PF: 'French Polynesia',
        TF: 'French Southern Territories',
        GA: 'Gabon',
        GM: 'Gambia',
        GE: 'Georgia',
        DE: 'Germany',
        GH: 'Ghana',
        GI: 'Gibraltar',
        GR: 'Greece',
        GL: 'Greenland',
        GD: 'Grenada',
        GP: 'Guadeloupe',
        GU: 'Guam',
        GT: 'Guatemala',
        GG: 'Guernsey',
        GN: 'Guinea',
        GW: 'Guinea-Bissau',
        GY: 'Guyana',
        HT: 'Haiti',
        HN: 'Honduras',
        HK: 'Hong Kong',
        HU: 'Hungary',
        IS: 'Iceland',
        IN: 'India',
        ID: 'Indonesia',
        IR: 'Iran',
        IQ: 'Iraq',
        IE: 'Ireland',
        IM: 'Isle of Man',
        IL: 'Israel',
        IT: 'Italy',
        JM: 'Jamaica',
        JP: 'Japan',
        JE: 'Jersey',
        JO: 'Jordan',
        KZ: 'Kazakhstan',
        KE: 'Kenya',
        KI: 'Kiribati',
        XK: 'Kosovo',
        KW: 'Kuwait',
        KG: 'Kyrgyzstan',
        LA: 'Laos',
        LV: 'Latvia',
        LB: 'Lebanon',
        LS: 'Lesotho',
        LR: 'Liberia',
        LY: 'Libya',
        LI: 'Liechtenstein',
        LT: 'Lithuania',
        LU: 'Luxembourg',
        MO: 'Macau',
        MK: 'Macedonia',
        MG: 'Madagascar',
        MW: 'Malawi',
        MY: 'Malaysia',
        MV: 'Maldives',
        ML: 'Mali',
        MT: 'Malta',
        MH: 'Marshall Islands',
        MQ: 'Martinique',
        MR: 'Mauritania',
        MU: 'Mauritius',
        YT: 'Mayotte',
        MX: 'Mexico',
        FM: 'Micronesia',
        MD: 'Moldova',
        MC: 'Monaco',
        MN: 'Mongolia',
        ME: 'Montenegro',
        MS: 'Montserrat',
        MA: 'Morocco',
        MZ: 'Mozambique',
        MM: 'Myanmar (Burma)',
        NA: 'Namibia',
        NR: 'Nauru',
        NP: 'Nepal',
        NL: 'Netherlands',
        NC: 'New Caledonia',
        NZ: 'New Zealand',
        NI: 'Nicaragua',
        NE: 'Niger',
        NG: 'Nigeria',
        NU: 'Niue',
        NF: 'Norfolk Island',
        KP: 'North Korea',
        MP: 'Northern Mariana Islands',
        NO: 'Norway',
        OM: 'Oman',
        PK: 'Pakistan',
        PW: 'Palau',
        PS: 'Palestinian Territories',
        PA: 'Panama',
        PG: 'Papua New Guinea',
        PY: 'Paraguay',
        PE: 'Peru',
        PH: 'Philippines',
        PN: 'Pitcairn Islands',
        PL: 'Poland',
        PT: 'Portugal',
        PR: 'Puerto Rico',
        QA: 'Qatar',
        RE: 'Réunion',
        RO: 'Romania',
        RU: 'Russia',
        RW: 'Rwanda',
        BL: 'Saint Barthélemy',
        WS: 'Samoa',
        SM: 'San Marino',
        ST: 'São Tomé & Príncipe',
        SA: 'Saudi Arabia',
        SN: 'Senegal',
        RS: 'Serbia',
        SC: 'Seychelles',
        SL: 'Sierra Leone',
        SG: 'Singapore',
        SX: 'Sint Maarten',
        SK: 'Slovakia',
        SI: 'Slovenia',
        SB: 'Solomon Islands',
        SO: 'Somalia',
        ZA: 'South Africa',
        GS: 'South Georgia & South Sandwich Islands',
        KR: 'South Korea',
        SS: 'South Sudan',
        ES: 'Spain',
        LK: 'Sri Lanka',
        SH: 'St. Helena',
        KN: 'St. Kitts & Nevis',
        LC: 'St. Lucia',
        MF: 'St. Martin',
        PM: 'St. Pierre & Miquelon',
        VC: 'St. Vincent & Grenadines',
        SD: 'Sudan',
        SR: 'Suriname',
        SJ: 'Svalbard & Jan Mayen',
        SZ: 'Swaziland',
        SE: 'Sweden',
        CH: 'Switzerland',
        SY: 'Syria',
        TW: 'Taiwan',
        TJ: 'Tajikistan',
        TZ: 'Tanzania',
        TH: 'Thailand',
        TL: 'Timor-Leste',
        TG: 'Togo',
        TK: 'Tokelau',
        TO: 'Tonga',
        TT: 'Trinidad & Tobago',
        TA: 'Tristan da Cunha',
        TN: 'Tunisia',
        TR: 'Turkey',
        TM: 'Turkmenistan',
        TC: 'Turks & Caicos Islands',
        TV: 'Tuvalu',
        UM: 'U.S. Outlying Islands',
        VI: 'U.S. Virgin Islands',
        UG: 'Uganda',
        UA: 'Ukraine',
        AE: 'United Arab Emirates',
        GB: 'United Kingdom',
        US: 'United States',
        UY: 'Uruguay',
        UZ: 'Uzbekistan',
        VU: 'Vanuatu',
        VA: 'Vatican City',
        VE: 'Venezuela',
        VN: 'Vietnam',
        WF: 'Wallis & Futuna',
        EH: 'Western Sahara',
        YE: 'Yemen',
        ZM: 'Zambia',
        ZW: 'Zimbabwe',
    },

    // Sources: https://github.com/Expensify/App/issues/14958#issuecomment-1442138427
    // https://github.com/Expensify/App/issues/14958#issuecomment-1456026810
    COUNTRY_ZIP_REGEX_DATA: {
        AC: {
            regex: /^ASCN 1ZZ$/,
            samples: 'ASCN 1ZZ',
        },
        AD: {
            regex: /^AD[1-7]0\d$/,
            samples: 'AD206, AD403, AD106, AD406',
        },

        // We have kept the empty object for the countries which do not have any zip code validation
        // to ensure consistency so that the amount of countries displayed and in this object are same
        AE: {},
        AF: {
            regex: /^\d{4}$/,
            samples: '9536, 1476, 3842, 7975',
        },
        AG: {},
        AI: {
            regex: /^AI-2640$/,
            samples: 'AI-2640',
        },
        AL: {
            regex: /^\d{4}$/,
            samples: '1631, 9721, 2360, 5574',
        },
        AM: {
            regex: /^\d{4}$/,
            samples: '5581, 7585, 8434, 2492',
        },
        AO: {},
        AQ: {},
        AR: {
            regex: /^((?:[A-HJ-NP-Z])?\d{4})([A-Z]{3})?$/,
            samples: 'Q7040GFQ, K2178ZHR, P6240EJG, J6070IAE',
        },
        AS: {
            regex: /^96799$/,
            samples: '96799',
        },
        AT: {
            regex: /^\d{4}$/,
            samples: '4223, 2052, 3544, 5488',
        },
        AU: {
            regex: /^\d{4}$/,
            samples: '7181, 7735, 9169, 8780',
        },
        AW: {},
        AX: {
            regex: /^22\d{3}$/,
            samples: '22270, 22889, 22906, 22284',
        },
        AZ: {
            regex: /^(AZ) (\d{4})$/,
            samples: 'AZ 6704, AZ 5332, AZ 3907, AZ 6892',
        },
        BA: {
            regex: /^\d{5}$/,
            samples: '62722, 80420, 44595, 74614',
        },
        BB: {
            regex: /^BB\d{5}$/,
            samples: 'BB64089, BB17494, BB73163, BB25752',
        },
        BD: {
            regex: /^\d{4}$/,
            samples: '8585, 8175, 7381, 0154',
        },
        BE: {
            regex: /^\d{4}$/,
            samples: '7944, 5303, 6746, 7921',
        },
        BF: {},
        BG: {
            regex: /^\d{4}$/,
            samples: '6409, 7657, 1206, 7908',
        },
        BH: {
            regex: /^\d{3}\d?$/,
            samples: '047, 1116, 490, 631',
        },
        BI: {},
        BJ: {},
        BL: {
            regex: /^97133$/,
            samples: '97133',
        },
        BM: {
            regex: /^[A-Z]{2} ?[A-Z0-9]{2}$/,
            samples: 'QV9P, OSJ1, PZ 3D, GR YK',
        },
        BN: {
            regex: /^[A-Z]{2} ?\d{4}$/,
            samples: 'PF 9925, TH1970, SC 4619, NF0781',
        },
        BO: {},
        BQ: {},
        BR: {
            regex: /^\d{5}-?\d{3}$/,
            samples: '18816-403, 95177-465, 43447-782, 39403-136',
        },
        BS: {},
        BT: {
            regex: /^\d{5}$/,
            samples: '28256, 52484, 30608, 93524',
        },
        BW: {},
        BY: {
            regex: /^\d{6}$/,
            samples: '504154, 360246, 741167, 895047',
        },
        BZ: {},
        CA: {
            regex: /^[ABCEGHJKLMNPRSTVXY]\d[ABCEGHJ-NPRSTV-Z] ?\d[ABCEGHJ-NPRSTV-Z]\d$/,
            samples: 'S1A7K8, Y5H 4G6, H9V0P2, H1A1B5',
        },
        CC: {
            regex: /^6799$/,
            samples: '6799',
        },
        CD: {},
        CF: {},
        CG: {},
        CH: {
            regex: /^\d{4}$/,
            samples: '6370, 5271, 7873, 8220',
        },
        CI: {},
        CK: {},
        CL: {
            regex: /^\d{7}$/,
            samples: '7565829, 8702008, 3161669, 1607703',
        },
        CM: {},
        CN: {
            regex: /^\d{6}$/,
            samples: '240543, 870138, 295528, 861683',
        },
        CO: {
            regex: /^\d{6}$/,
            samples: '678978, 775145, 823943, 913970',
        },
        CR: {
            regex: /^\d{5}$/,
            samples: '28256, 52484, 30608, 93524',
        },
        CU: {
            regex: /^(?:CP)?(\d{5})$/,
            samples: '28256, 52484, 30608, 93524',
        },
        CV: {
            regex: /^\d{4}$/,
            samples: '9056, 8085, 0491, 4627',
        },
        CW: {},
        CX: {
            regex: /^6798$/,
            samples: '6798',
        },
        CY: {
            regex: /^\d{4}$/,
            samples: '9301, 2478, 1981, 6162',
        },
        CZ: {
            regex: /^\d{3} ?\d{2}$/,
            samples: '150 56, 50694, 229 08, 82811',
        },
        DE: {
            regex: /^\d{5}$/,
            samples: '33185, 37198, 81711, 44262',
        },
        DJ: {},
        DK: {
            regex: /^\d{4}$/,
            samples: '1429, 2457, 0637, 5764',
        },
        DM: {},
        DO: {
            regex: /^\d{5}$/,
            samples: '11877, 95773, 93875, 98032',
        },
        DZ: {
            regex: /^\d{5}$/,
            samples: '26581, 64621, 57550, 72201',
        },
        EC: {
            regex: /^\d{6}$/,
            samples: '541124, 873848, 011495, 334509',
        },
        EE: {
            regex: /^\d{5}$/,
            samples: '87173, 01127, 73214, 52381',
        },
        EG: {
            regex: /^\d{5}$/,
            samples: '98394, 05129, 91463, 77359',
        },
        EH: {
            regex: /^\d{5}$/,
            samples: '30577, 60264, 16487, 38593',
        },
        ER: {},
        ES: {
            regex: /^\d{5}$/,
            samples: '03315, 00413, 23179, 89324',
        },
        ET: {
            regex: /^\d{4}$/,
            samples: '6269, 8498, 4514, 7820',
        },
        FI: {
            regex: /^\d{5}$/,
            samples: '21859, 72086, 22422, 03774',
        },
        FJ: {},
        FK: {
            regex: /^FIQQ 1ZZ$/,
            samples: 'FIQQ 1ZZ',
        },
        FM: {
            regex: /^(9694[1-4])(?:[ -](\d{4}))?$/,
            samples: '96942-9352, 96944-4935, 96941 9065, 96943-5369',
        },
        FO: {
            regex: /^\d{3}$/,
            samples: '334, 068, 741, 787',
        },
        FR: {
            regex: /^\d{2} ?\d{3}$/,
            samples: '25822, 53 637, 55354, 82522',
        },
        GA: {},
        GB: {
            regex: /^[A-Z]{1,2}[0-9R][0-9A-Z]?\s*[0-9][A-Z-CIKMOV]{2}$/,
            samples: 'LA102UX, BL2F8FX, BD1S9LU, WR4G 6LH',
        },
        GD: {},
        GE: {
            regex: /^\d{4}$/,
            samples: '1232, 9831, 4717, 9428',
        },
        GF: {
            regex: /^9[78]3\d{2}$/,
            samples: '98380, 97335, 98344, 97300',
        },
        GG: {
            regex: /^GY\d[\dA-Z]? ?\d[ABD-HJLN-UW-Z]{2}$/,
            samples: 'GY757LD, GY6D 6XL, GY3Y2BU, GY85 1YO',
        },
        GH: {},
        GI: {
            regex: /^GX11 1AA$/,
            samples: 'GX11 1AA',
        },
        GL: {
            regex: /^39\d{2}$/,
            samples: '3964, 3915, 3963, 3956',
        },
        GM: {},
        GN: {
            regex: /^\d{3}$/,
            samples: '465, 994, 333, 078',
        },
        GP: {
            regex: /^9[78][01]\d{2}$/,
            samples: '98069, 97007, 97147, 97106',
        },
        GQ: {},
        GR: {
            regex: /^\d{3} ?\d{2}$/,
            samples: '98654, 319 78, 127 09, 590 52',
        },
        GS: {
            regex: /^SIQQ 1ZZ$/,
            samples: 'SIQQ 1ZZ',
        },
        GT: {
            regex: /^\d{5}$/,
            samples: '30553, 69925, 09376, 83719',
        },
        GU: {
            regex: /^((969)[1-3][0-2])$/,
            samples: '96922, 96932, 96921, 96911',
        },
        GW: {
            regex: /^\d{4}$/,
            samples: '1742, 7941, 4437, 7728',
        },
        GY: {},
        HK: {
            regex: /^999077$|^$/,
            samples: '999077',
        },
        HN: {
            regex: /^\d{5}$/,
            samples: '86238, 78999, 03594, 30406',
        },
        HR: {
            regex: /^\d{5}$/,
            samples: '85240, 80710, 78235, 98766',
        },
        HT: {
            regex: /^(?:HT)?(\d{4})$/,
            samples: '5101, HT6991, HT3871, 1126',
        },
        HU: {
            regex: /^\d{4}$/,
            samples: '0360, 2604, 3362, 4775',
        },
        ID: {
            regex: /^\d{5}$/,
            samples: '60993, 52656, 16521, 34931',
        },
        IE: {},
        IL: {
            regex: /^\d{5}(?:\d{2})?$/,
            samples: '74213, 6978354, 2441689, 4971551',
        },
        IM: {
            regex: /^IM\d[\dA-Z]? ?\d[ABD-HJLN-UW-Z]{2}$/,
            samples: 'IM2X1JP, IM4V 9JU, IM3B1UP, IM8E 5XF',
        },
        IN: {
            regex: /^\d{6}$/,
            samples: '946956, 143659, 243258, 938385',
        },
        IO: {
            regex: /^BBND 1ZZ$/,
            samples: 'BBND 1ZZ',
        },
        IQ: {
            regex: /^\d{5}$/,
            samples: '63282, 87817, 38580, 47725',
        },
        IR: {
            regex: /^\d{5}-?\d{5}$/,
            samples: '0666174250, 6052682188, 02360-81920, 25102-08646',
        },
        IS: {
            regex: /^\d{3}$/,
            samples: '408, 013, 001, 936',
        },
        IT: {
            regex: /^\d{5}$/,
            samples: '31701, 61341, 92781, 45609',
        },
        JE: {
            regex: /^JE\d[\dA-Z]? ?\d[ABD-HJLN-UW-Z]{2}$/,
            samples: 'JE0D 2EX, JE59 2OF, JE1X1ZW, JE0V 1SO',
        },
        JM: {},
        JO: {
            regex: /^\d{5}$/,
            samples: '20789, 02128, 52170, 40284',
        },
        JP: {
            regex: /^\d{3}-?\d{4}$/,
            samples: '5429642, 046-1544, 6463599, 368-5362',
        },
        KE: {
            regex: /^\d{5}$/,
            samples: '33043, 98830, 59324, 42876',
        },
        KG: {
            regex: /^\d{6}$/,
            samples: '500371, 176592, 184133, 225279',
        },
        KH: {
            regex: /^\d{5,6}$/,
            samples: '220281, 18824, 35379, 09570',
        },
        KI: {
            regex: /^KI\d{4}$/,
            samples: 'KI0104, KI0109, KI0112, KI0306',
        },
        KM: {},
        KN: {
            regex: /^KN\d{4}(-\d{4})?$/,
            samples: 'KN2522, KN2560-3032, KN3507, KN4440',
        },
        KP: {},
        KR: {
            regex: /^\d{5}$/,
            samples: '67417, 66648, 08359, 93750',
        },
        KW: {
            regex: /^\d{5}$/,
            samples: '74840, 53309, 71276, 59262',
        },
        KY: {
            regex: /^KY\d-\d{4}$/,
            samples: 'KY0-3078, KY1-7812, KY8-3729, KY3-4664',
        },
        KZ: {
            regex: /^\d{6}$/,
            samples: '129113, 976562, 226811, 933781',
        },
        LA: {
            regex: /^\d{5}$/,
            samples: '08875, 50779, 87756, 75932',
        },
        LB: {
            regex: /^(?:\d{4})(?: ?(?:\d{4}))?$/,
            samples: '5436 1302, 9830 7470, 76911911, 9453 1306',
        },
        LC: {
            regex: /^(LC)?\d{2} ?\d{3}$/,
            samples: '21080, LC99127, LC24 258, 51 740',
        },
        LI: {
            regex: /^\d{4}$/,
            samples: '6644, 2852, 4630, 4541',
        },
        LK: {
            regex: /^\d{5}$/,
            samples: '44605, 27721, 90695, 65514',
        },
        LR: {
            regex: /^\d{4}$/,
            samples: '6644, 2852, 4630, 4541',
        },
        LS: {
            regex: /^\d{3}$/,
            samples: '779, 803, 104, 897',
        },
        LT: {
            regex: /^((LT)[-])?(\d{5})$/,
            samples: 'LT-22248, LT-12796, 69822, 37280',
        },
        LU: {
            regex: /^((L)[-])?(\d{4})$/,
            samples: '5469, L-4476, 6304, 9739',
        },
        LV: {
            regex: /^((LV)[-])?\d{4}$/,
            samples: '9344, LV-5030, LV-0132, 8097',
        },
        LY: {},
        MA: {
            regex: /^\d{5}$/,
            samples: '50219, 95871, 80907, 79804',
        },
        MC: {
            regex: /^980\d{2}$/,
            samples: '98084, 98041, 98070, 98062',
        },
        MD: {
            regex: /^(MD[-]?)?(\d{4})$/,
            samples: '6250, MD-9681, MD3282, MD-0652',
        },
        ME: {
            regex: /^\d{5}$/,
            samples: '87622, 92688, 23129, 59566',
        },
        MF: {
            regex: /^9[78][01]\d{2}$/,
            samples: '97169, 98180, 98067, 98043',
        },
        MG: {
            regex: /^\d{3}$/,
            samples: '854, 084, 524, 064',
        },
        MH: {
            regex: /^((969)[6-7][0-9])(-\d{4})?/,
            samples: '96962, 96969, 96970-8530, 96960-3226',
        },
        MK: {
            regex: /^\d{4}$/,
            samples: '8299, 6904, 6144, 9753',
        },
        ML: {},
        MM: {
            regex: /^\d{5}$/,
            samples: '59188, 93943, 40829, 69981',
        },
        MN: {
            regex: /^\d{5}$/,
            samples: '94129, 29906, 53374, 80141',
        },
        MO: {},
        MP: {
            regex: /^(9695[012])(?:[ -](\d{4}))?$/,
            samples: '96952 3162, 96950 1567, 96951 2994, 96950 8745',
        },
        MQ: {
            regex: /^9[78]2\d{2}$/,
            samples: '98297, 97273, 97261, 98282',
        },
        MR: {},
        MS: {
            regex: /^[Mm][Ss][Rr]\s{0,1}\d{4}$/,
            samples: 'MSR1110, MSR1230, MSR1250, MSR1330',
        },
        MT: {
            regex: /^[A-Z]{3} [0-9]{4}|[A-Z]{2}[0-9]{2}|[A-Z]{2} [0-9]{2}|[A-Z]{3}[0-9]{4}|[A-Z]{3}[0-9]{2}|[A-Z]{3} [0-9]{2}$/,
            samples: 'DKV 8196, KSU9264, QII0259, HKH 1020',
        },
        MU: {
            regex: /^([0-9A-R]\d{4})$/,
            samples: 'H8310, 52591, M9826, F5810',
        },
        MV: {
            regex: /^\d{5}$/,
            samples: '16354, 20857, 50991, 72527',
        },
        MW: {},
        MX: {
            regex: /^\d{5}$/,
            samples: '71530, 76424, 73811, 50503',
        },
        MY: {
            regex: /^\d{5}$/,
            samples: '75958, 15826, 86715, 37081',
        },
        MZ: {
            regex: /^\d{4}$/,
            samples: '0902, 6258, 7826, 7150',
        },
        NA: {
            regex: /^\d{5}$/,
            samples: '68338, 63392, 21820, 61211',
        },
        NC: {
            regex: /^988\d{2}$/,
            samples: '98865, 98813, 98820, 98855',
        },
        NE: {
            regex: /^\d{4}$/,
            samples: '9790, 3270, 2239, 0400',
        },
        NF: {
            regex: /^2899$/,
            samples: '2899',
        },
        NG: {
            regex: /^\d{6}$/,
            samples: '289096, 223817, 199970, 840648',
        },
        NI: {
            regex: /^\d{5}$/,
            samples: '86308, 60956, 49945, 15470',
        },
        NL: {
            regex: /^\d{4} ?[A-Z]{2}$/,
            samples: '6998 VY, 5390 CK, 2476 PS, 8873OX',
        },
        NO: {
            regex: /^\d{4}$/,
            samples: '0711, 4104, 2683, 5015',
        },
        NP: {
            regex: /^\d{5}$/,
            samples: '42438, 73964, 66400, 33976',
        },
        NR: {
            regex: /^(NRU68)$/,
            samples: 'NRU68',
        },
        NU: {
            regex: /^(9974)$/,
            samples: '9974',
        },
        NZ: {
            regex: /^\d{4}$/,
            samples: '7015, 0780, 4109, 1422',
        },
        OM: {
            regex: /^(?:PC )?\d{3}$/,
            samples: 'PC 851, PC 362, PC 598, PC 499',
        },
        PA: {
            regex: /^\d{4}$/,
            samples: '0711, 4104, 2683, 5015',
        },
        PE: {
            regex: /^\d{5}$/,
            samples: '10013, 12081, 14833, 24615',
        },
        PF: {
            regex: /^987\d{2}$/,
            samples: '98755, 98710, 98748, 98791',
        },
        PG: {
            regex: /^\d{3}$/,
            samples: '193, 166, 880, 553',
        },
        PH: {
            regex: /^\d{4}$/,
            samples: '0137, 8216, 2876, 0876',
        },
        PK: {
            regex: /^\d{5}$/,
            samples: '78219, 84497, 62102, 12564',
        },
        PL: {
            regex: /^\d{2}-\d{3}$/,
            samples: '63-825, 26-714, 05-505, 15-200',
        },
        PM: {
            regex: /^(97500)$/,
            samples: '97500',
        },
        PN: {
            regex: /^PCRN 1ZZ$/,
            samples: 'PCRN 1ZZ',
        },
        PR: {
            regex: /^(00[679]\d{2})(?:[ -](\d{4}))?$/,
            samples: '00989 3603, 00639 0720, 00707-9803, 00610 7362',
        },
        PS: {
            regex: /^(00[679]\d{2})(?:[ -](\d{4}))?$/,
            samples: '00748, 00663, 00779-4433, 00934 1559',
        },
        PT: {
            regex: /^\d{4}-\d{3}$/,
            samples: '0060-917, 4391-979, 5551-657, 9961-093',
        },
        PW: {
            regex: /^(969(?:39|40))(?:[ -](\d{4}))?$/,
            samples: '96940, 96939, 96939 6004, 96940-1871',
        },
        PY: {
            regex: /^\d{4}$/,
            samples: '7895, 5835, 8783, 5887',
        },
        QA: {},
        RE: {
            regex: /^9[78]4\d{2}$/,
            samples: '98445, 97404, 98421, 98434',
        },
        RO: {
            regex: /^\d{6}$/,
            samples: '935929, 407608, 637434, 174574',
        },
        RS: {
            regex: /^\d{5,6}$/,
            samples: '929863, 259131, 687739, 07011',
        },
        RU: {
            regex: /^\d{6}$/,
            samples: '138294, 617323, 307906, 981238',
        },
        RW: {},
        SA: {
            regex: /^\d{5}(-{1}\d{4})?$/,
            samples: '86020-1256, 72375, 70280, 96328',
        },
        SB: {},
        SC: {},
        SD: {
            regex: /^\d{5}$/,
            samples: '78219, 84497, 62102, 12564',
        },
        SE: {
            regex: /^\d{3} ?\d{2}$/,
            samples: '095 39, 41052, 84687, 563 66',
        },
        SG: {
            regex: /^\d{6}$/,
            samples: '606542, 233985, 036755, 265255',
        },
        SH: {
            regex: /^(?:ASCN|TDCU|STHL) 1ZZ$/,
            samples: 'STHL 1ZZ, ASCN 1ZZ, TDCU 1ZZ',
        },
        SI: {
            regex: /^\d{4}$/,
            samples: '6898, 3413, 2031, 5732',
        },
        SJ: {
            regex: /^\d{4}$/,
            samples: '7616, 3163, 5769, 0237',
        },
        SK: {
            regex: /^\d{3} ?\d{2}$/,
            samples: '594 52, 813 34, 867 67, 41814',
        },
        SL: {},
        SM: {
            regex: /^4789\d$/,
            samples: '47894, 47895, 47893, 47899',
        },
        SN: {
            regex: /^[1-8]\d{4}$/,
            samples: '48336, 23224, 33261, 82430',
        },
        SO: {},
        SR: {},
        SS: {
            regex: /^[A-Z]{2} ?\d{5}$/,
            samples: 'JQ 80186, CU 46474, DE33738, MS 59107',
        },
        ST: {},
        SV: {},
        SX: {},
        SY: {},
        SZ: {
            regex: /^[HLMS]\d{3}$/,
            samples: 'H458, L986, M477, S916',
        },
        TA: {
            regex: /^TDCU 1ZZ$/,
            samples: 'TDCU 1ZZ',
        },
        TC: {
            regex: /^TKCA 1ZZ$/,
            samples: 'TKCA 1ZZ',
        },
        TD: {},
        TF: {},
        TG: {},
        TH: {
            regex: /^\d{5}$/,
            samples: '30706, 18695, 21044, 42496',
        },
        TJ: {
            regex: /^\d{6}$/,
            samples: '381098, 961344, 519925, 667883',
        },
        TK: {},
        TL: {},
        TM: {
            regex: /^\d{6}$/,
            samples: '544985, 164362, 425224, 374603',
        },
        TN: {
            regex: /^\d{4}$/,
            samples: '6075, 7340, 2574, 8988',
        },
        TO: {},
        TR: {
            regex: /^\d{5}$/,
            samples: '42524, 81057, 50859, 42677',
        },
        TT: {
            regex: /^\d{6}$/,
            samples: '041238, 033990, 763476, 981118',
        },
        TV: {},
        TW: {
            regex: /^\d{3}(?:\d{2})?$/,
            samples: '21577, 76068, 68698, 08912',
        },
        TZ: {},
        UA: {
            regex: /^\d{5}$/,
            samples: '10629, 81138, 15668, 30055',
        },
        UG: {},
        UM: {},
        US: {
            regex: /^[0-9]{5}(?:[- ][0-9]{4})?$/,
            samples: '12345, 12345-1234, 12345 1234',
        },
        UY: {
            regex: /^\d{5}$/,
            samples: '40073, 30136, 06583, 00021',
        },
        UZ: {
            regex: /^\d{6}$/,
            samples: '205122, 219713, 441699, 287471',
        },
        VA: {
            regex: /^(00120)$/,
            samples: '00120',
        },
        VC: {
            regex: /^VC\d{4}$/,
            samples: 'VC0600, VC0176, VC0616, VC4094',
        },
        VE: {
            regex: /^\d{4}$/,
            samples: '9692, 1953, 6680, 8302',
        },
        VG: {
            regex: /^VG\d{4}$/,
            samples: 'VG1204, VG7387, VG3431, VG6021',
        },
        VI: {
            regex: /^(008(?:(?:[0-4]\d)|(?:5[01])))(?:[ -](\d{4}))?$/,
            samples: '00820, 00804 2036, 00825 3344, 00811-5900',
        },
        VN: {
            regex: /^\d{6}$/,
            samples: '133836, 748243, 894060, 020597',
        },
        VU: {},
        WF: {
            regex: /^986\d{2}$/,
            samples: '98692, 98697, 98698, 98671',
        },
        WS: {
            regex: /^WS[1-2]\d{3}$/,
            samples: 'WS1349, WS2798, WS1751, WS2090',
        },
        XK: {
            regex: /^[1-7]\d{4}$/,
            samples: '56509, 15863, 46644, 21896',
        },
        YE: {},
        YT: {
            regex: /^976\d{2}$/,
            samples: '97698, 97697, 97632, 97609',
        },
        ZA: {
            regex: /^\d{4}$/,
            samples: '6855, 5179, 6956, 7147',
        },
        ZM: {
            regex: /^\d{5}$/,
            samples: '77603, 97367, 80454, 94484',
        },
        ZW: {},
    },

    GENERIC_ZIP_CODE_REGEX: /^(?:(?![\s-])[\w -]{0,9}[\w])?$/,

    // Values for checking if polyfill is required on a platform
    POLYFILL_TEST: {
        STYLE: 'currency',
        CURRENCY: 'XAF',
        FORMAT: 'symbol',
        SAMPLE_INPUT: '123456.789',
        EXPECTED_OUTPUT: 'FCFA 123,457',
    },

    PATHS_TO_TREAT_AS_EXTERNAL: ['NewExpensify.dmg', 'docs/index.html'],

    // Test tool menu parameters
    TEST_TOOL: {
        // Number of concurrent taps to open then the Test modal menu
        NUMBER_OF_TAPS: 4,
    },

    MENU_HELP_URLS: {
        LEARN_MORE: 'https://www.expensify.com',
        DOCUMENTATION: 'https://github.com/Expensify/App/blob/main/README.md',
        COMMUNITY_DISCUSSIONS: 'https://expensify.slack.com/archives/C01GTK53T8Q',
        SEARCH_ISSUES: 'https://github.com/Expensify/App/issues',
    },

    CONCIERGE_TRAVEL_URL: 'https://community.expensify.com/discussion/7066/introducing-concierge-travel',
    BOOK_TRAVEL_DEMO_URL: 'https://calendly.com/d/ck2z-xsh-q97/expensify-travel-demo-travel-page',
    TRAVEL_DOT_URL: 'https://travel.expensify.com',
    STAGING_TRAVEL_DOT_URL: 'https://staging.travel.expensify.com',
    TRIP_ID_PATH: (tripID: string) => `trips/${tripID}`,
    SPOTNANA_TMC_ID: '8e8e7258-1cf3-48c0-9cd1-fe78a6e31eed',
    STAGING_SPOTNANA_TMC_ID: '7a290c6e-5328-4107-aff6-e48765845b81',
    SCREEN_READER_STATES: {
        ALL: 'all',
        ACTIVE: 'active',
        DISABLED: 'disabled',
    },
    SPACE_CHARACTER_WIDTH: 4,

    // The attribute used in the SelectionScraper.js helper to query all the DOM elements
    // that should be removed from the copied contents in the getHTMLOfSelection() method
    SELECTION_SCRAPER_HIDDEN_ELEMENT: 'selection-scrapper-hidden-element',
    MODERATION: {
        MODERATOR_DECISION_PENDING: 'pending',
        MODERATOR_DECISION_PENDING_HIDE: 'pendingHide',
        MODERATOR_DECISION_PENDING_REMOVE: 'pendingRemove',
        MODERATOR_DECISION_APPROVED: 'approved',
        MODERATOR_DECISION_HIDDEN: 'hidden',
        FLAG_SEVERITY_SPAM: 'spam',
        FLAG_SEVERITY_INCONSIDERATE: 'inconsiderate',
        FLAG_SEVERITY_INTIMIDATION: 'intimidation',
        FLAG_SEVERITY_BULLYING: 'bullying',
        FLAG_SEVERITY_HARASSMENT: 'harassment',
        FLAG_SEVERITY_ASSAULT: 'assault',
    },
    EMOJI_PICKER_TEXT_INPUT_SIZES: 152,
    QR: {
        DEFAULT_LOGO_SIZE_RATIO: 0.25,
        DEFAULT_LOGO_MARGIN_RATIO: 0.02,
        EXPENSIFY_LOGO_SIZE_RATIO: 0.22,
        EXPENSIFY_LOGO_MARGIN_RATIO: 0.03,
    },
    /**
     * Acceptable values for the `accessibilityRole` prop on react native components.
     *
     * **IMPORTANT:** Do not use with the `role` prop as it can cause errors.
     *
     * @deprecated ACCESSIBILITY_ROLE is deprecated. Please use CONST.ROLE instead.
     */
    ACCESSIBILITY_ROLE: {
        /**
         * @deprecated Please stop using the accessibilityRole prop and use the role prop instead.
         */
        BUTTON: 'button',

        /**
         * @deprecated Please stop using the accessibilityRole prop and use the role prop instead.
         */
        LINK: 'link',

        /**
         * @deprecated Please stop using the accessibilityRole prop and use the role prop instead.
         */
        MENUITEM: 'menuitem',

        /**
         * @deprecated Please stop using the accessibilityRole prop and use the role prop instead.
         */
        TEXT: 'text',

        /**
         * @deprecated Please stop using the accessibilityRole prop and use the role prop instead.
         */
        RADIO: 'radio',

        /**
         * @deprecated Please stop using the accessibilityRole prop and use the role prop instead.
         */
        IMAGEBUTTON: 'imagebutton',

        /**
         * @deprecated Please stop using the accessibilityRole prop and use the role prop instead.
         */
        CHECKBOX: 'checkbox',

        /**
         * @deprecated Please stop using the accessibilityRole prop and use the role prop instead.
         */
        SWITCH: 'switch',

        /**
         * @deprecated Please stop using the accessibilityRole prop and use the role prop instead.
         */
        ADJUSTABLE: 'adjustable',

        /**
         * @deprecated Please stop using the accessibilityRole prop and use the role prop instead.
         */
        IMAGE: 'image',

        /**
         * @deprecated Please stop using the accessibilityRole prop and use the role prop instead.
         */
        TEXTBOX: 'textbox',
    },
    /**
     * Acceptable values for the `role` attribute on react native components.
     *
     * **IMPORTANT:** Not for use with the `accessibilityRole` prop, as it accepts different values, and new components
     * should use the `role` prop instead.
     */
    ROLE: {
        /** Use for elements with important, time-sensitive information. */
        ALERT: 'alert',
        /** Use for elements that act as buttons. */
        BUTTON: 'button',
        /** Use for elements representing checkboxes. */
        CHECKBOX: 'checkbox',
        /** Use for elements that allow a choice from multiple options. */
        COMBOBOX: 'combobox',
        /** Use with scrollable lists to represent a grid layout. */
        GRID: 'grid',
        /** Use for section headers or titles. */
        HEADING: 'heading',
        /** Use for image elements. */
        IMG: 'img',
        /** Use for elements that navigate to other pages or content. */
        LINK: 'link',
        /** Use to identify a list of items. */
        LIST: 'list',
        /** Use for a list of choices or options. */
        MENU: 'menu',
        /** Use for a container of multiple menus. */
        MENUBAR: 'menubar',
        /** Use for items within a menu. */
        MENUITEM: 'menuitem',
        /** Use when no specific role is needed. */
        NONE: 'none',
        /** Use for elements that don't require a specific role. */
        PRESENTATION: 'presentation',
        /** Use for elements showing progress of a task. */
        PROGRESSBAR: 'progressbar',
        /** Use for radio buttons. */
        RADIO: 'radio',
        /** Use for groups of radio buttons. */
        RADIOGROUP: 'radiogroup',
        /** Use for scrollbar elements. */
        SCROLLBAR: 'scrollbar',
        /** Use for text fields that are used for searching. */
        SEARCHBOX: 'searchbox',
        /** Use for adjustable elements like sliders. */
        SLIDER: 'slider',
        /** Use for a button that opens a list of choices. */
        SPINBUTTON: 'spinbutton',
        /** Use for elements providing a summary of app conditions. */
        SUMMARY: 'summary',
        /** Use for on/off switch elements. */
        SWITCH: 'switch',
        /** Use for tab elements in a tab list. */
        TAB: 'tab',
        /** Use for a list of tabs. */
        TABLIST: 'tablist',
        /** Use for timer elements. */
        TIMER: 'timer',
        /** Use for toolbars containing action buttons or components. */
        TOOLBAR: 'toolbar',
        /** Use for navigation elements */
        NAVIGATION: 'navigation',
    },
    TRANSLATION_KEYS: {
        ATTACHMENT: 'common.attachment',
    },
    TEACHERS_UNITE: {
        PROD_PUBLIC_ROOM_ID: '7470147100835202',
        PROD_POLICY_ID: 'B795B6319125BDF2',
        TEST_PUBLIC_ROOM_ID: '207591744844000',
        TEST_POLICY_ID: 'ABD1345ED7293535',
        POLICY_NAME: 'Expensify.org / Teachers Unite!',
        PUBLIC_ROOM_NAME: '#teachers-unite',
    },
    CUSTOM_STATUS_TYPES: {
        NEVER: 'never',
        THIRTY_MINUTES: 'thirtyMinutes',
        ONE_HOUR: 'oneHour',
        AFTER_TODAY: 'afterToday',
        AFTER_WEEK: 'afterWeek',
        CUSTOM: 'custom',
    },
    TWO_FACTOR_AUTH_STEPS: {
        CODES: 'CODES',
        VERIFY: 'VERIFY',
        SUCCESS: 'SUCCESS',
        ENABLED: 'ENABLED',
        DISABLED: 'DISABLED',
    },
    TAB: {
        NEW_CHAT_TAB_ID: 'NewChatTab',
        NEW_CHAT: 'chat',
        NEW_ROOM: 'room',
        RECEIPT_TAB_ID: 'ReceiptTab',
        IOU_REQUEST_TYPE: 'iouRequestType',
    },
    TAB_REQUEST: {
        MANUAL: 'manual',
        SCAN: 'scan',
        DISTANCE: 'distance',
    },

    STATUS_TEXT_MAX_LENGTH: 100,

    DROPDOWN_BUTTON_SIZE: {
        LARGE: 'large',
        MEDIUM: 'medium',
    },

    SF_COORDINATES: [-122.4194, 37.7749],

    NAVIGATION: {
        TYPE: {
            UP: 'UP',
        },
        ACTION_TYPE: {
            REPLACE: 'REPLACE',
            PUSH: 'PUSH',
            NAVIGATE: 'NAVIGATE',
        },
    },
    TIME_PERIOD: {
        AM: 'AM',
        PM: 'PM',
    },
    INDENTS: '    ',
    PARENT_CHILD_SEPARATOR: ': ',
    CATEGORY_LIST_THRESHOLD: 8,
    TAG_LIST_THRESHOLD: 8,
    TAX_RATES_LIST_THRESHOLD: 8,
    COLON: ':',
    MAPBOX: {
        PADDING: 50,
        DEFAULT_ZOOM: 15,
        SINGLE_MARKER_ZOOM: 15,
        DEFAULT_COORDINATE: [-122.4021, 37.7911],
        STYLE_URL: 'mapbox://styles/expensify/cllcoiqds00cs01r80kp34tmq',
        ANIMATION_DURATION_ON_CENTER_ME: 1000,
        CENTER_BUTTON_FADE_DURATION: 300,
    },
    ONYX_UPDATE_TYPES: {
        HTTPS: 'https',
        PUSHER: 'pusher',
        AIRSHIP: 'airship',
    },
    EVENTS: {
        SCROLLING: 'scrolling',
    },

    CHAT_HEADER_LOADER_HEIGHT: 36,

    HORIZONTAL_SPACER: {
        DEFAULT_BORDER_BOTTOM_WIDTH: 1,
        DEFAULT_MARGIN_VERTICAL: 8,
        HIDDEN_MARGIN_VERTICAL: 4,
        HIDDEN_BORDER_BOTTOM_WIDTH: 0,
    },

    LIST_COMPONENTS: {
        HEADER: 'header',
        FOOTER: 'footer',
    },

    MISSING_TRANSLATION: 'MISSING TRANSLATION',
    SEARCH_MAX_LENGTH: 500,

    /**
     * The count of characters we'll allow the user to type after reaching SEARCH_MAX_LENGTH in an input.
     */
    ADDITIONAL_ALLOWED_CHARACTERS: 20,

    VALIDATION_REIMBURSEMENT_INPUT_LIMIT: 20,

    REFERRAL_PROGRAM: {
        CONTENT_TYPES: {
            SUBMIT_EXPENSE: 'submitExpense',
            START_CHAT: 'startChat',
            PAY_SOMEONE: 'paySomeone',
            REFER_FRIEND: 'referralFriend',
            SHARE_CODE: 'shareCode',
        },
        REVENUE: 250,
        LEARN_MORE_LINK: 'https://help.expensify.com/articles/new-expensify/expenses/Referral-Program',
        LINK: 'https://join.my.expensify.com',
    },

    FEATURE_TRAINING: {
        CONTENT_TYPES: {
            TRACK_EXPENSE: 'track-expenses',
        },
        'track-expenses': {
            VIDEO_URL: `${CLOUDFRONT_URL}/videos/guided-setup-track-business-v2.mp4`,
            LEARN_MORE_LINK: `${USE_EXPENSIFY_URL}/track-expenses`,
        },
    },

    /**
     * native IDs for close buttons in Overlay component
     */
    OVERLAY: {
        TOP_BUTTON_NATIVE_ID: 'overLayTopButton',
        BOTTOM_BUTTON_NATIVE_ID: 'overLayBottomButton',
    },

    BACK_BUTTON_NATIVE_ID: 'backButton',

    /**
     * The maximum count of items per page for SelectionList.
     * When paginate, it multiplies by page number.
     */
    MAX_SELECTION_LIST_PAGE_LENGTH: 500,

    /**
     * Bank account names
     */
    BANK_NAMES: {
        EXPENSIFY: 'expensify',
        AMERICAN_EXPRESS: 'americanexpress',
        BANK_OF_AMERICA: 'bank of america',
        BB_T: 'bbt',
        CAPITAL_ONE: 'capital one',
        CHASE: 'chase',
        CHARLES_SCHWAB: 'charles schwab',
        CITIBANK: 'citibank',
        CITIZENS_BANK: 'citizens bank',
        DISCOVER: 'discover',
        FIDELITY: 'fidelity',
        GENERIC_BANK: 'generic bank',
        HUNTINGTON_BANK: 'huntington bank',
        HUNTINGTON_NATIONAL: 'huntington national',
        NAVY_FEDERAL_CREDIT_UNION: 'navy federal credit union',
        PNC: 'pnc',
        REGIONS_BANK: 'regions bank',
        SUNTRUST: 'suntrust',
        TD_BANK: 'td bank',
        US_BANK: 'us bank',
        USAA: 'usaa',
    },

    /**
     * Constants for maxToRenderPerBatch parameter that is used for FlatList or SectionList. This controls the amount of items rendered per batch, which is the next chunk of items
     * rendered on every scroll.
     */
    MAX_TO_RENDER_PER_BATCH: {
        DEFAULT: 5,
        CAROUSEL: 3,
    },

    /**
     * Constants for types of violation.
     */
    VIOLATION_TYPES: {
        VIOLATION: 'violation',
        NOTICE: 'notice',
        WARNING: 'warning',
    },

    /**
     * Constants for types of violation names.
     * Defined here because they need to be referenced by the type system to generate the
     * ViolationNames type.
     */
    VIOLATIONS: {
        ALL_TAG_LEVELS_REQUIRED: 'allTagLevelsRequired',
        AUTO_REPORTED_REJECTED_EXPENSE: 'autoReportedRejectedExpense',
        BILLABLE_EXPENSE: 'billableExpense',
        CASH_EXPENSE_WITH_NO_RECEIPT: 'cashExpenseWithNoReceipt',
        CATEGORY_OUT_OF_POLICY: 'categoryOutOfPolicy',
        CONVERSION_SURCHARGE: 'conversionSurcharge',
        CUSTOM_UNIT_OUT_OF_POLICY: 'customUnitOutOfPolicy',
        DUPLICATED_TRANSACTION: 'duplicatedTransaction',
        FIELD_REQUIRED: 'fieldRequired',
        FUTURE_DATE: 'futureDate',
        INVOICE_MARKUP: 'invoiceMarkup',
        MAX_AGE: 'maxAge',
        MISSING_CATEGORY: 'missingCategory',
        MISSING_COMMENT: 'missingComment',
        MISSING_TAG: 'missingTag',
        MODIFIED_AMOUNT: 'modifiedAmount',
        MODIFIED_DATE: 'modifiedDate',
        NON_EXPENSIWORKS_EXPENSE: 'nonExpensiworksExpense',
        OVER_AUTO_APPROVAL_LIMIT: 'overAutoApprovalLimit',
        OVER_CATEGORY_LIMIT: 'overCategoryLimit',
        OVER_LIMIT: 'overLimit',
        OVER_LIMIT_ATTENDEE: 'overLimitAttendee',
        PER_DAY_LIMIT: 'perDayLimit',
        RECEIPT_NOT_SMART_SCANNED: 'receiptNotSmartScanned',
        RECEIPT_REQUIRED: 'receiptRequired',
        RTER: 'rter',
        SMARTSCAN_FAILED: 'smartscanFailed',
        SOME_TAG_LEVELS_REQUIRED: 'someTagLevelsRequired',
        TAG_OUT_OF_POLICY: 'tagOutOfPolicy',
        TAX_AMOUNT_CHANGED: 'taxAmountChanged',
        TAX_OUT_OF_POLICY: 'taxOutOfPolicy',
        TAX_RATE_CHANGED: 'taxRateChanged',
        TAX_REQUIRED: 'taxRequired',
        HOLD: 'hold',
    },

    /** Context menu types */
    CONTEXT_MENU_TYPES: {
        LINK: 'LINK',
        REPORT_ACTION: 'REPORT_ACTION',
        EMAIL: 'EMAIL',
        REPORT: 'REPORT',
    },

    PROMOTED_ACTIONS: {
        PIN: 'pin',
        SHARE: 'share',
        JOIN: 'join',
        MESSAGE: 'message',
        HOLD: 'hold',
    },

    THUMBNAIL_IMAGE: {
        SMALL_SCREEN: {
            SIZE: 250,
        },
        WIDE_SCREEN: {
            SIZE: 350,
        },
        NAN_ASPECT_RATIO: 1.5,
    },

    VIDEO_PLAYER: {
        POPOVER_Y_OFFSET: -30,
        PLAYBACK_SPEEDS: [0.25, 0.5, 1, 1.5, 2],
        HIDE_TIME_TEXT_WIDTH: 250,
        MIN_WIDTH: 170,
        MIN_HEIGHT: 120,
        CONTROLS_STATUS: {
            SHOW: 'show',
            HIDE: 'hide',
            VOLUME_ONLY: 'volumeOnly',
        },
        CONTROLS_POSITION: {
            NATIVE: 32,
            NORMAL: 8,
        },
        DEFAULT_VIDEO_DIMENSIONS: {width: 1900, height: 1400},
    },

    INTRO_CHOICES: {
        SUBMIT: 'newDotSubmit',
        MANAGE_TEAM: 'newDotManageTeam',
        CHAT_SPLIT: 'newDotSplitChat',
    },

    MANAGE_TEAMS_CHOICE: {
        MULTI_LEVEL: 'multiLevelApproval',
        CUSTOM_EXPENSE: 'customExpenseCoding',
        CARD_TRACKING: 'companyCardTracking',
        ACCOUNTING: 'accountingIntegrations',
        RULE: 'ruleEnforcement',
    },

    MINI_CONTEXT_MENU_MAX_ITEMS: 4,

    WORKSPACE_SWITCHER: {
        NAME: 'Expensify',
        SUBSCRIPT_ICON_SIZE: 8,
        MINIMUM_WORKSPACES_TO_SHOW_SEARCH: 8,
    },

    WELCOME_VIDEO_URL: `${CLOUDFRONT_URL}/videos/intro-1280.mp4`,

    ONBOARDING_INTRODUCTION: 'Let’s get you set up 🔧',
    ONBOARDING_CHOICES: {...onboardingChoices},
    ACTIONABLE_TRACK_EXPENSE_WHISPER_MESSAGE: 'What would you like to do with this expense?',
    ONBOARDING_CONCIERGE: {
        [onboardingChoices.EMPLOYER]:
            '# Expensify is the fastest way to get paid back!\n' +
            '\n' +
            'To submit expenses for reimbursement:\n' +
            '1. From the home screen, click the green + button > *Request money*.\n' +
            "2. Enter an amount or scan a receipt, then input your boss's email.\n" +
            '\n' +
            "That'll send a request to get you paid back. Let me know if you have any questions!",
        [onboardingChoices.MANAGE_TEAM]:
            "# Let's start managing your team's expenses!\n" +
            '\n' +
            "To manage your team's expenses, create a workspace to keep everything in one place. Here's how:\n" +
            '1. From the home screen, click the green + button > *New Workspace*\n' +
            '2. Give your workspace a name (e.g. "Sales team expenses").\n' +
            '\n' +
            'Then, invite your team to your workspace via the Members pane and [connect a business bank account](https://help.expensify.com/articles/new-expensify/bank-accounts/Connect-a-Bank-Account) to reimburse them. Let me know if you have any questions!',
        [onboardingChoices.PERSONAL_SPEND]:
            "# Let's start tracking your expenses! \n" +
            '\n' +
            "To track your expenses, create a workspace to keep everything in one place. Here's how:\n" +
            '1. From the home screen, click the green + button > *New Workspace*\n' +
            '2. Give your workspace a name (e.g. "My expenses").\n' +
            '\n' +
            'Then, add expenses to your workspace:\n' +
            '1. Find your workspace using the search field.\n' +
            '2. Click the gray + button next to the message field.\n' +
            '3. Click Request money, then add your expense type.\n' +
            '\n' +
            "We'll store all expenses in your new workspace for easy access. Let me know if you have any questions!",
        [onboardingChoices.CHAT_SPLIT]:
            '# Splitting the bill is as easy as a conversation!\n' +
            '\n' +
            'To split an expense:\n' +
            '1. From the home screen, click the green + button > *Request money*.\n' +
            '2. Enter an amount or scan a receipt, then choose who you want to split it with.\n' +
            '\n' +
            "We'll send a request to each person so they can pay you back. Let me know if you have any questions!",
    },

    ONBOARDING_MESSAGES: {
        [onboardingChoices.EMPLOYER]: {
            message: 'Getting paid back is as easy as sending a message. Let’s go over the basics.',
            video: {
                url: `${CLOUDFRONT_URL}/videos/guided-setup-get-paid-back-v2.mp4`,
                thumbnailUrl: `${CLOUDFRONT_URL}/images/guided-setup-get-paid-back.jpg`,
                duration: 55,
                width: 1280,
                height: 960,
            },
            tasks: [
                {
                    type: 'submitExpense',
                    autoCompleted: false,
                    title: 'Submit an expense',
                    description:
                        '*Submit an expense* by entering an amount or scanning a receipt.\n' +
                        '\n' +
                        'Here’s how to submit an expense:\n' +
                        '\n' +
                        '1. Click the green *+* button.\n' +
                        '2. Choose *Submit expense*.\n' +
                        '3. Enter an amount or scan a receipt.\n' +
                        '4. Add your reimburser to the request.\n' +
                        '\n' +
                        'Then, send your request and wait for that sweet “Cha-ching!” when it’s complete.',
                },
                {
                    type: 'enableWallet',
                    autoCompleted: false,
                    title: 'Enable your wallet',
                    description:
                        'You’ll need to *enable your Expensify Wallet* to get paid back. Don’t worry, it’s easy!\n' +
                        '\n' +
                        'Here’s how to set up your wallet:\n' +
                        '\n' +
                        '1. Click your profile picture.\n' +
                        '2. Click *Wallet* > *Enable wallet*.\n' +
                        '3. Connect your bank account.\n' +
                        '\n' +
                        'Once that’s done, you can request money from anyone and get paid back right into your personal bank account.',
                },
            ],
        },
        [onboardingChoices.MANAGE_TEAM]: {
            message: 'Here are some important tasks to help get your team’s expenses under control.',
            video: {
                url: `${CLOUDFRONT_URL}/videos/guided-setup-manage-team-v2.mp4`,
                thumbnailUrl: `${CLOUDFRONT_URL}/images/guided-setup-manage-team.jpg`,
                duration: 55,
                width: 1280,
                height: 960,
            },
            tasks: [
                {
                    type: 'createWorkspace',
                    autoCompleted: true,
                    title: 'Create a workspace',
                    description:
                        '*Create a workspace* to track expenses, scan receipts, chat, and more.\n' +
                        '\n' +
                        'Here’s how to create a workspace:\n' +
                        '\n' +
                        '1. Click your profile picture.\n' +
                        '2. Click *Workspaces* > *New workspace*.\n' +
                        '\n' +
                        '*Your new workspace is ready! It’ll keep all of your spend (and chats) in one place.*',
                },
                {
                    type: 'meetGuide',
                    autoCompleted: false,
                    title: 'Meet your setup specialist',
                    description: ({adminsRoomLink}: {adminsRoomLink: string}) =>
                        `Meet your setup specialist, who can answer any questions as you get started with Expensify. Yes, a real human!\n` +
                        '\n' +
                        `Chat with the specialist in your [#admins room](${adminsRoomLink}).`,
                },
                {
                    type: 'setupCategories',
                    autoCompleted: false,
                    title: 'Set up categories',
                    description: ({workspaceLink}: {workspaceLink: string}) =>
                        '*Set up categories* so your team can code expenses for easy reporting.\n' +
                        '\n' +
                        'Here’s how to set up categories:\n' +
                        '\n' +
                        '1. Click your profile picture.\n' +
                        `2. Go to [*Workspaces* > [your workspace]](${workspaceLink}).\n` +
                        '3. Click *Categories*.\n' +
                        '4. Enable and disable default categories.\n' +
                        '5. Click *Add categories* to make your own.\n' +
                        '\n' +
                        'For more controls like requiring a category for every expense, click *Settings*.',
                },
                {
                    type: 'addExpenseApprovals',
                    autoCompleted: false,
                    title: 'Add expense approvals',
                    description: ({workspaceLink}: {workspaceLink: string}) =>
                        '*Add expense approvals* to review your team’s spend and keep it under control.\n' +
                        '\n' +
                        'Here’s how to add expense approvals:\n' +
                        '\n' +
                        '1. Click your profile picture.\n' +
                        `2. Go to [*Workspaces* > [your workspace]](${workspaceLink}).\n` +
                        '3. Click *More features*.\n' +
                        '4. Enable *Workflows*.\n' +
                        '5. In *Workflows*, enable *Add approvals*.\n' +
                        '\n' +
                        'You’ll be set as the expense approver. You can change this to any admin once you invite your team.',
                },
                {
                    type: 'inviteTeam',
                    autoCompleted: false,
                    title: 'Invite your team',
                    description: ({workspaceLink}: {workspaceLink: string}) =>
                        '*Invite your team* to Expensify so they can start tracking expenses today.\n' +
                        '\n' +
                        'Here’s how to invite your team:\n' +
                        '\n' +
                        '1. Click your profile picture.\n' +
                        `2. Go to [*Workspaces* > [your workspace]](${workspaceLink}).\n` +
                        '3. Click *Members* > *Invite member*.\n' +
                        '4. Enter emails or phone numbers. \n' +
                        '5. Add an invite message if you want.\n' +
                        '\n' +
                        'That’s it! Happy expensing :)',
                },
            ],
        },
        [onboardingChoices.PERSONAL_SPEND]: {
            message: 'Here’s how to track your spend in a few clicks.',
            video: {
                url: `${CLOUDFRONT_URL}/videos/guided-setup-track-personal-v2.mp4`,
                thumbnailUrl: `${CLOUDFRONT_URL}/images/guided-setup-track-personal.jpg`,
                duration: 55,
                width: 1280,
                height: 960,
            },
            tasks: [
                {
                    type: 'trackExpense',
                    autoCompleted: false,
                    title: 'Track an expense',
                    description:
                        '*Track an expense* in any currency, whether you have a receipt or not.\n' +
                        '\n' +
                        'Here’s how to track an expense:\n' +
                        '\n' +
                        '1. Click the green *+* button.\n' +
                        '2. Choose *Track expense*.\n' +
                        '3. Enter an amount or scan a receipt.\n' +
                        '4. Click *Track*.\n' +
                        '\n' +
                        'And you’re done! Yep, it’s that easy.',
                },
            ],
        },
        [onboardingChoices.CHAT_SPLIT]: {
            message: 'Splitting bills with friends is as easy as sending a message. Here’s how.',
            video: {
                url: `${CLOUDFRONT_URL}/videos/guided-setup-chat-split-bills-v2.mp4`,
                thumbnailUrl: `${CLOUDFRONT_URL}/images/guided-setup-chat-split-bills.jpg`,
                duration: 55,
                width: 1280,
                height: 960,
            },
            tasks: [
                {
                    type: 'startChat',
                    autoCompleted: false,
                    title: 'Start a chat',
                    description:
                        '*Start a chat* with a friend or group using their email or phone number.\n' +
                        '\n' +
                        'Here’s how to start a chat:\n' +
                        '\n' +
                        '1. Click the green *+* button.\n' +
                        '2. Choose *Start chat*.\n' +
                        '3. Enter emails or phone numbers.\n' +
                        '\n' +
                        'If any of your friends aren’t using Expensify already, they’ll be invited automatically.\n' +
                        '\n' +
                        'Every chat will also turn into an email or text that they can respond to directly.',
                },
                {
                    type: 'splitExpense',
                    autoCompleted: false,
                    title: 'Split an expense',
                    description:
                        '*Split an expense* right in your chat with one or more friends.\n' +
                        '\n' +
                        'Here’s how to request money:\n' +
                        '\n' +
                        '1. Click the green *+* button.\n' +
                        '2. Choose *Split expense*.\n' +
                        '3. Scan a receipt or enter an amount.\n' +
                        '4. Add your friend(s) to the request.\n' +
                        '\n' +
                        'Feel free to add more details if you want, or just send it off. Let’s get you paid back!',
                },
                {
                    type: 'enableWallet',
                    autoCompleted: false,
                    title: 'Enable your wallet',
                    description:
                        'You’ll need to *enable your Expensify Wallet* to get paid back. Don’t worry, it’s easy!\n' +
                        '\n' +
                        'Here’s how to enable your wallet:\n' +
                        '\n' +
                        '1. Click your profile picture.\n' +
                        '2. *Click Wallet* > *Enable wallet*.\n' +
                        '3. Add your bank account.\n' +
                        '\n' +
                        'Once that’s done, you can request money from anyone and get paid right into your personal bank account.',
                },
            ],
        },
        [onboardingChoices.LOOKING_AROUND]: {
            message:
                "Expensify is best known for expense and corporate card management, but we do a lot more than that. Let me know what you're interested in and I'll help get you started.",
            tasks: [],
        },
    },

    REPORT_FIELD_TITLE_FIELD_ID: 'text_title',

    MOBILE_PAGINATION_SIZE: 15,
    WEB_PAGINATION_SIZE: 50,

    /** Dimensions for illustration shown in Confirmation Modal */
    CONFIRM_CONTENT_SVG_SIZE: {
        HEIGHT: 220,
        WIDTH: 130,
    },

    DEBUG_CONSOLE: {
        LEVELS: {
            INFO: 'INFO',
            ERROR: 'ERROR',
            RESULT: 'RESULT',
            DEBUG: 'DEBUG',
        },
    },
    REIMBURSEMENT_ACCOUNT: {
        DEFAULT_DATA: {
            achData: {
                state: BankAccount.STATE.SETUP,
            },
            isLoading: false,
            errorFields: {},
            errors: {},
            maxAttemptsReached: false,
            shouldShowResetModal: false,
        },
        SUBSTEP_INDEX: {
            BANK_ACCOUNT: {
                ACCOUNT_NUMBERS: 0,
            },
            PERSONAL_INFO: {
                LEGAL_NAME: 0,
                DATE_OF_BIRTH: 1,
                SSN: 2,
                ADDRESS: 3,
            },
            BUSINESS_INFO: {
                BUSINESS_NAME: 0,
                TAX_ID_NUMBER: 1,
                COMPANY_WEBSITE: 2,
                PHONE_NUMBER: 3,
                COMPANY_ADDRESS: 4,
                COMPANY_TYPE: 5,
                INCORPORATION_DATE: 6,
                INCORPORATION_STATE: 7,
            },
            UBO: {
                LEGAL_NAME: 0,
                DATE_OF_BIRTH: 1,
                SSN: 2,
                ADDRESS: 3,
            },
        },
    },
    CURRENCY_TO_DEFAULT_MILEAGE_RATE: JSON.parse(`{
        "AED": {
            "rate": 396,
            "unit": "km"
        },
        "AFN": {
            "rate": 8369,
            "unit": "km"
        },
        "ALL": {
            "rate": 11104,
            "unit": "km"
        },
        "AMD": {
            "rate": 56842,
            "unit": "km"
        },
        "ANG": {
            "rate": 193,
            "unit": "km"
        },
        "AOA": {
            "rate": 67518,
            "unit": "km"
        },
        "ARS": {
            "rate": 9873,
            "unit": "km"
        },
        "AUD": {
            "rate": 85,
            "unit": "km"
        },
        "AWG": {
            "rate": 195,
            "unit": "km"
        },
        "AZN": {
            "rate": 183,
            "unit": "km"
        },
        "BAM": {
            "rate": 177,
            "unit": "km"
        },
        "BBD": {
            "rate": 216,
            "unit": "km"
        },
        "BDT": {
            "rate": 9130,
            "unit": "km"
        },
        "BGN": {
            "rate": 177,
            "unit": "km"
        },
        "BHD": {
            "rate": 40,
            "unit": "km"
        },
        "BIF": {
            "rate": 210824,
            "unit": "km"
        },
        "BMD": {
            "rate": 108,
            "unit": "km"
        },
        "BND": {
            "rate": 145,
            "unit": "km"
        },
        "BOB": {
            "rate": 745,
            "unit": "km"
        },
        "BRL": {
            "rate": 594,
            "unit": "km"
        },
        "BSD": {
            "rate": 108,
            "unit": "km"
        },
        "BTN": {
            "rate": 7796,
            "unit": "km"
        },
        "BWP": {
            "rate": 1180,
            "unit": "km"
        },
        "BYN": {
            "rate": 280,
            "unit": "km"
        },
        "BYR": {
            "rate": 2159418,
            "unit": "km"
        },
        "BZD": {
            "rate": 217,
            "unit": "km"
        },
        "CAD": {
            "rate": 70,
            "unit": "km"
        },
        "CDF": {
            "rate": 213674,
            "unit": "km"
        },
        "CHF": {
            "rate": 70,
            "unit": "km"
        },
        "CLP": {
            "rate": 77249,
            "unit": "km"
        },
        "CNY": {
            "rate": 702,
            "unit": "km"
        },
        "COP": {
            "rate": 383668,
            "unit": "km"
        },
        "CRC": {
            "rate": 65899,
            "unit": "km"
        },
        "CUC": {
            "rate": 108,
            "unit": "km"
        },
        "CUP": {
            "rate": 2776,
            "unit": "km"
        },
        "CVE": {
            "rate": 6112,
            "unit": "km"
        },
        "CZK": {
            "rate": 2356,
            "unit": "km"
        },
        "DJF": {
            "rate": 19151,
            "unit": "km"
        },
        "DKK": {
            "rate": 379,
            "unit": "km"
        },
        "DOP": {
            "rate": 6144,
            "unit": "km"
        },
        "DZD": {
            "rate": 14375,
            "unit": "km"
        },
        "EEK": {
            "rate": 1576,
            "unit": "km"
        },
        "EGP": {
            "rate": 1696,
            "unit": "km"
        },
        "ERN": {
            "rate": 1617,
            "unit": "km"
        },
        "ETB": {
            "rate": 4382,
            "unit": "km"
        },
        "EUR": {
            "rate": 30,
            "unit": "km"
        },
        "FJD": {
            "rate": 220,
            "unit": "km"
        },
        "FKP": {
            "rate": 77,
            "unit": "km"
        },
        "GBP": {
            "rate": 45,
            "unit": "mi"
        },
        "GEL": {
            "rate": 359,
            "unit": "km"
        },
        "GHS": {
            "rate": 620,
            "unit": "km"
        },
        "GIP": {
            "rate": 77,
            "unit": "km"
        },
        "GMD": {
            "rate": 5526,
            "unit": "km"
        },
        "GNF": {
            "rate": 1081319,
            "unit": "km"
        },
        "GTQ": {
            "rate": 832,
            "unit": "km"
        },
        "GYD": {
            "rate": 22537,
            "unit": "km"
        },
        "HKD": {
            "rate": 837,
            "unit": "km"
        },
        "HNL": {
            "rate": 2606,
            "unit": "km"
        },
        "HRK": {
            "rate": 684,
            "unit": "km"
        },
        "HTG": {
            "rate": 8563,
            "unit": "km"
        },
        "HUF": {
            "rate": 33091,
            "unit": "km"
        },
        "IDR": {
            "rate": 1555279,
            "unit": "km"
        },
        "ILS": {
            "rate": 540,
            "unit": "km"
        },
        "INR": {
            "rate": 7805,
            "unit": "km"
        },
        "IQD": {
            "rate": 157394,
            "unit": "km"
        },
        "IRR": {
            "rate": 4539961,
            "unit": "km"
        },
        "ISK": {
            "rate": 13518,
            "unit": "km"
        },
        "JMD": {
            "rate": 15794,
            "unit": "km"
        },
        "JOD": {
            "rate": 77,
            "unit": "km"
        },
        "JPY": {
            "rate": 11748,
            "unit": "km"
        },
        "KES": {
            "rate": 11845,
            "unit": "km"
        },
        "KGS": {
            "rate": 9144,
            "unit": "km"
        },
        "KHR": {
            "rate": 437658,
            "unit": "km"
        },
        "KMF": {
            "rate": 44418,
            "unit": "km"
        },
        "KPW": {
            "rate": 97043,
            "unit": "km"
        },
        "KRW": {
            "rate": 121345,
            "unit": "km"
        },
        "KWD": {
            "rate": 32,
            "unit": "km"
        },
        "KYD": {
            "rate": 90,
            "unit": "km"
        },
        "KZT": {
            "rate": 45396,
            "unit": "km"
        },
        "LAK": {
            "rate": 1010829,
            "unit": "km"
        },
        "LBP": {
            "rate": 164153,
            "unit": "km"
        },
        "LKR": {
            "rate": 21377,
            "unit": "km"
        },
        "LRD": {
            "rate": 18709,
            "unit": "km"
        },
        "LSL": {
            "rate": 1587,
            "unit": "km"
        },
        "LTL": {
            "rate": 348,
            "unit": "km"
        },
        "LVL": {
            "rate": 71,
            "unit": "km"
        },
        "LYD": {
            "rate": 486,
            "unit": "km"
        },
        "MAD": {
            "rate": 967,
            "unit": "km"
        },
        "MDL": {
            "rate": 1910,
            "unit": "km"
        },
        "MGA": {
            "rate": 406520,
            "unit": "km"
        },
        "MKD": {
            "rate": 5570,
            "unit": "km"
        },
        "MMK": {
            "rate": 152083,
            "unit": "km"
        },
        "MNT": {
            "rate": 306788,
            "unit": "km"
        },
        "MOP": {
            "rate": 863,
            "unit": "km"
        },
        "MRO": {
            "rate": 38463,
            "unit": "km"
        },
        "MRU": {
            "rate": 3862,
            "unit": "km"
        },
        "MUR": {
            "rate": 4340,
            "unit": "km"
        },
        "MVR": {
            "rate": 1667,
            "unit": "km"
        },
        "MWK": {
            "rate": 84643,
            "unit": "km"
        },
        "MXN": {
            "rate": 93,
            "unit": "km"
        },
        "MYR": {
            "rate": 444,
            "unit": "km"
        },
        "MZN": {
            "rate": 7772,
            "unit": "km"
        },
        "NAD": {
            "rate": 1587,
            "unit": "km"
        },
        "NGN": {
            "rate": 42688,
            "unit": "km"
        },
        "NIO": {
            "rate": 3772,
            "unit": "km"
        },
        "NOK": {
            "rate": 350,
            "unit": "km"
        },
        "NPR": {
            "rate": 12474,
            "unit": "km"
        },
        "NZD": {
            "rate": 95,
            "unit": "km"
        },
        "OMR": {
            "rate": 42,
            "unit": "km"
        },
        "PAB": {
            "rate": 108,
            "unit": "km"
        },
        "PEN": {
            "rate": 401,
            "unit": "km"
        },
        "PGK": {
            "rate": 380,
            "unit": "km"
        },
        "PHP": {
            "rate": 5234,
            "unit": "km"
        },
        "PKR": {
            "rate": 16785,
            "unit": "km"
        },
        "PLN": {
            "rate": 89,
            "unit": "km"
        },
        "PYG": {
            "rate": 704732,
            "unit": "km"
        },
        "QAR": {
            "rate": 393,
            "unit": "km"
        },
        "RON": {
            "rate": 443,
            "unit": "km"
        },
        "RSD": {
            "rate": 10630,
            "unit": "km"
        },
        "RUB": {
            "rate": 8074,
            "unit": "km"
        },
        "RWF": {
            "rate": 107182,
            "unit": "km"
        },
        "SAR": {
            "rate": 404,
            "unit": "km"
        },
        "SBD": {
            "rate": 859,
            "unit": "km"
        },
        "SCR": {
            "rate": 2287,
            "unit": "km"
        },
        "SDG": {
            "rate": 41029,
            "unit": "km"
        },
        "SEK": {
            "rate": 250,
            "unit": "km"
        },
        "SGD": {
            "rate": 145,
            "unit": "km"
        },
        "SHP": {
            "rate": 77,
            "unit": "km"
        },
        "SLL": {
            "rate": 1102723,
            "unit": "km"
        },
        "SOS": {
            "rate": 62604,
            "unit": "km"
        },
        "SRD": {
            "rate": 1526,
            "unit": "km"
        },
        "STD": {
            "rate": 2223309,
            "unit": "km"
        },
        "STN": {
            "rate": 2232,
            "unit": "km"
        },
        "SVC": {
            "rate": 943,
            "unit": "km"
        },
        "SYP": {
            "rate": 82077,
            "unit": "km"
        },
        "SZL": {
            "rate": 1585,
            "unit": "km"
        },
        "THB": {
            "rate": 3328,
            "unit": "km"
        },
        "TJS": {
            "rate": 1230,
            "unit": "km"
        },
        "TMT": {
            "rate": 378,
            "unit": "km"
        },
        "TND": {
            "rate": 295,
            "unit": "km"
        },
        "TOP": {
            "rate": 245,
            "unit": "km"
        },
        "TRY": {
            "rate": 845,
            "unit": "km"
        },
        "TTD": {
            "rate": 732,
            "unit": "km"
        },
        "TWD": {
            "rate": 3055,
            "unit": "km"
        },
        "TZS": {
            "rate": 250116,
            "unit": "km"
        },
        "UAH": {
            "rate": 2985,
            "unit": "km"
        },
        "UGX": {
            "rate": 395255,
            "unit": "km"
        },
        "USD": {
            "rate": 67,
            "unit": "mi"
        },
        "UYU": {
            "rate": 4777,
            "unit": "km"
        },
        "UZS": {
            "rate": 1131331,
            "unit": "km"
        },
        "VEB": {
            "rate": 679346,
            "unit": "km"
        },
        "VEF": {
            "rate": 26793449,
            "unit": "km"
        },
        "VES": {
            "rate": 194381905,
            "unit": "km"
        },
        "VND": {
            "rate": 2487242,
            "unit": "km"
        },
        "VUV": {
            "rate": 11748,
            "unit": "km"
        },
        "WST": {
            "rate": 272,
            "unit": "km"
        },
        "XAF": {
            "rate": 59224,
            "unit": "km"
        },
        "XCD": {
            "rate": 291,
            "unit": "km"
        },
        "XOF": {
            "rate": 59224,
            "unit": "km"
        },
        "XPF": {
            "rate": 10783,
            "unit": "km"
        },
        "YER": {
            "rate": 27037,
            "unit": "km"
        },
        "ZAR": {
            "rate": 464,
            "unit": "km"
        },
        "ZMK": {
            "rate": 566489,
            "unit": "km"
        },
        "ZMW": {
            "rate": 2377,
            "unit": "km"
        }
    }`) as CurrencyDefaultMileageRate,

    EXIT_SURVEY: {
        REASONS: {
            FEATURE_NOT_AVAILABLE: 'featureNotAvailable',
            DONT_UNDERSTAND: 'dontUnderstand',
            PREFER_CLASSIC: 'preferClassic',
        },
    },

    SESSION_STORAGE_KEYS: {
        INITIAL_URL: 'INITIAL_URL',
        ACTIVE_WORKSPACE_ID: 'ACTIVE_WORKSPACE_ID',
    },

    RESERVATION_TYPE: {
        CAR: 'car',
        HOTEL: 'hotel',
        FLIGHT: 'flight',
    },

    DOT_SEPARATOR: '•',

    DEFAULT_TAX: {
        defaultExternalID: 'id_TAX_EXEMPT',
        defaultValue: '0%',
        foreignTaxDefault: 'id_TAX_EXEMPT',
        name: 'Tax',
        taxes: {
            id_TAX_EXEMPT: {
                name: 'Tax exempt',
                value: '0%',
            },
            id_TAX_RATE_1: {
                name: 'Tax Rate 1',
                value: '5%',
            },
        },
    },

    MAX_TAX_RATE_INTEGER_PLACES: 4,
    MAX_TAX_RATE_DECIMAL_PLACES: 4,

    DOWNLOADS_PATH: '/Downloads',
    DOWNLOADS_TIMEOUT: 5000,
    NEW_EXPENSIFY_PATH: '/New Expensify',

    ENVIRONMENT_SUFFIX: {
        DEV: ' Dev',
        ADHOC: ' AdHoc',
    },

    SEARCH: {
        RESULTS_PAGE_SIZE: 50,
        DATA_TYPES: {
            TRANSACTION: 'transaction',
            REPORT: 'report',
        },
        ACTION_TYPES: {
            DONE: 'done',
            PAID: 'paid',
            VIEW: 'view',
        },
        TRANSACTION_TYPE: {
            CASH: 'cash',
            CARD: 'card',
            DISTANCE: 'distance',
        },
        SORT_ORDER: {
            ASC: 'asc',
            DESC: 'desc',
        },
        TAB: {
            ALL: 'all',
            SHARED: 'shared',
            DRAFTS: 'drafts',
            FINISHED: 'finished',
        },
        TABLE_COLUMNS: {
            RECEIPT: 'receipt',
            DATE: 'date',
            MERCHANT: 'merchant',
            DESCRIPTION: 'description',
            FROM: 'from',
            TO: 'to',
            CATEGORY: 'category',
            TAG: 'tag',
            TOTAL_AMOUNT: 'amount',
            TYPE: 'type',
            ACTION: 'action',
            TAX_AMOUNT: 'taxAmount',
        },
        BULK_ACTION_TYPES: {
            DELETE: 'delete',
            HOLD: 'hold',
            UNHOLD: 'unhold',
            SUBMIT: 'submit',
            APPROVE: 'approve',
            PAY: 'pay',
        },
    },

    REFERRER: {
        NOTIFICATION: 'notification',
    },

    SUBSCRIPTION_SIZE_LIMIT: 20000,

    PAYMENT_CARD_CURRENCY: {
        USD: 'USD',
        AUD: 'AUD',
        GBP: 'GBP',
        NZD: 'NZD',
    },

    SUBSCRIPTION_PRICE_FACTOR: 2,
    FEEDBACK_SURVEY_OPTIONS: {
        TOO_LIMITED: {
            ID: 'tooLimited',
            TRANSLATION_KEY: 'feedbackSurvey.tooLimited',
        },
        TOO_EXPENSIVE: {
            ID: 'tooExpensive',
            TRANSLATION_KEY: 'feedbackSurvey.tooExpensive',
        },
        INADEQUATE_SUPPORT: {
            ID: 'inadequateSupport',
            TRANSLATION_KEY: 'feedbackSurvey.inadequateSupport',
        },
        BUSINESS_CLOSING: {
            ID: 'businessClosing',
            TRANSLATION_KEY: 'feedbackSurvey.businessClosing',
        },
    },

    WORKSPACE_CARDS_LIST_LABEL_TYPE: {
        CURRENT_BALANCE: 'currentBalance',
        REMAINING_LIMIT: 'remainingLimit',
        CASH_BACK: 'cashBack',
    },

    EXCLUDE_FROM_LAST_VISITED_PATH: [SCREENS.NOT_FOUND, SCREENS.SAML_SIGN_IN, SCREENS.VALIDATE_LOGIN] as string[],

    REPORT_FIELD_TYPES: {
        TEXT: 'text',
        DATE: 'date',
        LIST: 'dropdown',
    },
} as const;

type Country = keyof typeof CONST.ALL_COUNTRIES;

type IOUType = ValueOf<typeof CONST.IOU.TYPE>;
type IOUAction = ValueOf<typeof CONST.IOU.ACTION>;
type IOURequestType = ValueOf<typeof CONST.IOU.REQUEST_TYPE>;
type FeedbackSurveyOptionID = ValueOf<Pick<ValueOf<typeof CONST.FEEDBACK_SURVEY_OPTIONS>, 'ID'>>;

type SubscriptionType = ValueOf<typeof CONST.SUBSCRIPTION.TYPE>;

export type {Country, IOUAction, IOUType, RateAndUnit, OnboardingPurposeType, IOURequestType, SubscriptionType, FeedbackSurveyOptionID};

export default CONST;<|MERGE_RESOLUTION|>--- conflicted
+++ resolved
@@ -74,13 +74,10 @@
 type OnboardingPurposeType = ValueOf<typeof onboardingChoices>;
 
 const CONST = {
-<<<<<<< HEAD
     RECENT_WAYPOINTS_NUMBER: 20,
-=======
     DEFAULT_DB_NAME: 'OnyxDB',
     DEFAULT_TABLE_NAME: 'keyvaluepairs',
     DEFAULT_ONYX_DUMP_FILE_NAME: 'onyx-state.txt',
->>>>>>> 6abb02ba
     DEFAULT_POLICY_ROOM_CHAT_TYPES: [chatTypes.POLICY_ADMINS, chatTypes.POLICY_ANNOUNCE, chatTypes.DOMAIN_ALL],
 
     // Note: Group and Self-DM excluded as these are not tied to a Workspace

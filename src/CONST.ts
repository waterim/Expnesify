/* eslint-disable @typescript-eslint/naming-convention */
import dateAdd from 'date-fns/add';
import dateSubtract from 'date-fns/sub';
import Config from 'react-native-config';
import * as KeyCommand from 'react-native-key-command';
import type {ValueOf} from 'type-fest';
import type {Video} from './libs/actions/Report';
import BankAccount from './libs/models/BankAccount';
import * as Url from './libs/Url';
import SCREENS from './SCREENS';
import type PlaidBankAccount from './types/onyx/PlaidBankAccount';
import type {Unit} from './types/onyx/Policy';

type RateAndUnit = {
    unit: Unit;
    rate: number;
    currency: string;
};
type CurrencyDefaultMileageRate = Record<string, RateAndUnit>;

// Creating a default array and object this way because objects ({}) and arrays ([]) are not stable types.
// Freezing the array ensures that it cannot be unintentionally modified.
const EMPTY_ARRAY = Object.freeze([]);
const EMPTY_OBJECT = Object.freeze({});

const CLOUDFRONT_DOMAIN = 'cloudfront.net';
const CLOUDFRONT_URL = `https://d2k5nsl2zxldvw.${CLOUDFRONT_DOMAIN}`;
const ACTIVE_EXPENSIFY_URL = Url.addTrailingForwardSlash(Config?.NEW_EXPENSIFY_URL ?? 'https://new.expensify.com');
const USE_EXPENSIFY_URL = 'https://use.expensify.com';
const PLATFORM_OS_MACOS = 'Mac OS';
const PLATFORM_IOS = 'iOS';
const ANDROID_PACKAGE_NAME = 'com.expensify.chat';
const CURRENT_YEAR = new Date().getFullYear();
const PULL_REQUEST_NUMBER = Config?.PULL_REQUEST_NUMBER ?? '';
const MAX_DATE = dateAdd(new Date(), {years: 1});
const MIN_DATE = dateSubtract(new Date(), {years: 20});
const EXPENSIFY_POLICY_DOMAIN = 'expensify-policy';
const EXPENSIFY_POLICY_DOMAIN_EXTENSION = '.exfy';

const keyModifierControl = KeyCommand?.constants?.keyModifierControl ?? 'keyModifierControl';
const keyModifierCommand = KeyCommand?.constants?.keyModifierCommand ?? 'keyModifierCommand';
const keyModifierShiftControl = KeyCommand?.constants?.keyModifierShiftControl ?? 'keyModifierShiftControl';
const keyModifierShiftCommand = KeyCommand?.constants?.keyModifierShiftCommand ?? 'keyModifierShiftCommand';
const keyInputEscape = KeyCommand?.constants?.keyInputEscape ?? 'keyInputEscape';
const keyInputEnter = KeyCommand?.constants?.keyInputEnter ?? 'keyInputEnter';
const keyInputUpArrow = KeyCommand?.constants?.keyInputUpArrow ?? 'keyInputUpArrow';
const keyInputDownArrow = KeyCommand?.constants?.keyInputDownArrow ?? 'keyInputDownArrow';
const keyInputLeftArrow = KeyCommand?.constants?.keyInputLeftArrow ?? 'keyInputLeftArrow';
const keyInputRightArrow = KeyCommand?.constants?.keyInputRightArrow ?? 'keyInputRightArrow';

// describes if a shortcut key can cause navigation
const KEYBOARD_SHORTCUT_NAVIGATION_TYPE = 'NAVIGATION_SHORTCUT';

const chatTypes = {
    POLICY_ANNOUNCE: 'policyAnnounce',
    POLICY_ADMINS: 'policyAdmins',
    TRIP_ROOM: 'tripRoom',
    GROUP: 'group',
    DOMAIN_ALL: 'domainAll',
    POLICY_ROOM: 'policyRoom',
    POLICY_EXPENSE_CHAT: 'policyExpenseChat',
    SELF_DM: 'selfDM',
    INVOICE: 'invoice',
    SYSTEM: 'system',
} as const;

// Explicit type annotation is required
const cardActiveStates: number[] = [2, 3, 4, 7];

const selectableOnboardingChoices = {
    PERSONAL_SPEND: 'newDotPersonalSpend',
    MANAGE_TEAM: 'newDotManageTeam',
    EMPLOYER: 'newDotEmployer',
    CHAT_SPLIT: 'newDotSplitChat',
    LOOKING_AROUND: 'newDotLookingAround',
} as const;

const backendOnboardingChoices = {
    SUBMIT: 'newDotSubmit',
} as const;

const onboardingChoices = {
    ...selectableOnboardingChoices,
    ...backendOnboardingChoices,
} as const;

const signupQualifiers = {
    INDIVIDUAL: 'individual',
    VSB: 'vsb',
    SMB: 'smb',
} as const;

const onboardingEmployerOrSubmitMessage: OnboardingMessageType = {
    message: 'Getting paid back is as easy as sending a message. Let’s go over the basics.',
    video: {
        url: `${CLOUDFRONT_URL}/videos/guided-setup-get-paid-back-v2.mp4`,
        thumbnailUrl: `${CLOUDFRONT_URL}/images/guided-setup-get-paid-back.jpg`,
        duration: 55,
        width: 1280,
        height: 960,
    },
    tasks: [
        {
            type: 'submitExpense',
            autoCompleted: false,
            title: 'Submit an expense',
            description:
                '*Submit an expense* by entering an amount or scanning a receipt.\n' +
                '\n' +
                'Here’s how to submit an expense:\n' +
                '\n' +
                '1. Click the green *+* button.\n' +
                '2. Choose *Submit expense*.\n' +
                '3. Enter an amount or scan a receipt.\n' +
                '4. Add your reimburser to the request.\n' +
                '\n' +
                'Then, send your request and wait for that sweet “Cha-ching!” when it’s complete.',
        },
        {
            type: 'addBankAccount',
            autoCompleted: false,
            title: 'Add personal bank account',
            description:
                'You’ll need to add your personal bank account to get paid back. Don’t worry, it’s easy!\n' +
                '\n' +
                'Here’s how to set up your bank account:\n' +
                '\n' +
                '1. Click your profile picture.\n' +
                '2. Click *Wallet* > *Bank accounts* > *+ Add bank account*.\n' +
                '3. Connect your bank account.\n' +
                '\n' +
                'Once that’s done, you can request money from anyone and get paid back right into your personal bank account.',
        },
    ],
};

type OnboardingPurposeType = ValueOf<typeof onboardingChoices>;

const onboardingInviteTypes = {
    IOU: 'iou',
    INVOICE: 'invoice',
    CHAT: 'chat',
} as const;

type OnboardingInviteType = ValueOf<typeof onboardingInviteTypes>;

type OnboardingTaskType = {
    type: string;
    autoCompleted: boolean;
    title: string;
    description: string | ((params: Partial<{adminsRoomLink: string; workspaceCategoriesLink: string; workspaceMoreFeaturesLink: string; workspaceMembersLink: string}>) => string);
};

type OnboardingMessageType = {
    message: string;
    video?: Video;
    tasks: OnboardingTaskType[];
    type?: string;
};

const CONST = {
    HEIC_SIGNATURES: [
        '6674797068656963', // 'ftypheic' - Indicates standard HEIC file
        '6674797068656978', // 'ftypheix' - Indicates a variation of HEIC
        '6674797068657631', // 'ftyphevc' - Typically for HEVC encoded media (common in HEIF)
        '667479706d696631', // 'ftypmif1' - Multi-Image Format part of HEIF, broader usage
    ],
    RECENT_WAYPOINTS_NUMBER: 20,
    DEFAULT_DB_NAME: 'OnyxDB',
    DEFAULT_TABLE_NAME: 'keyvaluepairs',
    DEFAULT_ONYX_DUMP_FILE_NAME: 'onyx-state.txt',
    DEFAULT_POLICY_ROOM_CHAT_TYPES: [chatTypes.POLICY_ADMINS, chatTypes.POLICY_ANNOUNCE, chatTypes.DOMAIN_ALL],
    DISABLED_MAX_EXPENSE_VALUE: 10000000000,
    POLICY_BILLABLE_MODES: {
        BILLABLE: 'billable',
        NON_BILLABLE: 'nonBillable',
    },

    // Note: Group and Self-DM excluded as these are not tied to a Workspace
    WORKSPACE_ROOM_TYPES: [chatTypes.POLICY_ADMINS, chatTypes.POLICY_ANNOUNCE, chatTypes.DOMAIN_ALL, chatTypes.POLICY_ROOM, chatTypes.POLICY_EXPENSE_CHAT],
    ANDROID_PACKAGE_NAME,
    WORKSPACE_ENABLE_FEATURE_REDIRECT_DELAY: 100,
    ANIMATED_HIGHLIGHT_ENTRY_DELAY: 50,
    ANIMATED_HIGHLIGHT_ENTRY_DURATION: 300,
    ANIMATED_HIGHLIGHT_START_DELAY: 10,
    ANIMATED_HIGHLIGHT_START_DURATION: 300,
    ANIMATED_HIGHLIGHT_END_DELAY: 800,
    ANIMATED_HIGHLIGHT_END_DURATION: 2000,
    ANIMATED_TRANSITION: 300,
    ANIMATED_TRANSITION_FROM_VALUE: 100,
    ANIMATION_IN_TIMING: 100,
    ANIMATION_DIRECTION: {
        IN: 'in',
        OUT: 'out',
    },
    // Multiplier for gyroscope animation in order to make it a bit more subtle
    ANIMATION_GYROSCOPE_VALUE: 0.4,
    ANIMATION_PAID_DURATION: 200,
    ANIMATION_PAID_CHECKMARK_DELAY: 300,
    ANIMATION_PAID_BUTTON_HIDE_DELAY: 1000,
    BACKGROUND_IMAGE_TRANSITION_DURATION: 1000,
    SCREEN_TRANSITION_END_TIMEOUT: 1000,
    ARROW_HIDE_DELAY: 3000,
    MAX_IMAGE_CANVAS_AREA: 16777216,

    API_ATTACHMENT_VALIDATIONS: {
        // 24 megabytes in bytes, this is limit set on servers, do not update without wider internal discussion
        MAX_SIZE: 25165824,

        // An arbitrary size, but the same minimum as in the PHP layer
        MIN_SIZE: 240,

        // Allowed extensions for receipts
        ALLOWED_RECEIPT_EXTENSIONS: ['jpg', 'jpeg', 'gif', 'png', 'pdf', 'htm', 'html', 'text', 'rtf', 'doc', 'tif', 'tiff', 'msword', 'zip', 'xml', 'message'],
    },

    // Allowed extensions for spreadsheets import
    ALLOWED_SPREADSHEET_EXTENSIONS: ['xls', 'xlsx', 'csv', 'txt'],

    // This is limit set on servers, do not update without wider internal discussion
    API_TRANSACTION_CATEGORY_MAX_LENGTH: 255,

    AUTO_AUTH_STATE: {
        NOT_STARTED: 'not-started',
        SIGNING_IN: 'signing-in',
        JUST_SIGNED_IN: 'just-signed-in',
        FAILED: 'failed',
    },

    AUTH_TOKEN_TYPES: {
        ANONYMOUS: 'anonymousAccount',
        SUPPORT: 'support',
    },

    AVATAR_MAX_ATTACHMENT_SIZE: 6291456,

    AVATAR_ALLOWED_EXTENSIONS: ['jpg', 'jpeg', 'png', 'gif', 'bmp', 'svg'],

    // Minimum width and height size in px for a selected image
    AVATAR_MIN_WIDTH_PX: 80,
    AVATAR_MIN_HEIGHT_PX: 80,

    // Maximum width and height size in px for a selected image
    AVATAR_MAX_WIDTH_PX: 4096,
    AVATAR_MAX_HEIGHT_PX: 4096,

    LOGO_MAX_SCALE: 1.5,

    MAX_IMAGE_DIMENSION: 2400,

    BREADCRUMB_TYPE: {
        ROOT: 'root',
        STRONG: 'strong',
        NORMAL: 'normal',
    },

    DEFAULT_GROUP_AVATAR_COUNT: 18,
    DEFAULT_AVATAR_COUNT: 24,
    OLD_DEFAULT_AVATAR_COUNT: 8,

    DISPLAY_NAME: {
        MAX_LENGTH: 50,
        RESERVED_NAMES: ['Expensify', 'Concierge'],
        EXPENSIFY_CONCIERGE: 'Expensify Concierge',
    },

    GPS: {
        // It's OK to get a cached location that is up to an hour old because the only accuracy needed is the country the user is in
        MAX_AGE: 3600000,

        // 15 seconds, don't wait too long because the server can always fall back to using the IP address
        TIMEOUT: 15000,
    },

    LEGAL_NAME: {
        MAX_LENGTH: 40,
    },

    REPORT_DESCRIPTION: {
        MAX_LENGTH: 1000,
    },

    PULL_REQUEST_NUMBER,

    // Regex to get link in href prop inside of <a/> component
    REGEX_LINK_IN_ANCHOR: /<a\s+(?:[^>]*?\s+)?href="([^"]*)"/gi,

    MERCHANT_NAME_MAX_LENGTH: 255,

    MASKED_PAN_PREFIX: 'XXXXXXXXXXXX',

    REQUEST_PREVIEW: {
        MAX_LENGTH: 83,
    },

    CALENDAR_PICKER: {
        // Numbers were arbitrarily picked.
        MIN_YEAR: CURRENT_YEAR - 100,
        MAX_YEAR: CURRENT_YEAR + 100,
        MAX_DATE,
        MIN_DATE,
    },

    DATE_BIRTH: {
        MIN_AGE: 0,
        MIN_AGE_FOR_PAYMENT: 18,
        MAX_AGE: 150,
    },

    DESKTOP_SHORTCUT_ACCELERATOR: {
        PASTE_AND_MATCH_STYLE: 'Option+Shift+CmdOrCtrl+V',
        PASTE_AS_PLAIN_TEXT: 'CmdOrCtrl+Shift+V',
    },

    // This is used to enable a rotation/transform style to any component.
    DIRECTION: {
        LEFT: 'left',
        RIGHT: 'right',
    },

    // Sizes needed for report empty state background image handling
    EMPTY_STATE_BACKGROUND: {
        ASPECT_RATIO: 3.72,
        OVERLAP: 60,
        SMALL_SCREEN: {
            IMAGE_HEIGHT: 300,
        },
        WIDE_SCREEN: {
            IMAGE_HEIGHT: 450,
        },
    },

    NEW_EXPENSIFY_URL: ACTIVE_EXPENSIFY_URL,
    APP_DOWNLOAD_LINKS: {
        ANDROID: `https://play.google.com/store/apps/details?id=${ANDROID_PACKAGE_NAME}`,
        IOS: 'https://apps.apple.com/us/app/expensify-cash/id1530278510',
        DESKTOP: `${ACTIVE_EXPENSIFY_URL}NewExpensify.dmg`,
        OLD_DOT_ANDROID: 'https://play.google.com/store/apps/details?id=org.me.mobiexpensifyg&hl=en_US&pli=1',
        OLD_DOT_IOS: 'https://apps.apple.com/us/app/expensify-expense-tracker/id471713959',
    },
    DATE: {
        SQL_DATE_TIME: 'YYYY-MM-DD HH:mm:ss',
        FNS_FORMAT_STRING: 'yyyy-MM-dd',
        FNS_DATE_TIME_FORMAT_STRING: 'yyyy-MM-dd HH:mm:ss',
        LOCAL_TIME_FORMAT: 'h:mm a',
        YEAR_MONTH_FORMAT: 'yyyyMM',
        MONTH_FORMAT: 'MMMM',
        WEEKDAY_TIME_FORMAT: 'eeee',
        MONTH_DAY_ABBR_FORMAT: 'MMM d',
        SHORT_DATE_FORMAT: 'MM-dd',
        MONTH_DAY_YEAR_ABBR_FORMAT: 'MMM d, yyyy',
        MONTH_DAY_YEAR_FORMAT: 'MMMM d, yyyy',
        FNS_TIMEZONE_FORMAT_STRING: "yyyy-MM-dd'T'HH:mm:ssXXX",
        FNS_DB_FORMAT_STRING: 'yyyy-MM-dd HH:mm:ss.SSS',
        LONG_DATE_FORMAT_WITH_WEEKDAY: 'eeee, MMMM d, yyyy',
        UNIX_EPOCH: '1970-01-01 00:00:00.000',
        MAX_DATE: '9999-12-31',
        MIN_DATE: '0001-01-01',
        ORDINAL_DAY_OF_MONTH: 'do',
    },
    SMS: {
        DOMAIN: '@expensify.sms',
    },
    BANK_ACCOUNT: {
        BENEFICIAL_OWNER_INFO_STEP: {
            SUBSTEP: {
                IS_USER_UBO: 1,
                IS_ANYONE_ELSE_UBO: 2,
                UBO_DETAILS_FORM: 3,
                ARE_THERE_MORE_UBOS: 4,
                UBOS_LIST: 5,
            },
            BENEFICIAL_OWNER_DATA: {
                BENEFICIAL_OWNER_KEYS: 'beneficialOwnerKeys',
                PREFIX: 'beneficialOwner',
                FIRST_NAME: 'firstName',
                LAST_NAME: 'lastName',
                DOB: 'dob',
                SSN_LAST_4: 'ssnLast4',
                STREET: 'street',
                CITY: 'city',
                STATE: 'state',
                ZIP_CODE: 'zipCode',
            },
        },
        PLAID: {
            ALLOWED_THROTTLED_COUNT: 2,
            ERROR: {
                TOO_MANY_ATTEMPTS: 'Too many attempts',
            },
            EVENTS_NAME: {
                OPEN: 'OPEN',
                EXIT: 'EXIT',
            },
        },
        ERROR: {
            MISSING_ROUTING_NUMBER: '402 Missing routingNumber',
            MAX_ROUTING_NUMBER: '402 Maximum Size Exceeded routingNumber',
            MISSING_INCORPORATION_STATE: '402 Missing incorporationState in additionalData',
            MISSING_INCORPORATION_TYPE: '402 Missing incorporationType in additionalData',
        },
        STEP: {
            // In the order they appear in the VBA flow
            BANK_ACCOUNT: 'BankAccountStep',
            REQUESTOR: 'RequestorStep',
            COMPANY: 'CompanyStep',
            BENEFICIAL_OWNERS: 'BeneficialOwnersStep',
            ACH_CONTRACT: 'ACHContractStep',
            VALIDATION: 'ValidationStep',
            ENABLE: 'EnableStep',
        },
        STEP_NAMES: ['1', '2', '3', '4', '5'],
        STEPS_HEADER_HEIGHT: 40,
        SUBSTEP: {
            MANUAL: 'manual',
            PLAID: 'plaid',
        },
        VERIFICATIONS: {
            ERROR_MESSAGE: 'verifications.errorMessage',
            THROTTLED: 'verifications.throttled',
        },
        FIELDS_TYPE: {
            LOCAL: 'local',
        },
        ONFIDO_RESPONSE: {
            SDK_TOKEN: 'apiResult.sdkToken',
            PASS: 'pass',
        },
        QUESTIONS: {
            QUESTION: 'apiResult.questions.question',
            DIFFERENTIATOR_QUESTION: 'apiResult.differentiator-question',
        },
        SETUP_TYPE: {
            MANUAL: 'manual',
            PLAID: 'plaid',
        },
        REGEX: {
            US_ACCOUNT_NUMBER: /^[0-9]{4,17}$/,

            // The back-end is always returning account number with 4 last digits and mask the rest with X
            MASKED_US_ACCOUNT_NUMBER: /^[X]{0,13}[0-9]{4}$/,
            SWIFT_BIC: /^[A-Za-z0-9]{8,11}$/,
        },
        VERIFICATION_MAX_ATTEMPTS: 7,
        STATE: {
            VERIFYING: 'VERIFYING',
            VALIDATING: 'VALIDATING',
            SETUP: 'SETUP',
            PENDING: 'PENDING',
            OPEN: 'OPEN',
        },
        MAX_LENGTH: {
            FULL_SSN: 9,
            SSN: 4,
            ZIP_CODE: 10,
        },
        TYPE: {
            BUSINESS: 'BUSINESS',
            PERSONAL: 'PERSONAL',
        },
    },
    INCORPORATION_TYPES: {
        LLC: 'LLC',
        CORPORATION: 'Corp',
        PARTNERSHIP: 'Partnership',
        COOPERATIVE: 'Cooperative',
        SOLE_PROPRIETORSHIP: 'Sole Proprietorship',
        OTHER: 'Other',
    },
    BETAS: {
        ALL: 'all',
        DEFAULT_ROOMS: 'defaultRooms',
        DUPE_DETECTION: 'dupeDetection',
        P2P_DISTANCE_REQUESTS: 'p2pDistanceRequests',
        SPOTNANA_TRAVEL: 'spotnanaTravel',
        REPORT_FIELDS_FEATURE: 'reportFieldsFeature',
        WORKSPACE_FEEDS: 'workspaceFeeds',
        COMPANY_CARD_FEEDS: 'companyCardFeeds',
        NETSUITE_USA_TAX: 'netsuiteUsaTax',
        NEW_DOT_COPILOT: 'newDotCopilot',
        WORKSPACE_RULES: 'workspaceRules',
        COMBINED_TRACK_SUBMIT: 'combinedTrackSubmit',
        NEW_DOT_QBD: 'quickbooksDesktopOnNewDot',
    },
    BUTTON_STATES: {
        DEFAULT: 'default',
        ACTIVE: 'active',
        PRESSED: 'pressed',
        COMPLETE: 'complete',
        DISABLED: 'disabled',
    },
    BANK_ACCOUNT_TYPES: {
        WALLET: 'WALLET',
    },
    COUNTRY: {
        US: 'US',
        MX: 'MX',
        AU: 'AU',
        CA: 'CA',
        GB: 'GB',
    },
    DESKTOP_DEEPLINK_APP_STATE: {
        CHECKING: 'checking',
        INSTALLED: 'installed',
        NOT_INSTALLED: 'not-installed',
    },
    TAX_RATES: {
        CUSTOM_NAME_MAX_LENGTH: 8,
        NAME_MAX_LENGTH: 50,
    },
    PLATFORM: {
        IOS: 'ios',
        ANDROID: 'android',
        WEB: 'web',
        DESKTOP: 'desktop',
    },
    PLATFORM_SPECIFIC_KEYS: {
        CTRL: {
            DEFAULT: 'control',
            [PLATFORM_OS_MACOS]: 'meta',
            [PLATFORM_IOS]: 'meta',
        },
        SHIFT: {
            DEFAULT: 'shift',
        },
    },
    KEYBOARD_SHORTCUTS: {
        SEARCH: {
            descriptionKey: 'search',
            shortcutKey: 'K',
            modifiers: ['CTRL'],
            trigger: {
                DEFAULT: {input: 'k', modifierFlags: keyModifierControl},
                [PLATFORM_OS_MACOS]: {input: 'k', modifierFlags: keyModifierCommand},
                [PLATFORM_IOS]: {input: 'k', modifierFlags: keyModifierCommand},
            },
            type: KEYBOARD_SHORTCUT_NAVIGATION_TYPE,
        },
        NEW_CHAT: {
            descriptionKey: 'newChat',
            shortcutKey: 'K',
            modifiers: ['CTRL', 'SHIFT'],
            trigger: {
                DEFAULT: {input: 'k', modifierFlags: keyModifierShiftControl},
                [PLATFORM_OS_MACOS]: {input: 'k', modifierFlags: keyModifierShiftCommand},
                [PLATFORM_IOS]: {input: 'k', modifierFlags: keyModifierShiftCommand},
            },
            type: KEYBOARD_SHORTCUT_NAVIGATION_TYPE,
        },
        SHORTCUTS: {
            descriptionKey: 'openShortcutDialog',
            shortcutKey: 'J',
            modifiers: ['CTRL'],
            trigger: {
                DEFAULT: {input: 'j', modifierFlags: keyModifierControl},
                [PLATFORM_OS_MACOS]: {input: 'j', modifierFlags: keyModifierCommand},
                [PLATFORM_IOS]: {input: 'j', modifierFlags: keyModifierCommand},
            },
        },
        ESCAPE: {
            descriptionKey: 'escape',
            shortcutKey: 'Escape',
            modifiers: [],
            trigger: {
                DEFAULT: {input: keyInputEscape},
                [PLATFORM_OS_MACOS]: {input: keyInputEscape},
                [PLATFORM_IOS]: {input: keyInputEscape},
            },
        },
        ENTER: {
            descriptionKey: null,
            shortcutKey: 'Enter',
            modifiers: [],
            trigger: {
                DEFAULT: {input: keyInputEnter},
                [PLATFORM_OS_MACOS]: {input: keyInputEnter},
                [PLATFORM_IOS]: {input: keyInputEnter},
            },
        },
        CTRL_ENTER: {
            descriptionKey: null,
            shortcutKey: 'Enter',
            modifiers: ['CTRL'],
            trigger: {
                DEFAULT: {input: keyInputEnter, modifierFlags: keyModifierControl},
                [PLATFORM_OS_MACOS]: {input: keyInputEnter, modifierFlags: keyModifierCommand},
                [PLATFORM_IOS]: {input: keyInputEnter, modifierFlags: keyModifierCommand},
            },
        },
        COPY: {
            descriptionKey: 'copy',
            shortcutKey: 'C',
            modifiers: ['CTRL'],
            trigger: {
                DEFAULT: {input: 'c', modifierFlags: keyModifierControl},
                [PLATFORM_OS_MACOS]: {input: 'c', modifierFlags: keyModifierCommand},
                [PLATFORM_IOS]: {input: 'c', modifierFlags: keyModifierCommand},
            },
        },
        ARROW_UP: {
            descriptionKey: null,
            shortcutKey: 'ArrowUp',
            modifiers: [],
            trigger: {
                DEFAULT: {input: keyInputUpArrow},
                [PLATFORM_OS_MACOS]: {input: keyInputUpArrow},
                [PLATFORM_IOS]: {input: keyInputUpArrow},
            },
        },
        ARROW_DOWN: {
            descriptionKey: null,
            shortcutKey: 'ArrowDown',
            modifiers: [],
            trigger: {
                DEFAULT: {input: keyInputDownArrow},
                [PLATFORM_OS_MACOS]: {input: keyInputDownArrow},
                [PLATFORM_IOS]: {input: keyInputDownArrow},
            },
        },
        ARROW_LEFT: {
            descriptionKey: null,
            shortcutKey: 'ArrowLeft',
            modifiers: [],
            trigger: {
                DEFAULT: {input: keyInputLeftArrow},
                [PLATFORM_OS_MACOS]: {input: keyInputLeftArrow},
                [PLATFORM_IOS]: {input: keyInputLeftArrow},
            },
        },
        ARROW_RIGHT: {
            descriptionKey: null,
            shortcutKey: 'ArrowRight',
            modifiers: [],
            trigger: {
                DEFAULT: {input: keyInputRightArrow},
                [PLATFORM_OS_MACOS]: {input: keyInputRightArrow},
                [PLATFORM_IOS]: {input: keyInputRightArrow},
            },
        },
        TAB: {
            descriptionKey: null,
            shortcutKey: 'Tab',
            modifiers: [],
        },
        DEBUG: {
            descriptionKey: 'openDebug',
            shortcutKey: 'D',
            modifiers: ['CTRL'],
            trigger: {
                DEFAULT: {input: 'd', modifierFlags: keyModifierControl},
                [PLATFORM_OS_MACOS]: {input: 'd', modifierFlags: keyModifierCommand},
                [PLATFORM_IOS]: {input: 'd', modifierFlags: keyModifierCommand},
            },
        },
    },
    KEYBOARD_SHORTCUTS_TYPES: {
        NAVIGATION_SHORTCUT: KEYBOARD_SHORTCUT_NAVIGATION_TYPE,
    },
    KEYBOARD_SHORTCUT_KEY_DISPLAY_NAME: {
        CONTROL: 'CTRL',
        ESCAPE: 'ESC',
        META: 'CMD',
        SHIFT: 'Shift',
    },
    CURRENCY: {
        USD: 'USD',
        AUD: 'AUD',
        CAD: 'CAD',
        GBP: 'GBP',
        NZD: 'NZD',
        EUR: 'EUR',
    },
    get DIRECT_REIMBURSEMENT_CURRENCIES() {
        return [this.CURRENCY.USD, this.CURRENCY.AUD, this.CURRENCY.CAD, this.CURRENCY.GBP, this.CURRENCY.EUR];
    },
    EXAMPLE_PHONE_NUMBER: '+15005550006',
    CONCIERGE_CHAT_NAME: 'Concierge',
    CLOUDFRONT_URL,
    EMPTY_ARRAY,
    EMPTY_OBJECT,
    USE_EXPENSIFY_URL,
    GOOGLE_MEET_URL_ANDROID: 'https://meet.google.com',
    GOOGLE_DOC_IMAGE_LINK_MATCH: 'googleusercontent.com',
    IMAGE_BASE64_MATCH: 'base64',
    DEEPLINK_BASE_URL: 'new-expensify://',
    PDF_VIEWER_URL: '/pdf/web/viewer.html',
    CLOUDFRONT_DOMAIN_REGEX: /^https:\/\/\w+\.cloudfront\.net/i,
    EXPENSIFY_ICON_URL: `${CLOUDFRONT_URL}/images/favicon-2019.png`,
    CONCIERGE_ICON_URL_2021: `${CLOUDFRONT_URL}/images/icons/concierge_2021.png`,
    CONCIERGE_ICON_URL: `${CLOUDFRONT_URL}/images/icons/concierge_2022.png`,
    UPWORK_URL: 'https://github.com/Expensify/App/issues?q=is%3Aopen+is%3Aissue+label%3A%22Help+Wanted%22',
    DEEP_DIVE_EXPENSIFY_CARD: 'https://community.expensify.com/discussion/4848/deep-dive-expensify-card-and-quickbooks-online-auto-reconciliation-how-it-works',
    DEEP_DIVE_ERECEIPTS: 'https://community.expensify.com/discussion/5542/deep-dive-what-are-ereceipts/',
    GITHUB_URL: 'https://github.com/Expensify/App',
    TERMS_URL: `${USE_EXPENSIFY_URL}/terms`,
    PRIVACY_URL: `${USE_EXPENSIFY_URL}/privacy`,
    LICENSES_URL: `${USE_EXPENSIFY_URL}/licenses`,
    ACH_TERMS_URL: `${USE_EXPENSIFY_URL}/achterms`,
    WALLET_AGREEMENT_URL: `${USE_EXPENSIFY_URL}/walletagreement`,
    BANCORP_WALLET_AGREEMENT_URL: `${USE_EXPENSIFY_URL}/bancorp-bank-wallet-terms-of-service`,
    HELP_LINK_URL: `${USE_EXPENSIFY_URL}/usa-patriot-act`,
    ELECTRONIC_DISCLOSURES_URL: `${USE_EXPENSIFY_URL}/esignagreement`,
    GITHUB_RELEASE_URL: 'https://api.github.com/repos/expensify/app/releases/latest',
    ADD_SECONDARY_LOGIN_URL: encodeURI('settings?param={"section":"account","openModal":"secondaryLogin"}'),
    MANAGE_CARDS_URL: 'domain_companycards',
    FEES_URL: `${USE_EXPENSIFY_URL}/fees`,
    SAVE_WITH_EXPENSIFY_URL: `${USE_EXPENSIFY_URL}/savings-calculator`,
    CFPB_PREPAID_URL: 'https://cfpb.gov/prepaid',
    STAGING_NEW_EXPENSIFY_URL: 'https://staging.new.expensify.com',
    NEWHELP_URL: 'https://help.expensify.com',
    INTERNAL_DEV_EXPENSIFY_URL: 'https://www.expensify.com.dev',
    STAGING_EXPENSIFY_URL: 'https://staging.expensify.com',
    EXPENSIFY_URL: 'https://www.expensify.com',
    BANK_ACCOUNT_PERSONAL_DOCUMENTATION_INFO_URL:
        'https://community.expensify.com/discussion/6983/faq-why-do-i-need-to-provide-personal-documentation-when-setting-up-updating-my-bank-account',
    PERSONAL_DATA_PROTECTION_INFO_URL: 'https://community.expensify.com/discussion/5677/deep-dive-security-how-expensify-protects-your-information',
    ONFIDO_FACIAL_SCAN_POLICY_URL: 'https://onfido.com/facial-scan-policy-and-release/',
    ONFIDO_PRIVACY_POLICY_URL: 'https://onfido.com/privacy/',
    ONFIDO_TERMS_OF_SERVICE_URL: 'https://onfido.com/terms-of-service/',
    LIST_OF_RESTRICTED_BUSINESSES: 'https://community.expensify.com/discussion/6191/list-of-restricted-businesses',
    TRAVEL_TERMS_URL: `${USE_EXPENSIFY_URL}/travelterms`,
    EXPENSIFY_PACKAGE_FOR_SAGE_INTACCT: 'https://www.expensify.com/tools/integrations/downloadPackage',
    EXPENSIFY_PACKAGE_FOR_SAGE_INTACCT_FILE_NAME: 'ExpensifyPackageForSageIntacct',
    SAGE_INTACCT_INSTRUCTIONS: 'https://help.expensify.com/articles/expensify-classic/integrations/accounting-integrations/Sage-Intacct',
    HOW_TO_CONNECT_TO_SAGE_INTACCT: 'https://help.expensify.com/articles/expensify-classic/integrations/accounting-integrations/Sage-Intacct#how-to-connect-to-sage-intacct',
    PRICING: `https://www.expensify.com/pricing`,
    COMPANY_CARDS_HELP: 'https://help.expensify.com/articles/expensify-classic/connect-credit-cards/company-cards/Commercial-Card-Feeds',
    CUSTOM_REPORT_NAME_HELP_URL: 'https://help.expensify.com/articles/expensify-classic/spending-insights/Custom-Templates',
    CONFIGURE_REIMBURSEMENT_SETTINGS_HELP_URL: 'https://help.expensify.com/articles/expensify-classic/workspaces/Configure-Reimbursement-Settings',
    COPILOT_HELP_URL: 'https://help.expensify.com/articles/expensify-classic/copilots-and-delegates/Assign-or-remove-a-Copilot',
    DELAYED_SUBMISSION_HELP_URL: 'https://help.expensify.com/articles/expensify-classic/reports/Automatically-submit-employee-reports',
    // Use Environment.getEnvironmentURL to get the complete URL with port number
    DEV_NEW_EXPENSIFY_URL: 'https://dev.new.expensify.com:',
    OLDDOT_URLS: {
        ADMIN_POLICIES_URL: 'admin_policies',
        ADMIN_DOMAINS_URL: 'admin_domains',
        INBOX: 'inbox',
        POLICY_CONNECTIONS_URL: (policyID: string) => `policy?param={"policyID":"${policyID}"}#connections`,
    },

    EXPENSIFY_POLICY_DOMAIN,
    EXPENSIFY_POLICY_DOMAIN_EXTENSION,

    SIGN_IN_FORM_WIDTH: 300,

    REQUEST_CODE_DELAY: 30,

    DEEPLINK_PROMPT_DENYLIST: [SCREENS.HOME, SCREENS.SIGN_IN_WITH_APPLE_DESKTOP, SCREENS.SIGN_IN_WITH_GOOGLE_DESKTOP],

    SIGN_IN_METHOD: {
        APPLE: 'Apple',
        GOOGLE: 'Google',
    },

    OPTION_TYPE: {
        REPORT: 'report',
        PERSONAL_DETAIL: 'personalDetail',
    },

    QUICK_ACTIONS: {
        REQUEST_MANUAL: 'requestManual',
        REQUEST_SCAN: 'requestScan',
        REQUEST_DISTANCE: 'requestDistance',
        SPLIT_MANUAL: 'splitManual',
        SPLIT_SCAN: 'splitScan',
        SPLIT_DISTANCE: 'splitDistance',
        TRACK_MANUAL: 'trackManual',
        TRACK_SCAN: 'trackScan',
        TRACK_DISTANCE: 'trackDistance',
        ASSIGN_TASK: 'assignTask',
        SEND_MONEY: 'sendMoney',
    },

    RECEIPT: {
        ICON_SIZE: 164,
        PERMISSION_GRANTED: 'granted',
        HAND_ICON_HEIGHT: 152,
        HAND_ICON_WIDTH: 200,
        SHUTTER_SIZE: 90,
        MAX_REPORT_PREVIEW_RECEIPTS: 3,
    },
    REPORT: {
        ROLE: {
            ADMIN: 'admin',
            MEMBER: 'member',
        },
        MAX_COUNT_BEFORE_FOCUS_UPDATE: 30,
        MIN_INITIAL_REPORT_ACTION_COUNT: 15,
        UNREPORTED_REPORTID: '0',
        SPLIT_REPORTID: '-2',
        ACTIONS: {
            LIMIT: 50,
            // OldDot Actions render getMessage from Web-Expensify/lib/Report/Action PHP files via getMessageOfOldDotReportAction in ReportActionsUtils.ts
            TYPE: {
                ACTIONABLE_ADD_PAYMENT_CARD: 'ACTIONABLEADDPAYMENTCARD',
                ACTIONABLE_JOIN_REQUEST: 'ACTIONABLEJOINREQUEST',
                ACTIONABLE_MENTION_WHISPER: 'ACTIONABLEMENTIONWHISPER',
                ACTIONABLE_REPORT_MENTION_WHISPER: 'ACTIONABLEREPORTMENTIONWHISPER',
                ACTIONABLE_TRACK_EXPENSE_WHISPER: 'ACTIONABLETRACKEXPENSEWHISPER',
                ADD_COMMENT: 'ADDCOMMENT',
                APPROVED: 'APPROVED',
                CARD_MISSING_ADDRESS: 'CARDMISSINGADDRESS',
                CARD_ISSUED: 'CARDISSUED',
                CARD_ISSUED_VIRTUAL: 'CARDISSUEDVIRTUAL',
                CHANGE_FIELD: 'CHANGEFIELD', // OldDot Action
                CHANGE_POLICY: 'CHANGEPOLICY', // OldDot Action
                CHANGE_TYPE: 'CHANGETYPE', // OldDot Action
                CHRONOS_OOO_LIST: 'CHRONOSOOOLIST',
                CLOSED: 'CLOSED',
                CREATED: 'CREATED',
                DELEGATE_SUBMIT: 'DELEGATESUBMIT', // OldDot Action
                DELETED_ACCOUNT: 'DELETEDACCOUNT', // Deprecated OldDot Action
                DISMISSED_VIOLATION: 'DISMISSEDVIOLATION',
                DONATION: 'DONATION', // Deprecated OldDot Action
                EXPORTED_TO_CSV: 'EXPORTCSV', // OldDot Action
                EXPORTED_TO_INTEGRATION: 'EXPORTINTEGRATION', // OldDot Action
                EXPORTED_TO_QUICK_BOOKS: 'EXPORTED', // Deprecated OldDot Action
                FORWARDED: 'FORWARDED', // OldDot Action
                HOLD: 'HOLD',
                HOLD_COMMENT: 'HOLDCOMMENT',
                INTEGRATION_SYNC_FAILED: 'INTEGRATIONSYNCFAILED',
                IOU: 'IOU',
                INTEGRATIONS_MESSAGE: 'INTEGRATIONSMESSAGE', // OldDot Action
                MANAGER_ATTACH_RECEIPT: 'MANAGERATTACHRECEIPT', // OldDot Action
                MANAGER_DETACH_RECEIPT: 'MANAGERDETACHRECEIPT', // OldDot Action
                MARKED_REIMBURSED: 'MARKEDREIMBURSED', // OldDot Action
                MARK_REIMBURSED_FROM_INTEGRATION: 'MARKREIMBURSEDFROMINTEGRATION', // OldDot Action
                MERGED_WITH_CASH_TRANSACTION: 'MERGEDWITHCASHTRANSACTION',
                MODIFIED_EXPENSE: 'MODIFIEDEXPENSE',
                MOVED: 'MOVED',
                OUTDATED_BANK_ACCOUNT: 'OUTDATEDBANKACCOUNT', // OldDot Action
                REIMBURSEMENT_ACH_BOUNCE: 'REIMBURSEMENTACHBOUNCE', // OldDot Action
                REIMBURSEMENT_ACH_CANCELLED: 'REIMBURSEMENTACHCANCELLED', // OldDot Action
                REIMBURSEMENT_ACCOUNT_CHANGED: 'REIMBURSEMENTACCOUNTCHANGED', // OldDot Action
                REIMBURSEMENT_DELAYED: 'REIMBURSEMENTDELAYED', // OldDot Action
                REIMBURSEMENT_QUEUED: 'REIMBURSEMENTQUEUED',
                REIMBURSEMENT_DEQUEUED: 'REIMBURSEMENTDEQUEUED',
                REIMBURSEMENT_REQUESTED: 'REIMBURSEMENTREQUESTED', // Deprecated OldDot Action
                REIMBURSEMENT_SETUP: 'REIMBURSEMENTSETUP', // Deprecated OldDot Action
                REIMBURSEMENT_SETUP_REQUESTED: 'REIMBURSEMENTSETUPREQUESTED', // Deprecated OldDot Action
                REJECTED: 'REJECTED',
                REMOVED_FROM_APPROVAL_CHAIN: 'REMOVEDFROMAPPROVALCHAIN',
                RENAMED: 'RENAMED',
                REPORT_PREVIEW: 'REPORTPREVIEW',
                SELECTED_FOR_RANDOM_AUDIT: 'SELECTEDFORRANDOMAUDIT', // OldDot Action
                SHARE: 'SHARE', // OldDot Action
                STRIPE_PAID: 'STRIPEPAID', // OldDot Action
                SUBMITTED: 'SUBMITTED',
                SUBMITTED_AND_CLOSED: 'SUBMITTEDCLOSED',
                TAKE_CONTROL: 'TAKECONTROL', // OldDot Action
                TASK_CANCELLED: 'TASKCANCELLED',
                TASK_COMPLETED: 'TASKCOMPLETED',
                TASK_EDITED: 'TASKEDITED',
                TASK_REOPENED: 'TASKREOPENED',
                TRIPPREVIEW: 'TRIPPREVIEW',
                UNAPPROVED: 'UNAPPROVED',
                UNHOLD: 'UNHOLD',
                UNSHARE: 'UNSHARE', // OldDot Action
                UPDATE_GROUP_CHAT_MEMBER_ROLE: 'UPDATEGROUPCHATMEMBERROLE',
                POLICY_CHANGE_LOG: {
                    ADD_APPROVER_RULE: 'POLICYCHANGELOG_ADD_APPROVER_RULE',
                    ADD_BUDGET: 'POLICYCHANGELOG_ADD_BUDGET',
                    ADD_CATEGORY: 'POLICYCHANGELOG_ADD_CATEGORY',
                    ADD_CUSTOM_UNIT: 'POLICYCHANGELOG_ADD_CUSTOM_UNIT',
                    ADD_CUSTOM_UNIT_RATE: 'POLICYCHANGELOG_ADD_CUSTOM_UNIT_RATE',
                    ADD_EMPLOYEE: 'POLICYCHANGELOG_ADD_EMPLOYEE',
                    ADD_INTEGRATION: 'POLICYCHANGELOG_ADD_INTEGRATION',
                    ADD_REPORT_FIELD: 'POLICYCHANGELOG_ADD_REPORT_FIELD',
                    ADD_TAG: 'POLICYCHANGELOG_ADD_TAG',
                    DELETE_ALL_TAGS: 'POLICYCHANGELOG_DELETE_ALL_TAGS',
                    DELETE_APPROVER_RULE: 'POLICYCHANGELOG_DELETE_APPROVER_RULE',
                    DELETE_BUDGET: 'POLICYCHANGELOG_DELETE_BUDGET',
                    DELETE_CATEGORY: 'POLICYCHANGELOG_DELETE_CATEGORY',
                    DELETE_CUSTOM_UNIT: 'POLICYCHANGELOG_DELETE_CUSTOM_UNIT',
                    DELETE_CUSTOM_UNIT_RATE: 'POLICYCHANGELOG_DELETE_CUSTOM_UNIT_RATE',
                    DELETE_CUSTOM_UNIT_SUB_RATE: 'POLICYCHANGELOG_DELETE_CUSTOM_UNIT_SUB_RATE',
                    DELETE_EMPLOYEE: 'POLICYCHANGELOG_DELETE_EMPLOYEE',
                    DELETE_INTEGRATION: 'POLICYCHANGELOG_DELETE_INTEGRATION',
                    DELETE_REPORT_FIELD: 'POLICYCHANGELOG_DELETE_REPORT_FIELD',
                    DELETE_TAG: 'POLICYCHANGELOG_DELETE_TAG',
                    IMPORT_CUSTOM_UNIT_RATES: 'POLICYCHANGELOG_IMPORT_CUSTOM_UNIT_RATES',
                    IMPORT_TAGS: 'POLICYCHANGELOG_IMPORT_TAGS',
                    INDIVIDUAL_BUDGET_NOTIFICATION: 'POLICYCHANGELOG_INDIVIDUAL_BUDGET_NOTIFICATION',
                    INVITE_TO_ROOM: 'POLICYCHANGELOG_INVITETOROOM',
                    REMOVE_FROM_ROOM: 'POLICYCHANGELOG_REMOVEFROMROOM',
                    LEAVE_ROOM: 'POLICYCHANGELOG_LEAVEROOM',
                    REPLACE_CATEGORIES: 'POLICYCHANGELOG_REPLACE_CATEGORIES',
                    SET_AUTO_REIMBURSEMENT: 'POLICYCHANGELOG_SET_AUTOREIMBURSEMENT',
                    SET_AUTO_JOIN: 'POLICYCHANGELOG_SET_AUTO_JOIN',
                    SET_CATEGORY_NAME: 'POLICYCHANGELOG_SET_CATEGORY_NAME',
                    SHARED_BUDGET_NOTIFICATION: 'POLICYCHANGELOG_SHARED_BUDGET_NOTIFICATION',
                    UPDATE_ACH_ACCOUNT: 'POLICYCHANGELOG_UPDATE_ACH_ACCOUNT',
                    UPDATE_APPROVER_RULE: 'POLICYCHANGELOG_UPDATE_APPROVER_RULE',
                    UPDATE_AUDIT_RATE: 'POLICYCHANGELOG_UPDATE_AUDIT_RATE',
                    UPDATE_AUTO_HARVESTING: 'POLICYCHANGELOG_UPDATE_AUTOHARVESTING',
                    UPDATE_AUTO_REIMBURSEMENT: 'POLICYCHANGELOG_UPDATE_AUTOREIMBURSEMENT',
                    UPDATE_AUTO_REPORTING_FREQUENCY: 'POLICYCHANGELOG_UPDATE_AUTOREPORTING_FREQUENCY',
                    UPDATE_BUDGET: 'POLICYCHANGELOG_UPDATE_BUDGET',
                    UPDATE_CATEGORY: 'POLICYCHANGELOG_UPDATE_CATEGORY',
                    UPDATE_CATEGORIES: 'POLICYCHANGELOG_UPDATE_CATEGORIES',
                    UPDATE_CURRENCY: 'POLICYCHANGELOG_UPDATE_CURRENCY',
                    UPDATE_CUSTOM_UNIT: 'POLICYCHANGELOG_UPDATE_CUSTOM_UNIT',
                    UPDATE_CUSTOM_UNIT_RATE: 'POLICYCHANGELOG_UPDATE_CUSTOM_UNIT_RATE',
                    UPDATE_CUSTOM_UNIT_SUB_RATE: 'POLICYCHANGELOG_UPDATE_CUSTOM_UNIT_SUB_RATE',
                    UPDATE_DEFAULT_BILLABLE: 'POLICYCHANGELOG_UPDATE_DEFAULT_BILLABLE',
                    UPDATE_DEFAULT_REIMBURSABLE: 'POLICYCHANGELOG_UPDATE_DEFAULT_REIMBURSABLE',
                    UPDATE_DEFAULT_TITLE: 'POLICYCHANGELOG_UPDATE_DEFAULT_TITLE',
                    UPDATE_DEFAULT_TITLE_ENFORCED: 'POLICYCHANGELOG_UPDATE_DEFAULT_TITLE_ENFORCED',
                    UPDATE_DISABLED_FIELDS: 'POLICYCHANGELOG_UPDATE_DISABLED_FIELDS',
                    UPDATE_EMPLOYEE: 'POLICYCHANGELOG_UPDATE_EMPLOYEE',
                    UPDATE_FIELD: 'POLICYCHANGELOG_UPDATE_FIELD',
                    UPDATE_MANUAL_APPROVAL_THRESHOLD: 'POLICYCHANGELOG_UPDATE_MANUAL_APPROVAL_THRESHOLD',
                    UPDATE_MAX_EXPENSE_AMOUNT: 'POLICYCHANGELOG_UPDATE_MAX_EXPENSE_AMOUNT',
                    UPDATE_MAX_EXPENSE_AMOUNT_NO_RECEIPT: 'POLICYCHANGELOG_UPDATE_MAX_EXPENSE_AMOUNT_NO_RECEIPT',
                    UPDATE_NAME: 'POLICYCHANGELOG_UPDATE_NAME',
                    UPDATE_DESCRIPTION: 'POLICYCHANGELOG_UPDATE_DESCRIPTION',
                    UPDATE_OWNERSHIP: 'POLICYCHANGELOG_UPDATE_OWNERSHIP',
                    UPDATE_REIMBURSEMENT_CHOICE: 'POLICYCHANGELOG_UPDATE_REIMBURSEMENT_CHOICE',
                    UPDATE_REPORT_FIELD: 'POLICYCHANGELOG_UPDATE_REPORT_FIELD',
                    UPDATE_TAG: 'POLICYCHANGELOG_UPDATE_TAG',
                    UPDATE_TAG_ENABLED: 'POLICYCHANGELOG_UPDATE_TAG_ENABLED',
                    UPDATE_TAG_LIST: 'POLICYCHANGELOG_UPDATE_TAG_LIST',
                    UPDATE_TAG_LIST_NAME: 'POLICYCHANGELOG_UPDATE_TAG_LIST_NAME',
                    UPDATE_TAG_NAME: 'POLICYCHANGELOG_UPDATE_TAG_NAME',
                    UPDATE_TIME_ENABLED: 'POLICYCHANGELOG_UPDATE_TIME_ENABLED',
                    UPDATE_TIME_RATE: 'POLICYCHANGELOG_UPDATE_TIME_RATE',
                    LEAVE_POLICY: 'POLICYCHANGELOG_LEAVE_POLICY',
                    CORPORATE_UPGRADE: 'POLICYCHANGELOG_CORPORATE_UPGRADE',
                },
                ROOM_CHANGE_LOG: {
                    INVITE_TO_ROOM: 'INVITETOROOM',
                    REMOVE_FROM_ROOM: 'REMOVEFROMROOM',
                    LEAVE_ROOM: 'LEAVEROOM',
                    UPDATE_ROOM_DESCRIPTION: 'UPDATEROOMDESCRIPTION',
                },
            },
            THREAD_DISABLED: ['CREATED'],
        },
        CANCEL_PAYMENT_REASONS: {
            ADMIN: 'CANCEL_REASON_ADMIN',
        },
        ACTIONABLE_MENTION_WHISPER_RESOLUTION: {
            INVITE: 'invited',
            NOTHING: 'nothing',
        },
        ACTIONABLE_TRACK_EXPENSE_WHISPER_RESOLUTION: {
            NOTHING: 'nothing',
        },
        ACTIONABLE_REPORT_MENTION_WHISPER_RESOLUTION: {
            CREATE: 'created',
            NOTHING: 'nothing',
        },
        ACTIONABLE_MENTION_JOIN_WORKSPACE_RESOLUTION: {
            ACCEPT: 'accept',
            DECLINE: 'decline',
        },
        ARCHIVE_REASON: {
            DEFAULT: 'default',
            ACCOUNT_CLOSED: 'accountClosed',
            ACCOUNT_MERGED: 'accountMerged',
            REMOVED_FROM_POLICY: 'removedFromPolicy',
            POLICY_DELETED: 'policyDeleted',
            INVOICE_RECEIVER_POLICY_DELETED: 'invoiceReceiverPolicyDeleted',
            BOOKING_END_DATE_HAS_PASSED: 'bookingEndDateHasPassed',
        },
        MESSAGE: {
            TYPE: {
                COMMENT: 'COMMENT',
                TEXT: 'TEXT',
            },
        },
        TYPE: {
            CHAT: 'chat',
            EXPENSE: 'expense',
            IOU: 'iou',
            TASK: 'task',
            INVOICE: 'invoice',
        },
        UNSUPPORTED_TYPE: {
            PAYCHECK: 'paycheck',
            BILL: 'bill',
        },
        CHAT_TYPE: chatTypes,
        WORKSPACE_CHAT_ROOMS: {
            ANNOUNCE: '#announce',
            ADMINS: '#admins',
        },
        STATE_NUM: {
            OPEN: 0,
            SUBMITTED: 1,
            APPROVED: 2,
            BILLING: 3,
        },
        STATUS_NUM: {
            OPEN: 0,
            SUBMITTED: 1,
            CLOSED: 2,
            APPROVED: 3,
            REIMBURSED: 4,
        },
        NOTIFICATION_PREFERENCE: {
            MUTE: 'mute',
            DAILY: 'daily',
            ALWAYS: 'always',
            HIDDEN: 'hidden',
        },
        // Options for which room members can post
        WRITE_CAPABILITIES: {
            ALL: 'all',
            ADMINS: 'admins',
        },
        VISIBILITY: {
            PUBLIC: 'public',
            PUBLIC_ANNOUNCE: 'public_announce',
            PRIVATE: 'private',
            RESTRICTED: 'restricted',
        },
        RESERVED_ROOM_NAMES: ['#admins', '#announce'],
        MAX_PREVIEW_AVATARS: 4,
        MAX_ROOM_NAME_LENGTH: 99,
        LAST_MESSAGE_TEXT_MAX_LENGTH: 200,
        MIN_LENGTH_LAST_MESSAGE_WITH_ELLIPSIS: 20,
        OWNER_EMAIL_FAKE: '__FAKE__',
        OWNER_ACCOUNT_ID_FAKE: 0,
        DEFAULT_REPORT_NAME: 'Chat Report',
        PERMISSIONS: {
            READ: 'read',
            WRITE: 'write',
            SHARE: 'share',
            OWN: 'own',
            AUDITOR: 'auditor',
        },
        INVOICE_RECEIVER_TYPE: {
            INDIVIDUAL: 'individual',
            BUSINESS: 'policy',
        },
        EXPORT_OPTIONS: {
            EXPORT_TO_INTEGRATION: 'exportToIntegration',
            MARK_AS_EXPORTED: 'markAsExported',
        },
        ROOM_MEMBERS_BULK_ACTION_TYPES: {
            REMOVE: 'remove',
        },
    },
    NEXT_STEP: {
        ICONS: {
            HOURGLASS: 'hourglass',
            CHECKMARK: 'checkmark',
            STOPWATCH: 'stopwatch',
        },
    },
    COMPOSER: {
        MAX_LINES: 16,
        MAX_LINES_SMALL_SCREEN: 6,
        MAX_LINES_FULL: -1,
        // The minimum height needed to enable the full screen composer
        FULL_COMPOSER_MIN_HEIGHT: 60,
    },
    MODAL: {
        MODAL_TYPE: {
            CONFIRM: 'confirm',
            CENTERED: 'centered',
            CENTERED_UNSWIPEABLE: 'centered_unswipeable',
            CENTERED_SMALL: 'centered_small',
            BOTTOM_DOCKED: 'bottom_docked',
            POPOVER: 'popover',
            RIGHT_DOCKED: 'right_docked',
        },
        ANCHOR_ORIGIN_VERTICAL: {
            TOP: 'top',
            CENTER: 'center',
            BOTTOM: 'bottom',
        },
        ANCHOR_ORIGIN_HORIZONTAL: {
            LEFT: 'left',
            CENTER: 'center',
            RIGHT: 'right',
        },
        POPOVER_MENU_PADDING: 8,
        RESTORE_FOCUS_TYPE: {
            DEFAULT: 'default',
            DELETE: 'delete',
            PRESERVE: 'preserve',
        },
    },
    TIMING: {
        CALCULATE_MOST_RECENT_LAST_MODIFIED_ACTION: 'calc_most_recent_last_modified_action',
        CHAT_FINDER_RENDER: 'search_render',
        CHAT_RENDER: 'chat_render',
        OPEN_REPORT: 'open_report',
        HOMEPAGE_INITIAL_RENDER: 'homepage_initial_render',
        REPORT_INITIAL_RENDER: 'report_initial_render',
        SWITCH_REPORT: 'switch_report',
        OPEN_REPORT_FROM_PREVIEW: 'open_report_from_preview',
        OPEN_REPORT_THREAD: 'open_report_thread',
        SIDEBAR_LOADED: 'sidebar_loaded',
        LOAD_SEARCH_OPTIONS: 'load_search_options',
        MESSAGE_SENT: 'message_sent',
        COLD: 'cold',
        WARM: 'warm',
        REPORT_ACTION_ITEM_LAYOUT_DEBOUNCE_TIME: 1500,
        SHOW_LOADING_SPINNER_DEBOUNCE_TIME: 250,
        TEST_TOOLS_MODAL_THROTTLE_TIME: 800,
        TOOLTIP_SENSE: 1000,
        TRIE_INITIALIZATION: 'trie_initialization',
        COMMENT_LENGTH_DEBOUNCE_TIME: 500,
        SEARCH_OPTION_LIST_DEBOUNCE_TIME: 300,
        RESIZE_DEBOUNCE_TIME: 100,
        UNREAD_UPDATE_DEBOUNCE_TIME: 300,
        SEARCH_FILTER_OPTIONS: 'search_filter_options',
        USE_DEBOUNCED_STATE_DELAY: 300,
    },
    PRIORITY_MODE: {
        GSD: 'gsd',
        DEFAULT: 'default',
    },
    THEME: {
        DEFAULT: 'system',
        FALLBACK: 'dark',
        DARK: 'dark',
        LIGHT: 'light',
        SYSTEM: 'system',
    },
    COLOR_SCHEME: {
        LIGHT: 'light',
        DARK: 'dark',
    },
    STATUS_BAR_STYLE: {
        LIGHT_CONTENT: 'light-content',
        DARK_CONTENT: 'dark-content',
    },
    TRANSACTION: {
        DEFAULT_MERCHANT: 'Expense',
        UNKNOWN_MERCHANT: 'Unknown Merchant',
        PARTIAL_TRANSACTION_MERCHANT: '(none)',
        TYPE: {
            CUSTOM_UNIT: 'customUnit',
        },
        STATUS: {
            PENDING: 'Pending',
            POSTED: 'Posted',
        },
    },
    MCC_GROUPS: {
        AIRLINES: 'Airlines',
        COMMUTER: 'Commuter',
        GAS: 'Gas',
        GOODS: 'Goods',
        GROCERIES: 'Groceries',
        HOTEL: 'Hotel',
        MAIL: 'Mail',
        MEALS: 'Meals',
        RENTAL: 'Rental',
        SERVICES: 'Services',
        TAXI: 'Taxi',
        MISCELLANEOUS: 'Miscellaneous',
        UTILITIES: 'Utilities',
    },
    JSON_CODE: {
        SUCCESS: 200,
        BAD_REQUEST: 400,
        NOT_AUTHENTICATED: 407,
        EXP_ERROR: 666,
        UNABLE_TO_RETRY: 'unableToRetry',
        UPDATE_REQUIRED: 426,
        INCORRECT_MAGIC_CODE: 451,
    },
    HTTP_STATUS: {
        // When Cloudflare throttles
        TOO_MANY_REQUESTS: 429,
        INTERNAL_SERVER_ERROR: 500,
        BAD_GATEWAY: 502,
        GATEWAY_TIMEOUT: 504,
        UNKNOWN_ERROR: 520,
    },
    ERROR: {
        XHR_FAILED: 'xhrFailed',
        THROTTLED: 'throttled',
        UNKNOWN_ERROR: 'Unknown error',
        REQUEST_CANCELLED: 'AbortError',
        FAILED_TO_FETCH: 'Failed to fetch',
        ENSURE_BUGBOT: 'ENSURE_BUGBOT',
        PUSHER_ERROR: 'PusherError',
        WEB_SOCKET_ERROR: 'WebSocketError',
        NETWORK_REQUEST_FAILED: 'Network request failed',
        SAFARI_DOCUMENT_LOAD_ABORTED: 'cancelled',
        FIREFOX_DOCUMENT_LOAD_ABORTED: 'NetworkError when attempting to fetch resource.',
        IOS_NETWORK_CONNECTION_LOST: 'The network connection was lost.',
        IOS_NETWORK_CONNECTION_LOST_RUSSIAN: 'Сетевое соединение потеряно.',
        IOS_NETWORK_CONNECTION_LOST_SWEDISH: 'Nätverksanslutningen förlorades.',
        IOS_NETWORK_CONNECTION_LOST_SPANISH: 'La conexión a Internet parece estar desactivada.',
        IOS_LOAD_FAILED: 'Load failed',
        SAFARI_CANNOT_PARSE_RESPONSE: 'cannot parse response',
        GATEWAY_TIMEOUT: 'Gateway Timeout',
        EXPENSIFY_SERVICE_INTERRUPTED: 'Expensify service interrupted',
        DUPLICATE_RECORD: 'A record already exists with this ID',

        // The "Upgrade" is intentional as the 426 HTTP code means "Upgrade Required" and sent by the API. We use the "Update" language everywhere else in the front end when this gets returned.
        UPDATE_REQUIRED: 'Upgrade Required',
    },
    ERROR_TYPE: {
        SOCKET: 'Expensify\\Auth\\Error\\Socket',
    },
    ERROR_TITLE: {
        SOCKET: 'Issue connecting to database',
        DUPLICATE_RECORD: '400 Unique Constraints Violation',
    },
    NETWORK: {
        METHOD: {
            POST: 'post',
        },
        MIN_RETRY_WAIT_TIME_MS: 10,
        MAX_RANDOM_RETRY_WAIT_TIME_MS: 100,
        MAX_RETRY_WAIT_TIME_MS: 10 * 1000,
        PROCESS_REQUEST_DELAY_MS: 1000,
        MAX_PENDING_TIME_MS: 10 * 1000,
        RECHECK_INTERVAL_MS: 60 * 1000,
        MAX_REQUEST_RETRIES: 10,
        NETWORK_STATUS: {
            ONLINE: 'online',
            OFFLINE: 'offline',
            UNKNOWN: 'unknown',
        },
    },
    WEEK_STARTS_ON: 1, // Monday
    DEFAULT_TIME_ZONE: {automatic: true, selected: 'America/Los_Angeles'},
    DEFAULT_ACCOUNT_DATA: {errors: null, success: '', isLoading: false},
    DEFAULT_CLOSE_ACCOUNT_DATA: {errors: null, success: '', isLoading: false},
    DEFAULT_NETWORK_DATA: {isOffline: false},
    FORMS: {
        LOGIN_FORM: 'LoginForm',
        VALIDATE_CODE_FORM: 'ValidateCodeForm',
        VALIDATE_TFA_CODE_FORM: 'ValidateTfaCodeForm',
        RESEND_VALIDATION_FORM: 'ResendValidationForm',
        UNLINK_LOGIN_FORM: 'UnlinkLoginForm',
        RESEND_VALIDATE_CODE_FORM: 'ResendValidateCodeForm',
    },
    APP_STATE: {
        ACTIVE: 'active',
        BACKGROUND: 'background',
        INACTIVE: 'inactive',
    },

    // at least 8 characters, 1 capital letter, 1 lowercase number, 1 number
    PASSWORD_COMPLEXITY_REGEX_STRING: '^(?=.*[A-Z])(?=.*[0-9])(?=.*[a-z]).{8,}$',

    // 6 numeric digits
    VALIDATE_CODE_REGEX_STRING: /^\d{6}$/,

    // 8 alphanumeric characters
    RECOVERY_CODE_REGEX_STRING: /^[a-zA-Z0-9]{8}$/,

    // The server has a WAF (Web Application Firewall) which will strip out HTML/XML tags using this regex pattern.
    // It's copied here so that the same regex pattern can be used in form validations to be consistent with the server.
    VALIDATE_FOR_HTML_TAG_REGEX: /<([^>\s]+)(?:[^>]*?)>/g,

    // The regex below is used to remove dots only from the local part of the user email (local-part@domain)
    // so when we are using search, we can match emails that have dots without explicitly writing the dots (e.g: fistlast@domain will match first.last@domain)
    // More info https://github.com/Expensify/App/issues/8007
    EMAIL_SEARCH_REGEX: /\.(?=[^\s@]*@)/g,

    VALIDATE_FOR_LEADINGSPACES_HTML_TAG_REGEX: /<([\s]+.+[\s]*)>/g,

    WHITELISTED_TAGS: [/<>/, /< >/, /<->/, /<-->/, /<br>/, /<br\/>/],

    PASSWORD_PAGE: {
        ERROR: {
            ALREADY_VALIDATED: 'Account already validated',
            VALIDATE_CODE_FAILED: 'Validate code failed',
        },
    },

    PUSHER: {
        PRIVATE_USER_CHANNEL_PREFIX: 'private-encrypted-user-accountID-',
        PRIVATE_REPORT_CHANNEL_PREFIX: 'private-report-reportID-',
        PRESENCE_ACTIVE_GUIDES: 'presence-activeGuides',
    },

    EMOJI_SPACER: 'SPACER',

    // This is the number of columns in each row of the picker.
    // Because of how flatList implements these rows, each row is an index rather than each element
    // For this reason to make headers work, we need to have the header be the only rendered element in its row
    // If this number is changed, emojis.js will need to be updated to have the proper number of spacer elements
    // around each header.
    EMOJI_NUM_PER_ROW: 8,

    EMOJI_DEFAULT_SKIN_TONE: -1,

    // Amount of emojis to render ahead at the end of the update cycle
    EMOJI_DRAW_AMOUNT: 250,

    INVISIBLE_CODEPOINTS: ['fe0f', '200d', '2066'],

    UNICODE: {
        LTR: '\u2066',
    },

    TOOLTIP_MAX_LINES: 3,

    LOGIN_TYPE: {
        PHONE: 'phone',
        EMAIL: 'email',
    },

    MAGIC_CODE_LENGTH: 6,
    MAGIC_CODE_EMPTY_CHAR: ' ',

    KEYBOARD_TYPE: {
        VISIBLE_PASSWORD: 'visible-password',
        ASCII_CAPABLE: 'ascii-capable',
        NUMBER_PAD: 'number-pad',
        DECIMAL_PAD: 'decimal-pad',
    },

    INPUT_MODE: {
        NONE: 'none',
        TEXT: 'text',
        DECIMAL: 'decimal',
        NUMERIC: 'numeric',
        TEL: 'tel',
        SEARCH: 'search',
        EMAIL: 'email',
        URL: 'url',
    },

    INPUT_AUTOGROW_DIRECTION: {
        LEFT: 'left',
        RIGHT: 'right',
    },

    YOUR_LOCATION_TEXT: 'Your Location',

    ATTACHMENT_MESSAGE_TEXT: '[Attachment]',
    ATTACHMENT_SOURCE_ATTRIBUTE: 'data-expensify-source',
    ATTACHMENT_OPTIMISTIC_SOURCE_ATTRIBUTE: 'data-optimistic-src',
    ATTACHMENT_PREVIEW_ATTRIBUTE: 'src',
    ATTACHMENT_ORIGINAL_FILENAME_ATTRIBUTE: 'data-name',
    ATTACHMENT_LOCAL_URL_PREFIX: ['blob:', 'file:'],
    ATTACHMENT_THUMBNAIL_URL_ATTRIBUTE: 'data-expensify-thumbnail-url',
    ATTACHMENT_THUMBNAIL_WIDTH_ATTRIBUTE: 'data-expensify-width',
    ATTACHMENT_THUMBNAIL_HEIGHT_ATTRIBUTE: 'data-expensify-height',
    ATTACHMENT_DURATION_ATTRIBUTE: 'data-expensify-duration',

    ATTACHMENT_PICKER_TYPE: {
        FILE: 'file',
        IMAGE: 'image',
    },

    ATTACHMENT_FILE_TYPE: {
        FILE: 'file',
        IMAGE: 'image',
        VIDEO: 'video',
    },

    IMAGE_FILE_FORMAT: {
        PNG: 'image/png',
        WEBP: 'image/webp',
        JPEG: 'image/jpeg',
    },
    ATTACHMENT_TYPE: {
        REPORT: 'r',
        NOTE: 'n',
        SEARCH: 's',
    },

    IMAGE_HIGH_RESOLUTION_THRESHOLD: 7000,

    IMAGE_OBJECT_POSITION: {
        TOP: 'top',
        INITIAL: 'initial',
    },

    FILE_TYPE_REGEX: {
        // Image MimeTypes allowed by iOS photos app.
        IMAGE: /\.(jpg|jpeg|png|webp|gif|tiff|bmp|heic|heif)$/,
        // Video MimeTypes allowed by iOS photos app.
        VIDEO: /\.(mov|mp4)$/,
    },
    IOS_CAMERAROLL_ACCESS_ERROR: 'Access to photo library was denied',
    ADD_PAYMENT_MENU_POSITION_Y: 226,
    ADD_PAYMENT_MENU_POSITION_X: 356,
    EMOJI_PICKER_ITEM_TYPES: {
        HEADER: 'header',
        EMOJI: 'emoji',
        SPACER: 'spacer',
    },
    EMOJI_PICKER_SIZE: {
        WIDTH: 320,
        HEIGHT: 416,
    },
    DESKTOP_HEADER_PADDING: 12,
    CATEGORY_SHORTCUT_BAR_HEIGHT: 32,
    SMALL_EMOJI_PICKER_SIZE: {
        WIDTH: '100%',
    },
    MENU_POSITION_REPORT_ACTION_COMPOSE_BOTTOM: 83,
    NON_NATIVE_EMOJI_PICKER_LIST_HEIGHT: 300,
    NON_NATIVE_EMOJI_PICKER_LIST_HEIGHT_WEB: 200,
    EMOJI_PICKER_ITEM_HEIGHT: 32,
    EMOJI_PICKER_HEADER_HEIGHT: 32,
    RECIPIENT_LOCAL_TIME_HEIGHT: 25,
    AUTO_COMPLETE_SUGGESTER: {
        SUGGESTER_PADDING: 6,
        SUGGESTER_INNER_PADDING: 8,
        SUGGESTION_ROW_HEIGHT: 40,
        SMALL_CONTAINER_HEIGHT_FACTOR: 2.5,
        MAX_AMOUNT_OF_SUGGESTIONS: 20,
        MAX_AMOUNT_OF_VISIBLE_SUGGESTIONS_IN_CONTAINER: 5,
        HERE_TEXT: '@here',
        SUGGESTION_BOX_MAX_SAFE_DISTANCE: 10,
        BIG_SCREEN_SUGGESTION_WIDTH: 300,
    },
    COMPOSER_MAX_HEIGHT: 125,
    CHAT_FOOTER_SECONDARY_ROW_HEIGHT: 15,
    CHAT_FOOTER_SECONDARY_ROW_PADDING: 5,
    CHAT_FOOTER_MIN_HEIGHT: 65,
    CHAT_FOOTER_HORIZONTAL_PADDING: 40,
    CHAT_SKELETON_VIEW: {
        AVERAGE_ROW_HEIGHT: 80,
        HEIGHT_FOR_ROW_COUNT: {
            1: 60,
            2: 80,
            3: 100,
        },
    },
    CENTRAL_PANE_ANIMATION_HEIGHT: 200,
    LHN_SKELETON_VIEW_ITEM_HEIGHT: 64,
    SEARCH_SKELETON_VIEW_ITEM_HEIGHT: 108,
    EXPENSIFY_PARTNER_NAME: 'expensify.com',
    EXPENSIFY_MERCHANT: 'Expensify, Inc.',
    EMAIL: {
        ACCOUNTING: 'accounting@expensify.com',
        ADMIN: 'admin@expensify.com',
        BILLS: 'bills@expensify.com',
        CHRONOS: 'chronos@expensify.com',
        CONCIERGE: 'concierge@expensify.com',
        CONTRIBUTORS: 'contributors@expensify.com',
        FIRST_RESPONDER: 'firstresponders@expensify.com',
        GUIDES_DOMAIN: 'team.expensify.com',
        HELP: 'help@expensify.com',
        INTEGRATION_TESTING_CREDS: 'integrationtestingcreds@expensify.com',
        NOTIFICATIONS: 'notifications@expensify.com',
        PAYROLL: 'payroll@expensify.com',
        QA: 'qa@expensify.com',
        QA_TRAVIS: 'qa+travisreceipts@expensify.com',
        RECEIPTS: 'receipts@expensify.com',
        STUDENT_AMBASSADOR: 'studentambassadors@expensify.com',
        SVFG: 'svfg@expensify.com',
        EXPENSIFY_EMAIL_DOMAIN: '@expensify.com',
    },

    CONCIERGE_DISPLAY_NAME: 'Concierge',

    INTEGRATION_ENTITY_MAP_TYPES: {
        DEFAULT: 'DEFAULT',
        NONE: 'NONE',
        TAG: 'TAG',
        REPORT_FIELD: 'REPORT_FIELD',
        NOT_IMPORTED: 'NOT_IMPORTED',
        IMPORTED: 'IMPORTED',
        NETSUITE_DEFAULT: 'NETSUITE_DEFAULT',
    },
    QUICKBOOKS_ONLINE: 'quickbooksOnline',

    QUICKBOOKS_CONFIG: {
        ENABLE_NEW_CATEGORIES: 'enableNewCategories',
        SYNC_CLASSES: 'syncClasses',
        SYNC_CUSTOMERS: 'syncCustomers',
        SYNC_LOCATIONS: 'syncLocations',
        SYNC_TAX: 'syncTax',
        EXPORT: 'export',
        EXPORTER: 'exporter',
        EXPORT_DATE: 'exportDate',
        NON_REIMBURSABLE_EXPENSES_ACCOUNT: 'nonReimbursableExpensesAccount',
        NON_REIMBURSABLE_EXPENSES_EXPORT_DESTINATION: 'nonReimbursableExpensesExportDestination',
        REIMBURSABLE_EXPENSES_ACCOUNT: 'reimbursableExpensesAccount',
        REIMBURSABLE_EXPENSES_EXPORT_DESTINATION: 'reimbursableExpensesExportDestination',
        NON_REIMBURSABLE_BILL_DEFAULT_VENDOR: 'nonReimbursableBillDefaultVendor',
        NON_REIMBURSABLE_EXPENSE_EXPORT_DESTINATION: 'nonReimbursableExpensesExportDestination',
        NON_REIMBURSABLE_EXPENSE_ACCOUNT: 'nonReimbursableExpensesAccount',
        RECEIVABLE_ACCOUNT: 'receivableAccount',
        AUTO_SYNC: 'autoSync',
        ENABLED: 'enabled',
        SYNC_PEOPLE: 'syncPeople',
        AUTO_CREATE_VENDOR: 'autoCreateVendor',
        REIMBURSEMENT_ACCOUNT_ID: 'reimbursementAccountID',
        COLLECTION_ACCOUNT_ID: 'collectionAccountID',
    },

    XERO_CONFIG: {
        AUTO_SYNC: 'autoSync',
        ENABLED: 'enabled',
        REIMBURSEMENT_ACCOUNT_ID: 'reimbursementAccountID',
        INVOICE_COLLECTIONS_ACCOUNT_ID: 'invoiceCollectionsAccountID',
        SYNC: 'sync',
        SYNC_REIMBURSED_REPORTS: 'syncReimbursedReports',
        ENABLE_NEW_CATEGORIES: 'enableNewCategories',
        EXPORT: 'export',
        EXPORTER: 'exporter',
        BILL_DATE: 'billDate',
        BILL_STATUS: 'billStatus',
        NON_REIMBURSABLE_ACCOUNT: 'nonReimbursableAccount',
        TENANT_ID: 'tenantID',
        IMPORT_CUSTOMERS: 'importCustomers',
        IMPORT_TAX_RATES: 'importTaxRates',
        INVOICE_STATUS: {
            DRAFT: 'DRAFT',
            AWAITING_APPROVAL: 'AWT_APPROVAL',
            AWAITING_PAYMENT: 'AWT_PAYMENT',
        },
        IMPORT_TRACKING_CATEGORIES: 'importTrackingCategories',
        MAPPINGS: 'mappings',
        TRACKING_CATEGORY_PREFIX: 'trackingCategory_',
        TRACKING_CATEGORY_FIELDS: {
            COST_CENTERS: 'cost centers',
            REGION: 'region',
        },
        TRACKING_CATEGORY_OPTIONS: {
            DEFAULT: 'DEFAULT',
            TAG: 'TAG',
        },
    },

    SAGE_INTACCT_MAPPING_VALUE: {
        NONE: 'NONE',
        DEFAULT: 'DEFAULT',
        TAG: 'TAG',
        REPORT_FIELD: 'REPORT_FIELD',
    },

    SAGE_INTACCT_CONFIG: {
        MAPPINGS: {
            DEPARTMENTS: 'departments',
            CLASSES: 'classes',
            LOCATIONS: 'locations',
            CUSTOMERS: 'customers',
            PROJECTS: 'projects',
        },
        SYNC_ITEMS: 'syncItems',
        TAX: 'tax',
        EXPORT: 'export',
        EXPORT_DATE: 'exportDate',
        NON_REIMBURSABLE_CREDIT_CARD_VENDOR: 'nonReimbursableCreditCardChargeDefaultVendor',
        NON_REIMBURSABLE_VENDOR: 'nonReimbursableVendor',
        REIMBURSABLE_VENDOR: 'reimbursableExpenseReportDefaultVendor',
        NON_REIMBURSABLE_ACCOUNT: 'nonReimbursableAccount',
        NON_REIMBURSABLE: 'nonReimbursable',
        EXPORTER: 'exporter',
        REIMBURSABLE: 'reimbursable',
        AUTO_SYNC: 'autoSync',
        AUTO_SYNC_ENABLED: 'enabled',
        IMPORT_EMPLOYEES: 'importEmployees',
        APPROVAL_MODE: 'approvalMode',
        SYNC: 'sync',
        SYNC_REIMBURSED_REPORTS: 'syncReimbursedReports',
        REIMBURSEMENT_ACCOUNT_ID: 'reimbursementAccountID',
        ENTITY: 'entity',
        DIMENSION_PREFIX: 'dimension_',
    },

    SAGE_INTACCT: {
        APPROVAL_MODE: {
            APPROVAL_MANUAL: 'APPROVAL_MANUAL',
        },
    },

    QUICKBOOKS_REIMBURSABLE_ACCOUNT_TYPE: {
        VENDOR_BILL: 'bill',
        CHECK: 'check',
        JOURNAL_ENTRY: 'journal_entry',
    },

    SAGE_INTACCT_REIMBURSABLE_EXPENSE_TYPE: {
        EXPENSE_REPORT: 'EXPENSE_REPORT',
        VENDOR_BILL: 'VENDOR_BILL',
    },

    SAGE_INTACCT_NON_REIMBURSABLE_EXPENSE_TYPE: {
        CREDIT_CARD_CHARGE: 'CREDIT_CARD_CHARGE',
        VENDOR_BILL: 'VENDOR_BILL',
    },

    XERO_EXPORT_DATE: {
        LAST_EXPENSE: 'LAST_EXPENSE',
        REPORT_EXPORTED: 'REPORT_EXPORTED',
        REPORT_SUBMITTED: 'REPORT_SUBMITTED',
    },

    SAGE_INTACCT_EXPORT_DATE: {
        LAST_EXPENSE: 'LAST_EXPENSE',
        EXPORTED: 'EXPORTED',
        SUBMITTED: 'SUBMITTED',
    },

    NETSUITE_CONFIG: {
        SUBSIDIARY: 'subsidiary',
        EXPORTER: 'exporter',
        EXPORT_DATE: 'exportDate',
        REIMBURSABLE_EXPENSES_EXPORT_DESTINATION: 'reimbursableExpensesExportDestination',
        NON_REIMBURSABLE_EXPENSES_EXPORT_DESTINATION: 'nonreimbursableExpensesExportDestination',
        DEFAULT_VENDOR: 'defaultVendor',
        REIMBURSABLE_PAYABLE_ACCOUNT: 'reimbursablePayableAccount',
        PAYABLE_ACCT: 'payableAcct',
        JOURNAL_POSTING_PREFERENCE: 'journalPostingPreference',
        RECEIVABLE_ACCOUNT: 'receivableAccount',
        INVOICE_ITEM_PREFERENCE: 'invoiceItemPreference',
        INVOICE_ITEM: 'invoiceItem',
        TAX_POSTING_ACCOUNT: 'taxPostingAccount',
        PROVINCIAL_TAX_POSTING_ACCOUNT: 'provincialTaxPostingAccount',
        ALLOW_FOREIGN_CURRENCY: 'allowForeignCurrency',
        EXPORT_TO_NEXT_OPEN_PERIOD: 'exportToNextOpenPeriod',
        IMPORT_FIELDS: ['departments', 'classes', 'locations'],
        AUTO_SYNC: 'autoSync',
        REIMBURSEMENT_ACCOUNT_ID: 'reimbursementAccountID',
        COLLECTION_ACCOUNT: 'collectionAccount',
        AUTO_CREATE_ENTITIES: 'autoCreateEntities',
        APPROVAL_ACCOUNT: 'approvalAccount',
        CUSTOM_FORM_ID_OPTIONS: 'customFormIDOptions',
        TOKEN_INPUT_STEP_NAMES: ['1', '2,', '3', '4', '5'],
        TOKEN_INPUT_STEP_KEYS: {
            0: 'installBundle',
            1: 'enableTokenAuthentication',
            2: 'enableSoapServices',
            3: 'createAccessToken',
            4: 'enterCredentials',
        },
        IMPORT_CUSTOM_FIELDS: {
            CUSTOM_SEGMENTS: 'customSegments',
            CUSTOM_LISTS: 'customLists',
        },
        CUSTOM_SEGMENT_FIELDS: ['segmentName', 'internalID', 'scriptID', 'mapping'],
        CUSTOM_LIST_FIELDS: ['listName', 'internalID', 'transactionFieldID', 'mapping'],
        CUSTOM_FORM_ID_ENABLED: 'enabled',
        CUSTOM_FORM_ID_TYPE: {
            REIMBURSABLE: 'reimbursable',
            NON_REIMBURSABLE: 'nonReimbursable',
        },
        SYNC_OPTIONS: {
            SYNC_REIMBURSED_REPORTS: 'syncReimbursedReports',
            SYNC_PEOPLE: 'syncPeople',
            ENABLE_NEW_CATEGORIES: 'enableNewCategories',
            EXPORT_REPORTS_TO: 'exportReportsTo',
            EXPORT_VENDOR_BILLS_TO: 'exportVendorBillsTo',
            EXPORT_JOURNALS_TO: 'exportJournalsTo',
            SYNC_TAX: 'syncTax',
            CROSS_SUBSIDIARY_CUSTOMERS: 'crossSubsidiaryCustomers',
            CUSTOMER_MAPPINGS: {
                CUSTOMERS: 'customers',
                JOBS: 'jobs',
            },
        },
        NETSUITE_CUSTOM_LIST_LIMIT: 8,
        NETSUITE_ADD_CUSTOM_LIST_STEP_NAMES: ['1', '2,', '3', '4'],
        NETSUITE_ADD_CUSTOM_SEGMENT_STEP_NAMES: ['1', '2,', '3', '4', '5', '6,'],
    },

    NETSUITE_CUSTOM_FIELD_SUBSTEP_INDEXES: {
        CUSTOM_LISTS: {
            CUSTOM_LIST_PICKER: 0,
            TRANSACTION_FIELD_ID: 1,
            MAPPING: 2,
            CONFIRM: 3,
        },
        CUSTOM_SEGMENTS: {
            SEGMENT_TYPE: 0,
            SEGMENT_NAME: 1,
            INTERNAL_ID: 2,
            SCRIPT_ID: 3,
            MAPPING: 4,
            CONFIRM: 5,
        },
    },

    NETSUITE_CUSTOM_RECORD_TYPES: {
        CUSTOM_SEGMENT: 'customSegment',
        CUSTOM_RECORD: 'customRecord',
    },

    NETSUITE_FORM_STEPS_HEADER_HEIGHT: 40,

    NETSUITE_IMPORT: {
        HELP_LINKS: {
            CUSTOM_SEGMENTS: 'https://help.expensify.com/articles/expensify-classic/integrations/accounting-integrations/NetSuite#custom-segments',
            CUSTOM_LISTS: 'https://help.expensify.com/articles/expensify-classic/integrations/accounting-integrations/NetSuite#custom-lists',
        },
    },

    NETSUITE_EXPORT_DATE: {
        LAST_EXPENSE: 'LAST_EXPENSE',
        EXPORTED: 'EXPORTED',
        SUBMITTED: 'SUBMITTED',
    },

    NETSUITE_EXPORT_DESTINATION: {
        EXPENSE_REPORT: 'EXPENSE_REPORT',
        VENDOR_BILL: 'VENDOR_BILL',
        JOURNAL_ENTRY: 'JOURNAL_ENTRY',
    },

    NETSUITE_MAP_EXPORT_DESTINATION: {
        EXPENSE_REPORT: 'expenseReport',
        VENDOR_BILL: 'vendorBill',
        JOURNAL_ENTRY: 'journalEntry',
    },

    NETSUITE_INVOICE_ITEM_PREFERENCE: {
        CREATE: 'create',
        SELECT: 'select',
    },

    NETSUITE_JOURNAL_POSTING_PREFERENCE: {
        JOURNALS_POSTING_INDIVIDUAL_LINE: 'JOURNALS_POSTING_INDIVIDUAL_LINE',
        JOURNALS_POSTING_TOTAL_LINE: 'JOURNALS_POSTING_TOTAL_LINE',
    },

    NETSUITE_EXPENSE_TYPE: {
        REIMBURSABLE: 'reimbursable',
        NON_REIMBURSABLE: 'nonreimbursable',
    },

    NETSUITE_REPORTS_APPROVAL_LEVEL: {
        REPORTS_APPROVED_NONE: 'REPORTS_APPROVED_NONE',
        REPORTS_SUPERVISOR_APPROVED: 'REPORTS_SUPERVISOR_APPROVED',
        REPORTS_ACCOUNTING_APPROVED: 'REPORTS_ACCOUNTING_APPROVED',
        REPORTS_APPROVED_BOTH: 'REPORTS_APPROVED_BOTH',
    },

    NETSUITE_VENDOR_BILLS_APPROVAL_LEVEL: {
        VENDOR_BILLS_APPROVED_NONE: 'VENDOR_BILLS_APPROVED_NONE',
        VENDOR_BILLS_APPROVAL_PENDING: 'VENDOR_BILLS_APPROVAL_PENDING',
        VENDOR_BILLS_APPROVED: 'VENDOR_BILLS_APPROVED',
    },

    NETSUITE_JOURNALS_APPROVAL_LEVEL: {
        JOURNALS_APPROVED_NONE: 'JOURNALS_APPROVED_NONE',
        JOURNALS_APPROVAL_PENDING: 'JOURNALS_APPROVAL_PENDING',
        JOURNALS_APPROVED: 'JOURNALS_APPROVED',
    },

    NETSUITE_ACCOUNT_TYPE: {
        ACCOUNTS_PAYABLE: '_accountsPayable',
        ACCOUNTS_RECEIVABLE: '_accountsReceivable',
        OTHER_CURRENT_LIABILITY: '_otherCurrentLiability',
        CREDIT_CARD: '_creditCard',
        BANK: '_bank',
        OTHER_CURRENT_ASSET: '_otherCurrentAsset',
        LONG_TERM_LIABILITY: '_longTermLiability',
        EXPENSE: '_expense',
    },

    NETSUITE_APPROVAL_ACCOUNT_DEFAULT: 'APPROVAL_ACCOUNT_DEFAULT',

    /**
     * Countries where tax setting is permitted (Strings are in the format of Netsuite's Country type/enum)
     *
     * Should mirror the list on the OldDot.
     */
    NETSUITE_TAX_COUNTRIES: [
        '_canada',
        '_unitedKingdomGB',
        '_unitedKingdom',
        '_australia',
        '_southAfrica',
        '_india',
        '_france',
        '_netherlands',
        '_germany',
        '_singapore',
        '_spain',
        '_ireland',
        '_denmark',
        '_brazil',
        '_japan',
        '_philippines',
        '_china',
        '_argentina',
        '_newZealand',
        '_switzerland',
        '_sweden',
        '_portugal',
        '_mexico',
        '_israel',
        '_thailand',
        '_czechRepublic',
        '_egypt',
        '_ghana',
        '_indonesia',
        '_iranIslamicRepublicOf',
        '_jordan',
        '_kenya',
        '_kuwait',
        '_lebanon',
        '_malaysia',
        '_morocco',
        '_myanmar',
        '_nigeria',
        '_pakistan',
        '_saudiArabia',
        '_sriLanka',
        '_unitedArabEmirates',
        '_vietnam',
        '_austria',
        '_bulgaria',
        '_greece',
        '_cyprus',
        '_norway',
        '_romania',
        '_poland',
        '_hongKong',
        '_luxembourg',
        '_lithuania',
        '_malta',
        '_finland',
        '_koreaRepublicOf',
        '_italy',
        '_georgia',
        '_hungary',
        '_latvia',
        '_estonia',
        '_slovenia',
        '_serbia',
        '_croatiaHrvatska',
        '_belgium',
        '_turkey',
        '_taiwan',
        '_azerbaijan',
        '_slovakRepublic',
        '_costaRica',
    ] as string[],

    QUICKBOOKS_EXPORT_DATE: {
        LAST_EXPENSE: 'LAST_EXPENSE',
        REPORT_EXPORTED: 'REPORT_EXPORTED',
        REPORT_SUBMITTED: 'REPORT_SUBMITTED',
    },

    QUICKBOOKS_NON_REIMBURSABLE_EXPORT_ACCOUNT_TYPE: {
        CREDIT_CARD: 'credit_card',
        DEBIT_CARD: 'debit_card',
        VENDOR_BILL: 'bill',
    },

    MISSING_PERSONAL_DETAILS_INDEXES: {
        MAPPING: {
            LEGAL_NAME: 0,
            DATE_OF_BIRTH: 1,
            ADDRESS: 2,
            PHONE_NUMBER: 3,
            CONFIRM: 4,
        },
        INDEX_LIST: ['1', '2', '3', '4'],
    },

    ACCOUNT_ID: {
        ACCOUNTING: Number(Config?.EXPENSIFY_ACCOUNT_ID_ACCOUNTING ?? 9645353),
        ADMIN: Number(Config?.EXPENSIFY_ACCOUNT_ID_ADMIN ?? -1),
        BILLS: Number(Config?.EXPENSIFY_ACCOUNT_ID_BILLS ?? 1371),
        CHRONOS: Number(Config?.EXPENSIFY_ACCOUNT_ID_CHRONOS ?? 10027416),
        CONCIERGE: Number(Config?.EXPENSIFY_ACCOUNT_ID_CONCIERGE ?? 8392101),
        CONTRIBUTORS: Number(Config?.EXPENSIFY_ACCOUNT_ID_CONTRIBUTORS ?? 9675014),
        FIRST_RESPONDER: Number(Config?.EXPENSIFY_ACCOUNT_ID_FIRST_RESPONDER ?? 9375152),
        HELP: Number(Config?.EXPENSIFY_ACCOUNT_ID_HELP ?? -1),
        INTEGRATION_TESTING_CREDS: Number(Config?.EXPENSIFY_ACCOUNT_ID_INTEGRATION_TESTING_CREDS ?? -1),
        NOTIFICATIONS: Number(Config?.EXPENSIFY_ACCOUNT_ID_NOTIFICATIONS ?? 11665625),
        PAYROLL: Number(Config?.EXPENSIFY_ACCOUNT_ID_PAYROLL ?? 9679724),
        QA: Number(Config?.EXPENSIFY_ACCOUNT_ID_QA ?? 3126513),
        QA_TRAVIS: Number(Config?.EXPENSIFY_ACCOUNT_ID_QA_TRAVIS ?? 8595733),
        RECEIPTS: Number(Config?.EXPENSIFY_ACCOUNT_ID_RECEIPTS ?? -1),
        REWARDS: Number(Config?.EXPENSIFY_ACCOUNT_ID_REWARDS ?? 11023767), // rewards@expensify.com
        STUDENT_AMBASSADOR: Number(Config?.EXPENSIFY_ACCOUNT_ID_STUDENT_AMBASSADOR ?? 10476956),
        SVFG: Number(Config?.EXPENSIFY_ACCOUNT_ID_SVFG ?? 2012843),
    },

    ENVIRONMENT: {
        DEV: 'development',
        STAGING: 'staging',
        PRODUCTION: 'production',
        ADHOC: 'adhoc',
    },

    // Used to delay the initial fetching of reportActions when the app first inits or reconnects (e.g. returning
    // from backgound). The times are based on how long it generally seems to take for the app to become interactive
    // in each scenario.
    FETCH_ACTIONS_DELAY: {
        STARTUP: 8000,
        RECONNECT: 1000,
    },

    WALLET: {
        TRANSFER_METHOD_TYPE: {
            INSTANT: 'instant',
            ACH: 'ach',
        },
        TRANSFER_METHOD_TYPE_FEE: {
            INSTANT: {
                RATE: 1.5,
                MINIMUM_FEE: 25,
            },
            ACH: {
                RATE: 0,
                MINIMUM_FEE: 0,
            },
        },
        ERROR: {
            // If these get updated, we need to update the codes on the Web side too
            SSN: 'ssnError',
            KBA: 'kbaNeeded',
            KYC: 'kycFailed',
            FULL_SSN_NOT_FOUND: 'Full SSN not found',
            MISSING_FIELD: 'Missing required additional details fields',
            WRONG_ANSWERS: 'Wrong answers',
            ONFIDO_FIXABLE_ERROR: 'Onfido returned a fixable error',
            ONFIDO_USER_CONSENT_DENIED: 'user_consent_denied',

            // KBA stands for Knowledge Based Answers (requiring us to show Idology questions)
            KBA_NEEDED: 'KBA needed',
            NO_ACCOUNT_TO_LINK: '405 No account to link to wallet',
            INVALID_WALLET: '405 Invalid wallet account',
            NOT_OWNER_OF_BANK_ACCOUNT: '401 Wallet owner does not own linked bank account',
            INVALID_BANK_ACCOUNT: '405 Attempting to link an invalid bank account to a wallet',
            NOT_OWNER_OF_FUND: '401 Wallet owner does not own linked fund',
            INVALID_FUND: '405 Attempting to link an invalid fund to a wallet',
        },
        STEP: {
            // In the order they appear in the Wallet flow
            ADD_BANK_ACCOUNT: 'AddBankAccountStep',
            ADDITIONAL_DETAILS: 'AdditionalDetailsStep',
            ADDITIONAL_DETAILS_KBA: 'AdditionalDetailsKBAStep',
            ONFIDO: 'OnfidoStep',
            TERMS: 'TermsStep',
            ACTIVATE: 'ActivateStep',
        },
        STEP_REFACTOR: {
            ADD_BANK_ACCOUNT: 'AddBankAccountStep',
            ADDITIONAL_DETAILS: 'AdditionalDetailsStep',
            VERIFY_IDENTITY: 'VerifyIdentityStep',
            TERMS_AND_FEES: 'TermsAndFeesStep',
        },
        STEP_NAMES: ['1', '2', '3', '4'],
        SUBSTEP_INDEXES: {
            BANK_ACCOUNT: {
                ACCOUNT_NUMBERS: 0,
            },
            PERSONAL_INFO: {
                LEGAL_NAME: 0,
                DATE_OF_BIRTH: 1,
                ADDRESS: 2,
                PHONE_NUMBER: 3,
                SSN: 4,
            },
        },
        TIER_NAME: {
            PLATINUM: 'PLATINUM',
            GOLD: 'GOLD',
            SILVER: 'SILVER',
            BRONZE: 'BRONZE',
        },
        WEB_MESSAGE_TYPE: {
            STATEMENT: 'STATEMENT_NAVIGATE',
            CONCIERGE: 'CONCIERGE_NAVIGATE',
        },
        MTL_WALLET_PROGRAM_ID: '760',
        BANCORP_WALLET_PROGRAM_ID: '660',
        PROGRAM_ISSUERS: {
            EXPENSIFY_PAYMENTS: 'Expensify Payments LLC',
            BANCORP_BANK: 'The Bancorp Bank',
        },
    },

    PLAID: {
        EVENT: {
            ERROR: 'ERROR',
            EXIT: 'EXIT',
        },
        DEFAULT_DATA: {
            bankName: '',
            plaidAccessToken: '',
            bankAccounts: [] as PlaidBankAccount[],
            isLoading: false,
            errors: {},
        },
    },

    ONFIDO: {
        CONTAINER_ID: 'onfido-mount',
        TYPE: {
            DOCUMENT: 'document',
            FACE: 'face',
        },
        VARIANT: {
            VIDEO: 'video',
        },
        SMS_NUMBER_COUNTRY_CODE: 'US',
        ERROR: {
            USER_CANCELLED: 'User canceled flow.',
            USER_TAPPED_BACK: 'User exited by clicking the back button.',
            USER_EXITED: 'User exited by manual action.',
        },
    },

    KYC_WALL_SOURCE: {
        REPORT: 'REPORT', // The user attempted to pay an expense
        ENABLE_WALLET: 'ENABLE_WALLET', // The user clicked on the `Enable wallet` button on the Wallet page
        TRANSFER_BALANCE: 'TRANSFER_BALANCE', // The user attempted to transfer their wallet balance to their bank account or debit card
    },

    OS: {
        WINDOWS: 'Windows',
        MAC_OS: PLATFORM_OS_MACOS,
        ANDROID: 'Android',
        IOS: PLATFORM_IOS,
        LINUX: 'Linux',
        NATIVE: 'Native',
    },

    BROWSER: {
        CHROME: 'chrome',
        FIREFOX: 'firefox',
        IE: 'ie',
        EDGE: 'edge',
        Opera: 'opera',
        SAFARI: 'safari',
        OTHER: 'other',
    },

    PAYMENT_METHODS: {
        DEBIT_CARD: 'debitCard',
        PERSONAL_BANK_ACCOUNT: 'bankAccount',
        BUSINESS_BANK_ACCOUNT: 'businessBankAccount',
    },

    PAYMENT_SELECTED: {
        BBA: 'BBA',
        PBA: 'PBA',
    },

    PAYMENT_METHOD_ID_KEYS: {
        DEBIT_CARD: 'fundID',
        BANK_ACCOUNT: 'bankAccountID',
    },

    IOU: {
        MAX_RECENT_REPORTS_TO_SHOW: 5,
        // This is the transactionID used when going through the create expense flow so that it mimics a real transaction (like the edit flow)
        OPTIMISTIC_TRANSACTION_ID: '1',
        // Note: These payment types are used when building IOU reportAction message values in the server and should
        // not be changed.
        PAYMENT_TYPE: {
            ELSEWHERE: 'Elsewhere',
            EXPENSIFY: 'Expensify',
            VBBA: 'ACH',
        },
        ACTION: {
            EDIT: 'edit',
            CREATE: 'create',
            SUBMIT: 'submit',
            CATEGORIZE: 'categorize',
            SHARE: 'share',
        },
        DEFAULT_AMOUNT: 0,
        TYPE: {
            SEND: 'send',
            PAY: 'pay',
            SPLIT: 'split',
            REQUEST: 'request',
            INVOICE: 'invoice',
            SUBMIT: 'submit',
            TRACK: 'track',
            CREATE: 'create',
        },
        REQUEST_TYPE: {
            DISTANCE: 'distance',
            MANUAL: 'manual',
            SCAN: 'scan',
        },
        REPORT_ACTION_TYPE: {
            PAY: 'pay',
            CREATE: 'create',
            SPLIT: 'split',
            DECLINE: 'decline',
            CANCEL: 'cancel',
            DELETE: 'delete',
            APPROVE: 'approve',
            TRACK: 'track',
        },
        AMOUNT_MAX_LENGTH: 8,
        RECEIPT_STATE: {
            SCANREADY: 'SCANREADY',
            OPEN: 'OPEN',
            SCANNING: 'SCANNING',
            SCANCOMPLETE: 'SCANCOMPLETE',
            SCANFAILED: 'SCANFAILED',
        },
        FILE_TYPES: {
            HTML: 'html',
            DOC: 'doc',
            DOCX: 'docx',
            SVG: 'svg',
        },
        RECEIPT_ERROR: 'receiptError',
        CANCEL_REASON: {
            PAYMENT_EXPIRED: 'CANCEL_REASON_PAYMENT_EXPIRED',
        },
        SHARE: {
            ROLE: {
                ACCOUNTANT: 'accountant',
            },
        },
        ACCESS_VARIANTS: {
            CREATE: 'create',
        },
        PAGE_INDEX: {
            CONFIRM: 'confirm',
        },
        PAYMENT_SELECTED: {
            BBA: 'BBA',
            PBA: 'PBA',
        },
    },

    GROWL: {
        SUCCESS: 'success',
        ERROR: 'error',
        WARNING: 'warning',
        DURATION: 2000,
        DURATION_LONG: 3500,
    },

    LOCALES: {
        EN: 'en',
        ES: 'es',
        ES_ES: 'es-ES',
        ES_ES_ONFIDO: 'es_ES',

        DEFAULT: 'en',
    },

    LANGUAGES: ['en', 'es'],

    PRONOUNS_LIST: [
        'coCos',
        'eEyEmEir',
        'heHimHis',
        'heHimHisTheyThemTheirs',
        'sheHerHers',
        'sheHerHersTheyThemTheirs',
        'merMers',
        'neNirNirs',
        'neeNerNers',
        'perPers',
        'theyThemTheirs',
        'thonThons',
        'veVerVis',
        'viVir',
        'xeXemXyr',
        'zeZieZirHir',
        'zeHirHirs',
        'callMeByMyName',
    ],

    // Map updated pronouns key to deprecated pronouns
    DEPRECATED_PRONOUNS_LIST: {
        heHimHis: 'He/him',
        sheHerHers: 'She/her',
        theyThemTheirs: 'They/them',
        zeHirHirs: 'Ze/hir',
        callMeByMyName: 'Call me by my name',
    },

    POLICY: {
        TYPE: {
            PERSONAL: 'personal',

            // Often referred to as "control" workspaces
            CORPORATE: 'corporate',

            // Often referred to as "collect" workspaces
            TEAM: 'team',
        },
        RULE_CONDITIONS: {
            MATCHES: 'matches',
        },
        FIELDS: {
            TAG: 'tag',
            CATEGORY: 'category',
            FIELD_LIST_TITLE: 'text_title',
            TAX: 'tax',
        },
        DEFAULT_REPORT_NAME_PATTERN: '{report:type} {report:startdate}',
        ROLE: {
            ADMIN: 'admin',
            AUDITOR: 'auditor',
            USER: 'user',
        },
        AUTO_REIMBURSEMENT_MAX_LIMIT_CENTS: 2000000,
        AUTO_REIMBURSEMENT_DEFAULT_LIMIT_CENTS: 10000,
        AUTO_APPROVE_REPORTS_UNDER_DEFAULT_CENTS: 10000,
        RANDOM_AUDIT_DEFAULT_PERCENTAGE: 0.05,

        AUTO_REPORTING_FREQUENCIES: {
            INSTANT: 'instant',
            IMMEDIATE: 'immediate',
            WEEKLY: 'weekly',
            SEMI_MONTHLY: 'semimonthly',
            MONTHLY: 'monthly',
            TRIP: 'trip',
            MANUAL: 'manual',
        },
        AUTO_REPORTING_OFFSET: {
            LAST_BUSINESS_DAY_OF_MONTH: 'lastBusinessDayOfMonth',
            LAST_DAY_OF_MONTH: 'lastDayOfMonth',
        },
        APPROVAL_MODE: {
            OPTIONAL: 'OPTIONAL',
            BASIC: 'BASIC',
            ADVANCED: 'ADVANCED',
            DYNAMICEXTERNAL: 'DYNAMIC_EXTERNAL',
            SMARTREPORT: 'SMARTREPORT',
            BILLCOM: 'BILLCOM',
        },
        ROOM_PREFIX: '#',
        CUSTOM_UNIT_RATE_BASE_OFFSET: 100,
        OWNER_EMAIL_FAKE: '_FAKE_',
        OWNER_ACCOUNT_ID_FAKE: 0,
        REIMBURSEMENT_CHOICES: {
            REIMBURSEMENT_YES: 'reimburseYes', // Direct
            REIMBURSEMENT_NO: 'reimburseNo', // None
            REIMBURSEMENT_MANUAL: 'reimburseManual', // Indirect
        },
        ID_FAKE: '_FAKE_',
        EMPTY: 'EMPTY',
        MEMBERS_BULK_ACTION_TYPES: {
            REMOVE: 'remove',
            MAKE_MEMBER: 'makeMember',
            MAKE_ADMIN: 'makeAdmin',
            MAKE_AUDITOR: 'makeAuditor',
        },
        BULK_ACTION_TYPES: {
            DELETE: 'delete',
            DISABLE: 'disable',
            ENABLE: 'enable',
        },
        MORE_FEATURES: {
            ARE_CATEGORIES_ENABLED: 'areCategoriesEnabled',
            ARE_TAGS_ENABLED: 'areTagsEnabled',
            ARE_DISTANCE_RATES_ENABLED: 'areDistanceRatesEnabled',
            ARE_WORKFLOWS_ENABLED: 'areWorkflowsEnabled',
            ARE_REPORT_FIELDS_ENABLED: 'areReportFieldsEnabled',
            ARE_CONNECTIONS_ENABLED: 'areConnectionsEnabled',
            ARE_COMPANY_CARDS_ENABLED: 'areCompanyCardsEnabled',
            ARE_EXPENSIFY_CARDS_ENABLED: 'areExpensifyCardsEnabled',
            ARE_INVOICES_ENABLED: 'areInvoicesEnabled',
            ARE_TAXES_ENABLED: 'tax',
            ARE_RULES_ENABLED: 'areRulesEnabled',
        },
        DEFAULT_CATEGORIES: [
            'Advertising',
            'Benefits',
            'Car',
            'Equipment',
            'Fees',
            'Home Office',
            'Insurance',
            'Interest',
            'Labor',
            'Maintenance',
            'Materials',
            'Meals and Entertainment',
            'Office Supplies',
            'Other',
            'Professional Services',
            'Rent',
            'Taxes',
            'Travel',
            'Utilities',
        ],
        OWNERSHIP_ERRORS: {
            NO_BILLING_CARD: 'noBillingCard',
            AMOUNT_OWED: 'amountOwed',
            HAS_FAILED_SETTLEMENTS: 'hasFailedSettlements',
            OWNER_OWES_AMOUNT: 'ownerOwesAmount',
            SUBSCRIPTION: 'subscription',
            DUPLICATE_SUBSCRIPTION: 'duplicateSubscription',
            FAILED_TO_CLEAR_BALANCE: 'failedToClearBalance',
        },
        COLLECTION_KEYS: {
            DESCRIPTION: 'description',
            REIMBURSER: 'reimburser',
            REIMBURSEMENT_CHOICE: 'reimbursementChoice',
            APPROVAL_MODE: 'approvalMode',
            AUTOREPORTING: 'autoReporting',
            AUTOREPORTING_FREQUENCY: 'autoReportingFrequency',
            AUTOREPORTING_OFFSET: 'autoReportingOffset',
            GENERAL_SETTINGS: 'generalSettings',
        },
        CONNECTIONS: {
            NAME: {
                // Here we will add other connections names when we add support for them
                QBO: 'quickbooksOnline',
                XERO: 'xero',
                NETSUITE: 'netsuite',
                SAGE_INTACCT: 'intacct',
                QBD: 'quickbooksDesktop',
            },
            ROUTE: {
                QBO: 'quickbooks-online',
                XERO: 'xero',
                NETSUITE: 'netsuite',
                SAGE_INTACCT: 'sage-intacct',
                QBD: 'quickbooks-desktop',
            },
            NAME_USER_FRIENDLY: {
                netsuite: 'NetSuite',
                quickbooksOnline: 'Quickbooks Online',
                quickbooksDesktop: 'Quickbooks Desktop',
                xero: 'Xero',
                intacct: 'Sage Intacct',
                financialForce: 'FinancialForce',
                billCom: 'Bill.com',
                zenefits: 'Zenefits',
            },
            AUTH_HELP_LINKS: {
                intacct:
                    "https://help.expensify.com/articles/expensify-classic/connections/sage-intacct/Sage-Intacct-Troubleshooting#:~:text=First%20make%20sure%20that%20you,your%20company's%20Web%20Services%20authorizations.",
                netsuite:
                    'https://help.expensify.com/articles/expensify-classic/connections/netsuite/Netsuite-Troubleshooting#expensierror-ns0109-failed-to-login-to-netsuite-please-verify-your-credentials',
            },
            SYNC_STAGE_NAME: {
                STARTING_IMPORT_QBO: 'startingImportQBO',
                STARTING_IMPORT_XERO: 'startingImportXero',
                QBO_IMPORT_MAIN: 'quickbooksOnlineImportMain',
                QBO_IMPORT_CUSTOMERS: 'quickbooksOnlineImportCustomers',
                QBO_IMPORT_EMPLOYEES: 'quickbooksOnlineImportEmployees',
                QBO_IMPORT_ACCOUNTS: 'quickbooksOnlineImportAccounts',
                QBO_IMPORT_CLASSES: 'quickbooksOnlineImportClasses',
                QBO_IMPORT_LOCATIONS: 'quickbooksOnlineImportLocations',
                QBO_IMPORT_PROCESSING: 'quickbooksOnlineImportProcessing',
                QBO_SYNC_PAYMENTS: 'quickbooksOnlineSyncBillPayments',
                QBO_IMPORT_TAX_CODES: 'quickbooksOnlineSyncTaxCodes',
                QBO_CHECK_CONNECTION: 'quickbooksOnlineCheckConnection',
                QBO_SYNC_TITLE: 'quickbooksOnlineSyncTitle',
                QBO_SYNC_LOAD_DATA: 'quickbooksOnlineSyncLoadData',
                QBO_SYNC_APPLY_CATEGORIES: 'quickbooksOnlineSyncApplyCategories',
                QBO_SYNC_APPLY_CUSTOMERS: 'quickbooksOnlineSyncApplyCustomers',
                QBO_SYNC_APPLY_PEOPLE: 'quickbooksOnlineSyncApplyEmployees',
                QBO_SYNC_APPLY_CLASSES_LOCATIONS: 'quickbooksOnlineSyncApplyClassesLocations',
                JOB_DONE: 'jobDone',
                XERO_SYNC_STEP: 'xeroSyncStep',
                XERO_SYNC_XERO_REIMBURSED_REPORTS: 'xeroSyncXeroReimbursedReports',
                XERO_SYNC_EXPENSIFY_REIMBURSED_REPORTS: 'xeroSyncExpensifyReimbursedReports',
                XERO_SYNC_IMPORT_CHART_OF_ACCOUNTS: 'xeroSyncImportChartOfAccounts',
                XERO_SYNC_IMPORT_CATEGORIES: 'xeroSyncImportCategories',
                XERO_SYNC_IMPORT_TRACKING_CATEGORIES: 'xeroSyncImportTrackingCategories',
                XERO_SYNC_IMPORT_CUSTOMERS: 'xeroSyncImportCustomers',
                XERO_SYNC_IMPORT_BANK_ACCOUNTS: 'xeroSyncImportBankAccounts',
                XERO_SYNC_IMPORT_TAX_RATES: 'xeroSyncImportTaxRates',
                XERO_CHECK_CONNECTION: 'xeroCheckConnection',
                XERO_SYNC_TITLE: 'xeroSyncTitle',
                NETSUITE_SYNC_CONNECTION: 'netSuiteSyncConnection',
                NETSUITE_SYNC_CUSTOMERS: 'netSuiteSyncCustomers',
                NETSUITE_SYNC_INIT_DATA: 'netSuiteSyncInitData',
                NETSUITE_SYNC_IMPORT_TAXES: 'netSuiteSyncImportTaxes',
                NETSUITE_SYNC_IMPORT_ITEMS: 'netSuiteSyncImportItems',
                NETSUITE_SYNC_DATA: 'netSuiteSyncData',
                NETSUITE_SYNC_ACCOUNTS: 'netSuiteSyncAccounts',
                NETSUITE_SYNC_CURRENCIES: 'netSuiteSyncCurrencies',
                NETSUITE_SYNC_CATEGORIES: 'netSuiteSyncCategories',
                NETSUITE_SYNC_IMPORT_CUSTOM_LISTS: 'netSuiteSyncImportCustomLists',
                NETSUITE_SYNC_IMPORT_EMPLOYEES: 'netSuiteSyncImportEmployees',
                NETSUITE_SYNC_IMPORT_SUBSIDIARIES: 'netSuiteSyncImportSubsidiaries',
                NETSUITE_SYNC_IMPORT_VENDORS: 'netSuiteSyncImportVendors',
                NETSUITE_SYNC_REPORT_FIELDS: 'netSuiteSyncReportFields',
                NETSUITE_SYNC_TAGS: 'netSuiteSyncTags',
                NETSUITE_SYNC_UPDATE_DATA: 'netSuiteSyncUpdateConnectionData',
                NETSUITE_SYNC_NETSUITE_REIMBURSED_REPORTS: 'netSuiteSyncNetSuiteReimbursedReports',
                NETSUITE_SYNC_EXPENSIFY_REIMBURSED_REPORTS: 'netSuiteSyncExpensifyReimbursedReports',
                NETSUITE_SYNC_IMPORT_VENDORS_TITLE: 'netSuiteImportVendorsTitle',
                NETSUITE_SYNC_IMPORT_CUSTOM_LISTS_TITLE: 'netSuiteImportCustomListsTitle',
                SAGE_INTACCT_SYNC_CHECK_CONNECTION: 'intacctCheckConnection',
                SAGE_INTACCT_SYNC_IMPORT_TITLE: 'intacctImportTitle',
                SAGE_INTACCT_SYNC_IMPORT_DATA: 'intacctImportData',
                SAGE_INTACCT_SYNC_IMPORT_EMPLOYEES: 'intacctImportEmployees',
                SAGE_INTACCT_SYNC_IMPORT_DIMENSIONS: 'intacctImportDimensions',
                SAGE_INTACCT_SYNC_IMPORT_SYNC_REIMBURSED_REPORTS: 'intacctImportSyncBillPayments',
            },
            SYNC_STAGE_TIMEOUT_MINUTES: 20,
        },
        ACCESS_VARIANTS: {
            PAID: 'paid',
            ADMIN: 'admin',
            CONTROL: 'control',
        },
        DEFAULT_MAX_EXPENSE_AGE: 90,
        DEFAULT_MAX_EXPENSE_AMOUNT: 200000,
        DEFAULT_MAX_AMOUNT_NO_RECEIPT: 2500,
        REQUIRE_RECEIPTS_OVER_OPTIONS: {
            DEFAULT: 'default',
            NEVER: 'never',
            ALWAYS: 'always',
        },
        EXPENSE_LIMIT_TYPES: {
            EXPENSE: 'expense',
            DAILY: 'daily',
        },
    },

    CUSTOM_UNITS: {
        NAME_DISTANCE: 'Distance',
        DISTANCE_UNIT_MILES: 'mi',
        DISTANCE_UNIT_KILOMETERS: 'km',
        MILEAGE_IRS_RATE: 0.67,
        DEFAULT_RATE: 'Default Rate',
        RATE_DECIMALS: 3,
        FAKE_P2P_ID: '_FAKE_P2P_ID_',
    },

    TERMS: {
        CFPB_PREPAID: 'cfpb.gov/prepaid',
        CFPB_COMPLAINT: 'cfpb.gov/complaint',
        FDIC_PREPAID: 'fdic.gov/deposit/deposits/prepaid.html',
        USE_EXPENSIFY_FEES: 'use.expensify.com/fees',
    },

    LAYOUT_WIDTH: {
        WIDE: 'wide',
        NARROW: 'narrow',
        NONE: 'none',
    },

    ICON_TYPE_ICON: 'icon',
    ICON_TYPE_AVATAR: 'avatar',
    ICON_TYPE_WORKSPACE: 'workspace',

    ACTIVITY_INDICATOR_SIZE: {
        LARGE: 'large',
    },

    AVATAR_SIZE: {
        XLARGE: 'xlarge',
        LARGE: 'large',
        MEDIUM: 'medium',
        DEFAULT: 'default',
        SMALL: 'small',
        SMALLER: 'smaller',
        SUBSCRIPT: 'subscript',
        SMALL_SUBSCRIPT: 'small-subscript',
        MID_SUBSCRIPT: 'mid-subscript',
        LARGE_BORDERED: 'large-bordered',
        HEADER: 'header',
        MENTION_ICON: 'mention-icon',
        SMALL_NORMAL: 'small-normal',
    },
    COMPANY_CARD: {
        FEED_BANK_NAME: {
            MASTER_CARD: 'cdf',
            VISA: 'vcf',
            AMEX: 'gl1025',
        },
        STEP_NAMES: ['1', '2', '3', '4'],
        STEP: {
            ASSIGNEE: 'Assignee',
            CARD: 'Card',
            TRANSACTION_START_DATE: 'TransactionStartDate',
            CONFIRMATION: 'Confirmation',
        },
        TRANSACTION_START_DATE_OPTIONS: {
            FROM_BEGINNING: 'fromBeginning',
            CUSTOM: 'custom',
        },
    },
    EXPENSIFY_CARD: {
        NAME: 'expensifyCard',
        BANK: 'Expensify Card',
        FRAUD_TYPES: {
            DOMAIN: 'domain',
            INDIVIDUAL: 'individual',
            NONE: 'none',
        },
        STATE: {
            STATE_NOT_ISSUED: 2,
            OPEN: 3,
            NOT_ACTIVATED: 4,
            STATE_DEACTIVATED: 5,
            CLOSED: 6,
            STATE_SUSPENDED: 7,
        },
        ACTIVE_STATES: cardActiveStates,
        LIMIT_TYPES: {
            SMART: 'smart',
            MONTHLY: 'monthly',
            FIXED: 'fixed',
        },
        STEP_NAMES: ['1', '2', '3', '4', '5', '6'],
        STEP: {
            ASSIGNEE: 'Assignee',
            CARD_TYPE: 'CardType',
            LIMIT_TYPE: 'LimitType',
            LIMIT: 'Limit',
            CARD_NAME: 'CardName',
            CONFIRMATION: 'Confirmation',
        },
        CARD_TYPE: {
            PHYSICAL: 'physical',
            VIRTUAL: 'virtual',
        },
        FREQUENCY_SETTING: {
            DAILY: 'daily',
            MONTHLY: 'monthly',
        },
        CARD_TITLE_INPUT_LIMIT: 255,
    },
    COMPANY_CARDS: {
        STEP: {
            CARD_TYPE: 'CardType',
            CARD_INSTRUCTIONS: 'CardInstructions',
            CARD_NAME: 'CardName',
            CARD_DETAILS: 'CardDetails',
        },
        CARD_TYPE: {
            AMEX: 'amex',
            VISA: 'visa',
            MASTERCARD: 'mastercard',
        },
        DELETE_TRANSACTIONS: {
            RESTRICT: 'corporate',
            ALLOW: 'personal',
        },
        EXPORT_CARD_TYPES: {
            /**
             * Name of Card NVP for QBO custom export accounts
             */
            NVP_QUICKBOOKS_ONLINE_EXPORT_ACCOUNT: 'quickbooks_online_export_account',
            NVP_QUICKBOOKS_ONLINE_EXPORT_ACCOUNT_DEBIT: 'quickbooks_online_export_account_debit',

            /**
             * Name of Card NVP for NetSuite custom export accounts
             */
            NVP_NETSUITE_EXPORT_ACCOUNT: 'netsuite_export_payable_account',

            /**
             * Name of Card NVP for NetSuite custom vendors
             */
            NVP_NETSUITE_EXPORT_VENDOR: 'netsuite_export_vendor',

            /**
             * Name of Card NVP for Xero custom export accounts
             */
            NVP_XERO_EXPORT_BANK_ACCOUNT: 'xero_export_bank_account',

            /**
             * Name of Card NVP for Intacct custom export accounts
             */
            NVP_INTACCT_EXPORT_CHARGE_CARD: 'intacct_export_charge_card',

            /**
             * Name of card NVP for Intacct custom vendors
             */
            NVP_INTACCT_EXPORT_VENDOR: 'intacct_export_vendor',

            /**
             * Name of Card NVP for QuickBooks Desktop custom export accounts
             */
            NVP_QUICKBOOKS_DESKTOP_EXPORT_ACCOUNT_CREDIT: 'quickbooks_desktop_export_account_credit',

            /**
             * Name of Card NVP for QuickBooks Desktop custom export accounts
             */
            NVP_FINANCIALFORCE_EXPORT_VENDOR: 'financialforce_export_vendor',
        },
        EXPORT_CARD_POLICY_TYPES: {
            /**
             * Name of Card NVP for QBO custom export accounts
             */
            NVP_QUICKBOOKS_ONLINE_EXPORT_ACCOUNT_POLICY_ID: 'quickbooks_online_export_account_policy_id',
            NVP_QUICKBOOKS_ONLINE_EXPORT_ACCOUNT_DEBIT_POLICY_ID: 'quickbooks_online_export_account_debit_policy_id',

            /**
             * Name of Card NVP for NetSuite custom export accounts
             */
            NVP_NETSUITE_EXPORT_ACCOUNT_POLICY_ID: 'netsuite_export_payable_account_policy_id',

            /**
             * Name of Card NVP for NetSuite custom vendors
             */
            NVP_NETSUITE_EXPORT_VENDOR_POLICY_ID: 'netsuite_export_vendor_policy_id',

            /**
             * Name of Card NVP for Xero custom export accounts
             */
            NVP_XERO_EXPORT_BANK_ACCOUNT_POLICY_ID: 'xero_export_bank_account_policy_id',

            /**
             * Name of Card NVP for Intacct custom export accounts
             */
            NVP_INTACCT_EXPORT_CHARGE_CARD_POLICY_ID: 'intacct_export_charge_card_policy_id',

            /**
             * Name of card NVP for Intacct custom vendors
             */
            NVP_INTACCT_EXPORT_VENDOR_POLICY_ID: 'intacct_export_vendor_policy_id',

            /**
             * Name of Card NVP for QuickBooks Desktop custom export accounts
             */
            NVP_QUICKBOOKS_DESKTOP_EXPORT_ACCOUNT_CREDIT_POLICY_ID: 'quickbooks_desktop_export_account_credit_policy_id',

            /**
             * Name of Card NVP for QuickBooks Desktop custom export accounts
             */
            NVP_FINANCIALFORCE_EXPORT_VENDOR_POLICY_ID: 'financialforce_export_vendor_policy_id',
        },
    },
    AVATAR_ROW_SIZE: {
        DEFAULT: 4,
        LARGE_SCREEN: 8,
    },
    OPTION_MODE: {
        COMPACT: 'compact',
        DEFAULT: 'default',
    },
    SUBSCRIPTION: {
        TYPE: {
            ANNUAL: 'yearly2018',
            PAYPERUSE: 'monthly2018',
        },
    },
    REGEX: {
        SPECIAL_CHARS_WITHOUT_NEWLINE: /((?!\n)[()-\s\t])/g,
        DIGITS_AND_PLUS: /^\+?[0-9]*$/,
        ALPHABETIC_AND_LATIN_CHARS: /^[\p{Script=Latin} ]*$/u,
        NON_ALPHABETIC_AND_NON_LATIN_CHARS: /[^\p{Script=Latin}]/gu,
        POSITIVE_INTEGER: /^\d+$/,
        PO_BOX: /\b[P|p]?(OST|ost)?\.?\s*[O|o|0]?(ffice|FFICE)?\.?\s*[B|b][O|o|0]?[X|x]?\.?\s+[#]?(\d+)\b/,
        ANY_VALUE: /^.+$/,
        ZIP_CODE: /^[0-9]{5}(?:[- ][0-9]{4})?$/,
        INDUSTRY_CODE: /^[0-9]{6}$/,
        SSN_LAST_FOUR: /^(?!0000)[0-9]{4}$/,
        SSN_FULL_NINE: /^(?!0000)[0-9]{9}$/,
        NUMBER: /^[0-9]+$/,
        CARD_NUMBER: /^[0-9]{15,16}$/,
        CARD_SECURITY_CODE: /^[0-9]{3,4}$/,
        CARD_EXPIRATION_DATE: /^(0[1-9]|1[0-2])([^0-9])?([0-9]{4}|([0-9]{2}))$/,
        ROOM_NAME: /^#[\p{Ll}0-9-]{1,100}$/u,
        DOMAIN_BASE: '^(?:https?:\\/\\/)?(?:www\\.)?([^\\/]+)',

        // eslint-disable-next-line max-len, no-misleading-character-class
        EMOJI: /[\p{Extended_Pictographic}\u200d\u{1f1e6}-\u{1f1ff}\u{1f3fb}-\u{1f3ff}\u{e0020}-\u{e007f}\u20E3\uFE0F]|[#*0-9]\uFE0F?\u20E3/gu,
        // eslint-disable-next-line max-len, no-misleading-character-class
        EMOJIS: /[\p{Extended_Pictographic}](\u200D[\p{Extended_Pictographic}]|[\u{1F3FB}-\u{1F3FF}]|[\u{E0020}-\u{E007F}]|\uFE0F|\u20E3)*|[\u{1F1E6}-\u{1F1FF}]{2}|[#*0-9]\uFE0F?\u20E3/gu,
        // eslint-disable-next-line max-len, no-misleading-character-class
        EMOJI_SKIN_TONES: /[\u{1f3fb}-\u{1f3ff}]/gu,

        TAX_ID: /^\d{9}$/,
        NON_NUMERIC: /\D/g,
        ANY_SPACE: /\s/g,

        // Extract attachment's source from the data's html string
        ATTACHMENT_DATA: /(data-expensify-source|data-name)="([^"]+)"/g,

        EMOJI_NAME: /:[\p{L}0-9_+-]+:/gu,
        EMOJI_SUGGESTIONS: /:[\p{L}0-9_+-]{1,40}$/u,
        AFTER_FIRST_LINE_BREAK: /\n.*/g,
        LINE_BREAK: /\r\n|\r|\n/g,
        CODE_2FA: /^\d{6}$/,
        ATTACHMENT_ID: /chat-attachments\/(\d+)/,
        HAS_COLON_ONLY_AT_THE_BEGINNING: /^:[^:]+$/,
        HAS_AT_MOST_TWO_AT_SIGNS: /^@[^@]*@?[^@]*$/,
        EMPTY_COMMENT: /^(\s)*$/,
        SPECIAL_CHAR: /[,/?"{}[\]()&^%;`$=#<>!*]/g,
        FIRST_SPACE: /.+?(?=\s)/,

        get SPECIAL_CHAR_OR_EMOJI() {
            return new RegExp(`[~\\n\\s]|(_\\b(?!$))|${this.SPECIAL_CHAR.source}|${this.EMOJI.source}`, 'gu');
        },

        get SPACE_OR_EMOJI() {
            return new RegExp(`(\\s+|(?:${this.EMOJI.source})+)`, 'gu');
        },

        // Define the regular expression pattern to find a potential end of a mention suggestion:
        // It might be a space, a newline character, an emoji, or a special character (excluding underscores & tildes, which might be used in usernames)
        get MENTION_BREAKER() {
            return new RegExp(`[\\n\\s]|${this.SPECIAL_CHAR.source}|${this.EMOJI.source}`, 'gu');
        },

        MERGED_ACCOUNT_PREFIX: /^(MERGED_\d+@)/,
        ROUTES: {
            VALIDATE_LOGIN: /\/v($|(\/\/*))/,
            UNLINK_LOGIN: /\/u($|(\/\/*))/,
            REDUNDANT_SLASHES: /(\/{2,})|(\/$)/g,
        },
        TIME_STARTS_01: /^01:\d{2} [AP]M$/,
        TIME_FORMAT: /^\d{2}:\d{2} [AP]M$/,
        DATE_TIME_FORMAT: /^\d{2}-\d{2} \d{2}:\d{2} [AP]M$/,
        ILLEGAL_FILENAME_CHARACTERS: /\/|<|>|\*|"|:|\?|\\|\|/g,
        ENCODE_PERCENT_CHARACTER: /%(25)+/g,
        INVISIBLE_CHARACTERS_GROUPS: /[\p{C}\p{Z}]/gu,
        OTHER_INVISIBLE_CHARACTERS: /[\u3164]/g,
        REPORT_FIELD_TITLE: /{report:([a-zA-Z]+)}/g,
        PATH_WITHOUT_POLICY_ID: /\/w\/[a-zA-Z0-9]+(\/|$)/,
        POLICY_ID_FROM_PATH: /\/w\/([a-zA-Z0-9]+)(\/|$)/,
        SHORT_MENTION: new RegExp(`@[\\w\\-\\+\\'#@]+(?:\\.[\\w\\-\\'\\+]+)*(?![^\`]*\`)`, 'gim'),
        REPORT_ID_FROM_PATH: /\/r\/(\d+)/,
        DISTANCE_MERCHANT: /^[0-9.]+ \w+ @ (-|-\()?[^0-9.\s]{1,3} ?[0-9.]+\)? \/ \w+$/,

        get EXPENSIFY_POLICY_DOMAIN_NAME() {
            return new RegExp(`${EXPENSIFY_POLICY_DOMAIN}([a-zA-Z0-9]+)\\${EXPENSIFY_POLICY_DOMAIN_EXTENSION}`);
        },
    },

    PRONOUNS: {
        PREFIX: '__predefined_',
        SELF_SELECT: '__predefined_selfSelect',
    },
    GUIDES_CALL_TASK_IDS: {
        CONCIERGE_DM: 'NewExpensifyConciergeDM',
        WORKSPACE_INITIAL: 'WorkspaceHome',
        WORKSPACE_PROFILE: 'WorkspaceProfile',
        WORKSPACE_INVOICES: 'WorkspaceSendInvoices',
        WORKSPACE_MEMBERS: 'WorkspaceManageMembers',
        WORKSPACE_EXPENSIFY_CARD: 'WorkspaceExpensifyCard',
        WORKSPACE_WORKFLOWS: 'WorkspaceWorkflows',
        WORKSPACE_COMPANY_CARDS: 'WorkspaceCompanyCards',
        WORKSPACE_BANK_ACCOUNT: 'WorkspaceBankAccount',
        WORKSPACE_SETTINGS: 'WorkspaceSettings',
        WORKSPACE_FEATURES: 'WorkspaceFeatures',
        WORKSPACE_RULES: 'WorkspaceRules',
    },
    get EXPENSIFY_EMAILS() {
        return [
            this.EMAIL.ACCOUNTING,
            this.EMAIL.ADMIN,
            this.EMAIL.BILLS,
            this.EMAIL.CHRONOS,
            this.EMAIL.CONCIERGE,
            this.EMAIL.CONTRIBUTORS,
            this.EMAIL.FIRST_RESPONDER,
            this.EMAIL.HELP,
            this.EMAIL.INTEGRATION_TESTING_CREDS,
            this.EMAIL.NOTIFICATIONS,
            this.EMAIL.PAYROLL,
            this.EMAIL.QA,
            this.EMAIL.QA_TRAVIS,
            this.EMAIL.RECEIPTS,
            this.EMAIL.STUDENT_AMBASSADOR,
            this.EMAIL.SVFG,
        ];
    },
    get EXPENSIFY_ACCOUNT_IDS() {
        return [
            this.ACCOUNT_ID.ACCOUNTING,
            this.ACCOUNT_ID.ADMIN,
            this.ACCOUNT_ID.BILLS,
            this.ACCOUNT_ID.CHRONOS,
            this.ACCOUNT_ID.CONCIERGE,
            this.ACCOUNT_ID.CONTRIBUTORS,
            this.ACCOUNT_ID.FIRST_RESPONDER,
            this.ACCOUNT_ID.HELP,
            this.ACCOUNT_ID.INTEGRATION_TESTING_CREDS,
            this.ACCOUNT_ID.PAYROLL,
            this.ACCOUNT_ID.QA,
            this.ACCOUNT_ID.QA_TRAVIS,
            this.ACCOUNT_ID.RECEIPTS,
            this.ACCOUNT_ID.REWARDS,
            this.ACCOUNT_ID.STUDENT_AMBASSADOR,
            this.ACCOUNT_ID.SVFG,
        ].filter((id) => id !== -1);
    },

    // Emails that profile view is prohibited
    get RESTRICTED_EMAILS(): readonly string[] {
        return [this.EMAIL.NOTIFICATIONS];
    },
    // Account IDs that profile view is prohibited
    get RESTRICTED_ACCOUNT_IDS() {
        return [this.ACCOUNT_ID.NOTIFICATIONS];
    },
    // Account IDs that can't be added as a group member
    get NON_ADDABLE_ACCOUNT_IDS() {
        return [this.ACCOUNT_ID.NOTIFICATIONS, this.ACCOUNT_ID.CHRONOS];
    },

    // Auth limit is 60k for the column but we store edits and other metadata along the html so let's use a lower limit to accommodate for it.
    MAX_COMMENT_LENGTH: 10000,

    // Use the same value as MAX_COMMENT_LENGTH to ensure the entire comment is parsed. Note that applying markup is very resource-consuming.
    MAX_MARKUP_LENGTH: 10000,

    MAX_THREAD_REPLIES_PREVIEW: 99,

    // Character Limits
    FORM_CHARACTER_LIMIT: 50,
    LEGAL_NAMES_CHARACTER_LIMIT: 150,
    LOGIN_CHARACTER_LIMIT: 254,
    CATEGORY_NAME_LIMIT: 256,
    TAG_NAME_LIMIT: 256,
    WORKSPACE_REPORT_FIELD_POLICY_MAX_LENGTH: 256,
    REPORT_NAME_LIMIT: 100,
    TITLE_CHARACTER_LIMIT: 100,
    DESCRIPTION_LIMIT: 1000,
    WORKSPACE_NAME_CHARACTER_LIMIT: 80,
    STATE_CHARACTER_LIMIT: 32,

    AVATAR_CROP_MODAL: {
        // The next two constants control what is min and max value of the image crop scale.
        // Values define in how many times the image can be bigger than its container.
        // Notice: that values less than 1 mean that the image won't cover the container fully.
        MAX_SCALE: 3, // 3x scale is used commonly in different apps.
        MIN_SCALE: 1, // 1x min scale means that the image covers the container completely

        // This const defines the initial container size, before layout measurement.
        // Since size cant be null, we have to define some initial value.
        INITIAL_SIZE: 1, // 1 was chosen because there is a very low probability that initialized component will have such size.
    },
    MICROSECONDS_PER_MS: 1000,
    RED_BRICK_ROAD_PENDING_ACTION: {
        ADD: 'add',
        DELETE: 'delete',
        UPDATE: 'update',
    },
    BRICK_ROAD_INDICATOR_STATUS: {
        ERROR: 'error',
        INFO: 'info',
    },
    REPORT_DETAILS_MENU_ITEM: {
        MEMBERS: 'member',
        INVITE: 'invite',
        SETTINGS: 'settings',
        LEAVE_ROOM: 'leaveRoom',
        PRIVATE_NOTES: 'privateNotes',
        EXPORT: 'export',
        DELETE: 'delete',
        MARK_AS_INCOMPLETE: 'markAsIncomplete',
        CANCEL_PAYMENT: 'cancelPayment',
        UNAPPROVE: 'unapprove',
        DEBUG: 'debug',
    },
    EDIT_REQUEST_FIELD: {
        AMOUNT: 'amount',
        CURRENCY: 'currency',
        DATE: 'date',
        DESCRIPTION: 'description',
        MERCHANT: 'merchant',
        CATEGORY: 'category',
        RECEIPT: 'receipt',
        DISTANCE: 'distance',
        DISTANCE_RATE: 'distanceRate',
        TAG: 'tag',
        TAX_RATE: 'taxRate',
        TAX_AMOUNT: 'taxAmount',
    },
    FOOTER: {
        EXPENSE_MANAGEMENT_URL: `${USE_EXPENSIFY_URL}/expense-management`,
        SPEND_MANAGEMENT_URL: `${USE_EXPENSIFY_URL}/spend-management`,
        EXPENSE_REPORTS_URL: `${USE_EXPENSIFY_URL}/expense-reports`,
        COMPANY_CARD_URL: `${USE_EXPENSIFY_URL}/company-credit-card`,
        RECIEPT_SCANNING_URL: `${USE_EXPENSIFY_URL}/receipt-scanning-app`,
        BILL_PAY_URL: `${USE_EXPENSIFY_URL}/bills`,
        INVOICES_URL: `${USE_EXPENSIFY_URL}/invoices`,
        PAYROLL_URL: `${USE_EXPENSIFY_URL}/payroll`,
        TRAVEL_URL: `${USE_EXPENSIFY_URL}/travel`,
        EXPENSIFY_APPROVED_URL: `${USE_EXPENSIFY_URL}/accountants`,
        PRESS_KIT_URL: 'https://we.are.expensify.com/press-kit',
        SUPPORT_URL: `${USE_EXPENSIFY_URL}/support`,
        COMMUNITY_URL: 'https://community.expensify.com/',
        PRIVACY_URL: `${USE_EXPENSIFY_URL}/privacy`,
        ABOUT_URL: 'https://we.are.expensify.com/how-we-got-here',
        BLOG_URL: 'https://blog.expensify.com/',
        JOBS_URL: 'https://we.are.expensify.com/apply',
        ORG_URL: 'https://expensify.org/',
        INVESTOR_RELATIONS_URL: 'https://ir.expensify.com/',
    },

    SOCIALS: {
        PODCAST: 'https://we.are.expensify.com/podcast',
        TWITTER: 'https://www.twitter.com/expensify',
        INSTAGRAM: 'https://www.instagram.com/expensify',
        FACEBOOK: 'https://www.facebook.com/expensify',
        LINKEDIN: 'https://www.linkedin.com/company/expensify',
    },

    // These split the maximum decimal value of a signed 64-bit number (9,223,372,036,854,775,807) into parts where none of them are too big to fit into a 32-bit number, so that we can
    // generate them each with a random number generator with only 32-bits of precision.
    MAX_64BIT_LEFT_PART: 92233,
    MAX_64BIT_MIDDLE_PART: 7203685,
    MAX_64BIT_RIGHT_PART: 4775807,
    INVALID_CATEGORY_NAME: '###',

    // When generating a random value to fit in 7 digits (for the `middle` or `right` parts above), this is the maximum value to multiply by Math.random().
    MAX_INT_FOR_RANDOM_7_DIGIT_VALUE: 10000000,
    IOS_KEYBOARD_SPACE_OFFSET: -30,

    API_REQUEST_TYPE: {
        READ: 'read',
        WRITE: 'write',
        MAKE_REQUEST_WITH_SIDE_EFFECTS: 'makeRequestWithSideEffects',
    },

    ERECEIPT_COLORS: {
        YELLOW: 'Yellow',
        ICE: 'Ice',
        BLUE: 'Blue',
        GREEN: 'Green',
        TANGERINE: 'Tangerine',
        PINK: 'Pink',
    },

    MAP_MARKER_SIZE: 20,

    QUICK_REACTIONS: [
        {
            name: '+1',
            code: '👍',
            types: ['👍🏿', '👍🏾', '👍🏽', '👍🏼', '👍🏻'],
        },
        {
            name: 'heart',
            code: '❤️',
        },
        {
            name: 'joy',
            code: '😂',
        },
        {
            name: 'fire',
            code: '🔥',
        },
    ],

    TFA_CODE_LENGTH: 6,
    CHAT_ATTACHMENT_TOKEN_KEY: 'X-Chat-Attachment-Token',

    SPACE_LENGTH: 1,

    ALL_COUNTRIES: {
        AF: 'Afghanistan',
        AX: 'Åland Islands',
        AL: 'Albania',
        DZ: 'Algeria',
        AS: 'American Samoa',
        AD: 'Andorra',
        AO: 'Angola',
        AI: 'Anguilla',
        AQ: 'Antarctica',
        AG: 'Antigua & Barbuda',
        AR: 'Argentina',
        AM: 'Armenia',
        AW: 'Aruba',
        AC: 'Ascension Island',
        AU: 'Australia',
        AT: 'Austria',
        AZ: 'Azerbaijan',
        BS: 'Bahamas',
        BH: 'Bahrain',
        BD: 'Bangladesh',
        BB: 'Barbados',
        BY: 'Belarus',
        BE: 'Belgium',
        BZ: 'Belize',
        BJ: 'Benin',
        BM: 'Bermuda',
        BT: 'Bhutan',
        BO: 'Bolivia',
        BA: 'Bosnia & Herzegovina',
        BW: 'Botswana',
        BR: 'Brazil',
        IO: 'British Indian Ocean Territory',
        VG: 'British Virgin Islands',
        BN: 'Brunei',
        BG: 'Bulgaria',
        BF: 'Burkina Faso',
        BI: 'Burundi',
        KH: 'Cambodia',
        CM: 'Cameroon',
        CA: 'Canada',
        CV: 'Cape Verde',
        BQ: 'Caribbean Netherlands',
        KY: 'Cayman Islands',
        CF: 'Central African Republic',
        TD: 'Chad',
        CL: 'Chile',
        CN: 'China',
        CX: 'Christmas Island',
        CC: 'Cocos (Keeling) Islands',
        CO: 'Colombia',
        KM: 'Comoros',
        CG: 'Congo - Brazzaville',
        CD: 'Congo - Kinshasa',
        CK: 'Cook Islands',
        CR: 'Costa Rica',
        CI: "Côte d'Ivoire",
        HR: 'Croatia',
        CU: 'Cuba',
        CW: 'Curaçao',
        CY: 'Cyprus',
        CZ: 'Czech Republic',
        DK: 'Denmark',
        DJ: 'Djibouti',
        DM: 'Dominica',
        DO: 'Dominican Republic',
        EC: 'Ecuador',
        EG: 'Egypt',
        SV: 'El Salvador',
        GQ: 'Equatorial Guinea',
        ER: 'Eritrea',
        EE: 'Estonia',
        ET: 'Ethiopia',
        FK: 'Falkland Islands',
        FO: 'Faroe Islands',
        FJ: 'Fiji',
        FI: 'Finland',
        FR: 'France',
        GF: 'French Guiana',
        PF: 'French Polynesia',
        TF: 'French Southern Territories',
        GA: 'Gabon',
        GM: 'Gambia',
        GE: 'Georgia',
        DE: 'Germany',
        GH: 'Ghana',
        GI: 'Gibraltar',
        GR: 'Greece',
        GL: 'Greenland',
        GD: 'Grenada',
        GP: 'Guadeloupe',
        GU: 'Guam',
        GT: 'Guatemala',
        GG: 'Guernsey',
        GN: 'Guinea',
        GW: 'Guinea-Bissau',
        GY: 'Guyana',
        HT: 'Haiti',
        HN: 'Honduras',
        HK: 'Hong Kong',
        HU: 'Hungary',
        IS: 'Iceland',
        IN: 'India',
        ID: 'Indonesia',
        IR: 'Iran',
        IQ: 'Iraq',
        IE: 'Ireland',
        IM: 'Isle of Man',
        IL: 'Israel',
        IT: 'Italy',
        JM: 'Jamaica',
        JP: 'Japan',
        JE: 'Jersey',
        JO: 'Jordan',
        KZ: 'Kazakhstan',
        KE: 'Kenya',
        KI: 'Kiribati',
        XK: 'Kosovo',
        KW: 'Kuwait',
        KG: 'Kyrgyzstan',
        LA: 'Laos',
        LV: 'Latvia',
        LB: 'Lebanon',
        LS: 'Lesotho',
        LR: 'Liberia',
        LY: 'Libya',
        LI: 'Liechtenstein',
        LT: 'Lithuania',
        LU: 'Luxembourg',
        MO: 'Macau',
        MK: 'Macedonia',
        MG: 'Madagascar',
        MW: 'Malawi',
        MY: 'Malaysia',
        MV: 'Maldives',
        ML: 'Mali',
        MT: 'Malta',
        MH: 'Marshall Islands',
        MQ: 'Martinique',
        MR: 'Mauritania',
        MU: 'Mauritius',
        YT: 'Mayotte',
        MX: 'Mexico',
        FM: 'Micronesia',
        MD: 'Moldova',
        MC: 'Monaco',
        MN: 'Mongolia',
        ME: 'Montenegro',
        MS: 'Montserrat',
        MA: 'Morocco',
        MZ: 'Mozambique',
        MM: 'Myanmar (Burma)',
        NA: 'Namibia',
        NR: 'Nauru',
        NP: 'Nepal',
        NL: 'Netherlands',
        NC: 'New Caledonia',
        NZ: 'New Zealand',
        NI: 'Nicaragua',
        NE: 'Niger',
        NG: 'Nigeria',
        NU: 'Niue',
        NF: 'Norfolk Island',
        KP: 'North Korea',
        MP: 'Northern Mariana Islands',
        NO: 'Norway',
        OM: 'Oman',
        PK: 'Pakistan',
        PW: 'Palau',
        PS: 'Palestinian Territories',
        PA: 'Panama',
        PG: 'Papua New Guinea',
        PY: 'Paraguay',
        PE: 'Peru',
        PH: 'Philippines',
        PN: 'Pitcairn Islands',
        PL: 'Poland',
        PT: 'Portugal',
        PR: 'Puerto Rico',
        QA: 'Qatar',
        RE: 'Réunion',
        RO: 'Romania',
        RU: 'Russia',
        RW: 'Rwanda',
        BL: 'Saint Barthélemy',
        WS: 'Samoa',
        SM: 'San Marino',
        ST: 'São Tomé & Príncipe',
        SA: 'Saudi Arabia',
        SN: 'Senegal',
        RS: 'Serbia',
        SC: 'Seychelles',
        SL: 'Sierra Leone',
        SG: 'Singapore',
        SX: 'Sint Maarten',
        SK: 'Slovakia',
        SI: 'Slovenia',
        SB: 'Solomon Islands',
        SO: 'Somalia',
        ZA: 'South Africa',
        GS: 'South Georgia & South Sandwich Islands',
        KR: 'South Korea',
        SS: 'South Sudan',
        ES: 'Spain',
        LK: 'Sri Lanka',
        SH: 'St. Helena',
        KN: 'St. Kitts & Nevis',
        LC: 'St. Lucia',
        MF: 'St. Martin',
        PM: 'St. Pierre & Miquelon',
        VC: 'St. Vincent & Grenadines',
        SD: 'Sudan',
        SR: 'Suriname',
        SJ: 'Svalbard & Jan Mayen',
        SZ: 'Swaziland',
        SE: 'Sweden',
        CH: 'Switzerland',
        SY: 'Syria',
        TW: 'Taiwan',
        TJ: 'Tajikistan',
        TZ: 'Tanzania',
        TH: 'Thailand',
        TL: 'Timor-Leste',
        TG: 'Togo',
        TK: 'Tokelau',
        TO: 'Tonga',
        TT: 'Trinidad & Tobago',
        TA: 'Tristan da Cunha',
        TN: 'Tunisia',
        TR: 'Turkey',
        TM: 'Turkmenistan',
        TC: 'Turks & Caicos Islands',
        TV: 'Tuvalu',
        UM: 'U.S. Outlying Islands',
        VI: 'U.S. Virgin Islands',
        UG: 'Uganda',
        UA: 'Ukraine',
        AE: 'United Arab Emirates',
        GB: 'United Kingdom',
        US: 'United States',
        UY: 'Uruguay',
        UZ: 'Uzbekistan',
        VU: 'Vanuatu',
        VA: 'Vatican City',
        VE: 'Venezuela',
        VN: 'Vietnam',
        WF: 'Wallis & Futuna',
        EH: 'Western Sahara',
        YE: 'Yemen',
        ZM: 'Zambia',
        ZW: 'Zimbabwe',
    },

    // Sources: https://github.com/Expensify/App/issues/14958#issuecomment-1442138427
    // https://github.com/Expensify/App/issues/14958#issuecomment-1456026810
    COUNTRY_ZIP_REGEX_DATA: {
        AC: {
            regex: /^ASCN 1ZZ$/,
            samples: 'ASCN 1ZZ',
        },
        AD: {
            regex: /^AD[1-7]0\d$/,
            samples: 'AD206, AD403, AD106, AD406',
        },

        // We have kept the empty object for the countries which do not have any zip code validation
        // to ensure consistency so that the amount of countries displayed and in this object are same
        AE: {},
        AF: {
            regex: /^\d{4}$/,
            samples: '9536, 1476, 3842, 7975',
        },
        AG: {},
        AI: {
            regex: /^AI-2640$/,
            samples: 'AI-2640',
        },
        AL: {
            regex: /^\d{4}$/,
            samples: '1631, 9721, 2360, 5574',
        },
        AM: {
            regex: /^\d{4}$/,
            samples: '5581, 7585, 8434, 2492',
        },
        AO: {},
        AQ: {},
        AR: {
            regex: /^((?:[A-HJ-NP-Z])?\d{4})([A-Z]{3})?$/,
            samples: 'Q7040GFQ, K2178ZHR, P6240EJG, J6070IAE',
        },
        AS: {
            regex: /^96799$/,
            samples: '96799',
        },
        AT: {
            regex: /^\d{4}$/,
            samples: '4223, 2052, 3544, 5488',
        },
        AU: {
            regex: /^\d{4}$/,
            samples: '7181, 7735, 9169, 8780',
        },
        AW: {},
        AX: {
            regex: /^22\d{3}$/,
            samples: '22270, 22889, 22906, 22284',
        },
        AZ: {
            regex: /^(AZ) (\d{4})$/,
            samples: 'AZ 6704, AZ 5332, AZ 3907, AZ 6892',
        },
        BA: {
            regex: /^\d{5}$/,
            samples: '62722, 80420, 44595, 74614',
        },
        BB: {
            regex: /^BB\d{5}$/,
            samples: 'BB64089, BB17494, BB73163, BB25752',
        },
        BD: {
            regex: /^\d{4}$/,
            samples: '8585, 8175, 7381, 0154',
        },
        BE: {
            regex: /^\d{4}$/,
            samples: '7944, 5303, 6746, 7921',
        },
        BF: {},
        BG: {
            regex: /^\d{4}$/,
            samples: '6409, 7657, 1206, 7908',
        },
        BH: {
            regex: /^\d{3}\d?$/,
            samples: '047, 1116, 490, 631',
        },
        BI: {},
        BJ: {},
        BL: {
            regex: /^97133$/,
            samples: '97133',
        },
        BM: {
            regex: /^[A-Z]{2} ?[A-Z0-9]{2}$/,
            samples: 'QV9P, OSJ1, PZ 3D, GR YK',
        },
        BN: {
            regex: /^[A-Z]{2} ?\d{4}$/,
            samples: 'PF 9925, TH1970, SC 4619, NF0781',
        },
        BO: {},
        BQ: {},
        BR: {
            regex: /^\d{5}-?\d{3}$/,
            samples: '18816-403, 95177-465, 43447-782, 39403-136',
        },
        BS: {},
        BT: {
            regex: /^\d{5}$/,
            samples: '28256, 52484, 30608, 93524',
        },
        BW: {},
        BY: {
            regex: /^\d{6}$/,
            samples: '504154, 360246, 741167, 895047',
        },
        BZ: {},
        CA: {
            regex: /^[ABCEGHJKLMNPRSTVXY]\d[ABCEGHJ-NPRSTV-Z] ?\d[ABCEGHJ-NPRSTV-Z]\d$/,
            samples: 'S1A7K8, Y5H 4G6, H9V0P2, H1A1B5',
        },
        CC: {
            regex: /^6799$/,
            samples: '6799',
        },
        CD: {},
        CF: {},
        CG: {},
        CH: {
            regex: /^\d{4}$/,
            samples: '6370, 5271, 7873, 8220',
        },
        CI: {},
        CK: {},
        CL: {
            regex: /^\d{7}$/,
            samples: '7565829, 8702008, 3161669, 1607703',
        },
        CM: {},
        CN: {
            regex: /^\d{6}$/,
            samples: '240543, 870138, 295528, 861683',
        },
        CO: {
            regex: /^\d{6}$/,
            samples: '678978, 775145, 823943, 913970',
        },
        CR: {
            regex: /^\d{5}$/,
            samples: '28256, 52484, 30608, 93524',
        },
        CU: {
            regex: /^(?:CP)?(\d{5})$/,
            samples: '28256, 52484, 30608, 93524',
        },
        CV: {
            regex: /^\d{4}$/,
            samples: '9056, 8085, 0491, 4627',
        },
        CW: {},
        CX: {
            regex: /^6798$/,
            samples: '6798',
        },
        CY: {
            regex: /^\d{4}$/,
            samples: '9301, 2478, 1981, 6162',
        },
        CZ: {
            regex: /^\d{3} ?\d{2}$/,
            samples: '150 56, 50694, 229 08, 82811',
        },
        DE: {
            regex: /^\d{5}$/,
            samples: '33185, 37198, 81711, 44262',
        },
        DJ: {},
        DK: {
            regex: /^\d{4}$/,
            samples: '1429, 2457, 0637, 5764',
        },
        DM: {},
        DO: {
            regex: /^\d{5}$/,
            samples: '11877, 95773, 93875, 98032',
        },
        DZ: {
            regex: /^\d{5}$/,
            samples: '26581, 64621, 57550, 72201',
        },
        EC: {
            regex: /^\d{6}$/,
            samples: '541124, 873848, 011495, 334509',
        },
        EE: {
            regex: /^\d{5}$/,
            samples: '87173, 01127, 73214, 52381',
        },
        EG: {
            regex: /^\d{5}$/,
            samples: '98394, 05129, 91463, 77359',
        },
        EH: {
            regex: /^\d{5}$/,
            samples: '30577, 60264, 16487, 38593',
        },
        ER: {},
        ES: {
            regex: /^\d{5}$/,
            samples: '03315, 00413, 23179, 89324',
        },
        ET: {
            regex: /^\d{4}$/,
            samples: '6269, 8498, 4514, 7820',
        },
        FI: {
            regex: /^\d{5}$/,
            samples: '21859, 72086, 22422, 03774',
        },
        FJ: {},
        FK: {
            regex: /^FIQQ 1ZZ$/,
            samples: 'FIQQ 1ZZ',
        },
        FM: {
            regex: /^(9694[1-4])(?:[ -](\d{4}))?$/,
            samples: '96942-9352, 96944-4935, 96941 9065, 96943-5369',
        },
        FO: {
            regex: /^\d{3}$/,
            samples: '334, 068, 741, 787',
        },
        FR: {
            regex: /^\d{2} ?\d{3}$/,
            samples: '25822, 53 637, 55354, 82522',
        },
        GA: {},
        GB: {
            regex: /^[A-Z]{1,2}[0-9R][0-9A-Z]?\s*[0-9][A-Z-CIKMOV]{2}$/,
            samples: 'LA102UX, BL2F8FX, BD1S9LU, WR4G 6LH',
        },
        GD: {},
        GE: {
            regex: /^\d{4}$/,
            samples: '1232, 9831, 4717, 9428',
        },
        GF: {
            regex: /^9[78]3\d{2}$/,
            samples: '98380, 97335, 98344, 97300',
        },
        GG: {
            regex: /^GY\d[\dA-Z]? ?\d[ABD-HJLN-UW-Z]{2}$/,
            samples: 'GY757LD, GY6D 6XL, GY3Y2BU, GY85 1YO',
        },
        GH: {},
        GI: {
            regex: /^GX11 1AA$/,
            samples: 'GX11 1AA',
        },
        GL: {
            regex: /^39\d{2}$/,
            samples: '3964, 3915, 3963, 3956',
        },
        GM: {},
        GN: {
            regex: /^\d{3}$/,
            samples: '465, 994, 333, 078',
        },
        GP: {
            regex: /^9[78][01]\d{2}$/,
            samples: '98069, 97007, 97147, 97106',
        },
        GQ: {},
        GR: {
            regex: /^\d{3} ?\d{2}$/,
            samples: '98654, 319 78, 127 09, 590 52',
        },
        GS: {
            regex: /^SIQQ 1ZZ$/,
            samples: 'SIQQ 1ZZ',
        },
        GT: {
            regex: /^\d{5}$/,
            samples: '30553, 69925, 09376, 83719',
        },
        GU: {
            regex: /^((969)[1-3][0-2])$/,
            samples: '96922, 96932, 96921, 96911',
        },
        GW: {
            regex: /^\d{4}$/,
            samples: '1742, 7941, 4437, 7728',
        },
        GY: {},
        HK: {
            regex: /^999077$|^$/,
            samples: '999077',
        },
        HN: {
            regex: /^\d{5}$/,
            samples: '86238, 78999, 03594, 30406',
        },
        HR: {
            regex: /^\d{5}$/,
            samples: '85240, 80710, 78235, 98766',
        },
        HT: {
            regex: /^(?:HT)?(\d{4})$/,
            samples: '5101, HT6991, HT3871, 1126',
        },
        HU: {
            regex: /^\d{4}$/,
            samples: '0360, 2604, 3362, 4775',
        },
        ID: {
            regex: /^\d{5}$/,
            samples: '60993, 52656, 16521, 34931',
        },
        IE: {},
        IL: {
            regex: /^\d{5}(?:\d{2})?$/,
            samples: '74213, 6978354, 2441689, 4971551',
        },
        IM: {
            regex: /^IM\d[\dA-Z]? ?\d[ABD-HJLN-UW-Z]{2}$/,
            samples: 'IM2X1JP, IM4V 9JU, IM3B1UP, IM8E 5XF',
        },
        IN: {
            regex: /^\d{6}$/,
            samples: '946956, 143659, 243258, 938385',
        },
        IO: {
            regex: /^BBND 1ZZ$/,
            samples: 'BBND 1ZZ',
        },
        IQ: {
            regex: /^\d{5}$/,
            samples: '63282, 87817, 38580, 47725',
        },
        IR: {
            regex: /^\d{5}-?\d{5}$/,
            samples: '0666174250, 6052682188, 02360-81920, 25102-08646',
        },
        IS: {
            regex: /^\d{3}$/,
            samples: '408, 013, 001, 936',
        },
        IT: {
            regex: /^\d{5}$/,
            samples: '31701, 61341, 92781, 45609',
        },
        JE: {
            regex: /^JE\d[\dA-Z]? ?\d[ABD-HJLN-UW-Z]{2}$/,
            samples: 'JE0D 2EX, JE59 2OF, JE1X1ZW, JE0V 1SO',
        },
        JM: {},
        JO: {
            regex: /^\d{5}$/,
            samples: '20789, 02128, 52170, 40284',
        },
        JP: {
            regex: /^\d{3}-?\d{4}$/,
            samples: '5429642, 046-1544, 6463599, 368-5362',
        },
        KE: {
            regex: /^\d{5}$/,
            samples: '33043, 98830, 59324, 42876',
        },
        KG: {
            regex: /^\d{6}$/,
            samples: '500371, 176592, 184133, 225279',
        },
        KH: {
            regex: /^\d{5,6}$/,
            samples: '220281, 18824, 35379, 09570',
        },
        KI: {
            regex: /^KI\d{4}$/,
            samples: 'KI0104, KI0109, KI0112, KI0306',
        },
        KM: {},
        KN: {
            regex: /^KN\d{4}(-\d{4})?$/,
            samples: 'KN2522, KN2560-3032, KN3507, KN4440',
        },
        KP: {},
        KR: {
            regex: /^\d{5}$/,
            samples: '67417, 66648, 08359, 93750',
        },
        KW: {
            regex: /^\d{5}$/,
            samples: '74840, 53309, 71276, 59262',
        },
        KY: {
            regex: /^KY\d-\d{4}$/,
            samples: 'KY0-3078, KY1-7812, KY8-3729, KY3-4664',
        },
        KZ: {
            regex: /^\d{6}$/,
            samples: '129113, 976562, 226811, 933781',
        },
        LA: {
            regex: /^\d{5}$/,
            samples: '08875, 50779, 87756, 75932',
        },
        LB: {
            regex: /^(?:\d{4})(?: ?(?:\d{4}))?$/,
            samples: '5436 1302, 9830 7470, 76911911, 9453 1306',
        },
        LC: {
            regex: /^(LC)?\d{2} ?\d{3}$/,
            samples: '21080, LC99127, LC24 258, 51 740',
        },
        LI: {
            regex: /^\d{4}$/,
            samples: '6644, 2852, 4630, 4541',
        },
        LK: {
            regex: /^\d{5}$/,
            samples: '44605, 27721, 90695, 65514',
        },
        LR: {
            regex: /^\d{4}$/,
            samples: '6644, 2852, 4630, 4541',
        },
        LS: {
            regex: /^\d{3}$/,
            samples: '779, 803, 104, 897',
        },
        LT: {
            regex: /^((LT)[-])?(\d{5})$/,
            samples: 'LT-22248, LT-12796, 69822, 37280',
        },
        LU: {
            regex: /^((L)[-])?(\d{4})$/,
            samples: '5469, L-4476, 6304, 9739',
        },
        LV: {
            regex: /^((LV)[-])?\d{4}$/,
            samples: '9344, LV-5030, LV-0132, 8097',
        },
        LY: {},
        MA: {
            regex: /^\d{5}$/,
            samples: '50219, 95871, 80907, 79804',
        },
        MC: {
            regex: /^980\d{2}$/,
            samples: '98084, 98041, 98070, 98062',
        },
        MD: {
            regex: /^(MD[-]?)?(\d{4})$/,
            samples: '6250, MD-9681, MD3282, MD-0652',
        },
        ME: {
            regex: /^\d{5}$/,
            samples: '87622, 92688, 23129, 59566',
        },
        MF: {
            regex: /^9[78][01]\d{2}$/,
            samples: '97169, 98180, 98067, 98043',
        },
        MG: {
            regex: /^\d{3}$/,
            samples: '854, 084, 524, 064',
        },
        MH: {
            regex: /^((969)[6-7][0-9])(-\d{4})?/,
            samples: '96962, 96969, 96970-8530, 96960-3226',
        },
        MK: {
            regex: /^\d{4}$/,
            samples: '8299, 6904, 6144, 9753',
        },
        ML: {},
        MM: {
            regex: /^\d{5}$/,
            samples: '59188, 93943, 40829, 69981',
        },
        MN: {
            regex: /^\d{5}$/,
            samples: '94129, 29906, 53374, 80141',
        },
        MO: {},
        MP: {
            regex: /^(9695[012])(?:[ -](\d{4}))?$/,
            samples: '96952 3162, 96950 1567, 96951 2994, 96950 8745',
        },
        MQ: {
            regex: /^9[78]2\d{2}$/,
            samples: '98297, 97273, 97261, 98282',
        },
        MR: {},
        MS: {
            regex: /^[Mm][Ss][Rr]\s{0,1}\d{4}$/,
            samples: 'MSR1110, MSR1230, MSR1250, MSR1330',
        },
        MT: {
            regex: /^[A-Z]{3} [0-9]{4}|[A-Z]{2}[0-9]{2}|[A-Z]{2} [0-9]{2}|[A-Z]{3}[0-9]{4}|[A-Z]{3}[0-9]{2}|[A-Z]{3} [0-9]{2}$/,
            samples: 'DKV 8196, KSU9264, QII0259, HKH 1020',
        },
        MU: {
            regex: /^([0-9A-R]\d{4})$/,
            samples: 'H8310, 52591, M9826, F5810',
        },
        MV: {
            regex: /^\d{5}$/,
            samples: '16354, 20857, 50991, 72527',
        },
        MW: {},
        MX: {
            regex: /^\d{5}$/,
            samples: '71530, 76424, 73811, 50503',
        },
        MY: {
            regex: /^\d{5}$/,
            samples: '75958, 15826, 86715, 37081',
        },
        MZ: {
            regex: /^\d{4}$/,
            samples: '0902, 6258, 7826, 7150',
        },
        NA: {
            regex: /^\d{5}$/,
            samples: '68338, 63392, 21820, 61211',
        },
        NC: {
            regex: /^988\d{2}$/,
            samples: '98865, 98813, 98820, 98855',
        },
        NE: {
            regex: /^\d{4}$/,
            samples: '9790, 3270, 2239, 0400',
        },
        NF: {
            regex: /^2899$/,
            samples: '2899',
        },
        NG: {
            regex: /^\d{6}$/,
            samples: '289096, 223817, 199970, 840648',
        },
        NI: {
            regex: /^\d{5}$/,
            samples: '86308, 60956, 49945, 15470',
        },
        NL: {
            regex: /^\d{4} ?[A-Z]{2}$/,
            samples: '6998 VY, 5390 CK, 2476 PS, 8873OX',
        },
        NO: {
            regex: /^\d{4}$/,
            samples: '0711, 4104, 2683, 5015',
        },
        NP: {
            regex: /^\d{5}$/,
            samples: '42438, 73964, 66400, 33976',
        },
        NR: {
            regex: /^(NRU68)$/,
            samples: 'NRU68',
        },
        NU: {
            regex: /^(9974)$/,
            samples: '9974',
        },
        NZ: {
            regex: /^\d{4}$/,
            samples: '7015, 0780, 4109, 1422',
        },
        OM: {
            regex: /^(?:PC )?\d{3}$/,
            samples: 'PC 851, PC 362, PC 598, PC 499',
        },
        PA: {
            regex: /^\d{4}$/,
            samples: '0711, 4104, 2683, 5015',
        },
        PE: {
            regex: /^\d{5}$/,
            samples: '10013, 12081, 14833, 24615',
        },
        PF: {
            regex: /^987\d{2}$/,
            samples: '98755, 98710, 98748, 98791',
        },
        PG: {
            regex: /^\d{3}$/,
            samples: '193, 166, 880, 553',
        },
        PH: {
            regex: /^\d{4}$/,
            samples: '0137, 8216, 2876, 0876',
        },
        PK: {
            regex: /^\d{5}$/,
            samples: '78219, 84497, 62102, 12564',
        },
        PL: {
            regex: /^\d{2}-\d{3}$/,
            samples: '63-825, 26-714, 05-505, 15-200',
        },
        PM: {
            regex: /^(97500)$/,
            samples: '97500',
        },
        PN: {
            regex: /^PCRN 1ZZ$/,
            samples: 'PCRN 1ZZ',
        },
        PR: {
            regex: /^(00[679]\d{2})(?:[ -](\d{4}))?$/,
            samples: '00989 3603, 00639 0720, 00707-9803, 00610 7362',
        },
        PS: {
            regex: /^(00[679]\d{2})(?:[ -](\d{4}))?$/,
            samples: '00748, 00663, 00779-4433, 00934 1559',
        },
        PT: {
            regex: /^\d{4}-\d{3}$/,
            samples: '0060-917, 4391-979, 5551-657, 9961-093',
        },
        PW: {
            regex: /^(969(?:39|40))(?:[ -](\d{4}))?$/,
            samples: '96940, 96939, 96939 6004, 96940-1871',
        },
        PY: {
            regex: /^\d{4}$/,
            samples: '7895, 5835, 8783, 5887',
        },
        QA: {},
        RE: {
            regex: /^9[78]4\d{2}$/,
            samples: '98445, 97404, 98421, 98434',
        },
        RO: {
            regex: /^\d{6}$/,
            samples: '935929, 407608, 637434, 174574',
        },
        RS: {
            regex: /^\d{5,6}$/,
            samples: '929863, 259131, 687739, 07011',
        },
        RU: {
            regex: /^\d{6}$/,
            samples: '138294, 617323, 307906, 981238',
        },
        RW: {},
        SA: {
            regex: /^\d{5}(-{1}\d{4})?$/,
            samples: '86020-1256, 72375, 70280, 96328',
        },
        SB: {},
        SC: {},
        SD: {
            regex: /^\d{5}$/,
            samples: '78219, 84497, 62102, 12564',
        },
        SE: {
            regex: /^\d{3} ?\d{2}$/,
            samples: '095 39, 41052, 84687, 563 66',
        },
        SG: {
            regex: /^\d{6}$/,
            samples: '606542, 233985, 036755, 265255',
        },
        SH: {
            regex: /^(?:ASCN|TDCU|STHL) 1ZZ$/,
            samples: 'STHL 1ZZ, ASCN 1ZZ, TDCU 1ZZ',
        },
        SI: {
            regex: /^\d{4}$/,
            samples: '6898, 3413, 2031, 5732',
        },
        SJ: {
            regex: /^\d{4}$/,
            samples: '7616, 3163, 5769, 0237',
        },
        SK: {
            regex: /^\d{3} ?\d{2}$/,
            samples: '594 52, 813 34, 867 67, 41814',
        },
        SL: {},
        SM: {
            regex: /^4789\d$/,
            samples: '47894, 47895, 47893, 47899',
        },
        SN: {
            regex: /^[1-8]\d{4}$/,
            samples: '48336, 23224, 33261, 82430',
        },
        SO: {},
        SR: {},
        SS: {
            regex: /^[A-Z]{2} ?\d{5}$/,
            samples: 'JQ 80186, CU 46474, DE33738, MS 59107',
        },
        ST: {},
        SV: {},
        SX: {},
        SY: {},
        SZ: {
            regex: /^[HLMS]\d{3}$/,
            samples: 'H458, L986, M477, S916',
        },
        TA: {
            regex: /^TDCU 1ZZ$/,
            samples: 'TDCU 1ZZ',
        },
        TC: {
            regex: /^TKCA 1ZZ$/,
            samples: 'TKCA 1ZZ',
        },
        TD: {},
        TF: {},
        TG: {},
        TH: {
            regex: /^\d{5}$/,
            samples: '30706, 18695, 21044, 42496',
        },
        TJ: {
            regex: /^\d{6}$/,
            samples: '381098, 961344, 519925, 667883',
        },
        TK: {},
        TL: {},
        TM: {
            regex: /^\d{6}$/,
            samples: '544985, 164362, 425224, 374603',
        },
        TN: {
            regex: /^\d{4}$/,
            samples: '6075, 7340, 2574, 8988',
        },
        TO: {},
        TR: {
            regex: /^\d{5}$/,
            samples: '42524, 81057, 50859, 42677',
        },
        TT: {
            regex: /^\d{6}$/,
            samples: '041238, 033990, 763476, 981118',
        },
        TV: {},
        TW: {
            regex: /^\d{3}(?:\d{2})?$/,
            samples: '21577, 76068, 68698, 08912',
        },
        TZ: {},
        UA: {
            regex: /^\d{5}$/,
            samples: '10629, 81138, 15668, 30055',
        },
        UG: {},
        UM: {},
        US: {
            regex: /^[0-9]{5}(?:[- ][0-9]{4})?$/,
            samples: '12345, 12345-1234, 12345 1234',
        },
        UY: {
            regex: /^\d{5}$/,
            samples: '40073, 30136, 06583, 00021',
        },
        UZ: {
            regex: /^\d{6}$/,
            samples: '205122, 219713, 441699, 287471',
        },
        VA: {
            regex: /^(00120)$/,
            samples: '00120',
        },
        VC: {
            regex: /^VC\d{4}$/,
            samples: 'VC0600, VC0176, VC0616, VC4094',
        },
        VE: {
            regex: /^\d{4}$/,
            samples: '9692, 1953, 6680, 8302',
        },
        VG: {
            regex: /^VG\d{4}$/,
            samples: 'VG1204, VG7387, VG3431, VG6021',
        },
        VI: {
            regex: /^(008(?:(?:[0-4]\d)|(?:5[01])))(?:[ -](\d{4}))?$/,
            samples: '00820, 00804 2036, 00825 3344, 00811-5900',
        },
        VN: {
            regex: /^\d{6}$/,
            samples: '133836, 748243, 894060, 020597',
        },
        VU: {},
        WF: {
            regex: /^986\d{2}$/,
            samples: '98692, 98697, 98698, 98671',
        },
        WS: {
            regex: /^WS[1-2]\d{3}$/,
            samples: 'WS1349, WS2798, WS1751, WS2090',
        },
        XK: {
            regex: /^[1-7]\d{4}$/,
            samples: '56509, 15863, 46644, 21896',
        },
        YE: {},
        YT: {
            regex: /^976\d{2}$/,
            samples: '97698, 97697, 97632, 97609',
        },
        ZA: {
            regex: /^\d{4}$/,
            samples: '6855, 5179, 6956, 7147',
        },
        ZM: {
            regex: /^\d{5}$/,
            samples: '77603, 97367, 80454, 94484',
        },
        ZW: {},
    },

    GENERIC_ZIP_CODE_REGEX: /^(?:(?![\s-])[\w -]{0,9}[\w])?$/,

    // Values for checking if polyfill is required on a platform
    POLYFILL_TEST: {
        STYLE: 'currency',
        CURRENCY: 'XAF',
        FORMAT: 'symbol',
        SAMPLE_INPUT: '123456.789',
        EXPECTED_OUTPUT: 'FCFA 123,457',
    },

    PATHS_TO_TREAT_AS_EXTERNAL: ['NewExpensify.dmg', 'docs/index.html'],

    // Test tool menu parameters
    TEST_TOOL: {
        // Number of concurrent taps to open then the Test modal menu
        NUMBER_OF_TAPS: 4,
    },

    MENU_HELP_URLS: {
        LEARN_MORE: 'https://www.expensify.com',
        DOCUMENTATION: 'https://github.com/Expensify/App/blob/main/README.md',
        COMMUNITY_DISCUSSIONS: 'https://expensify.slack.com/archives/C01GTK53T8Q',
        SEARCH_ISSUES: 'https://github.com/Expensify/App/issues',
    },

    BOOK_TRAVEL_DEMO_URL: 'https://calendly.com/d/ck2z-xsh-q97/expensify-travel-demo-travel-page',
    TRAVEL_DOT_URL: 'https://travel.expensify.com',
    STAGING_TRAVEL_DOT_URL: 'https://staging.travel.expensify.com',
    TRIP_ID_PATH: (tripID: string) => `trips/${tripID}`,
    SPOTNANA_TMC_ID: '8e8e7258-1cf3-48c0-9cd1-fe78a6e31eed',
    STAGING_SPOTNANA_TMC_ID: '7a290c6e-5328-4107-aff6-e48765845b81',
    SCREEN_READER_STATES: {
        ALL: 'all',
        ACTIVE: 'active',
        DISABLED: 'disabled',
    },
    SPACE_CHARACTER_WIDTH: 4,

    // The attribute used in the SelectionScraper.js helper to query all the DOM elements
    // that should be removed from the copied contents in the getHTMLOfSelection() method
    SELECTION_SCRAPER_HIDDEN_ELEMENT: 'selection-scrapper-hidden-element',
    MODERATION: {
        MODERATOR_DECISION_PENDING: 'pending',
        MODERATOR_DECISION_PENDING_HIDE: 'pendingHide',
        MODERATOR_DECISION_PENDING_REMOVE: 'pendingRemove',
        MODERATOR_DECISION_APPROVED: 'approved',
        MODERATOR_DECISION_HIDDEN: 'hidden',
        FLAG_SEVERITY_SPAM: 'spam',
        FLAG_SEVERITY_INCONSIDERATE: 'inconsiderate',
        FLAG_SEVERITY_INTIMIDATION: 'intimidation',
        FLAG_SEVERITY_BULLYING: 'bullying',
        FLAG_SEVERITY_HARASSMENT: 'harassment',
        FLAG_SEVERITY_ASSAULT: 'assault',
    },
    EMOJI_PICKER_TEXT_INPUT_SIZES: 152,
    QR: {
        DEFAULT_LOGO_SIZE_RATIO: 0.25,
        DEFAULT_LOGO_MARGIN_RATIO: 0.02,
        EXPENSIFY_LOGO_SIZE_RATIO: 0.22,
        EXPENSIFY_LOGO_MARGIN_RATIO: 0.03,
    },

    /**
     * Acceptable values for the `role` attribute on react native components.
     *
     * **IMPORTANT:** Not for use with the `accessibilityRole` prop, as it accepts different values, and new components
     * should use the `role` prop instead.
     */
    ROLE: {
        /** Use for elements with important, time-sensitive information. */
        ALERT: 'alert',
        /** Use for elements that act as buttons. */
        BUTTON: 'button',
        /** Use for elements representing checkboxes. */
        CHECKBOX: 'checkbox',
        /** Use for elements that allow a choice from multiple options. */
        COMBOBOX: 'combobox',
        /** Use with scrollable lists to represent a grid layout. */
        GRID: 'grid',
        /** Use for section headers or titles. */
        HEADING: 'heading',
        /** Use for image elements. */
        IMG: 'img',
        /** Use for elements that navigate to other pages or content. */
        LINK: 'link',
        /** Use to identify a list of items. */
        LIST: 'list',
        /** Use for a list of choices or options. */
        MENU: 'menu',
        /** Use for a container of multiple menus. */
        MENUBAR: 'menubar',
        /** Use for items within a menu. */
        MENUITEM: 'menuitem',
        /** Use when no specific role is needed. */
        NONE: 'none',
        /** Use for elements that don't require a specific role. */
        PRESENTATION: 'presentation',
        /** Use for elements showing progress of a task. */
        PROGRESSBAR: 'progressbar',
        /** Use for radio buttons. */
        RADIO: 'radio',
        /** Use for groups of radio buttons. */
        RADIOGROUP: 'radiogroup',
        /** Use for scrollbar elements. */
        SCROLLBAR: 'scrollbar',
        /** Use for text fields that are used for searching. */
        SEARCHBOX: 'searchbox',
        /** Use for adjustable elements like sliders. */
        SLIDER: 'slider',
        /** Use for a button that opens a list of choices. */
        SPINBUTTON: 'spinbutton',
        /** Use for elements providing a summary of app conditions. */
        SUMMARY: 'summary',
        /** Use for on/off switch elements. */
        SWITCH: 'switch',
        /** Use for tab elements in a tab list. */
        TAB: 'tab',
        /** Use for a list of tabs. */
        TABLIST: 'tablist',
        /** Use for timer elements. */
        TIMER: 'timer',
        /** Use for toolbars containing action buttons or components. */
        TOOLBAR: 'toolbar',
        /** Use for navigation elements */
        NAVIGATION: 'navigation',
    },
    TRANSLATION_KEYS: {
        ATTACHMENT: 'common.attachment',
    },
    TEACHERS_UNITE: {
        PROD_PUBLIC_ROOM_ID: '7470147100835202',
        PROD_POLICY_ID: 'B795B6319125BDF2',
        TEST_PUBLIC_ROOM_ID: '207591744844000',
        TEST_POLICY_ID: 'ABD1345ED7293535',
        POLICY_NAME: 'Expensify.org / Teachers Unite!',
        PUBLIC_ROOM_NAME: '#teachers-unite',
    },
    CUSTOM_STATUS_TYPES: {
        NEVER: 'never',
        THIRTY_MINUTES: 'thirtyMinutes',
        ONE_HOUR: 'oneHour',
        AFTER_TODAY: 'afterToday',
        AFTER_WEEK: 'afterWeek',
        CUSTOM: 'custom',
    },
    TWO_FACTOR_AUTH_STEPS: {
        CODES: 'CODES',
        VERIFY: 'VERIFY',
        SUCCESS: 'SUCCESS',
        ENABLED: 'ENABLED',
        DISABLED: 'DISABLED',
        GETCODE: 'GETCODE',
    },
    DELEGATE_ROLE: {
        ALL: 'all',
        SUBMITTER: 'submitter',
    },
    DELEGATE_ROLE_HELPDOT_ARTICLE_LINK: 'https://help.expensify.com/expensify-classic/hubs/copilots-and-delegates/',
    STRIPE_GBP_AUTH_STATUSES: {
        SUCCEEDED: 'succeeded',
        CARD_AUTHENTICATION_REQUIRED: 'authentication_required',
    },
    TAB: {
        DEBUG_TAB_ID: 'DebugTab',
        NEW_CHAT_TAB_ID: 'NewChatTab',
        NEW_CHAT: 'chat',
        NEW_ROOM: 'room',
        RECEIPT_TAB_ID: 'ReceiptTab',
        IOU_REQUEST_TYPE: 'iouRequestType',
    },
    TAB_REQUEST: {
        MANUAL: 'manual',
        SCAN: 'scan',
        DISTANCE: 'distance',
    },

    STATUS_TEXT_MAX_LENGTH: 100,

    DROPDOWN_BUTTON_SIZE: {
        LARGE: 'large',
        MEDIUM: 'medium',
        SMALL: 'small',
    },

    SF_COORDINATES: [-122.4194, 37.7749],

    NAVIGATION: {
        TYPE: {
            UP: 'UP',
        },
        ACTION_TYPE: {
            REPLACE: 'REPLACE',
            PUSH: 'PUSH',
            NAVIGATE: 'NAVIGATE',
        },
    },
    TIME_PERIOD: {
        AM: 'AM',
        PM: 'PM',
    },
    INDENTS: '    ',
    PARENT_CHILD_SEPARATOR: ': ',
    CATEGORY_LIST_THRESHOLD: 8,
    TAG_LIST_THRESHOLD: 8,
    TAX_RATES_LIST_THRESHOLD: 8,
    COLON: ':',
    MAPBOX: {
        PADDING: 32,
        DEFAULT_ZOOM: 15,
        SINGLE_MARKER_ZOOM: 15,
        DEFAULT_COORDINATE: [-122.4021, 37.7911] as [number, number],
        STYLE_URL: 'mapbox://styles/expensify/cllcoiqds00cs01r80kp34tmq',
        ANIMATION_DURATION_ON_CENTER_ME: 1000,
        CENTER_BUTTON_FADE_DURATION: 300,
    },
    ONYX_UPDATE_TYPES: {
        HTTPS: 'https',
        PUSHER: 'pusher',
        AIRSHIP: 'airship',
    },
    EVENTS: {
        SCROLLING: 'scrolling',
    },

    CHAT_HEADER_LOADER_HEIGHT: 36,

    HORIZONTAL_SPACER: {
        DEFAULT_BORDER_BOTTOM_WIDTH: 1,
        DEFAULT_MARGIN_VERTICAL: 8,
        HIDDEN_MARGIN_VERTICAL: 4,
        HIDDEN_BORDER_BOTTOM_WIDTH: 0,
    },

    LIST_COMPONENTS: {
        HEADER: 'header',
        FOOTER: 'footer',
    },

    MISSING_TRANSLATION: 'MISSING TRANSLATION',
    SEARCH_MAX_LENGTH: 500,

    /**
     * The count of characters we'll allow the user to type after reaching SEARCH_MAX_LENGTH in an input.
     */
    ADDITIONAL_ALLOWED_CHARACTERS: 20,

    VALIDATION_REIMBURSEMENT_INPUT_LIMIT: 20,

    REFERRAL_PROGRAM: {
        CONTENT_TYPES: {
            SUBMIT_EXPENSE: 'submitExpense',
            START_CHAT: 'startChat',
            PAY_SOMEONE: 'paySomeone',
            REFER_FRIEND: 'referralFriend',
            SHARE_CODE: 'shareCode',
        },
        REVENUE: 250,
        LEARN_MORE_LINK: 'https://help.expensify.com/articles/new-expensify/expenses/Referral-Program',
        LINK: 'https://join.my.expensify.com',
    },

    FEATURE_TRAINING: {
        CONTENT_TYPES: {
            TRACK_EXPENSE: 'track-expenses',
        },
        'track-expenses': {
            VIDEO_URL: `${CLOUDFRONT_URL}/videos/guided-setup-track-business-v2.mp4`,
            LEARN_MORE_LINK: `${USE_EXPENSIFY_URL}/track-expenses`,
        },
    },

    /**
     * native IDs for close buttons in Overlay component
     */
    OVERLAY: {
        TOP_BUTTON_NATIVE_ID: 'overLayTopButton',
        BOTTOM_BUTTON_NATIVE_ID: 'overLayBottomButton',
    },

    BACK_BUTTON_NATIVE_ID: 'backButton',

    /**
     * The maximum count of items per page for SelectionList.
     * When paginate, it multiplies by page number.
     */
    MAX_SELECTION_LIST_PAGE_LENGTH: 500,

    /**
     *  We only include the members search bar when we have 8 or more members
     */
    SHOULD_SHOW_MEMBERS_SEARCH_INPUT_BREAKPOINT: 8,

    /**
     * Bank account names
     */
    BANK_NAMES: {
        EXPENSIFY: 'expensify',
        AMERICAN_EXPRESS: 'americanexpress',
        BANK_OF_AMERICA: 'bank of america',
        BB_T: 'bbt',
        CAPITAL_ONE: 'capital one',
        CHASE: 'chase',
        CHARLES_SCHWAB: 'charles schwab',
        CITIBANK: 'citibank',
        CITIZENS_BANK: 'citizens bank',
        DISCOVER: 'discover',
        FIDELITY: 'fidelity',
        GENERIC_BANK: 'generic bank',
        HUNTINGTON_BANK: 'huntington bank',
        HUNTINGTON_NATIONAL: 'huntington national',
        NAVY_FEDERAL_CREDIT_UNION: 'navy federal credit union',
        PNC: 'pnc',
        REGIONS_BANK: 'regions bank',
        SUNTRUST: 'suntrust',
        TD_BANK: 'td bank',
        US_BANK: 'us bank',
        USAA: 'usaa',
    },

    /**
     * Constants for maxToRenderPerBatch parameter that is used for FlatList or SectionList. This controls the amount of items rendered per batch, which is the next chunk of items
     * rendered on every scroll.
     */
    MAX_TO_RENDER_PER_BATCH: {
        DEFAULT: 5,
        CAROUSEL: 3,
    },

    /**
     * Constants for types of violation.
     */
    VIOLATION_TYPES: {
        VIOLATION: 'violation',
        NOTICE: 'notice',
        WARNING: 'warning',
    },

    /**
     * Constants with different types for the modifiedAmount violation
     */
    MODIFIED_AMOUNT_VIOLATION_DATA: {
        DISTANCE: 'distance',
        CARD: 'card',
        SMARTSCAN: 'smartscan',
    },

    /**
     * Constants for types of violation names.
     * Defined here because they need to be referenced by the type system to generate the
     * ViolationNames type.
     */
    VIOLATIONS: {
        ALL_TAG_LEVELS_REQUIRED: 'allTagLevelsRequired',
        AUTO_REPORTED_REJECTED_EXPENSE: 'autoReportedRejectedExpense',
        BILLABLE_EXPENSE: 'billableExpense',
        CASH_EXPENSE_WITH_NO_RECEIPT: 'cashExpenseWithNoReceipt',
        CATEGORY_OUT_OF_POLICY: 'categoryOutOfPolicy',
        CONVERSION_SURCHARGE: 'conversionSurcharge',
        CUSTOM_UNIT_OUT_OF_POLICY: 'customUnitOutOfPolicy',
        DUPLICATED_TRANSACTION: 'duplicatedTransaction',
        FIELD_REQUIRED: 'fieldRequired',
        FUTURE_DATE: 'futureDate',
        INVOICE_MARKUP: 'invoiceMarkup',
        MAX_AGE: 'maxAge',
        MISSING_CATEGORY: 'missingCategory',
        MISSING_COMMENT: 'missingComment',
        MISSING_TAG: 'missingTag',
        MODIFIED_AMOUNT: 'modifiedAmount',
        MODIFIED_DATE: 'modifiedDate',
        NON_EXPENSIWORKS_EXPENSE: 'nonExpensiworksExpense',
        OVER_AUTO_APPROVAL_LIMIT: 'overAutoApprovalLimit',
        OVER_CATEGORY_LIMIT: 'overCategoryLimit',
        OVER_LIMIT: 'overLimit',
        OVER_LIMIT_ATTENDEE: 'overLimitAttendee',
        PER_DAY_LIMIT: 'perDayLimit',
        RECEIPT_NOT_SMART_SCANNED: 'receiptNotSmartScanned',
        RECEIPT_REQUIRED: 'receiptRequired',
        RTER: 'rter',
        SMARTSCAN_FAILED: 'smartscanFailed',
        SOME_TAG_LEVELS_REQUIRED: 'someTagLevelsRequired',
        TAG_OUT_OF_POLICY: 'tagOutOfPolicy',
        TAX_AMOUNT_CHANGED: 'taxAmountChanged',
        TAX_OUT_OF_POLICY: 'taxOutOfPolicy',
        TAX_RATE_CHANGED: 'taxRateChanged',
        TAX_REQUIRED: 'taxRequired',
        HOLD: 'hold',
    },
    REVIEW_DUPLICATES_ORDER: ['merchant', 'category', 'tag', 'description', 'taxCode', 'billable', 'reimbursable'],

    REPORT_VIOLATIONS: {
        FIELD_REQUIRED: 'fieldRequired',
    },

    REPORT_VIOLATIONS_EXCLUDED_FIELDS: {
        TEXT_TITLE: 'text_title',
    },

    /** Context menu types */
    CONTEXT_MENU_TYPES: {
        LINK: 'LINK',
        REPORT_ACTION: 'REPORT_ACTION',
        EMAIL: 'EMAIL',
        REPORT: 'REPORT',
    },

    PROMOTED_ACTIONS: {
        PIN: 'pin',
        SHARE: 'share',
        JOIN: 'join',
        MESSAGE: 'message',
        HOLD: 'hold',
    },

    THUMBNAIL_IMAGE: {
        SMALL_SCREEN: {
            SIZE: 250,
        },
        WIDE_SCREEN: {
            SIZE: 350,
        },
        NAN_ASPECT_RATIO: 1.5,
    },

    VIDEO_PLAYER: {
        POPOVER_Y_OFFSET: -30,
        PLAYBACK_SPEEDS: [0.25, 0.5, 0.75, 1, 1.25, 1.5, 1.75, 2],
        HIDE_TIME_TEXT_WIDTH: 250,
        MIN_WIDTH: 170,
        MIN_HEIGHT: 120,
        CONTROLS_STATUS: {
            SHOW: 'show',
            HIDE: 'hide',
            VOLUME_ONLY: 'volumeOnly',
        },
        CONTROLS_POSITION: {
            NATIVE: 32,
            NORMAL: 8,
        },
        DEFAULT_VIDEO_DIMENSIONS: {width: 1900, height: 1400},
    },

    INTRO_CHOICES: {
        SUBMIT: 'newDotSubmit',
        MANAGE_TEAM: 'newDotManageTeam',
        CHAT_SPLIT: 'newDotSplitChat',
    },

    MANAGE_TEAMS_CHOICE: {
        MULTI_LEVEL: 'multiLevelApproval',
        CUSTOM_EXPENSE: 'customExpenseCoding',
        CARD_TRACKING: 'companyCardTracking',
        ACCOUNTING: 'accountingIntegrations',
        RULE: 'ruleEnforcement',
    },

    MINI_CONTEXT_MENU_MAX_ITEMS: 4,

    WORKSPACE_SWITCHER: {
        NAME: 'Expensify',
        SUBSCRIPT_ICON_SIZE: 8,
        MINIMUM_WORKSPACES_TO_SHOW_SEARCH: 8,
    },

    WELCOME_VIDEO_URL: `${CLOUDFRONT_URL}/videos/intro-1280.mp4`,

    QUALIFIER_PARAM: 'signupQualifier',
    ONBOARDING_INTRODUCTION: 'Let’s get you set up 🔧',
    ONBOARDING_CHOICES: {...onboardingChoices},
    SELECTABLE_ONBOARDING_CHOICES: {...selectableOnboardingChoices},
    ONBOARDING_SIGNUP_QUALIFIERS: {...signupQualifiers},
    ONBOARDING_INVITE_TYPES: {...onboardingInviteTypes},
    ACTIONABLE_TRACK_EXPENSE_WHISPER_MESSAGE: 'What would you like to do with this expense?',
    ONBOARDING_CONCIERGE: {
        [onboardingChoices.EMPLOYER]:
            '# Expensify is the fastest way to get paid back!\n' +
            '\n' +
            'To submit expenses for reimbursement:\n' +
            '1. From the home screen, click the green + button > *Request money*.\n' +
            "2. Enter an amount or scan a receipt, then input your boss's email.\n" +
            '\n' +
            "That'll send a request to get you paid back. Let me know if you have any questions!",
        [onboardingChoices.MANAGE_TEAM]:
            "# Let's start managing your team's expenses!\n" +
            '\n' +
            "To manage your team's expenses, create a workspace to keep everything in one place. Here's how:\n" +
            '1. From the home screen, click the green + button > *New Workspace*\n' +
            '2. Give your workspace a name (e.g. "Sales team expenses").\n' +
            '\n' +
            'Then, invite your team to your workspace via the Members pane and [connect a business bank account](https://help.expensify.com/articles/new-expensify/bank-accounts/Connect-a-Bank-Account) to reimburse them. Let me know if you have any questions!',
        [onboardingChoices.PERSONAL_SPEND]:
            "# Let's start tracking your expenses! \n" +
            '\n' +
            "To track your expenses, create a workspace to keep everything in one place. Here's how:\n" +
            '1. From the home screen, click the green + button > *New Workspace*\n' +
            '2. Give your workspace a name (e.g. "My expenses").\n' +
            '\n' +
            'Then, add expenses to your workspace:\n' +
            '1. Find your workspace using the search field.\n' +
            '2. Click the gray + button next to the message field.\n' +
            '3. Click Request money, then add your expense type.\n' +
            '\n' +
            "We'll store all expenses in your new workspace for easy access. Let me know if you have any questions!",
        [onboardingChoices.CHAT_SPLIT]:
            '# Splitting the bill is as easy as a conversation!\n' +
            '\n' +
            'To split an expense:\n' +
            '1. From the home screen, click the green + button > *Request money*.\n' +
            '2. Enter an amount or scan a receipt, then choose who you want to split it with.\n' +
            '\n' +
            "We'll send a request to each person so they can pay you back. Let me know if you have any questions!",
    },

    ONBOARDING_MESSAGES: {
        [onboardingChoices.EMPLOYER]: onboardingEmployerOrSubmitMessage,
        [onboardingChoices.SUBMIT]: onboardingEmployerOrSubmitMessage,
        [onboardingChoices.MANAGE_TEAM]: {
            message: 'Here are some important tasks to help get your team’s expenses under control.',
            video: {
                url: `${CLOUDFRONT_URL}/videos/guided-setup-manage-team-v2.mp4`,
                thumbnailUrl: `${CLOUDFRONT_URL}/images/guided-setup-manage-team.jpg`,
                duration: 55,
                width: 1280,
                height: 960,
            },
            tasks: [
                {
                    type: 'createWorkspace',
                    autoCompleted: true,
                    title: 'Create a workspace',
                    description:
                        '*Create a workspace* to track expenses, scan receipts, chat, and more.\n' +
                        '\n' +
                        'Here’s how to create a workspace:\n' +
                        '\n' +
                        '1. Click your profile picture.\n' +
                        '2. Click *Workspaces* > *New workspace*.\n' +
                        '\n' +
                        '*Your new workspace is ready! It’ll keep all of your spend (and chats) in one place.*',
                },
                {
                    type: 'meetGuide',
                    autoCompleted: false,
                    title: 'Meet your setup specialist',
                    description: ({adminsRoomLink}) =>
                        `Meet your setup specialist, who can answer any questions as you get started with Expensify. Yes, a real human!\n` +
                        '\n' +
                        `Chat with the specialist in your [#admins room](${adminsRoomLink}).`,
                },
                {
                    type: 'setupCategories',
                    autoCompleted: false,
                    title: 'Set up categories',
                    description: ({workspaceCategoriesLink}) =>
                        '*Set up categories* so your team can code expenses for easy reporting.\n' +
                        '\n' +
                        'Here’s how to set up categories:\n' +
                        '\n' +
                        '1. Click your profile picture.\n' +
                        '2. Go to *Workspaces*.\n' +
                        '3. Select your workspace.\n' +
                        '4. Click *Categories*.\n' +
                        '5. Add or import your own categories.\n' +
                        "6. Disable any default categories you don't need.\n" +
                        '7. Require a category for every expense in *Settings*.\n' +
                        '\n' +
                        `[Take me to workspace category settings](${workspaceCategoriesLink}).`,
                },
                {
                    type: 'setupTags',
                    autoCompleted: false,
                    title: 'Set up tags',
                    description: ({workspaceMoreFeaturesLink}) =>
                        'Tags can be used if you want more details with every expense. Use tags for projects, clients, locations, departments, and more. If you need multiple levels of tags you can upgrade to a control plan.\n' +
                        '\n' +
                        '*Here’s how to set up tags:*\n' +
                        '\n' +
                        '1. Click your profile picture.\n' +
                        '2. Go to Workspaces.\n' +
                        '3. Select your workspace.\n' +
                        '4. Click More features.\n' +
                        '5. Enable tags.\n' +
                        '6. Navigate to Tags in the workspace editor.\n' +
                        '7. In Tags, click + Add tag to make your own.\n' +
                        '\n' +
                        `*[Take me to more features](${workspaceMoreFeaturesLink})*`,
                },
                {
                    type: 'addExpenseApprovals',
                    autoCompleted: false,
                    title: 'Add expense approvals',
                    description: ({workspaceMoreFeaturesLink}) =>
                        '*Add expense approvals* to review your team’s spend and keep it under control.\n' +
                        '\n' +
                        'Here’s how to add expense approvals:\n' +
                        '\n' +
                        '1. Click your profile picture.\n' +
                        '2. Go to Workspaces.\n' +
                        '3. Select your workspace.\n' +
                        '4. Click *More features*.\n' +
                        '5. Enable *Workflows*.\n' +
                        '6. In *Workflows*, enable *Add approvals*.\n' +
                        '7. You’ll be set as the expense approver. You can change this to any admin once you invite your team.\n' +
                        '\n' +
                        `[Take me to enable more features](${workspaceMoreFeaturesLink}).`,
                },
                {
                    type: 'inviteTeam',
                    autoCompleted: false,
                    title: 'Invite your team',
                    description: ({workspaceMembersLink}) =>
                        '*Invite your team* to Expensify so they can start tracking expenses today.\n' +
                        '\n' +
                        'Here’s how to invite your team:\n' +
                        '\n' +
                        '1. Click your profile picture.\n' +
                        '2. Go to Workspaces.\n' +
                        '3. Select your workspace.\n' +
                        '4. Click *Members* > *Invite member*.\n' +
                        '5. Enter emails or phone numbers. \n' +
                        '6. Add an invite message if you want.\n' +
                        '\n' +
                        `[Take me to workspace members](${workspaceMembersLink}). That’s it, happy expensing! :)`,
                },
            ],
        },
        [onboardingChoices.PERSONAL_SPEND]: {
            message: 'Here’s how to track your spend in a few clicks.',
            video: {
                url: `${CLOUDFRONT_URL}/videos/guided-setup-track-personal-v2.mp4`,
                thumbnailUrl: `${CLOUDFRONT_URL}/images/guided-setup-track-personal.jpg`,
                duration: 55,
                width: 1280,
                height: 960,
            },
            tasks: [
                {
                    type: 'trackExpense',
                    autoCompleted: false,
                    title: 'Track an expense',
                    description:
                        '*Track an expense* in any currency, whether you have a receipt or not.\n' +
                        '\n' +
                        'Here’s how to track an expense:\n' +
                        '\n' +
                        '1. Click the green *+* button.\n' +
                        '2. Choose *Track expense*.\n' +
                        '3. Enter an amount or scan a receipt.\n' +
                        '4. Click *Track*.\n' +
                        '\n' +
                        'And you’re done! Yep, it’s that easy.',
                },
            ],
        },
        [onboardingChoices.CHAT_SPLIT]: {
            message: 'Splitting bills with friends is as easy as sending a message. Here’s how.',
            video: {
                url: `${CLOUDFRONT_URL}/videos/guided-setup-chat-split-bills-v2.mp4`,
                thumbnailUrl: `${CLOUDFRONT_URL}/images/guided-setup-chat-split-bills.jpg`,
                duration: 55,
                width: 1280,
                height: 960,
            },
            tasks: [
                {
                    type: 'startChat',
                    autoCompleted: false,
                    title: 'Start a chat',
                    description:
                        '*Start a chat* with a friend or group using their email or phone number.\n' +
                        '\n' +
                        'Here’s how to start a chat:\n' +
                        '\n' +
                        '1. Click the green *+* button.\n' +
                        '2. Choose *Start chat*.\n' +
                        '3. Enter emails or phone numbers.\n' +
                        '\n' +
                        'If any of your friends aren’t using Expensify already, they’ll be invited automatically.\n' +
                        '\n' +
                        'Every chat will also turn into an email or text that they can respond to directly.',
                },
                {
                    type: 'splitExpense',
                    autoCompleted: false,
                    title: 'Split an expense',
                    description:
                        '*Split an expense* right in your chat with one or more friends.\n' +
                        '\n' +
                        'Here’s how to request money:\n' +
                        '\n' +
                        '1. Click the green *+* button.\n' +
                        '2. Choose *Split expense*.\n' +
                        '3. Scan a receipt or enter an amount.\n' +
                        '4. Add your friend(s) to the request.\n' +
                        '\n' +
                        'Feel free to add more details if you want, or just send it off. Let’s get you paid back!',
                },
                {
                    type: 'addBankAccount',
                    autoCompleted: false,
                    title: 'Add personal bank account',
                    description:
                        'You’ll need to add your personal bank account to get paid back. Don’t worry, it’s easy!\n' +
                        '\n' +
                        'Here’s how to set up your bank account:\n' +
                        '\n' +
                        '1. Click your profile picture.\n' +
                        '2. Click *Wallet* > *Bank accounts* > *+ Add bank account*.\n' +
                        '3. Connect your bank account.\n' +
                        '\n' +
                        'Once that’s done, you can request money from anyone and get paid back right into your personal bank account.',
                },
            ],
        },
        [onboardingChoices.LOOKING_AROUND]: {
            message:
                "Expensify is best known for expense and corporate card management, but we do a lot more than that. Let me know what you're interested in and I'll help get you started.",
            tasks: [],
        },
    } satisfies Record<OnboardingPurposeType, OnboardingMessageType>,

    REPORT_FIELD_TITLE_FIELD_ID: 'text_title',

    MOBILE_PAGINATION_SIZE: 15,
    WEB_PAGINATION_SIZE: 30,

    /** Dimensions for illustration shown in Confirmation Modal */
    CONFIRM_CONTENT_SVG_SIZE: {
        HEIGHT: 220,
        WIDTH: 130,
    },

    DEBUG_CONSOLE: {
        LEVELS: {
            INFO: 'INFO',
            ERROR: 'ERROR',
            RESULT: 'RESULT',
            DEBUG: 'DEBUG',
        },
    },
    REIMBURSEMENT_ACCOUNT: {
        DEFAULT_DATA: {
            achData: {
                state: BankAccount.STATE.SETUP,
            },
            isLoading: false,
            errorFields: {},
            errors: {},
            maxAttemptsReached: false,
            shouldShowResetModal: false,
        },
        SUBSTEP_INDEX: {
            BANK_ACCOUNT: {
                ACCOUNT_NUMBERS: 0,
            },
            PERSONAL_INFO: {
                LEGAL_NAME: 0,
                DATE_OF_BIRTH: 1,
                SSN: 2,
                ADDRESS: 3,
            },
            BUSINESS_INFO: {
                BUSINESS_NAME: 0,
                TAX_ID_NUMBER: 1,
                COMPANY_WEBSITE: 2,
                PHONE_NUMBER: 3,
                COMPANY_ADDRESS: 4,
                COMPANY_TYPE: 5,
                INCORPORATION_DATE: 6,
                INCORPORATION_STATE: 7,
            },
            UBO: {
                LEGAL_NAME: 0,
                DATE_OF_BIRTH: 1,
                SSN: 2,
                ADDRESS: 3,
            },
        },
    },
    CURRENCY_TO_DEFAULT_MILEAGE_RATE: JSON.parse(`{
        "AED": {
            "rate": 396,
            "unit": "km"
        },
        "AFN": {
            "rate": 8369,
            "unit": "km"
        },
        "ALL": {
            "rate": 11104,
            "unit": "km"
        },
        "AMD": {
            "rate": 56842,
            "unit": "km"
        },
        "ANG": {
            "rate": 193,
            "unit": "km"
        },
        "AOA": {
            "rate": 67518,
            "unit": "km"
        },
        "ARS": {
            "rate": 9873,
            "unit": "km"
        },
        "AUD": {
            "rate": 85,
            "unit": "km"
        },
        "AWG": {
            "rate": 195,
            "unit": "km"
        },
        "AZN": {
            "rate": 183,
            "unit": "km"
        },
        "BAM": {
            "rate": 177,
            "unit": "km"
        },
        "BBD": {
            "rate": 216,
            "unit": "km"
        },
        "BDT": {
            "rate": 9130,
            "unit": "km"
        },
        "BGN": {
            "rate": 177,
            "unit": "km"
        },
        "BHD": {
            "rate": 40,
            "unit": "km"
        },
        "BIF": {
            "rate": 210824,
            "unit": "km"
        },
        "BMD": {
            "rate": 108,
            "unit": "km"
        },
        "BND": {
            "rate": 145,
            "unit": "km"
        },
        "BOB": {
            "rate": 745,
            "unit": "km"
        },
        "BRL": {
            "rate": 594,
            "unit": "km"
        },
        "BSD": {
            "rate": 108,
            "unit": "km"
        },
        "BTN": {
            "rate": 7796,
            "unit": "km"
        },
        "BWP": {
            "rate": 1180,
            "unit": "km"
        },
        "BYN": {
            "rate": 280,
            "unit": "km"
        },
        "BYR": {
            "rate": 2159418,
            "unit": "km"
        },
        "BZD": {
            "rate": 217,
            "unit": "km"
        },
        "CAD": {
            "rate": 70,
            "unit": "km"
        },
        "CDF": {
            "rate": 213674,
            "unit": "km"
        },
        "CHF": {
            "rate": 70,
            "unit": "km"
        },
        "CLP": {
            "rate": 77249,
            "unit": "km"
        },
        "CNY": {
            "rate": 702,
            "unit": "km"
        },
        "COP": {
            "rate": 383668,
            "unit": "km"
        },
        "CRC": {
            "rate": 65899,
            "unit": "km"
        },
        "CUC": {
            "rate": 108,
            "unit": "km"
        },
        "CUP": {
            "rate": 2776,
            "unit": "km"
        },
        "CVE": {
            "rate": 6112,
            "unit": "km"
        },
        "CZK": {
            "rate": 2356,
            "unit": "km"
        },
        "DJF": {
            "rate": 19151,
            "unit": "km"
        },
        "DKK": {
            "rate": 379,
            "unit": "km"
        },
        "DOP": {
            "rate": 6144,
            "unit": "km"
        },
        "DZD": {
            "rate": 14375,
            "unit": "km"
        },
        "EEK": {
            "rate": 1576,
            "unit": "km"
        },
        "EGP": {
            "rate": 1696,
            "unit": "km"
        },
        "ERN": {
            "rate": 1617,
            "unit": "km"
        },
        "ETB": {
            "rate": 4382,
            "unit": "km"
        },
        "EUR": {
            "rate": 30,
            "unit": "km"
        },
        "FJD": {
            "rate": 220,
            "unit": "km"
        },
        "FKP": {
            "rate": 77,
            "unit": "km"
        },
        "GBP": {
            "rate": 45,
            "unit": "mi"
        },
        "GEL": {
            "rate": 359,
            "unit": "km"
        },
        "GHS": {
            "rate": 620,
            "unit": "km"
        },
        "GIP": {
            "rate": 77,
            "unit": "km"
        },
        "GMD": {
            "rate": 5526,
            "unit": "km"
        },
        "GNF": {
            "rate": 1081319,
            "unit": "km"
        },
        "GTQ": {
            "rate": 832,
            "unit": "km"
        },
        "GYD": {
            "rate": 22537,
            "unit": "km"
        },
        "HKD": {
            "rate": 837,
            "unit": "km"
        },
        "HNL": {
            "rate": 2606,
            "unit": "km"
        },
        "HRK": {
            "rate": 684,
            "unit": "km"
        },
        "HTG": {
            "rate": 8563,
            "unit": "km"
        },
        "HUF": {
            "rate": 33091,
            "unit": "km"
        },
        "IDR": {
            "rate": 1555279,
            "unit": "km"
        },
        "ILS": {
            "rate": 540,
            "unit": "km"
        },
        "INR": {
            "rate": 7805,
            "unit": "km"
        },
        "IQD": {
            "rate": 157394,
            "unit": "km"
        },
        "IRR": {
            "rate": 4539961,
            "unit": "km"
        },
        "ISK": {
            "rate": 13518,
            "unit": "km"
        },
        "JMD": {
            "rate": 15794,
            "unit": "km"
        },
        "JOD": {
            "rate": 77,
            "unit": "km"
        },
        "JPY": {
            "rate": 11748,
            "unit": "km"
        },
        "KES": {
            "rate": 11845,
            "unit": "km"
        },
        "KGS": {
            "rate": 9144,
            "unit": "km"
        },
        "KHR": {
            "rate": 437658,
            "unit": "km"
        },
        "KMF": {
            "rate": 44418,
            "unit": "km"
        },
        "KPW": {
            "rate": 97043,
            "unit": "km"
        },
        "KRW": {
            "rate": 121345,
            "unit": "km"
        },
        "KWD": {
            "rate": 32,
            "unit": "km"
        },
        "KYD": {
            "rate": 90,
            "unit": "km"
        },
        "KZT": {
            "rate": 45396,
            "unit": "km"
        },
        "LAK": {
            "rate": 1010829,
            "unit": "km"
        },
        "LBP": {
            "rate": 164153,
            "unit": "km"
        },
        "LKR": {
            "rate": 21377,
            "unit": "km"
        },
        "LRD": {
            "rate": 18709,
            "unit": "km"
        },
        "LSL": {
            "rate": 1587,
            "unit": "km"
        },
        "LTL": {
            "rate": 348,
            "unit": "km"
        },
        "LVL": {
            "rate": 71,
            "unit": "km"
        },
        "LYD": {
            "rate": 486,
            "unit": "km"
        },
        "MAD": {
            "rate": 967,
            "unit": "km"
        },
        "MDL": {
            "rate": 1910,
            "unit": "km"
        },
        "MGA": {
            "rate": 406520,
            "unit": "km"
        },
        "MKD": {
            "rate": 5570,
            "unit": "km"
        },
        "MMK": {
            "rate": 152083,
            "unit": "km"
        },
        "MNT": {
            "rate": 306788,
            "unit": "km"
        },
        "MOP": {
            "rate": 863,
            "unit": "km"
        },
        "MRO": {
            "rate": 38463,
            "unit": "km"
        },
        "MRU": {
            "rate": 3862,
            "unit": "km"
        },
        "MUR": {
            "rate": 4340,
            "unit": "km"
        },
        "MVR": {
            "rate": 1667,
            "unit": "km"
        },
        "MWK": {
            "rate": 84643,
            "unit": "km"
        },
        "MXN": {
            "rate": 93,
            "unit": "km"
        },
        "MYR": {
            "rate": 444,
            "unit": "km"
        },
        "MZN": {
            "rate": 7772,
            "unit": "km"
        },
        "NAD": {
            "rate": 1587,
            "unit": "km"
        },
        "NGN": {
            "rate": 42688,
            "unit": "km"
        },
        "NIO": {
            "rate": 3772,
            "unit": "km"
        },
        "NOK": {
            "rate": 350,
            "unit": "km"
        },
        "NPR": {
            "rate": 12474,
            "unit": "km"
        },
        "NZD": {
            "rate": 95,
            "unit": "km"
        },
        "OMR": {
            "rate": 42,
            "unit": "km"
        },
        "PAB": {
            "rate": 108,
            "unit": "km"
        },
        "PEN": {
            "rate": 401,
            "unit": "km"
        },
        "PGK": {
            "rate": 380,
            "unit": "km"
        },
        "PHP": {
            "rate": 5234,
            "unit": "km"
        },
        "PKR": {
            "rate": 16785,
            "unit": "km"
        },
        "PLN": {
            "rate": 89,
            "unit": "km"
        },
        "PYG": {
            "rate": 704732,
            "unit": "km"
        },
        "QAR": {
            "rate": 393,
            "unit": "km"
        },
        "RON": {
            "rate": 443,
            "unit": "km"
        },
        "RSD": {
            "rate": 10630,
            "unit": "km"
        },
        "RUB": {
            "rate": 8074,
            "unit": "km"
        },
        "RWF": {
            "rate": 107182,
            "unit": "km"
        },
        "SAR": {
            "rate": 404,
            "unit": "km"
        },
        "SBD": {
            "rate": 859,
            "unit": "km"
        },
        "SCR": {
            "rate": 2287,
            "unit": "km"
        },
        "SDG": {
            "rate": 41029,
            "unit": "km"
        },
        "SEK": {
            "rate": 250,
            "unit": "km"
        },
        "SGD": {
            "rate": 145,
            "unit": "km"
        },
        "SHP": {
            "rate": 77,
            "unit": "km"
        },
        "SLL": {
            "rate": 1102723,
            "unit": "km"
        },
        "SOS": {
            "rate": 62604,
            "unit": "km"
        },
        "SRD": {
            "rate": 1526,
            "unit": "km"
        },
        "STD": {
            "rate": 2223309,
            "unit": "km"
        },
        "STN": {
            "rate": 2232,
            "unit": "km"
        },
        "SVC": {
            "rate": 943,
            "unit": "km"
        },
        "SYP": {
            "rate": 82077,
            "unit": "km"
        },
        "SZL": {
            "rate": 1585,
            "unit": "km"
        },
        "THB": {
            "rate": 3328,
            "unit": "km"
        },
        "TJS": {
            "rate": 1230,
            "unit": "km"
        },
        "TMT": {
            "rate": 378,
            "unit": "km"
        },
        "TND": {
            "rate": 295,
            "unit": "km"
        },
        "TOP": {
            "rate": 245,
            "unit": "km"
        },
        "TRY": {
            "rate": 845,
            "unit": "km"
        },
        "TTD": {
            "rate": 732,
            "unit": "km"
        },
        "TWD": {
            "rate": 3055,
            "unit": "km"
        },
        "TZS": {
            "rate": 250116,
            "unit": "km"
        },
        "UAH": {
            "rate": 2985,
            "unit": "km"
        },
        "UGX": {
            "rate": 395255,
            "unit": "km"
        },
        "USD": {
            "rate": 67,
            "unit": "mi"
        },
        "UYU": {
            "rate": 4777,
            "unit": "km"
        },
        "UZS": {
            "rate": 1131331,
            "unit": "km"
        },
        "VEB": {
            "rate": 679346,
            "unit": "km"
        },
        "VEF": {
            "rate": 26793449,
            "unit": "km"
        },
        "VES": {
            "rate": 194381905,
            "unit": "km"
        },
        "VND": {
            "rate": 2487242,
            "unit": "km"
        },
        "VUV": {
            "rate": 11748,
            "unit": "km"
        },
        "WST": {
            "rate": 272,
            "unit": "km"
        },
        "XAF": {
            "rate": 59224,
            "unit": "km"
        },
        "XCD": {
            "rate": 291,
            "unit": "km"
        },
        "XOF": {
            "rate": 59224,
            "unit": "km"
        },
        "XPF": {
            "rate": 10783,
            "unit": "km"
        },
        "YER": {
            "rate": 27037,
            "unit": "km"
        },
        "ZAR": {
            "rate": 464,
            "unit": "km"
        },
        "ZMK": {
            "rate": 566489,
            "unit": "km"
        },
        "ZMW": {
            "rate": 2377,
            "unit": "km"
        }
    }`) as CurrencyDefaultMileageRate,

    EXIT_SURVEY: {
        REASONS: {
            FEATURE_NOT_AVAILABLE: 'featureNotAvailable',
            DONT_UNDERSTAND: 'dontUnderstand',
            PREFER_CLASSIC: 'preferClassic',
        },
    },

    SESSION_STORAGE_KEYS: {
        INITIAL_URL: 'INITIAL_URL',
        ACTIVE_WORKSPACE_ID: 'ACTIVE_WORKSPACE_ID',
        RETRY_LAZY_REFRESHED: 'RETRY_LAZY_REFRESHED',
        LAST_REFRESH_TIMESTAMP: 'LAST_REFRESH_TIMESTAMP',
    },

    RESERVATION_TYPE: {
        CAR: 'car',
        HOTEL: 'hotel',
        FLIGHT: 'flight',
    },

    DOT_SEPARATOR: '•',

    DEFAULT_TAX: {
        defaultExternalID: 'id_TAX_EXEMPT',
        defaultValue: '0%',
        foreignTaxDefault: 'id_TAX_EXEMPT',
        name: 'Tax',
        taxes: {
            id_TAX_EXEMPT: {
                name: 'Tax exempt',
                value: '0%',
            },
            id_TAX_RATE_1: {
                name: 'Tax Rate 1',
                value: '5%',
            },
        },
    },

    MAX_TAX_RATE_INTEGER_PLACES: 4,
    MAX_TAX_RATE_DECIMAL_PLACES: 4,

    DOWNLOADS_PATH: '/Downloads',
    DOWNLOADS_TIMEOUT: 5000,
    NEW_EXPENSIFY_PATH: '/New Expensify',

    ENVIRONMENT_SUFFIX: {
        DEV: ' Dev',
        ADHOC: ' AdHoc',
    },

    SEARCH: {
        RESULTS_PAGE_SIZE: 50,
        DATA_TYPES: {
            EXPENSE: 'expense',
            INVOICE: 'invoice',
            TRIP: 'trip',
            CHAT: 'chat',
        },
        ACTION_TYPES: {
            VIEW: 'view',
            REVIEW: 'review',
            DONE: 'done',
            PAID: 'paid',
        },
        BULK_ACTION_TYPES: {
            EXPORT: 'export',
            HOLD: 'hold',
            UNHOLD: 'unhold',
            DELETE: 'delete',
        },
        TRANSACTION_TYPE: {
            CASH: 'cash',
            CARD: 'card',
            DISTANCE: 'distance',
        },
        SORT_ORDER: {
            ASC: 'asc',
            DESC: 'desc',
        },
        STATUS: {
            EXPENSE: {
                ALL: 'all',
                DRAFTS: 'drafts',
                OUTSTANDING: 'outstanding',
                APPROVED: 'approved',
                PAID: 'paid',
            },
            INVOICE: {
                ALL: 'all',
                OUTSTANDING: 'outstanding',
                PAID: 'paid',
            },
            TRIP: {
                ALL: 'all',
                CURRENT: 'current',
                PAST: 'past',
            },
            CHAT: {
                ALL: 'all',
                UNREAD: 'unread',
                SENT: 'sent',
                ATTACHMENTS: 'attachments',
                LINKS: 'links',
                PINNED: 'pinned',
            },
        },
        TABLE_COLUMNS: {
            RECEIPT: 'receipt',
            DATE: 'date',
            MERCHANT: 'merchant',
            DESCRIPTION: 'description',
            FROM: 'from',
            TO: 'to',
            CATEGORY: 'category',
            TAG: 'tag',
            TOTAL_AMOUNT: 'amount',
            TYPE: 'type',
            ACTION: 'action',
            TAX_AMOUNT: 'taxAmount',
        },
        SYNTAX_OPERATORS: {
            AND: 'and',
            OR: 'or',
            EQUAL_TO: 'eq',
            NOT_EQUAL_TO: 'neq',
            GREATER_THAN: 'gt',
            GREATER_THAN_OR_EQUAL_TO: 'gte',
            LOWER_THAN: 'lt',
            LOWER_THAN_OR_EQUAL_TO: 'lte',
        },
        SYNTAX_ROOT_KEYS: {
            TYPE: 'type',
            STATUS: 'status',
            SORT_BY: 'sortBy',
            SORT_ORDER: 'sortOrder',
            POLICY_ID: 'policyID',
        },
        SYNTAX_FILTER_KEYS: {
            DATE: 'date',
            AMOUNT: 'amount',
            EXPENSE_TYPE: 'expenseType',
            CURRENCY: 'currency',
            MERCHANT: 'merchant',
            DESCRIPTION: 'description',
            FROM: 'from',
            TO: 'to',
            CATEGORY: 'category',
            TAG: 'tag',
            TAX_RATE: 'taxRate',
            CARD_ID: 'cardID',
            REPORT_ID: 'reportID',
            KEYWORD: 'keyword',
            IN: 'in',
        },
    },

    REFERRER: {
        NOTIFICATION: 'notification',
    },

    SUBSCRIPTION_SIZE_LIMIT: 20000,

    PAGINATION_START_ID: '-1',
    PAGINATION_END_ID: '-2',

    PAYMENT_CARD_CURRENCY: {
        USD: 'USD',
        AUD: 'AUD',
        GBP: 'GBP',
        NZD: 'NZD',
    },
    GBP_AUTHENTICATION_COMPLETE: '3DS-authentication-complete',

    SUBSCRIPTION_PRICE_FACTOR: 2,
    FEEDBACK_SURVEY_OPTIONS: {
        TOO_LIMITED: {
            ID: 'tooLimited',
            TRANSLATION_KEY: 'feedbackSurvey.tooLimited',
        },
        TOO_EXPENSIVE: {
            ID: 'tooExpensive',
            TRANSLATION_KEY: 'feedbackSurvey.tooExpensive',
        },
        INADEQUATE_SUPPORT: {
            ID: 'inadequateSupport',
            TRANSLATION_KEY: 'feedbackSurvey.inadequateSupport',
        },
        BUSINESS_CLOSING: {
            ID: 'businessClosing',
            TRANSLATION_KEY: 'feedbackSurvey.businessClosing',
        },
    },

    MAX_LENGTH_256: 256,
    WORKSPACE_CARDS_LIST_LABEL_TYPE: {
        CURRENT_BALANCE: 'currentBalance',
        REMAINING_LIMIT: 'remainingLimit',
        CASH_BACK: 'earnedCashback',
    },

    EXCLUDE_FROM_LAST_VISITED_PATH: [SCREENS.NOT_FOUND, SCREENS.SAML_SIGN_IN, SCREENS.VALIDATE_LOGIN] as string[],

    CANCELLATION_TYPE: {
        MANUAL: 'manual',
        AUTOMATIC: 'automatic',
        NONE: 'none',
    },
    EMPTY_STATE_MEDIA: {
        ANIMATION: 'animation',
        ILLUSTRATION: 'illustration',
        VIDEO: 'video',
    },
    get UPGRADE_FEATURE_INTRO_MAPPING() {
        return {
            reportFields: {
                id: 'reportFields' as const,
                alias: 'report-fields',
                name: 'Report Fields',
                title: 'workspace.upgrade.reportFields.title' as const,
                description: 'workspace.upgrade.reportFields.description' as const,
                icon: 'Pencil',
            },
            [this.POLICY.CONNECTIONS.NAME.NETSUITE]: {
                id: this.POLICY.CONNECTIONS.NAME.NETSUITE,
                alias: 'netsuite',
                name: this.POLICY.CONNECTIONS.NAME_USER_FRIENDLY.netsuite,
                title: `workspace.upgrade.${this.POLICY.CONNECTIONS.NAME.NETSUITE}.title` as const,
                description: `workspace.upgrade.${this.POLICY.CONNECTIONS.NAME.NETSUITE}.description` as const,
                icon: 'NetSuiteSquare',
            },
            [this.POLICY.CONNECTIONS.NAME.SAGE_INTACCT]: {
                id: this.POLICY.CONNECTIONS.NAME.SAGE_INTACCT,
                alias: 'sage-intacct',
                name: this.POLICY.CONNECTIONS.NAME_USER_FRIENDLY.intacct,
                title: `workspace.upgrade.${this.POLICY.CONNECTIONS.NAME.SAGE_INTACCT}.title` as const,
                description: `workspace.upgrade.${this.POLICY.CONNECTIONS.NAME.SAGE_INTACCT}.description` as const,
                icon: 'IntacctSquare',
            },
            approvals: {
                id: 'approvals' as const,
                alias: 'approvals' as const,
                name: 'Advanced Approvals' as const,
                title: `workspace.upgrade.approvals.title` as const,
                description: `workspace.upgrade.approvals.description` as const,
                icon: 'AdvancedApprovalsSquare',
            },
            glCodes: {
                id: 'glCodes' as const,
                alias: 'gl-codes',
                name: 'GL codes',
                title: 'workspace.upgrade.glCodes.title' as const,
                description: 'workspace.upgrade.glCodes.description' as const,
                icon: 'Tag',
            },
            glAndPayrollCodes: {
                id: 'glAndPayrollCodes' as const,
                alias: 'gl-and-payroll-codes',
                name: 'GL & Payroll codes',
                title: 'workspace.upgrade.glAndPayrollCodes.title' as const,
                description: 'workspace.upgrade.glAndPayrollCodes.description' as const,
                icon: 'FolderOpen',
            },
            taxCodes: {
                id: 'taxCodes' as const,
                alias: 'tax-codes',
                name: 'Tax codes',
                title: 'workspace.upgrade.taxCodes.title' as const,
                description: 'workspace.upgrade.taxCodes.description' as const,
                icon: 'Coins',
            },
            companyCards: {
                id: 'companyCards' as const,
                alias: 'company-cards',
                name: 'Company Cards',
                title: 'workspace.upgrade.companyCards.title' as const,
                description: 'workspace.upgrade.companyCards.description' as const,
                icon: 'CompanyCard',
            },
            rules: {
                id: 'rules' as const,
                alias: 'rules',
                name: 'Rules',
                title: 'workspace.upgrade.rules.title' as const,
                description: 'workspace.upgrade.rules.description' as const,
                icon: 'Rules',
            },
        };
    },
    REPORT_FIELD_TYPES: {
        TEXT: 'text',
        DATE: 'date',
        LIST: 'dropdown',
    },

    NAVIGATION_ACTIONS: {
        RESET: 'RESET',
    },

    APPROVAL_WORKFLOW: {
        ACTION: {
            CREATE: 'create',
            EDIT: 'edit',
        },
        TYPE: {
            CREATE: 'create',
            UPDATE: 'update',
            REMOVE: 'remove',
        },
    },

    BOOT_SPLASH_STATE: {
        VISIBLE: 'visible',
        READY_TO_BE_HIDDEN: 'readyToBeHidden',
        HIDDEN: `hidden`,
    },

    CSV_IMPORT_COLUMNS: {
        EMAIL: 'email',
        NAME: 'name',
        GL_CODE: 'glCode',
        SUBMIT_TO: 'submitTo',
        APPROVE_TO: 'approveTo',
        CUSTOM_FIELD_1: 'customField1',
        CUSTOM_FIELD_2: 'customField2',
        ROLE: 'role',
        REPORT_THRESHHOLD: 'reportThreshold',
        APPROVE_TO_ALTERNATE: 'approveToAlternate',
        SUBRATE: 'subRate',
        AMOUNT: 'amount',
        CURRENCY: 'currency',
        RATE_ID: 'rateID',
        ENABLED: 'enabled',
        IGNORE: 'ignore',
    },

    IMPORT_SPREADSHEET: {
        ICON_WIDTH: 180,
        ICON_HEIGHT: 160,

        CATEGORIES_ARTICLE_LINK: 'https://help.expensify.com/articles/expensify-classic/workspaces/Create-categories#import-custom-categories',
        MEMBERS_ARTICLE_LINK: 'https://help.expensify.com/articles/expensify-classic/workspaces/Invite-members-and-assign-roles#import-a-group-of-members',
        TAGS_ARTICLE_LINK: 'https://help.expensify.com/articles/expensify-classic/workspaces/Create-tags#import-a-spreadsheet-1',
    },

<<<<<<< HEAD
    INDICATOR_STATUS: {
        HAS_USER_WALLET_ERRORS: 'hasUserWalletErrors',
        HAS_PAYMENT_METHOD_ERROR: 'hasPaymentMethodError',
        HAS_POLICY_ERRORS: 'hasPolicyError',
        HAS_CUSTOM_UNITS_ERROR: 'hasCustomUnitsError',
        HAS_EMPLOYEE_LIST_ERROR: 'hasEmployeeListError',
        HAS_SYNC_ERRORS: 'hasSyncError',
        HAS_SUBSCRIPTION_ERRORS: 'hasSubscriptionError',
        HAS_REIMBURSEMENT_ACCOUNT_ERRORS: 'hasReimbursementAccountErrors',
        HAS_LOGIN_LIST_ERROR: 'hasLoginListError',
        HAS_WALLET_TERMS_ERRORS: 'hasWalletTermsErrors',
        HAS_LOGIN_LIST_INFO: 'hasLoginListInfo',
        HAS_SUBSCRIPTION_INFO: 'hasSubscriptionInfo',
    },
=======
    // The timeout duration (1 minute) (in milliseconds) before the window reloads due to an error.
    ERROR_WINDOW_RELOAD_TIMEOUT: 60000,
>>>>>>> bcc62638

    DEBUG: {
        DETAILS: 'details',
        JSON: 'json',
        REPORT_ACTIONS: 'actions',
        REPORT_ACTION_PREVIEW: 'preview',
    },

    REPORT_IN_LHN_REASONS: {
        HAS_DRAFT_COMMENT: 'hasDraftComment',
        HAS_GBR: 'hasGBR',
        PINNED_BY_USER: 'pinnedByUser',
        HAS_IOU_VIOLATIONS: 'hasIOUViolations',
        HAS_ADD_WORKSPACE_ROOM_ERRORS: 'hasAddWorkspaceRoomErrors',
        IS_UNREAD: 'isUnread',
        IS_ARCHIVED: 'isArchived',
        IS_SELF_DM: 'isSelfDM',
        IS_FOCUSED: 'isFocused',
        DEFAULT: 'default',
    },

    REQUIRES_ATTENTION_REASONS: {
        HAS_JOIN_REQUEST: 'hasJoinRequest',
        IS_UNREAD_WITH_MENTION: 'isUnreadWithMention',
        IS_WAITING_FOR_ASSIGNEE_TO_COMPLETE_ACTION: 'isWaitingForAssigneeToCompleteAction',
        HAS_CHILD_REPORT_AWAITING_ACTION: 'hasChildReportAwaitingAction',
        HAS_MISSING_INVOICE_BANK_ACCOUNT: 'hasMissingInvoiceBankAccount',
    },
} as const;

type Country = keyof typeof CONST.ALL_COUNTRIES;

type IOUType = ValueOf<typeof CONST.IOU.TYPE>;
type IOUAction = ValueOf<typeof CONST.IOU.ACTION>;
type IOURequestType = ValueOf<typeof CONST.IOU.REQUEST_TYPE>;
type FeedbackSurveyOptionID = ValueOf<Pick<ValueOf<typeof CONST.FEEDBACK_SURVEY_OPTIONS>, 'ID'>>;

type SubscriptionType = ValueOf<typeof CONST.SUBSCRIPTION.TYPE>;
type CancellationType = ValueOf<typeof CONST.CANCELLATION_TYPE>;

export type {Country, IOUAction, IOUType, RateAndUnit, OnboardingPurposeType, IOURequestType, SubscriptionType, FeedbackSurveyOptionID, CancellationType, OnboardingInviteType};

export default CONST;<|MERGE_RESOLUTION|>--- conflicted
+++ resolved
@@ -5789,7 +5789,9 @@
         TAGS_ARTICLE_LINK: 'https://help.expensify.com/articles/expensify-classic/workspaces/Create-tags#import-a-spreadsheet-1',
     },
 
-<<<<<<< HEAD
+    // The timeout duration (1 minute) (in milliseconds) before the window reloads due to an error.
+    ERROR_WINDOW_RELOAD_TIMEOUT: 60000,
+
     INDICATOR_STATUS: {
         HAS_USER_WALLET_ERRORS: 'hasUserWalletErrors',
         HAS_PAYMENT_METHOD_ERROR: 'hasPaymentMethodError',
@@ -5804,10 +5806,6 @@
         HAS_LOGIN_LIST_INFO: 'hasLoginListInfo',
         HAS_SUBSCRIPTION_INFO: 'hasSubscriptionInfo',
     },
-=======
-    // The timeout duration (1 minute) (in milliseconds) before the window reloads due to an error.
-    ERROR_WINDOW_RELOAD_TIMEOUT: 60000,
->>>>>>> bcc62638
 
     DEBUG: {
         DETAILS: 'details',

--- conflicted
+++ resolved
@@ -1493,13 +1493,10 @@
         REIMBURSABLE_ACCOUNT: 'reimbursableAccount',
         NON_REIMBURSABLE_ACCOUNT: 'nonReimbursableAccount',
         REIMBURSABLE: 'reimbursable',
-<<<<<<< HEAD
         NON_REIMBURSABLE: 'nonReimbursable',
         SHOULD_AUTO_CREATE_VENDOR: 'shouldAutoCreateVendor',
         NON_REIMBURSABLE_BILL_DEFAULT_VENDOR: 'nonReimbursableBillDefaultVendor',
-=======
         ENABLE_NEW_CATEGORIES: 'enableNewCategories',
->>>>>>> 5730f46d
         MAPPINGS: {
             CLASSES: 'classes',
         },

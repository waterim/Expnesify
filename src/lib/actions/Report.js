--- conflicted
+++ resolved
@@ -190,7 +190,7 @@
     });
 
     if (!ActiveClientManager.isClientTheLeader()) {
-        console.debug('[NOTIFICATION] Skipping notification because this client is not the leader');
+        console.debug('[LOCAL_NOTIFICATION] Skipping notification because this client is not the leader');
         return;
     }
 
@@ -203,13 +203,8 @@
     const currentReportID = Number(lodashGet(currentURL.split('/'), [1], 0));
 
     // If we are currently viewing this report do not show a notification.
-<<<<<<< HEAD
-    if (reportID === currentReportID) {
+    if (reportID === currentReportID && Visibility.isVisible()) {
         console.debug('[LOCAL_NOTIFICATION] No notification because it was a comment for the current report');
-=======
-    if (reportID === currentReportID && Visibility.isVisible()) {
-        console.debug('[NOTIFICATION] No notification because it was a comment for the current report');
->>>>>>> 53f022ca
         return;
     }
 

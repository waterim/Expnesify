--- conflicted
+++ resolved
@@ -29,30 +29,7 @@
 let isOffline;
 Ion.connect({
     key: IONKEYS.NETWORK,
-<<<<<<< HEAD
-    callback: val => isOffline = val ? val.isOffline : null,
-=======
-    callback: (val) => {
-        if (isOffline && !val.isOffline) {
-            triggerReconnectionCallbacks();
-        }
-        isOffline = val && val.isOffline;
-    }
-});
-
-// When the app is in the background Pusher can still receive realtime updates
-// for a few minutes, but eventually disconnects causing a delay when the app
-// returns from the background. So, if we are returning from the background
-// and we are online we should trigger our reconnection callbacks.
-Activity.registerOnAppBecameActiveCallback(() => {
-    // If we know we are offline and we have no authToken then there's
-    // no reason to trigger the reconnection callbacks as they will fail.
-    if (isOffline || !authToken) {
-        return;
-    }
-
-    triggerReconnectionCallbacks();
->>>>>>> 701841f5
+    callback: val => isOffline = val && val.isOffline,
 });
 
 // When the user authenticates for the first time we create a login and store credentials in Ion.

import lodashGet from 'lodash.get';
import _ from 'underscore';
import AsyncStorage from '@react-native-community/async-storage';

// Keeps track of the last connectionID that was used so we can keep incrementing it
let lastConnectionID = 0;

/**
 * Initialize the store with actions and listening for storage events
 */
function init() {
    // Subscribe to the storage event so changes to local storage can be captured
    // TODO: Refactor window events
    // window.addEventListener('storage', (e) => {
    //   try {
    //     keyChanged(e.key, JSON.parse(e.newValue));
    //   } catch (e) {
    //     console.error(`Could not parse value from local storage. Key: ${e.key}`);
    //   }
    // });
}

// Holds a mapping of all the react components that want their state subscribed to a store key
const callbackToStateMapping = {};

/**
 * Subscribes a react component's state directly to a store key
 *
 * @param {object} mapping the mapping information to connect Ion to the components state
 * @param {string} mapping.keyPattern
 * @param {string} [mapping.path] a specific path of the store object to map to the state
 * @param {mixed} [mapping.defaultValue] to return if the there is nothing from the store
 * @param {string} mapping.statePropertyName the name of the property in the state to connect the data to
 * @param {boolean} [mapping.addAsCollection] rather than setting a single state value, this will add things to an array
 * @param {string} [mapping.collectionID] the name of the ID property to use for the collection
<<<<<<< HEAD
 * @param {object} [mapping.reactComponent] whose setState() method will be called with any changed data
 * @param {object} [mapping.callback] An alternative to using mapping.reactComponent so that a method can be bound to
 *  Ion without having to be a react component
=======
 * @param {object} mapping.withIonInstance whose setState() method will be called with any changed data
>>>>>>> 4701bdc2
 * @returns {number} an ID to use when calling disconnect
 */
function connect(mapping) {
    const connectionID = lastConnectionID++;
    const connectionMapping = {
        ...mapping,
        regex: RegExp(mapping.key),
    };
    callbackToStateMapping[connectionID] = connectionMapping;
    return connectionID;
}

/**
 * Remove the listener for a react component
 *
 * @param {string} connectionID
 */
function disconnect(connectionID) {
    if (!callbackToStateMapping[connectionID]) {
        return;
    }
    delete callbackToStateMapping[connectionID];
}

/**
 * When a key change happens, search for any callbacks matching the regex pattern and trigger those callbacks
 *
 * @param {string} key
 * @param {mixed} data
 */
function keyChanged(key, data) {
    // Find components that were added with connect() and trigger their setState() method with the new data
    _.each(callbackToStateMapping, (mappedComponent) => {
        if (mappedComponent && mappedComponent.regex.test(key)) {
            const newValue = mappedComponent.path
                ? lodashGet(data, mappedComponent.path, mappedComponent.defaultValue)
                : data || mappedComponent.defaultValue || null;

<<<<<<< HEAD
            // If there is a callback attached to the mapping, then trigger the callback and pass it the new value
            if (mappedComponent.callback) {
                mappedComponent.callback(newValue);
            }

            // If there is a react component attached to the mapping, then set the state of the react component
            // with either the pathed data, or the data
            if (mappedComponent.reactComponent) {
                if (mappedComponent.addAsCollection) {
                    // Add the data to an array of existing items
                    mappedComponent.reactComponent.setState((prevState) => {
                        const collection = prevState[mappedComponent.statePropertyName] || {};
                        collection[newValue[mappedComponent.collectionID]] = newValue;
                        const newState = {
                            [mappedComponent.statePropertyName]: collection,
                        };
                        return newState;
                    });
                } else {
                    mappedComponent.reactComponent.setState({
                        [mappedComponent.statePropertyName]: newValue,
                    });
                }
=======
            // Set the state of the react component with either the pathed data, or the data
            if (mappedComponent.addAsCollection) {
                // Add the data to an array of existing items
                mappedComponent.withIonInstance.setState((prevState) => {
                    const collection = prevState[mappedComponent.statePropertyName] || {};
                    collection[newValue[mappedComponent.collectionID]] = newValue;
                    const newState = {
                        [mappedComponent.statePropertyName]: collection,
                    };
                    return newState;
                });
            } else {
                mappedComponent.withIonInstance.setState({
                    [mappedComponent.statePropertyName]: newValue,
                });
>>>>>>> 4701bdc2
            }
        }
    });
}

/**
 * Write a value to our store with the given key
 *
 * @param {string} key
 * @param {mixed} val
 * @returns {Promise}
 */
function set(key, val) {
    // Write the thing to persistent storage, which will trigger a storage event for any other tabs open on this domain
    return AsyncStorage.setItem(key, JSON.stringify(val))
        .then(() => {
            keyChanged(key, val);
        });
}

/**
 * Get some data from the store
 *
 * @param {string} key
 * @param {string} [extraPath] passed to _.get() in order to return just a piece of the localStorage object
 * @param {mixed} [defaultValue] passed to the second param of _.get() in order to specify a default value if the value
 *      we are looking for doesn't exist in the object yet
 * @returns {*}
 */
function get(key, extraPath, defaultValue) {
    return AsyncStorage.getItem(key)
        .then(val => JSON.parse(val))
        .then((val) => {
            if (extraPath) {
                return lodashGet(val, extraPath, defaultValue);
            }
            return val;
        })
        .catch(err => console.error(`Unable to get item from persistent storage. Key: ${key} Error: ${err}`));
}

/**
 * Get multiple keys of data
 *
 * @param {string[]} keys
 * @returns {Promise}
 */
function multiGet(keys) {
    // AsyncStorage returns the data in an array format like:
    // [ ['@MyApp_user', 'myUserValue'], ['@MyApp_key', 'myKeyValue'] ]
    // This method will transform the data into a better JSON format like:
    // {'@MyApp_user': 'myUserValue', '@MyApp_key': 'myKeyValue'}
    return AsyncStorage.multiGet(keys)
        .then(arrayOfData => _.reduce(arrayOfData, (finalData, keyValuePair) => ({
            ...finalData,
            [keyValuePair[0]]: JSON.parse(keyValuePair[1]),
        }), {}))
        .catch(err => console.error(`Unable to get item from persistent storage. Error: ${err}`, keys));
}

/**
 * Sets multiple keys and values. Example
 * Ion.multiSet({'key1': 'a', 'key2': 'b'});
 *
 * @param {object} data
 * @returns {Promise}
 */
function multiSet(data) {
    // AsyncStorage expenses the data in an array like:
    // [["@MyApp_user", "value_1"], ["@MyApp_key", "value_2"]]
    // This method will transform the params from a better JSON format like:
    // {'@MyApp_user': 'myUserValue', '@MyApp_key': 'myKeyValue'}
    const keyValuePairs = _.reduce(data, (finalArray, val, key) => ([
        ...finalArray,
        [key, JSON.stringify(val)],
    ]), []);
    return AsyncStorage.multiSet(keyValuePairs)
        .then(() => {
            _.each(data, (val, key) => keyChanged(key, val));
        });
}

/**
 * Clear out all the data in the store
 *
 * @returns {Promise}
 */
function clear() {
    return AsyncStorage.clear();
}

/**
 * Merge a new value into an existing value at a key
 *
 * @param {string} key
 * @param {string} val
 * @returns {Promise}
 */
function merge(key, val) {
    return AsyncStorage.mergeItem(key, JSON.stringify(val))
        .then(() => get(key))
        .then((newObject) => {
            keyChanged(key, newObject);
        });
}

const Ion = {
    connect,
    disconnect,
    set,
    multiSet,
    get,
    multiGet,
    merge,
    clear,
    init
};

export default Ion;<|MERGE_RESOLUTION|>--- conflicted
+++ resolved
@@ -33,13 +33,9 @@
  * @param {string} mapping.statePropertyName the name of the property in the state to connect the data to
  * @param {boolean} [mapping.addAsCollection] rather than setting a single state value, this will add things to an array
  * @param {string} [mapping.collectionID] the name of the ID property to use for the collection
-<<<<<<< HEAD
- * @param {object} [mapping.reactComponent] whose setState() method will be called with any changed data
  * @param {object} [mapping.callback] An alternative to using mapping.reactComponent so that a method can be bound to
  *  Ion without having to be a react component
-=======
  * @param {object} mapping.withIonInstance whose setState() method will be called with any changed data
->>>>>>> 4701bdc2
  * @returns {number} an ID to use when calling disconnect
  */
 function connect(mapping) {
@@ -78,18 +74,17 @@
                 ? lodashGet(data, mappedComponent.path, mappedComponent.defaultValue)
                 : data || mappedComponent.defaultValue || null;
 
-<<<<<<< HEAD
             // If there is a callback attached to the mapping, then trigger the callback and pass it the new value
             if (mappedComponent.callback) {
                 mappedComponent.callback(newValue);
             }
 
-            // If there is a react component attached to the mapping, then set the state of the react component
-            // with either the pathed data, or the data
-            if (mappedComponent.reactComponent) {
+            // If there is a withIonInstance, then the state needs to be set on that instance with the new value
+            if (mappedComponent.withIonInstance) {
+                // Set the state of the react component with either the pathed data, or the data
                 if (mappedComponent.addAsCollection) {
                     // Add the data to an array of existing items
-                    mappedComponent.reactComponent.setState((prevState) => {
+                    mappedComponent.withIonInstance.setState((prevState) => {
                         const collection = prevState[mappedComponent.statePropertyName] || {};
                         collection[newValue[mappedComponent.collectionID]] = newValue;
                         const newState = {
@@ -98,27 +93,10 @@
                         return newState;
                     });
                 } else {
-                    mappedComponent.reactComponent.setState({
+                    mappedComponent.withIonInstance.setState({
                         [mappedComponent.statePropertyName]: newValue,
                     });
                 }
-=======
-            // Set the state of the react component with either the pathed data, or the data
-            if (mappedComponent.addAsCollection) {
-                // Add the data to an array of existing items
-                mappedComponent.withIonInstance.setState((prevState) => {
-                    const collection = prevState[mappedComponent.statePropertyName] || {};
-                    collection[newValue[mappedComponent.collectionID]] = newValue;
-                    const newState = {
-                        [mappedComponent.statePropertyName]: collection,
-                    };
-                    return newState;
-                });
-            } else {
-                mappedComponent.withIonInstance.setState({
-                    [mappedComponent.statePropertyName]: newValue,
-                });
->>>>>>> 4701bdc2
             }
         }
     });

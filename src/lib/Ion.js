import _ from 'underscore';
import AsyncStorage from '@react-native-community/async-storage';
<<<<<<< HEAD
import addStorageEventHandler from './addStorageEventHandler';
=======
import Str from './Str';
import IONKEYS from '../IONKEYS';
>>>>>>> 12df2846

// Keeps track of the last connectionID that was used so we can keep incrementing it
let lastConnectionID = 0;

// Holds a mapping of all the react components that want their state subscribed to a store key
const callbackToStateMapping = {};

/**
<<<<<<< HEAD
 * When a key change happens, search for any callbacks matching the regex pattern and trigger those callbacks
=======
 * Get some data from the store
 *
 * @param {string} key
 * @returns {*}
 */
function get(key) {
    return AsyncStorage.getItem(key)
        .then(val => JSON.parse(val))
        .catch(err => console.error(`Unable to get item from persistent storage. Key: ${key} Error: ${err}`));
}

/**
 * Checks to see if the a subscriber's supplied key
 * is associated with a collection of keys.
 *
 * @param {String} key
 * @returns {Boolean}
 */
function isCollectionKey(key) {
    return _.contains(_.values(IONKEYS.COLLECTION), key);
}

/**
 * Checks to see if a given key matches with the
 * configured key of our connected subscriber
 *
 * @param {String} configKey
 * @param {String} key
 * @return {Boolean}
 */
function isKeyMatch(configKey, key) {
    return isCollectionKey(configKey)
        ? Str.startsWith(key, configKey)
        : configKey === key;
}

/**
 * When a key change happens, search for any callbacks matching the key or collection key and trigger those callbacks
>>>>>>> 12df2846
 *
 * @param {string} key
 * @param {mixed} data
 */
function keyChanged(key, data) {
    // Find all subscribers that were added with connect() and trigger the callback or setState() with the new data
    _.each(callbackToStateMapping, (subscriber) => {
        if (subscriber && isKeyMatch(subscriber.key, key)) {
            if (_.isFunction(subscriber.callback)) {
                subscriber.callback(data, key);
            }

            if (!subscriber.withIonInstance) {
                return;
            }

            // Check if we are subscribing to a collection key and add this item as a collection
            if (isCollectionKey(subscriber.key)) {
                subscriber.withIonInstance.setState((prevState) => {
                    const collection = prevState[subscriber.statePropertyName] || {};
                    collection[key] = data;
                    return {
                        [subscriber.statePropertyName]: collection,
                    };
                });
            } else {
                subscriber.withIonInstance.setState({
                    [subscriber.statePropertyName]: data,
                });
            }
        }
    });
}

/**
 * Initialize the store with actions and listening for storage events
 */
function init() {
    addStorageEventHandler((key, newValue) => keyChanged(key, newValue));
}

/**
 * Get some data from the store
 *
 * @param {string} key
 * @returns {*}
 */
function get(key) {
    return AsyncStorage.getItem(key)
        .then(val => JSON.parse(val))
        .catch(err => console.error(`Unable to get item from persistent storage. Key: ${key} Error: ${err}`));
}

/**
 * Sends the data obtained from the keys to the connection. It either:
 *     - sets state on the withIonInstances
 *     - triggers the callback function
 *
 * @param {object} config
 * @param {object} [config.withIonInstance]
 * @param {string} [config.statePropertyName]
 * @param {function} [config.callback]
 * @param {*|null} val
 */
function sendDataToConnection(config, val) {
    if (config.withIonInstance) {
        config.withIonInstance.setState({
            [config.statePropertyName]: val,
        });
    } else if (_.isFunction(config.callback)) {
        config.callback(val);
    }
}

/**
 * Subscribes a react component's state directly to a store key
 *
 * @param {object} mapping the mapping information to connect Ion to the components state
 * @param {string} mapping.key
 * @param {string} mapping.statePropertyName the name of the property in the state to connect the data to
 * @param {object} [mapping.withIonInstance] whose setState() method will be called with any changed data
 *      This is used by React components to connect to Ion
 * @param {object} [mapping.callback] a method that will be called with changed data
 *      This is used by any non-React code to connect to Ion
 * @param {boolean} [mapping.initWithStoredValues] If set to false, then no data will be prefilled into the
 *  component
 * @returns {number} an ID to use when calling disconnect
 */
function connect(mapping) {
    const connectionID = lastConnectionID++;
    callbackToStateMapping[connectionID] = mapping;

    if (mapping.initWithStoredValues === false) {
        return connectionID;
    }

    AsyncStorage.getAllKeys()
        .then((keys) => {
            // Find all the keys matched by the config key
            const matchingKeys = _.filter(keys, key => isKeyMatch(mapping.key, key));

            // If the key being connected to does not exist, initialize the value with null
            if (matchingKeys.length === 0) {
                sendDataToConnection(mapping, null);
                return;
            }

<<<<<<< HEAD
            if (matchingKeys.length > 1 && config.withIonInstance && !config.indexBy) {
                // eslint-disable-next-line no-console
                console.warn(`It looks like a React component subscribed to multiple Ion keys without 
                providing an 'indexBy' option. This will result in undefined behavior. The best thing to do is 
                provide an 'indexBy' value, or use a more specific regex that will only match a single Ion key.`);
            }

            if (config.indexBy) {
=======
            // When using a callback subscriber we will trigger the callback
            // for each key we find. It's up to the subscriber to know whether
            // to expect a single key or multiple keys in the case of a collection.
            // React components are an exception since we'll want to send their
            // initial data as a single object when using collection keys.
            if (mapping.withIonInstance && isCollectionKey(mapping.key)) {
>>>>>>> 12df2846
                Promise.all(_.map(matchingKeys, key => get(key)))
                    .then(values => _.reduce(values, (finalObject, value, i) => ({
                        ...finalObject,
                        [matchingKeys[i]]: value,
                    }), {}))
                    .then(val => sendDataToConnection(mapping, val));
            } else {
                _.each(matchingKeys, (key) => {
                    get(key).then(val => sendDataToConnection(mapping, val));
                });
            }
        });

    return connectionID;
}

/**
 * Remove the listener for a react component
 *
 * @param {string} connectionID
 */
function disconnect(connectionID) {
    if (!callbackToStateMapping[connectionID]) {
        return;
    }
    delete callbackToStateMapping[connectionID];
}

/**
 * Write a value to our store with the given key
 *
 * @param {string} key
 * @param {mixed} val
 * @returns {Promise}
 */
function set(key, val) {
    // Write the thing to persistent storage, which will trigger a storage event for any other tabs open on this domain
    return AsyncStorage.setItem(key, JSON.stringify(val))
        .then(() => {
            keyChanged(key, val);
        });
}

/**
 * Sets multiple keys and values. Example
 * Ion.multiSet({'key1': 'a', 'key2': 'b'});
 *
 * @param {object} data
 * @returns {Promise}
 */
function multiSet(data) {
    // AsyncStorage expenses the data in an array like:
    // [["@MyApp_user", "value_1"], ["@MyApp_key", "value_2"]]
    // This method will transform the params from a better JSON format like:
    // {'@MyApp_user': 'myUserValue', '@MyApp_key': 'myKeyValue'}
    const keyValuePairs = _.reduce(data, (finalArray, val, key) => ([
        ...finalArray,
        [key, JSON.stringify(val)],
    ]), []);
    return AsyncStorage.multiSet(keyValuePairs)
        .then(() => {
            _.each(data, (val, key) => keyChanged(key, val));
        });
}

/**
 * Clear out all the data in the store
 *
 * @returns {Promise}
 */
function clear() {
    return AsyncStorage.clear();
}

/**
 * Merge a new value into an existing value at a key
 *
 * @param {string} key
 * @param {*} val
 */
function merge(key, val) {
    // Arrays need to be manually merged because the AsyncStorage behavior
    // is not desired when merging arrays. `AsyncStorage.mergeItem('test', [1]);
    // will result in `{0: 1}` being set in storage, when `[1]` is what is expected
    if (_.isArray(val)) {
        let newArray;
        get(key)
            .then((prevVal) => {
                newArray = [...prevVal, ...val];
                return AsyncStorage.setItem(key, JSON.stringify(newArray));
            })
            .then(() => {
                keyChanged(key, newArray);
            });
        return;
    }

    // Values that are objects are merged normally into storage
    if (_.isObject(val)) {
        AsyncStorage.mergeItem(key, JSON.stringify(val))
            .then(() => get(key))
            .then((newObject) => {
                keyChanged(key, newObject);
            });
        return;
    }

    // Anything else (strings and numbers) need to be set into storage
    AsyncStorage.setItem(key, JSON.stringify(val))
        .then(() => {
            keyChanged(key, val);
        });
}

const Ion = {
    connect,
    disconnect,
    set,
    multiSet,
    merge,
    clear,
    init,
};

export default Ion;<|MERGE_RESOLUTION|>--- conflicted
+++ resolved
@@ -1,11 +1,8 @@
 import _ from 'underscore';
 import AsyncStorage from '@react-native-community/async-storage';
-<<<<<<< HEAD
 import addStorageEventHandler from './addStorageEventHandler';
-=======
 import Str from './Str';
 import IONKEYS from '../IONKEYS';
->>>>>>> 12df2846
 
 // Keeps track of the last connectionID that was used so we can keep incrementing it
 let lastConnectionID = 0;
@@ -14,9 +11,7 @@
 const callbackToStateMapping = {};
 
 /**
-<<<<<<< HEAD
  * When a key change happens, search for any callbacks matching the regex pattern and trigger those callbacks
-=======
  * Get some data from the store
  *
  * @param {string} key
@@ -55,7 +50,6 @@
 
 /**
  * When a key change happens, search for any callbacks matching the key or collection key and trigger those callbacks
->>>>>>> 12df2846
  *
  * @param {string} key
  * @param {mixed} data
@@ -98,18 +92,6 @@
 }
 
 /**
- * Get some data from the store
- *
- * @param {string} key
- * @returns {*}
- */
-function get(key) {
-    return AsyncStorage.getItem(key)
-        .then(val => JSON.parse(val))
-        .catch(err => console.error(`Unable to get item from persistent storage. Key: ${key} Error: ${err}`));
-}
-
-/**
  * Sends the data obtained from the keys to the connection. It either:
  *     - sets state on the withIonInstances
  *     - triggers the callback function
@@ -163,23 +145,12 @@
                 return;
             }
 
-<<<<<<< HEAD
-            if (matchingKeys.length > 1 && config.withIonInstance && !config.indexBy) {
-                // eslint-disable-next-line no-console
-                console.warn(`It looks like a React component subscribed to multiple Ion keys without 
-                providing an 'indexBy' option. This will result in undefined behavior. The best thing to do is 
-                provide an 'indexBy' value, or use a more specific regex that will only match a single Ion key.`);
-            }
-
-            if (config.indexBy) {
-=======
             // When using a callback subscriber we will trigger the callback
             // for each key we find. It's up to the subscriber to know whether
             // to expect a single key or multiple keys in the case of a collection.
             // React components are an exception since we'll want to send their
             // initial data as a single object when using collection keys.
             if (mapping.withIonInstance && isCollectionKey(mapping.key)) {
->>>>>>> 12df2846
                 Promise.all(_.map(matchingKeys, key => get(key)))
                     .then(values => _.reduce(values, (finalObject, value, i) => ({
                         ...finalObject,

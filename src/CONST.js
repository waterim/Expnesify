--- conflicted
+++ resolved
@@ -93,18 +93,18 @@
 
     // at least 8 characters, 1 capital letter, 1 lowercase number, 1 number
     PASSWORD_COMPLEXITY_REGEX_STRING: '^(?=.*[A-Z])(?=.*[0-9])(?=.*[a-z]).{8,}$',
-<<<<<<< HEAD
+
     EMOJI_SPACER: 'SPACER',
-=======
+
     LOGIN_TYPE: {
         PHONE: 'phone',
         EMAIL: 'email',
     },
+
     KEYBOARD_TYPE: {
         NUMERIC: 'numeric',
         PHONE_PAD: 'phone-pad',
     },
->>>>>>> 56fb1d54
 };
 
 export default CONST;
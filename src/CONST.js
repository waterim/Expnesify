const CLOUDFRONT_URL = 'https://d2k5nsl2zxldvw.cloudfront.net';

const CONST = {
    APP_DOWNLOAD_LINKS: {
        ANDROID: 'https://play.google.com/store/apps/details?id=com.expensify.chat',
        IOS: 'https://apps.apple.com/us/app/expensify-cash/id1530278510',
        DESKTOP: 'https://expensify.cash/Expensify.cash.dmg',
    },
    DATE: {
        MOMENT_FORMAT_STRING: 'YYYY-MM-DD',
    },
    SMS: {
        DOMAIN: '@expensify.sms',
    },
    BANK_ACCOUNT: {
        PLAID: {
            ALLOWED_THROTTLED_COUNT: 2,
            ERROR: {
                TOO_MANY_ATTEMPTS: 'Too many attempts',
            },
        },
        ERROR: {
            MISSING_ROUTING_NUMBER: '402 Missing routingNumber',
            MAX_ROUTING_NUMBER: '402 Maximum Size Exceeded routingNumber',
            MISSING_INCORPORATION_STATE: '402 Missing incorporationState in additionalData',
            MISSING_INCORPORATION_TYPE: '402 Missing incorporationType in additionalData',
        },
        STEP: {
            // In the order they appear in the VBA flow
            BANK_ACCOUNT: 'BankAccountStep',
            COMPANY: 'CompanyStep',
            REQUESTOR: 'RequestorStep',
            ACH_CONTRACT: 'ACHContractStep',
            VALIDATION: 'ValidationStep',
            ENABLE: 'EnableStep',
        },
        SUBSTEP: {
            MANUAL: 'manual',
        },
        VERIFICATIONS: {
            ERROR_MESSAGE: 'verifications.errorMessage',
            EXTERNAL_API_RESPONSES: 'verifications.externalApiResponses',
            REQUESTOR_IDENTITY_ID: 'verifications.externalApiResponses.requestorIdentityID',
            REQUESTOR_IDENTITY_ONFIDO: 'verifications.externalApiResponses.requestorIdentityOnfido',
            THROTTLED: 'verifications.throttled',
        },
        FIELDS_TYPE: {
            LOCAL: 'local',
        },
        ONFIDO_RESPONSE: {
            SDK_TOKEN: 'apiResult.sdkToken',
            PASS: 'pass',
        },
        QUESTIONS: {
            QUESTION: 'apiResult.questions.question',
            DIFFERENTIATOR_QUESTION: 'apiResult.differentiator-question',
        },
        SETUP_TYPE: {
            MANUAL: 'manual',
            PLAID: 'plaid',
        },
        REGEX: {
            IBAN: /^[A-Za-z0-9]{2,30}$/,
            SWIFT_BIC: /^[A-Za-z0-9]{8,11}$/,
        },
        VERIFICATION_MAX_ATTEMPTS: 7,
    },
    INCORPORATION_TYPES: {
        LLC: 'LLC',
        CORPORATION: 'Corp',
        PARTNERSHIP: 'Partnership',
        COOPERATIVE: 'Cooperative',
        SOLE_PROPRIETORSHIP: 'Sole Proprietorship',
        OTHER: 'Other',
    },
    BETAS: {
        ALL: 'all',
        CHRONOS_IN_CASH: 'chronosInCash',
        IOU: 'IOU',
        PAY_WITH_EXPENSIFY: 'payWithExpensify',
        FREE_PLAN: 'freePlan',
        DEFAULT_ROOMS: 'defaultRooms',
    },
    BUTTON_STATES: {
        DEFAULT: 'default',
        HOVERED: 'hovered',
        PRESSED: 'pressed',
        COMPLETE: 'complete',
        DISABLED: 'disabled',
    },
    COUNTRY: {
        US: 'US',
        MX: 'MX',
        AU: 'AU',
        CA: 'CA',
    },
    PLATFORM: {
        IOS: 'ios',
        ANDROID: 'android',
    },
    CURRENCY: {
        USD: 'USD',
    },
    CONCIERGE_CHAT_NAME: 'Concierge',
    CLOUDFRONT_URL,
    NEW_ZOOM_MEETING_URL: 'https://zoom.us/start/videomeeting',
    NEW_GOOGLE_MEET_MEETING_URL: 'https://meet.google.com/new',
    PDF_VIEWER_URL: '/pdf/web/viewer.html',
    EXPENSIFY_ICON_URL: `${CLOUDFRONT_URL}/images/favicon-2019.png`,
    UPWORK_URL: 'https://www.upwork.com/ab/jobs/search/?q=Expensify%20React%20Native&user_location_match=2',
    GITHUB_URL: 'https://github.com/Expensify/Expensify.cash',
    TERMS_URL: 'https://use.expensify.com/terms',
    PRIVACY_URL: 'https://use.expensify.com/privacy',
    LICENSES_URL: 'https://use.expensify.com/licenses',
    PLAY_STORE_URL: 'https://play.google.com/store/apps/details?id=com.expensify.chat&hl=en',
    OPTION_TYPE: {
        REPORT: 'report',
        PERSONAL_DETAIL: 'personalDetail',
    },
    REPORT: {
        MAXIMUM_PARTICIPANTS: 8,
        ACTIONS: {
            LIMIT: 50,
            TYPE: {
                IOU: 'IOU',
                ADDCOMMENT: 'ADDCOMMENT',
            },
        },
        MESSAGE: {
            TYPE: {
                COMMENT: 'COMMENT',
            },
        },
        TYPE: {
            CHAT: 'chat',
            IOU: 'iou',
        },
        CHAT_TYPE: {
            POLICY_ANNOUNCE: 'policyAnnounce',
            POLICY_ADMINS: 'policyAdmins',
            DOMAIN_ALL: 'domainAll',
        },
        STATE_NUM: {
            OPEN: 0,
            PROCESSING: 1,
            SUBMITTED: 2,
        },
    },
    MODAL: {
        MODAL_TYPE: {
            CONFIRM: 'confirm',
            CENTERED: 'centered',
            CENTERED_UNSWIPEABLE: 'centered_unswipeable',
            BOTTOM_DOCKED: 'bottom_docked',
            POPOVER: 'popover',
            RIGHT_DOCKED: 'right_docked',
        },
        ANCHOR_ORIGIN_VERTICAL: {
            TOP: 'top',
            CENTER: 'center',
            BOTTOM: 'bottom',
        },
        ANCHOR_ORIGIN_HORIZONTAL: {
            LEFT: 'left',
            CENTER: 'center',
            RIGHT: 'right',
        },
    },
    TIMING: {
        SEARCH_RENDER: 'search_render',
        HOMEPAGE_INITIAL_RENDER: 'homepage_initial_render',
        HOMEPAGE_REPORTS_LOADED: 'homepage_reports_loaded',
        SWITCH_REPORT: 'switch_report',
        COLD: 'cold',
        REPORT_ACTION_ITEM_LAYOUT_DEBOUNCE_TIME: 1500,
    },
    PRIORITY_MODE: {
        GSD: 'gsd',
        DEFAULT: 'default',
    },
    ERROR: {
        API_OFFLINE: 'API is offline',
    },
    NETWORK: {
        METHOD: {
            POST: 'post',
        },
    },
    NVP: {
        PAYPAL_ME_ADDRESS: 'expensify_payPalMeAddress',
        PRIORITY_MODE: 'priorityMode',
        TIMEZONE: 'timeZone',
        FREE_PLAN_BANK_ACCOUNT_ID: 'expensify_freePlanBankAccountID',
        ACH_DATA_THROTTLED: 'expensify_ACHData_throttled',
<<<<<<< HEAD
        FAILED_BANK_ACCOUNT_VALIDATIONS_PREFIX: 'private_failedBankValidations_',
=======
        BANK_ACCOUNT_GET_THROTTLED: 'private_throttledHistory_BankAccount_Get',
>>>>>>> 2792082e
    },
    DEFAULT_TIME_ZONE: {automatic: true, selected: 'America/Los_Angeles'},
    DEFAULT_ACCOUNT_DATA: {error: '', success: '', loading: false},
    APP_STATE: {
        ACTIVE: 'active',
        BACKGROUND: 'background',
        INACTIVE: 'inactive',
    },

    // at least 8 characters, 1 capital letter, 1 lowercase number, 1 number
    PASSWORD_COMPLEXITY_REGEX_STRING: '^(?=.*[A-Z])(?=.*[0-9])(?=.*[a-z]).{8,}$',

    EMOJI_SPACER: 'SPACER',

    LOGIN_TYPE: {
        PHONE: 'phone',
        EMAIL: 'email',
    },

    KEYBOARD_TYPE: {
        NUMERIC: 'numeric',
        PHONE_PAD: 'phone-pad',
    },

    EMOJI_PICKER_SIZE: 392,
    NON_NATIVE_EMOJI_PICKER_LIST_HEIGHT: 300,
    EMOJI_PICKER_ITEM_HEIGHT: 40,
    EMOJI_PICKER_HEADER_HEIGHT: 38,

    EMAIL: {
        CHRONOS: 'chronos@expensify.com',
        CONCIERGE: 'concierge@expensify.com',
    },

    ENVIRONMENT: {
        DEV: 'DEV',
        STAGING: 'STG',
        PRODUCTION: 'PROD',
    },

    // Used to delay the initial fetching of reportActions when the app first inits or reconnects (e.g. returning
    // from backgound). The times are based on how long it generally seems to take for the app to become interactive
    // in each scenario.
    FETCH_ACTIONS_DELAY: {
        STARTUP: 8000,
        RECONNECT: 1000,
    },

    WALLET: {
        ERROR: {
            IDENTITY_NOT_FOUND: 'Identity not found',
            INVALID_SSN: 'Invalid SSN',
            UNEXPECTED: 'Unexpected error',
            MISSING_FIELD: 'Missing required additional details fields',
            UNABLE_TO_VERIFY: 'Unable to verify identity',
        },
        STEP: {
            ONFIDO: 'OnfidoStep',
            ADDITIONAL_DETAILS: 'AdditionalDetailsStep',
            TERMS: 'TermsStep',
            ACTIVATE: 'ActivateStep',
        },
        STATUS: {
            GOLD: 'GOLD',
            SILVER: 'SILVER',
        },
    },

    PLAID: {
        EVENT: {
            ERROR: 'ERROR',
            EXIT: 'EXIT',
        },
    },

    ONFIDO: {
        CONTAINER_ID: 'onfido-mount',
        TYPE: {
            DOCUMENT: 'document',
            FACE: 'face',
        },
        VARIANT: {
            VIDEO: 'video',
        },
        SMS_NUMBER_COUNTRY_CODE: 'US',
        ERROR: {
            USER_CANCELLED: 'User canceled flow',
        },
    },

    OS: {
        WINDOWS: 'Windows',
        MAC_OS: 'Mac OS',
        ANDROID: 'Android',
        IOS: 'iOS',
        LINUX: 'Linux',
        NATIVE: 'Native',
    },

    IOU: {
        // Note: These payment types are used when building IOU reportAction message values in the server and should
        // not be changed.
        PAYMENT_TYPE: {
            ELSEWHERE: 'Elsewhere',
            EXPENSIFY: 'Expensify',
            PAYPAL_ME: 'PayPal.me',
            VENMO: 'Venmo',
        },
    },

    REGEX: {
        US_PHONE: /^\+1\d{10}$/,
        PHONE_E164_PLUS: /^\+?[1-9]\d{1,14}$/,
        NON_ALPHA_NUMERIC: /[^A-Za-z0-9+]/g,
        PO_BOX: /\\b[P|p]?(OST|ost)?\\.?\\s*[O|o|0]?(ffice|FFICE)?\\.?\\s*[B|b][O|o|0]?[X|x]?\\.?\\s+[#]?(\\d+)\\b/,
        ANY_VALUE: /^.+$/,
        ZIP_CODE: /[0-9]{5}(?:[- ][0-9]{4})?/,
        INDUSTRY_CODE: /^[0-9]{6}$/,
    },

    GROWL: {
        SUCCESS: 'success',
        ERROR: 'error',
        WARNING: 'warning',
        DURATION: 2000,
    },

    DEFAULT_LOCALE: 'en',

    POLICY: {
        TYPE: {
            FREE: 'free',
        },
        ROLE: {
            ADMIN: 'admin',
        },
    },
};

export default CONST;<|MERGE_RESOLUTION|>--- conflicted
+++ resolved
@@ -192,11 +192,8 @@
         TIMEZONE: 'timeZone',
         FREE_PLAN_BANK_ACCOUNT_ID: 'expensify_freePlanBankAccountID',
         ACH_DATA_THROTTLED: 'expensify_ACHData_throttled',
-<<<<<<< HEAD
         FAILED_BANK_ACCOUNT_VALIDATIONS_PREFIX: 'private_failedBankValidations_',
-=======
         BANK_ACCOUNT_GET_THROTTLED: 'private_throttledHistory_BankAccount_Get',
->>>>>>> 2792082e
     },
     DEFAULT_TIME_ZONE: {automatic: true, selected: 'America/Los_Angeles'},
     DEFAULT_ACCOUNT_DATA: {error: '', success: '', loading: false},

--- conflicted
+++ resolved
@@ -725,13 +725,9 @@
         MAX_RETRY_WAIT_TIME_MS: 10 * 1000,
         PROCESS_REQUEST_DELAY_MS: 1000,
         MAX_PENDING_TIME_MS: 10 * 1000,
-<<<<<<< HEAD
         COMMAND: {
-            RECONNECT_APP: 'ReconnectApp',
             LOG: 'Log',
         },
-=======
->>>>>>> e753f4d9
     },
     DEFAULT_TIME_ZONE: {automatic: true, selected: 'America/Los_Angeles'},
     DEFAULT_ACCOUNT_DATA: {errors: null, success: '', isLoading: false},

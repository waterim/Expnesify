--- conflicted
+++ resolved
@@ -387,11 +387,9 @@
 
     EMOJI_FREQUENT_ROW_COUNT: 3,
 
-<<<<<<< HEAD
     EMOJI_INVISIBLE_CODEPOINT: 'fe0f',
-=======
+  
     TOOLTIP_MAX_LINES: 3,
->>>>>>> cf010592
 
     LOGIN_TYPE: {
         PHONE: 'phone',

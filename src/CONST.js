import lodashGet from 'lodash/get';
import Config from 'react-native-config';
import * as Url from './libs/Url';

const CLOUDFRONT_URL = 'https://d2k5nsl2zxldvw.cloudfront.net';
const ACTIVE_EXPENSIFY_URL = Url.addTrailingForwardSlash(lodashGet(Config, 'NEW_EXPENSIFY_URL', 'https://new.expensify.com'));
const USE_EXPENSIFY_URL = 'https://use.expensify.com';
const PLATFORM_OS_MACOS = 'Mac OS';
const ANDROID_PACKAGE_NAME = 'com.expensify.chat';
const USA_COUNTRY_NAME = 'United States';

const CONST = {
    ANDROID_PACKAGE_NAME,
    ANIMATED_TRANSITION: 300,
    ANIMATED_TRANSITION_FROM_VALUE: 100,
    ANIMATION_IN_TIMING: 100,

    API_ATTACHMENT_VALIDATIONS: {
        // Same as the PHP layer allows
        ALLOWED_EXTENSIONS: ['jpg', 'jpeg', 'png', 'gif', 'pdf', 'html', 'txt', 'rtf', 'doc', 'docx', 'htm', 'tiff', 'tif', 'xml', 'mp3', 'mp4', 'mov'],

        // 24 megabytes in bytes, this is limit set on servers, do not update without wider internal discussion
        MAX_SIZE: 25165824,

        // An arbitrary size, but the same minimum as in the PHP layer
        MIN_SIZE: 240,
    },

    AVATAR_MAX_ATTACHMENT_SIZE: 6291456,

    AVATAR_ALLOWED_EXTENSIONS: ['jpg', 'jpeg', 'png', 'gif', 'bmp', 'svg'],

    // Minimum width and height size in px for a selected image
    AVATAR_MIN_WIDTH_PX: 80,
    AVATAR_MIN_HEIGHT_PX: 80,

    // Maximum width and height size in px for a selected image
    AVATAR_MAX_WIDTH_PX: 4096,
    AVATAR_MAX_HEIGHT_PX: 4096,

    DEFAULT_AVATAR_COUNT: 24,
    OLD_DEFAULT_AVATAR_COUNT: 8,

    DISPLAY_NAME: {
        MAX_LENGTH: 50,
        RESERVED_FIRST_NAMES: ['Expensify', 'Concierge'],
    },

    // Sizes needed for report empty state background image handling
    EMPTY_STATE_BACKGROUND: {
        SMALL_SCREEN: {
            IMAGE_HEIGHT: 300,
            CONTAINER_MINHEIGHT: 200,
            VIEW_HEIGHT: 185,
        },
        WIDE_SCREEN: {
            IMAGE_HEIGHT: 450,
            CONTAINER_MINHEIGHT: 500,
            VIEW_HEIGHT: 275,
        },
    },

    NEW_EXPENSIFY_URL: ACTIVE_EXPENSIFY_URL,
    APP_DOWNLOAD_LINKS: {
        ANDROID: `https://play.google.com/store/apps/details?id=${ANDROID_PACKAGE_NAME}`,
        IOS: 'https://apps.apple.com/us/app/expensify-cash/id1530278510',
        DESKTOP: `${ACTIVE_EXPENSIFY_URL}NewExpensify.dmg`,
    },
    DATE: {
        MOMENT_FORMAT_STRING: 'YYYY-MM-DD',
        UNIX_EPOCH: '1970-01-01 00:00:00.000',
        MAX_DATE: '9999-12-31',
        MIN_DATE: '0001-01-01',
    },
    SMS: {
        DOMAIN: '@expensify.sms',
    },
    BANK_ACCOUNT: {
        PLAID: {
            ALLOWED_THROTTLED_COUNT: 2,
            ERROR: {
                TOO_MANY_ATTEMPTS: 'Too many attempts',
            },
        },
        ERROR: {
            MISSING_ROUTING_NUMBER: '402 Missing routingNumber',
            MAX_ROUTING_NUMBER: '402 Maximum Size Exceeded routingNumber',
            MISSING_INCORPORATION_STATE: '402 Missing incorporationState in additionalData',
            MISSING_INCORPORATION_TYPE: '402 Missing incorporationType in additionalData',
        },
        STEP: {
            // In the order they appear in the VBA flow
            BANK_ACCOUNT: 'BankAccountStep',
            COMPANY: 'CompanyStep',
            REQUESTOR: 'RequestorStep',
            ACH_CONTRACT: 'ACHContractStep',
            VALIDATION: 'ValidationStep',
            ENABLE: 'EnableStep',
        },
        SUBSTEP: {
            MANUAL: 'manual',
        },
        VERIFICATIONS: {
            ERROR_MESSAGE: 'verifications.errorMessage',
            THROTTLED: 'verifications.throttled',
        },
        FIELDS_TYPE: {
            LOCAL: 'local',
        },
        ONFIDO_RESPONSE: {
            SDK_TOKEN: 'apiResult.sdkToken',
            PASS: 'pass',
        },
        QUESTIONS: {
            QUESTION: 'apiResult.questions.question',
            DIFFERENTIATOR_QUESTION: 'apiResult.differentiator-question',
        },
        SETUP_TYPE: {
            MANUAL: 'manual',
            PLAID: 'plaid',
        },
        REGEX: {
            US_ACCOUNT_NUMBER: /^[0-9]{4,17}$/,

            // If the account number length is from 4 to 13 digits, we show the last 4 digits and hide the rest with X
            // If the length is longer than 13 digits, we show the first 6 and last 4 digits, hiding the rest with X
            MASKED_US_ACCOUNT_NUMBER: /^[X]{0,9}[0-9]{4}$|^[0-9]{6}[X]{4,7}[0-9]{4}$/,
            SWIFT_BIC: /^[A-Za-z0-9]{8,11}$/,
        },
        VERIFICATION_MAX_ATTEMPTS: 7,
        STATE: {
            VERIFYING: 'VERIFYING',
            PENDING: 'PENDING',
            OPEN: 'OPEN',
        },
        MAX_LENGTH: {
            SSN: 4,
            ZIP_CODE: 10,
        },
        TYPE: {
            BUSINESS: 'BUSINESS',
            PERSONAL: 'PERSONAL',
        },
    },
    INCORPORATION_TYPES: {
        LLC: 'LLC',
        CORPORATION: 'Corp',
        PARTNERSHIP: 'Partnership',
        COOPERATIVE: 'Cooperative',
        SOLE_PROPRIETORSHIP: 'Sole Proprietorship',
        OTHER: 'Other',
    },
    BETAS: {
        ALL: 'all',
        CHRONOS_IN_CASH: 'chronosInCash',
        IOU: 'IOU',
        PAY_WITH_EXPENSIFY: 'payWithExpensify',
        FREE_PLAN: 'freePlan',
        DEFAULT_ROOMS: 'defaultRooms',
        BETA_EXPENSIFY_WALLET: 'expensifyWallet',
        BETA_COMMENT_LINKING: 'commentLinking',
        INTERNATIONALIZATION: 'internationalization',
        IOU_SEND: 'sendMoney',
        POLICY_ROOMS: 'policyRooms',
        POLICY_EXPENSE_CHAT: 'policyExpenseChat',
        PASSWORDLESS: 'passwordless',
    },
    BUTTON_STATES: {
        DEFAULT: 'default',
        ACTIVE: 'active',
        PRESSED: 'pressed',
        COMPLETE: 'complete',
        DISABLED: 'disabled',
    },
    BANK_ACCOUNT_TYPES: {
        WALLET: 'WALLET',
    },
    COUNTRY: {
        US: 'US',
        MX: 'MX',
        AU: 'AU',
        CA: 'CA',
    },
    DESKTOP_DEEPLINK_APP_STATE: {
        CHECKING: 'checking',
        INSTALLED: 'installed',
        NOT_INSTALLED: 'not-installed',
    },
    PLATFORM: {
        IOS: 'ios',
        ANDROID: 'android',
        WEB: 'web',
        DESKTOP: 'desktop',
    },
    PLATFORM_SPECIFIC_KEYS: {
        CTRL: {
            DEFAULT: 'control',
            [PLATFORM_OS_MACOS]: 'meta',
        },
        SHIFT: {
            DEFAULT: 'shift',
        },
    },
    KEYBOARD_SHORTCUTS: {
        SEARCH: {
            descriptionKey: 'search',
            shortcutKey: 'K',
            modifiers: ['CTRL'],
        },
        NEW_GROUP: {
            descriptionKey: 'newGroup',
            shortcutKey: 'K',
            modifiers: ['CTRL', 'SHIFT'],
        },
        SHORTCUT_MODAL: {
            descriptionKey: 'openShortcutDialog',
            shortcutKey: 'I',
            modifiers: ['CTRL'],
        },
        ESCAPE: {
            descriptionKey: 'escape',
            shortcutKey: 'Escape',
            modifiers: [],
        },
        ENTER: {
            descriptionKey: null,
            shortcutKey: 'Enter',
            modifiers: [],
        },
        CTRL_ENTER: {
            descriptionKey: null,
            shortcutKey: 'Enter',
            modifiers: ['CTRL'],
        },
        COPY: {
            descriptionKey: 'copy',
            shortcutKey: 'C',
            modifiers: ['CTRL'],
        },
        ARROW_UP: {
            descriptionKey: null,
            shortcutKey: 'ArrowUp',
            modifiers: [],
        },
        ARROW_DOWN: {
            descriptionKey: null,
            shortcutKey: 'ArrowDown',
            modifiers: [],
        },
    },
    KEYBOARD_SHORTCUT_KEY_DISPLAY_NAME: {
        CONTROL: 'CTRL',
        ESCAPE: 'ESC',
        META: 'CMD',
        SHIFT: 'Shift',
    },
    CURRENCY: {
        USD: 'USD',
    },
    EXAMPLE_PHONE_NUMBER: '+15005550006',
    CONCIERGE_CHAT_NAME: 'Concierge',
    CLOUDFRONT_URL,
    USE_EXPENSIFY_URL,
    NEW_ZOOM_MEETING_URL: 'https://zoom.us/start/videomeeting',
    NEW_GOOGLE_MEET_MEETING_URL: 'https://meet.google.com/new',
    GOOGLE_MEET_URL_ANDROID: 'https://meet.google.com',
    DEEPLINK_BASE_URL: 'new-expensify://',
    PDF_VIEWER_URL: '/pdf/web/viewer.html',
    EXPENSIFY_ICON_URL: `${CLOUDFRONT_URL}/images/favicon-2019.png`,
    CONCIERGE_ICON_URL: `${CLOUDFRONT_URL}/images/icons/concierge_2022.png`,
    UPWORK_URL: 'https://github.com/Expensify/App/issues?q=is%3Aopen+is%3Aissue+label%3A%22Help+Wanted%22',
    GITHUB_URL: 'https://github.com/Expensify/App',
    TERMS_URL: `${USE_EXPENSIFY_URL}/terms`,
    PRIVACY_URL: `${USE_EXPENSIFY_URL}/privacy`,
    LICENSES_URL: `${USE_EXPENSIFY_URL}/licenses`,
    GITHUB_RELEASE_URL: 'https://api.github.com/repos/expensify/app/releases/latest',
    ADD_SECONDARY_LOGIN_URL: encodeURI('settings?param={"section":"account","openModal":"secondaryLogin"}'),
    MANAGE_CARDS_URL: 'domain_companycards',
    FEES_URL: `${USE_EXPENSIFY_URL}/fees`,
    CFPB_PREPAID_URL: 'https://cfpb.gov/prepaid',
    STAGING_NEW_EXPENSIFY_URL: 'https://staging.new.expensify.com',
    NEWHELP_URL: 'https://help.expensify.com',

    // Use Environment.getEnvironmentURL to get the complete URL with port number
    DEV_NEW_EXPENSIFY_URL: 'http://localhost:',

    OPTION_TYPE: {
        REPORT: 'report',
        PERSONAL_DETAIL: 'personalDetail',
    },
    REPORT: {
        DROP_HOST_NAME: 'ReportDropZone',
        DROP_NATIVE_ID: 'report-dropzone',
        ACTIVE_DROP_NATIVE_ID: 'report-dropzone',
        MAXIMUM_PARTICIPANTS: 8,
        ACTIONS: {
            LIMIT: 50,
            TYPE: {
                ADDCOMMENT: 'ADDCOMMENT',
                CLOSED: 'CLOSED',
                CREATED: 'CREATED',
                IOU: 'IOU',
                RENAMED: 'RENAMED',
            },
        },
        ARCHIVE_REASON: {
            DEFAULT: 'default',
            ACCOUNT_CLOSED: 'accountClosed',
            ACCOUNT_MERGED: 'accountMerged',
            REMOVED_FROM_POLICY: 'removedFromPolicy',
            POLICY_DELETED: 'policyDeleted',
        },
        MESSAGE: {
            TYPE: {
                COMMENT: 'COMMENT',
                TEXT: 'TEXT',
            },
        },
        TYPE: {
            CHAT: 'chat',
            IOU: 'iou',
        },
        CHAT_TYPE: {
            POLICY_ANNOUNCE: 'policyAnnounce',
            POLICY_ADMINS: 'policyAdmins',
            DOMAIN_ALL: 'domainAll',
            POLICY_ROOM: 'policyRoom',
            POLICY_EXPENSE_CHAT: 'policyExpenseChat',
        },
        WORKSPACE_CHAT_ROOMS: {
            ANNOUNCE: '#announce',
            ADMINS: '#admins',
        },
        STATE: {
            SUBMITTED: 'SUBMITTED',
        },
        STATE_NUM: {
            OPEN: 0,
            PROCESSING: 1,
            SUBMITTED: 2,
        },
        STATUS: {
            OPEN: 0,
            SUBMITTED: 1,
            CLOSED: 2,
            APPROVED: 3,
            REIMBURSED: 4,
        },
        NOTIFICATION_PREFERENCE: {
            MUTE: 'mute',
            DAILY: 'daily',
            ALWAYS: 'always',
        },
        VISIBILITY: {
            PUBLIC: 'public',
            PUBLIC_ANNOUNCE: 'public_announce',
            PRIVATE: 'private',
            RESTRICTED: 'restricted',
        },
        RESERVED_ROOM_NAMES: ['#admins', '#announce'],
        MAX_PREVIEW_AVATARS: 4,
        MAX_ROOM_NAME_LENGTH: 79,
        LAST_MESSAGE_TEXT_MAX_LENGTH: 200,
        OWNER_EMAIL_FAKE: '__FAKE__',
        DEFAULT_REPORT_NAME: 'Chat Report',
    },
    COMPOSER: {
        MAX_LINES: 16,
        MAX_LINES_SMALL_SCREEN: 6,
        MAX_LINES_FULL: -1,

        // The minimum number of typed lines needed to enable the full screen composer
        FULL_COMPOSER_MIN_LINES: 3,
    },
    MODAL: {
        MODAL_TYPE: {
            CONFIRM: 'confirm',
            CENTERED: 'centered',
            CENTERED_UNSWIPEABLE: 'centered_unswipeable',
            BOTTOM_DOCKED: 'bottom_docked',
            POPOVER: 'popover',
            RIGHT_DOCKED: 'right_docked',
        },
        ANCHOR_ORIGIN_VERTICAL: {
            TOP: 'top',
            CENTER: 'center',
            BOTTOM: 'bottom',
        },
        ANCHOR_ORIGIN_HORIZONTAL: {
            LEFT: 'left',
            CENTER: 'center',
            RIGHT: 'right',
        },
    },
    TIMING: {
        SEARCH_RENDER: 'search_render',
        HOMEPAGE_INITIAL_RENDER: 'homepage_initial_render',
        REPORT_INITIAL_RENDER: 'report_initial_render',
        SWITCH_REPORT: 'switch_report',
        SIDEBAR_LOADED: 'sidebar_loaded',
        COLD: 'cold',
        WARM: 'warm',
        REPORT_ACTION_ITEM_LAYOUT_DEBOUNCE_TIME: 1500,
        SHOW_LOADING_SPINNER_DEBOUNCE_TIME: 250,
        TOOLTIP_SENSE: 1000,
        TRIE_INITIALIZATION: 'trie_initialization',
        COMMENT_LENGTH_DEBOUNCE_TIME: 500,
    },
    PRIORITY_MODE: {
        GSD: 'gsd',
        DEFAULT: 'default',
    },
    JSON_CODE: {
        SUCCESS: 200,
        NOT_AUTHENTICATED: 407,
        EXP_ERROR: 666,
        UNABLE_TO_RETRY: 'unableToRetry',
    },
    HTTP_STATUS: {
        // When Cloudflare throttles
        TOO_MANY_REQUESTS: 429,
        INTERNAL_SERVER_ERROR: 500,
        BAD_GATEWAY: 502,
        GATEWAY_TIMEOUT: 504,
        UNKNOWN_ERROR: 520,
    },
    ERROR: {
        XHR_FAILED: 'xhrFailed',
        THROTTLED: 'throttled',
        UNKNOWN_ERROR: 'Unknown error',
        REQUEST_CANCELLED: 'AbortError',
        FAILED_TO_FETCH: 'Failed to fetch',
        ENSURE_BUGBOT: 'ENSURE_BUGBOT',
        PUSHER_ERROR: 'PusherError',
        WEB_SOCKET_ERROR: 'WebSocketError',
        NETWORK_REQUEST_FAILED: 'Network request failed',
        SAFARI_DOCUMENT_LOAD_ABORTED: 'cancelled',
        FIREFOX_DOCUMENT_LOAD_ABORTED: 'NetworkError when attempting to fetch resource.',
        IOS_NETWORK_CONNECTION_LOST: 'The network connection was lost.',
        IOS_NETWORK_CONNECTION_LOST_RUSSIAN: 'Сетевое соединение потеряно.',
        IOS_NETWORK_CONNECTION_LOST_SWEDISH: 'Nätverksanslutningen förlorades.',
        IOS_NETWORK_CONNECTION_LOST_SPANISH: 'La conexión a Internet parece estar desactivada.',
        IOS_LOAD_FAILED: 'Load failed',
        SAFARI_CANNOT_PARSE_RESPONSE: 'cannot parse response',
        GATEWAY_TIMEOUT: 'Gateway Timeout',
        EXPENSIFY_SERVICE_INTERRUPTED: 'Expensify service interrupted',
    },
    ERROR_TYPE: {
        SOCKET: 'Expensify\\Auth\\Error\\Socket',
    },
    ERROR_TITLE: {
        SOCKET: 'Issue connecting to database',
    },
    NETWORK: {
        METHOD: {
            POST: 'post',
        },
        MIN_RETRY_WAIT_TIME_MS: 10,
        MAX_RANDOM_RETRY_WAIT_TIME_MS: 100,
        MAX_RETRY_WAIT_TIME_MS: 10 * 1000,
        PROCESS_REQUEST_DELAY_MS: 1000,
        MAX_PENDING_TIME_MS: 10 * 1000,
    },
    NVP: {
        IS_FIRST_TIME_NEW_EXPENSIFY_USER: 'isFirstTimeNewExpensifyUser',
        BLOCKED_FROM_CONCIERGE: 'private_blockedFromConcierge',
        PAYPAL_ME_ADDRESS: 'expensify_payPalMeAddress',
        PRIORITY_MODE: 'priorityMode',
        TIMEZONE: 'timeZone',
        FREE_PLAN_BANK_ACCOUNT_ID: 'expensify_freePlanBankAccountID',
        ACH_DATA_THROTTLED: 'expensify_ACHData_throttled',
        FAILED_BANK_ACCOUNT_VALIDATIONS_PREFIX: 'private_failedBankValidations_',
        PLAID_THROTTLED: 'private_throttledHistory_openPlaidBankAccountSelector',
        PREFERRED_LOCALE: 'preferredLocale',
        KYC_MIGRATION: 'expensify_migration_2020_04_28_RunKycVerifications',
        PREFERRED_EMOJI_SKIN_TONE: 'expensify_preferredEmojiSkinTone',
        FREQUENTLY_USED_EMOJIS: 'expensify_frequentlyUsedEmojis',
        PUSH_NOTIFICATIONS_ENABLED: 'pushNotificationsEnabled',
    },
    DEFAULT_TIME_ZONE: {automatic: true, selected: 'America/Los_Angeles'},
    DEFAULT_ACCOUNT_DATA: {errors: null, success: '', isLoading: false},
    DEFAULT_CLOSE_ACCOUNT_DATA: {error: '', success: '', isLoading: false},
    APP_STATE: {
        ACTIVE: 'active',
        BACKGROUND: 'background',
        INACTIVE: 'inactive',
    },

    // at least 8 characters, 1 capital letter, 1 lowercase number, 1 number
    PASSWORD_COMPLEXITY_REGEX_STRING: '^(?=.*[A-Z])(?=.*[0-9])(?=.*[a-z]).{8,}$',

    // 6 numeric digits
    VALIDATE_CODE_REGEX_STRING: /^\d{6}$/,

    PASSWORD_PAGE: {
        ERROR: {
            ALREADY_VALIDATED: 'Account already validated',
            VALIDATE_CODE_FAILED: 'Validate code failed',
        },
    },

    PUSHER: {
        PRIVATE_USER_CHANNEL_PREFIX: 'private-encrypted-user-accountID-',
        PRIVATE_REPORT_CHANNEL_PREFIX: 'private-report-reportID-',
    },

    EMOJI_SPACER: 'SPACER',

    // This is the number of columns in each row of the picker.
    // Because of how flatList implements these rows, each row is an index rather than each element
    // For this reason to make headers work, we need to have the header be the only rendered element in its row
    // If this number is changed, emojis.js will need to be updated to have the proper number of spacer elements
    // around each header.
    EMOJI_NUM_PER_ROW: 8,

    EMOJI_FREQUENT_ROW_COUNT: 3,

    INVISIBLE_CODEPOINTS: ['fe0f', '200d', '2066'],

    TOOLTIP_MAX_LINES: 3,

    LOGIN_TYPE: {
        PHONE: 'phone',
        EMAIL: 'email',
    },

    KEYBOARD_TYPE: {
        PHONE_PAD: 'phone-pad',
        NUMBER_PAD: 'number-pad',
        DECIMAL_PAD: 'decimal-pad',
        VISIBLE_PASSWORD: 'visible-password',
        EMAIL_ADDRESS: 'email-address',
        ASCII_CAPABLE: 'ascii-capable',
        URL: 'url',
    },

    ATTACHMENT_MESSAGE_TEXT: '[Attachment]',
    ATTACHMENT_SOURCE_ATTRIBUTE: 'data-expensify-source',
    ATTACHMENT_PREVIEW_ATTRIBUTE: 'src',
    ATTACHMENT_ORIGINAL_FILENAME_ATTRIBUTE: 'data-name',

    ATTACHMENT_PICKER_TYPE: {
        FILE: 'file',
        IMAGE: 'image',
    },

    ATTACHMENT_FILE_TYPE: {
        FILE: 'file',
        IMAGE: 'image',
        VIDEO: 'video',
    },

    FILE_TYPE_REGEX: {
        IMAGE: /\.(jpg|jpeg|png|webp|avif|gif|tiff|wbmp|ico|jng|bmp|heic|svg|svg2)$/,
        VIDEO: /\.(3gp|h261|h263|h264|m4s|jpgv|jpm|jpgm|mp4|mp4v|mpg4|mpeg|mpg|ogv|ogg|mov|qt|webm|flv|mkv|wmv|wav|avi|movie|f4v|avchd|mp2|mpe|mpv|m4v|swf)$/,
    },
    IOS_CAMERAROLL_ACCESS_ERROR: 'Access to photo library was denied',
    ADD_PAYMENT_MENU_POSITION_Y: 226,
    ADD_PAYMENT_MENU_POSITION_X: 356,
    EMOJI_PICKER_SIZE: {
        WIDTH: 320,
        HEIGHT: 392,
    },
    NON_NATIVE_EMOJI_PICKER_LIST_HEIGHT: 256,
    EMOJI_PICKER_ITEM_HEIGHT: 32,
    EMOJI_PICKER_HEADER_HEIGHT: 32,
    COMPOSER_MAX_HEIGHT: 125,
    CHAT_FOOTER_MIN_HEIGHT: 65,
    CHAT_SKELETON_VIEW: {
        AVERAGE_ROW_HEIGHT: 80,
        HEIGHT_FOR_ROW_COUNT: {
            1: 60,
            2: 80,
            3: 100,
        },
    },
    EXPENSIFY_PARTNER_NAME: 'expensify.com',
    EMAIL: {
        CONCIERGE: 'concierge@expensify.com',
        HELP: 'help@expensify.com',
        RECEIPTS: 'receipts@expensify.com',
        CHRONOS: 'chronos@expensify.com',
        QA: 'qa@expensify.com',
        CONTRIBUTORS: 'contributors@expensify.com',
        FIRST_RESPONDER: 'firstresponders@expensify.com',
        QA_TRAVIS: 'qa+travisreceipts@expensify.com',
        BILLS: 'bills@expensify.com',
        STUDENT_AMBASSADOR: 'studentambassadors@expensify.com',
        ACCOUNTING: 'accounting@expensify.com',
        PAYROLL: 'payroll@expensify.com',
        SVFG: 'svfg@expensify.com',
        INTEGRATION_TESTING_CREDS: 'integrationtestingcreds@expensify.com',
        ADMIN: 'admin@expensify.com',
        GUIDES_DOMAIN: 'team.expensify.com',
    },

    ENVIRONMENT: {
        DEV: 'development',
        STAGING: 'staging',
        PRODUCTION: 'production',
    },

    // Used to delay the initial fetching of reportActions when the app first inits or reconnects (e.g. returning
    // from backgound). The times are based on how long it generally seems to take for the app to become interactive
    // in each scenario.
    FETCH_ACTIONS_DELAY: {
        STARTUP: 8000,
        RECONNECT: 1000,
    },

    WALLET: {
        TRANSFER_METHOD_TYPE: {
            INSTANT: 'instant',
            ACH: 'ach',
        },
        TRANSFER_METHOD_TYPE_FEE: {
            INSTANT: {
                RATE: 1.5,
                MINIMUM_FEE: 25,
            },
            ACH: {
                RATE: 0,
                MINIMUM_FEE: 0,
            },
        },
        ERROR: {
            // If these get updated, we need to update the codes on the Web side too
            SSN: 'ssnError',
            KBA: 'kbaNeeded',
            KYC: 'kycFailed',
            FULL_SSN_NOT_FOUND: 'Full SSN not found',
            MISSING_FIELD: 'Missing required additional details fields',
            WRONG_ANSWERS: 'Wrong answers',
            ONFIDO_FIXABLE_ERROR: 'Onfido returned a fixable error',

            // KBA stands for Knowledge Based Answers (requiring us to show Idology questions)
            KBA_NEEDED: 'KBA needed',
            NO_ACCOUNT_TO_LINK: '405 No account to link to wallet',
            INVALID_WALLET: '405 Invalid wallet account',
            NOT_OWNER_OF_BANK_ACCOUNT: '401 Wallet owner does not own linked bank account',
            INVALID_BANK_ACCOUNT: '405 Attempting to link an invalid bank account to a wallet',
            NOT_OWNER_OF_FUND: '401 Wallet owner does not own linked fund',
            INVALID_FUND: '405 Attempting to link an invalid fund to a wallet',
        },
        STEP: {
            // In the order they appear in the Wallet flow
            ADDITIONAL_DETAILS: 'AdditionalDetailsStep',
            ADDITIONAL_DETAILS_KBA: 'AdditionalDetailsKBAStep',
            ONFIDO: 'OnfidoStep',
            TERMS: 'TermsStep',
            ACTIVATE: 'ActivateStep',
        },
        TIER_NAME: {
            GOLD: 'GOLD',
            SILVER: 'SILVER',
        },
    },

    PLAID: {
        EVENT: {
            ERROR: 'ERROR',
            EXIT: 'EXIT',
        },
    },

    ONFIDO: {
        CONTAINER_ID: 'onfido-mount',
        TYPE: {
            DOCUMENT: 'document',
            FACE: 'face',
        },
        VARIANT: {
            VIDEO: 'video',
        },
        SMS_NUMBER_COUNTRY_CODE: 'US',
        ERROR: {
            USER_CANCELLED: 'User canceled flow.',
            USER_TAPPED_BACK: 'User exited by clicking the back button.',
            USER_EXITED: 'User exited by manual action.',
            USER_CAMERA_DENINED: 'Onfido.OnfidoFlowError',
            USER_CAMERA_PERMISSION: 'Encountered an error: cameraPermission',
            // eslint-disable-next-line max-len
            USER_CAMERA_CONSENT_DENIED: 'Unexpected result Intent. It might be a result of incorrect integration, make sure you only pass Onfido intent to handleActivityResult. It might be due to unpredictable crash or error. Please report the problem to android-sdk@onfido.com. Intent: null \n resultCode: 0',
        },
    },

    OS: {
        WINDOWS: 'Windows',
        MAC_OS: PLATFORM_OS_MACOS,
        ANDROID: 'Android',
        IOS: 'iOS',
        LINUX: 'Linux',
        NATIVE: 'Native',
    },

    BROWSER: {
        CHROME: 'chrome',
        FIREFOX: 'firefox',
        IE: 'ie',
        EDGE: 'edge',
        Opera: 'opera',
        SAFARI: 'safari',
        OTHER: 'other',
    },

    PAYMENT_METHODS: {
        PAYPAL: 'payPalMe',
        DEBIT_CARD: 'debitCard',
        BANK_ACCOUNT: 'bankAccount',
    },

    PAYMENT_METHOD_ID_KEYS: {
        DEBIT_CARD: 'fundID',
        BANK_ACCOUNT: 'bankAccountID',
    },

    IOU: {
        // Note: These payment types are used when building IOU reportAction message values in the server and should
        // not be changed.
        PAYMENT_TYPE: {
            ELSEWHERE: 'Elsewhere',
            EXPENSIFY: 'Expensify',
            PAYPAL_ME: 'PayPal.me',
        },
        IOU_TYPE: {
            SEND: 'send',
            SPLIT: 'split',
            REQUEST: 'request',
        },
        REPORT_ACTION_TYPE: {
            PAY: 'pay',
            CREATE: 'create',
            SPLIT: 'split',
            DECLINE: 'decline',
            CANCEL: 'cancel',
        },
        AMOUNT_MAX_LENGTH: 10,
    },

    GROWL: {
        SUCCESS: 'success',
        ERROR: 'error',
        WARNING: 'warning',
        DURATION: 2000,
        DURATION_LONG: 3500,
    },

    DEFAULT_LOCALE: 'en',

    POLICY: {
        TYPE: {
            FREE: 'free',
            PERSONAL: 'personal',
            CORPORATE: 'corporate',
            TEAM: 'team',
        },
        ROLE: {
            ADMIN: 'admin',
            AUDITOR: 'auditor',
            USER: 'user',
        },
        ROOM_PREFIX: '#',
        CUSTOM_UNIT_RATE_BASE_OFFSET: 100,
        OWNER_EMAIL_FAKE: '_FAKE_',
    },

    CUSTOM_UNITS: {
        NAME_DISTANCE: 'Distance',
    },

    TERMS: {
        CFPB_PREPAID: 'cfpb.gov/prepaid',
        CFPB_COMPLAINT: 'cfpb.gov/complaint',
        FDIC_PREPAID: 'fdic.gov/deposit/deposits/prepaid.html',
        USE_EXPENSIFY_FEES: 'use.expensify.com/fees',
    },

    ICON_TYPE_ICON: 'icon',
    ICON_TYPE_AVATAR: 'avatar',
    ICON_TYPE_WORKSPACE: 'workspace',

    AVATAR_SIZE: {
        LARGE: 'large',
        MEDIUM: 'medium',
        DEFAULT: 'default',
        SMALL: 'small',
        SMALLER: 'smaller',
        SUBSCRIPT: 'subscript',
        SMALL_SUBSCRIPT: 'small-subscript',
        MID_SUBSCRIPT: 'mid-subscript',
        LARGE_BORDERED: 'large-bordered',
    },
    OPTION_MODE: {
        COMPACT: 'compact',
        DEFAULT: 'default',
    },
    REGEX: {
        SPECIAL_CHARS_WITHOUT_NEWLINE: /((?!\n)[()-\s\t])/g,
        US_PHONE: /^\+1\d{10}$/,
        US_PHONE_WITH_OPTIONAL_COUNTRY_CODE: /^(\+1)?\d{10}$/,
        DIGITS_AND_PLUS: /^\+?[0-9]*$/,
        PHONE_E164_PLUS: /^\+?[1-9]\d{1,14}$/,
        PHONE_WITH_SPECIAL_CHARS: /^\s*(?:\+?(\d{1,3}))?[-. (]*(\d{3})[-. )]*(\d{3})[-. ]*(\d{4})(?: *x(\d+))?\s*$/,
        ALPHABETIC_CHARS: /[a-zA-Z]+/,
        POSITIVE_INTEGER: /^\d+$/,
        NON_ALPHA_NUMERIC: /[^A-Za-z0-9+]/g,
        PO_BOX: /\b[P|p]?(OST|ost)?\.?\s*[O|o|0]?(ffice|FFICE)?\.?\s*[B|b][O|o|0]?[X|x]?\.?\s+[#]?(\d+)\b/,
        ANY_VALUE: /^.+$/,
        ZIP_CODE: /[0-9]{5}(?:[- ][0-9]{4})?/,
        INDUSTRY_CODE: /^[0-9]{6}$/,
        SSN_LAST_FOUR: /^(?!0000)[0-9]{4}$/,
        SSN_FULL_NINE: /^(?!0000)[0-9]{9}$/,
        NUMBER: /^[0-9]+$/,
        CARD_NUMBER: /^[0-9]{15,16}$/,
        CARD_SECURITY_CODE: /^[0-9]{3,4}$/,
        CARD_EXPIRATION_DATE: /^(0[1-9]|1[0-2])([^0-9])?([0-9]{4}|([0-9]{2}))$/,
        PAYPAL_ME_USERNAME: /^[a-zA-Z0-9]+$/,
        ROOM_NAME: /^#[a-z0-9-]{1,80}$/,

        WEBSITE: /^((https?|ftp):\/\/)(([a-z\d]([a-z\d-]*[a-z\d])*)\.)+[a-z]{2,}(:\d+)?(\/[-a-z\d%_.~+]*)*(\?[;&a-z\d%_.~+=-]*)?(#[-a-z\d_]*)?$/i,

        // eslint-disable-next-line max-len, no-misleading-character-class
        EMOJIS: /[\p{Extended_Pictographic}\u200d\u{1f1e6}-\u{1f1ff}\u{1f3fb}-\u{1f3ff}\u{e0020}-\u{e007f}\u20E3\uFE0F]|[#*0-9]\uFE0F?\u20E3/gu,
        TAX_ID: /^\d{9}$/,
        NON_NUMERIC: /\D/g,
        NON_NUMERIC_WITH_PLUS: /[^0-9+]/g,
        EMOJI_NAME: /:[\w+-]+:/g,
        EMOJI_SUGGESTIONS: /:[a-zA-Z0-9_+-]{1,40}$/,
        AFTER_FIRST_LINE_BREAK: /\n.*/g,
        CODE_2FA: /^\d{6}$/,
        ATTACHMENT_ID: /chat-attachments\/(\d+)/,
        MERGED_ACCOUNT_PREFIX: /^(MERGED_\d+@)/,
    },

    PRONOUNS: {
        PREFIX: '__predefined_',
        SELF_SELECT: '__predefined_selfSelect',
    },
    GUIDES_CALL_TASK_IDS: {
        CONCIERGE_DM: 'NewExpensifyConciergeDM',
        WORKSPACE_INITIAL: 'WorkspaceHome',
        WORKSPACE_SETTINGS: 'WorkspaceGeneralSettings',
        WORKSPACE_CARD: 'WorkspaceCorporateCards',
        WORKSPACE_REIMBURSE: 'WorkspaceReimburseReceipts',
        WORKSPACE_BILLS: 'WorkspacePayBills',
        WORKSPACE_INVOICES: 'WorkspaceSendInvoices',
        WORKSPACE_TRAVEL: 'WorkspaceBookTravel',
        WORKSPACE_MEMBERS: 'WorkspaceManageMembers',
        WORKSPACE_BANK_ACCOUNT: 'WorkspaceBankAccount',
    },
    get EXPENSIFY_EMAILS() {
        return [
            this.EMAIL.CONCIERGE,
            this.EMAIL.HELP,
            this.EMAIL.RECEIPTS,
            this.EMAIL.CHRONOS,
            this.EMAIL.QA,
            this.EMAIL.CONTRIBUTORS,
            this.EMAIL.FIRST_RESPONDER,
            this.EMAIL.QA_TRAVIS,
            this.EMAIL.BILLS,
            this.EMAIL.STUDENT_AMBASSADOR,
            this.EMAIL.ACCOUNTING,
            this.EMAIL.PAYROLL,
            this.EMAIL.SVFG,
            this.EMAIL.INTEGRATION_TESTING_CREDS,
            this.EMAIL.ADMIN,
        ];
    },

    // Auth limit is 60k for the column but we store edits and other metadata along the html so let's use a lower limit to accommodate for it.
    MAX_COMMENT_LENGTH: 15000,

    // Furthermore, applying markup is very resource-consuming, so let's set a slightly lower limit for that
    MAX_MARKUP_LENGTH: 10000,

    FORM_CHARACTER_LIMIT: 50,
    LEGAL_NAMES_CHARACTER_LIMIT: 150,
    WORKSPACE_NAME_CHARACTER_LIMIT: 80,
    AVATAR_CROP_MODAL: {
        // The next two constants control what is min and max value of the image crop scale.
        // Values define in how many times the image can be bigger than its container.
        // Notice: that values less than 1 mean that the image won't cover the container fully.
        MAX_SCALE: 3, // 3x scale is used commonly in different apps.
        MIN_SCALE: 1, // 1x min scale means that the image covers the container completely

        // This const defines the initial container size, before layout measurement.
        // Since size cant be null, we have to define some initial value.
        INITIAL_SIZE: 1, // 1 was chosen because there is a very low probability that initialized component will have such size.
    },

    ONYX: {
        METHOD: {
            MERGE: 'merge',
            SET: 'set',
        },
    },
    MICROSECONDS_PER_MS: 1000,
    RED_BRICK_ROAD_PENDING_ACTION: {
        ADD: 'add',
        DELETE: 'delete',
        UPDATE: 'update',
    },
    BRICK_ROAD_INDICATOR_STATUS: {
        ERROR: 'error',
        INFO: 'info',
    },
    REPORT_DETAILS_MENU_ITEM: {
        MEMBERS: 'member',
        SETTINGS: 'settings',
        INVITE: 'invite',
        LEAVE_ROOM: 'leaveRoom',
    },

    FOOTER: {
        EXPENSE_MANAGEMENT_URL: `${USE_EXPENSIFY_URL}/expense-management`,
        SPEND_MANAGEMENT_URL: `${USE_EXPENSIFY_URL}/spend-management`,
        EXPENSE_REPORTS_URL: `${USE_EXPENSIFY_URL}/expense-reports`,
        COMPANY_CARD_URL: `${USE_EXPENSIFY_URL}/company-credit-card`,
        RECIEPT_SCANNING_URL: `${USE_EXPENSIFY_URL}/receipt-scanning-app`,
        BILL_PAY_URL: `${USE_EXPENSIFY_URL}/bills`,
        INVOICES_URL: `${USE_EXPENSIFY_URL}/invoices`,
        CPA_CARD_URL: `${USE_EXPENSIFY_URL}/cpa-card`,
        PAYROLL_URL: `${USE_EXPENSIFY_URL}/payroll`,
        TRAVEL_URL: `${USE_EXPENSIFY_URL}/travel`,
        EXPENSIFY_APPROVED_URL: `${USE_EXPENSIFY_URL}/accountants`,
        PRESS_KIT_URL: 'https://we.are.expensify.com/press-kit',
        SUPPORT_URL: `${USE_EXPENSIFY_URL}/support`,
        COMMUNITY_URL: 'https://community.expensify.com/',
        PRIVACY_URL: `${USE_EXPENSIFY_URL}/privacy`,
        ABOUT_URL: 'https://we.are.expensify.com/',
        BLOG_URL: 'https://blog.expensify.com/',
        JOBS_URL: 'https://we.are.expensify.com/apply',
        ORG_URL: 'https://expensify.org/',
        INVESTOR_RELATIONS_URL: 'https://ir.expensify.com/',
    },

    SOCIALS: {
        PODCAST: 'https://we.are.expensify.com/podcast',
        TWITTER: 'https://www.twitter.com/expensify',
        INSTAGRAM: 'https://www.instagram.com/expensify',
        FACEBOOK: 'https://www.facebook.com/expensify',
        LINKEDIN: 'https://www.linkedin.com/company/expensify',
    },

    // These split the maximum decimal value of a signed 64-bit number (9,223,372,036,854,775,807) into parts where none of them are too big to fit into a 32-bit number, so that we can
    // generate them each with a random number generator with only 32-bits of precision.
    MAX_64BIT_LEFT_PART: 92233,
    MAX_64BIT_MIDDLE_PART: 7203685,
    MAX_64BIT_RIGHT_PART: 4775807,

    // When generating a random value to fit in 7 digits (for the `middle` or `right` parts above), this is the maximum value to multiply by Math.random().
    MAX_INT_FOR_RANDOM_7_DIGIT_VALUE: 10000000,
    IOS_KEYBOARD_SPACE_OFFSET: -30,

    PDF_PASSWORD_FORM: {
        // Constants for password-related error responses received from react-pdf.
        REACT_PDF_PASSWORD_RESPONSES: {
            NEED_PASSWORD: 1,
            INCORRECT_PASSWORD: 2,
        },
    },
    TESTING: {
        SCREEN_SIZE: {
            SMALL: {
                width: 300, height: 700, scale: 1, fontScale: 1,
            },
        },
    },
    API_REQUEST_TYPE: {
        READ: 'read',
        WRITE: 'write',
        MAKE_REQUEST_WITH_SIDE_EFFECTS: 'makeRequestWithSideEffects',
    },

    QUICK_REACTIONS: [
        {
            name: '+1',
            code: '👍',
<<<<<<< HEAD
=======
            types: [
                '👍🏿',
                '👍🏾',
                '👍🏽',
                '👍🏼',
                '👍🏻',
            ],
>>>>>>> 9b8e1ac0
        },
        {
            name: 'heart',
            code: '❤️',
        },
        {
            name: 'joy',
            code: '😂',
        },
        {
            name: 'fire',
            code: '🔥',
        },
    ],

    TFA_CODE_LENGTH: 6,
    CHAT_ATTACHMENT_TOKEN_KEY: 'X-Chat-Attachment-Token',

    USA_COUNTRY_NAME,
    ALL_COUNTRIES: [
        'Afghanistan',
        'Aland Islands',
        'Albania',
        'Algeria',
        'American Samoa',
        'Andorra',
        'Angola',
        'Anguilla',
        'Antarctica',
        'Antigua and Barbuda',
        'Argentina',
        'Armenia',
        'Aruba',
        'Australia',
        'Austria',
        'Azerbaijan',
        'Bahamas',
        'Bahrain',
        'Bangladesh',
        'Barbados',
        'Belarus',
        'Belgium',
        'Belize',
        'Benin',
        'Bermuda',
        'Bhutan',
        'Bolivia',
        'Bonaire, Saint Eustatius and Saba ',
        'Bosnia and Herzegovina',
        'Botswana',
        'Bouvet Island',
        'Brazil',
        'British Indian Ocean Territory',
        'British Virgin Islands',
        'Brunei',
        'Bulgaria',
        'Burkina Faso',
        'Burundi',
        'Cambodia',
        'Cameroon',
        'Canada',
        'Cape Verde',
        'Cayman Islands',
        'Central African Republic',
        'Chad',
        'Chile',
        'China',
        'Christmas Island',
        'Cocos Islands',
        'Colombia',
        'Comoros',
        'Cook Islands',
        'Costa Rica',
        'Croatia',
        'Cuba',
        'Curacao',
        'Cyprus',
        'Czech Republic',
        'Democratic Republic of the Congo',
        'Denmark',
        'Djibouti',
        'Dominica',
        'Dominican Republic',
        'East Timor',
        'Ecuador',
        'Egypt',
        'El Salvador',
        'Equatorial Guinea',
        'Eritrea',
        'Estonia',
        'Ethiopia',
        'Falkland Islands',
        'Faroe Islands',
        'Fiji',
        'Finland',
        'France',
        'French Guiana',
        'French Polynesia',
        'French Southern Territories',
        'Gabon',
        'Gambia',
        'Georgia',
        'Germany',
        'Ghana',
        'Gibraltar',
        'Greece',
        'Greenland',
        'Grenada',
        'Guadeloupe',
        'Guam',
        'Guatemala',
        'Guernsey',
        'Guinea',
        'Guinea-Bissau',
        'Guyana',
        'Haiti',
        'Heard Island and McDonald Islands',
        'Honduras',
        'Hong Kong',
        'Hungary',
        'Iceland',
        'India',
        'Indonesia',
        'Iran',
        'Iraq',
        'Ireland',
        'Isle of Man',
        'Israel',
        'Italy',
        'Ivory Coast',
        'Jamaica',
        'Japan',
        'Jersey',
        'Jordan',
        'Kazakhstan',
        'Kenya',
        'Kiribati',
        'Kosovo',
        'Kuwait',
        'Kyrgyzstan',
        'Laos',
        'Latvia',
        'Lebanon',
        'Lesotho',
        'Liberia',
        'Libya',
        'Liechtenstein',
        'Lithuania',
        'Luxembourg',
        'Macao',
        'Macedonia',
        'Madagascar',
        'Malawi',
        'Malaysia',
        'Maldives',
        'Mali',
        'Malta',
        'Marshall Islands',
        'Martinique',
        'Mauritania',
        'Mauritius',
        'Mayotte',
        'Mexico',
        'Micronesia',
        'Moldova',
        'Monaco',
        'Mongolia',
        'Montenegro',
        'Montserrat',
        'Morocco',
        'Mozambique',
        'Myanmar',
        'Namibia',
        'Nauru',
        'Nepal',
        'Netherlands',
        'New Caledonia',
        'New Zealand',
        'Nicaragua',
        'Niger',
        'Nigeria',
        'Niue',
        'Norfolk Island',
        'North Korea',
        'Northern Mariana Islands',
        'Norway',
        'Oman',
        'Pakistan',
        'Palau',
        'Palestinian Territory',
        'Panama',
        'Papua New Guinea',
        'Paraguay',
        'Peru',
        'Philippines',
        'Pitcairn',
        'Poland',
        'Portugal',
        'Puerto Rico',
        'Qatar',
        'Republic of the Congo',
        'Reunion',
        'Romania',
        'Russia',
        'Rwanda',
        'Saint Barthelemy',
        'Saint Helena',
        'Saint Kitts and Nevis',
        'Saint Lucia',
        'Saint Martin',
        'Saint Pierre and Miquelon',
        'Saint Vincent and the Grenadines',
        'Samoa',
        'San Marino',
        'Sao Tome and Principe',
        'Saudi Arabia',
        'Senegal',
        'Serbia',
        'Seychelles',
        'Sierra Leone',
        'Singapore',
        'Sint Maarten',
        'Slovakia',
        'Slovenia',
        'Solomon Islands',
        'Somalia',
        'South Africa',
        'South Georgia and the South Sandwich Islands',
        'South Korea',
        'South Sudan',
        'Spain',
        'Sri Lanka',
        'Sudan',
        'Suriname',
        'Svalbard and Jan Mayen',
        'Swaziland',
        'Sweden',
        'Switzerland',
        'Syria',
        'Taiwan',
        'Tajikistan',
        'Tanzania',
        'Thailand',
        'Togo',
        'Tokelau',
        'Tonga',
        'Trinidad and Tobago',
        'Tunisia',
        'Turkey',
        'Turkmenistan',
        'Turks and Caicos Islands',
        'Tuvalu',
        'U.S. Virgin Islands',
        'Uganda',
        'Ukraine',
        'United Arab Emirates',
        'United Kingdom',
        USA_COUNTRY_NAME,
        'Uruguay',
        'Uzbekistan',
        'Vanuatu',
        'Vatican',
        'Venezuela',
        'Vietnam',
        'Wallis and Futuna',
        'Western Sahara',
        'Yemen',
        'Zambia',
        'Zimbabwe',
    ],

    // Values for checking if polyfill is required on a platform
    POLYFILL_TEST: {
        STYLE: 'currency',
        CURRENCY: 'XAF',
        FORMAT: 'symbol',
        SAMPLE_INPUT: '123456.789',
        EXPECTED_OUTPUT: 'FCFA 123,457',
    },
};

export default CONST;<|MERGE_RESOLUTION|>--- conflicted
+++ resolved
@@ -977,8 +977,6 @@
         {
             name: '+1',
             code: '👍',
-<<<<<<< HEAD
-=======
             types: [
                 '👍🏿',
                 '👍🏾',
@@ -986,7 +984,6 @@
                 '👍🏼',
                 '👍🏻',
             ],
->>>>>>> 9b8e1ac0
         },
         {
             name: 'heart',

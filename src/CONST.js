const CLOUDFRONT_URL = 'https://d2k5nsl2zxldvw.cloudfront.net';

const CONST = {
    BETAS: {
        ALL: 'all',
        REPORT_ACTION_CONTEXT_MENU: 'reportActionContextMenu',
    },
    BUTTON_STATES: {
        DEFAULT: 'default',
        HOVERED: 'hovered',
        PRESSED: 'pressed',
    },
    CLOUDFRONT_URL,
    PDF_VIEWER_URL: '/pdf/web/viewer.html',
    EXPENSIFY_ICON_URL: `${CLOUDFRONT_URL}/images/favicon-2019.png`,
    UPWORK_URL: 'https://www.upwork.com/ab/jobs/search/?q=Expensify%20React%20Native&user_location_match=2',
    OPTION_TYPE: {
        REPORT: 'report',
        PERSONAL_DETAIL: 'personalDetail',
    },
    REPORT: {
        MAXIMUM_PARTICIPANTS: 8,
        ACTIONS: {
            LIMIT: 50,
            TYPE: {
                IOU: 'IOU',
            },
        },
    },
    MODAL: {
        MODAL_TYPE: {
            CENTERED: 'centered',
            BOTTOM_DOCKED: 'bottom_docked',
            POPOVER: 'popover',
            RIGHT_DOCKED: 'right_docked',
        },
        ANCHOR_ORIGIN_VERTICAL: {
            TOP: 'top',
            CENTER: 'center',
            BOTTOM: 'bottom',
        },
        ANCHOR_ORIGIN_HORIZONTAL: {
            LEFT: 'left',
            CENTER: 'center',
            RIGHT: 'right',
        },
    },
    TIMING: {
        SEARCH_RENDER: 'search_render',
        HOMEPAGE_INITIAL_RENDER: 'homepage_initial_render',
        HOMEPAGE_REPORTS_LOADED: 'homepage_reports_loaded',
        SWITCH_REPORT: 'switch_report',
        HOT: 'hot',
        COLD: 'cold',
    },
    MESSAGES: {
        // eslint-disable-next-line max-len
        NO_CONTACTS_FOUND: 'Don\'t see who you\'re looking for? Type their email or phone number to invite them to chat.',
        MAXIMUM_PARTICIPANTS_REACHED: 'You\'ve reached the maximum number of participants for a group chat.',
    },
    PRIORITY_MODE: {
        GSD: 'gsd',
        DEFAULT: 'default',
    },
    ERROR: {
        API_OFFLINE: 'API is offline',
    },
    MENU_ITEM_KEYS: {
        NEW_CHAT: 'NewChat',
        NEW_GROUP: 'NewGroup',
        REQUEST_MONEY: 'RequestMoney',
        SPLIT_BILL: 'SplitBill',
        ATTACHMENT_PICKER: 'AttachmentPicker',
    },
    NVP: {
        PAYPAL_ME_ADDRESS: 'expensify_payPalMeAddress',
        PRIORITY_MODE: 'priorityMode',
        TIMEZONE: 'timeZone',
    },
    DEFAULT_TIME_ZONE: {automatic: true, selected: 'America/Los_Angeles'},
<<<<<<< HEAD
    APP_STATE: {
        ACTIVE: 'active',
        BACKGROUND: 'background',
        INACTIVE: 'inactive',
    },
=======

    // at least 8 characters, 1 capital letter, 1 lowercase number, 1 number
    PASSWORD_COMPLEXITY_REGEX_STRING: '^(?=.*[A-Z])(?=.*[0-9])(?=.*[a-z]).{8,}$',
>>>>>>> 81f4d566
};

export default CONST;<|MERGE_RESOLUTION|>--- conflicted
+++ resolved
@@ -78,17 +78,14 @@
         TIMEZONE: 'timeZone',
     },
     DEFAULT_TIME_ZONE: {automatic: true, selected: 'America/Los_Angeles'},
-<<<<<<< HEAD
     APP_STATE: {
         ACTIVE: 'active',
         BACKGROUND: 'background',
         INACTIVE: 'inactive',
     },
-=======
 
     // at least 8 characters, 1 capital letter, 1 lowercase number, 1 number
     PASSWORD_COMPLEXITY_REGEX_STRING: '^(?=.*[A-Z])(?=.*[0-9])(?=.*[a-z]).{8,}$',
->>>>>>> 81f4d566
 };
 
 export default CONST;
const CLOUDFRONT_URL = 'https://d2k5nsl2zxldvw.cloudfront.net';

const CONST = {
    APP_DOWNLOAD_LINKS: {
        ANDROID: 'https://play.google.com/store/apps/details?id=com.expensify.chat',
        IOS: 'https://apps.apple.com/us/app/expensify-cash/id1530278510',
        DESKTOP: 'https://expensify.cash/Expensify.cash.dmg',
    },
    BETAS: {
        ALL: 'all',
        CHRONOS_IN_CASH: 'chronosInCash',
        IOU: 'IOU',
    },
    BUTTON_STATES: {
        DEFAULT: 'default',
        HOVERED: 'hovered',
        PRESSED: 'pressed',
        COMPLETE: 'complete',
    },
<<<<<<< HEAD
    CURRENCY: {
        USD: 'USD',
    },
=======
    CONCIERGE_CHAT_NAME: 'Concierge',
>>>>>>> 8b0aa85a
    CLOUDFRONT_URL,
    NEW_ZOOM_MEETING_URL: 'https://zoom.us/start/videomeeting',
    NEW_GOOGLE_MEET_MEETING_URL: 'https://meet.google.com/new',
    PDF_VIEWER_URL: '/pdf/web/viewer.html',
    EXPENSIFY_ICON_URL: `${CLOUDFRONT_URL}/images/favicon-2019.png`,
    UPWORK_URL: 'https://www.upwork.com/ab/jobs/search/?q=Expensify%20React%20Native&user_location_match=2',
    GITHUB_URL: 'https://github.com/Expensify/Expensify.cash',
    TERMS_URL: 'https://use.expensify.com/terms',
    PRIVACY_URL: 'https://use.expensify.com/privacy',
    LICENSES_URL: 'https://use.expensify.com/licenses',
    OPTION_TYPE: {
        REPORT: 'report',
        PERSONAL_DETAIL: 'personalDetail',
    },
    REPORT: {
        MAXIMUM_PARTICIPANTS: 8,
        ACTIONS: {
            LIMIT: 50,
            TYPE: {
                IOU: 'IOU',
            },
        },
        TYPE: {
            CHAT: 'chat',
            IOU: 'iou',
        },
    },
    MODAL: {
        MODAL_TYPE: {
            CONFIRM: 'confirm',
            CENTERED: 'centered',
            BOTTOM_DOCKED: 'bottom_docked',
            POPOVER: 'popover',
            RIGHT_DOCKED: 'right_docked',
        },
        ANCHOR_ORIGIN_VERTICAL: {
            TOP: 'top',
            CENTER: 'center',
            BOTTOM: 'bottom',
        },
        ANCHOR_ORIGIN_HORIZONTAL: {
            LEFT: 'left',
            CENTER: 'center',
            RIGHT: 'right',
        },
    },
    TIMING: {
        SEARCH_RENDER: 'search_render',
        HOMEPAGE_INITIAL_RENDER: 'homepage_initial_render',
        HOMEPAGE_REPORTS_LOADED: 'homepage_reports_loaded',
        SWITCH_REPORT: 'switch_report',
        COLD: 'cold',
        REPORT_ACTION_ITEM_LAYOUT_DEBOUNCE_TIME: 1500,
    },
    PRIORITY_MODE: {
        GSD: 'gsd',
        DEFAULT: 'default',
    },
    ERROR: {
        API_OFFLINE: 'API is offline',
    },
    NETWORK: {
        METHOD: {
            POST: 'post',
        },
    },
    NVP: {
        PAYPAL_ME_ADDRESS: 'expensify_payPalMeAddress',
        PRIORITY_MODE: 'priorityMode',
        TIMEZONE: 'timeZone',
    },
    DEFAULT_TIME_ZONE: {automatic: true, selected: 'America/Los_Angeles'},
    DEFAULT_ACCOUNT_DATA: {error: '', success: '', loading: false},
    APP_STATE: {
        ACTIVE: 'active',
        BACKGROUND: 'background',
        INACTIVE: 'inactive',
    },

    // at least 8 characters, 1 capital letter, 1 lowercase number, 1 number
    PASSWORD_COMPLEXITY_REGEX_STRING: '^(?=.*[A-Z])(?=.*[0-9])(?=.*[a-z]).{8,}$',

    EMOJI_SPACER: 'SPACER',

    LOGIN_TYPE: {
        PHONE: 'phone',
        EMAIL: 'email',
    },

    KEYBOARD_TYPE: {
        NUMERIC: 'numeric',
        PHONE_PAD: 'phone-pad',
    },

    EMOJI_PICKER_SIZE: 392,
    NON_NATIVE_EMOJI_PICKER_LIST_HEIGHT: 300,
    EMOJI_PICKER_ITEM_HEIGHT: 40,
    EMOJI_PICKER_HEADER_HEIGHT: 38,

    EMAIL: {
        CHRONOS: 'chronos@expensify.com',
        CONCIERGE: 'concierge@expensify.com',
    },

    ENVIRONMENT: {
        DEV: 'DEV',
        STAGING: 'STG',
        PRODUCTION: 'PROD',
    },

    // Used to delay the initial fetching of reportActions when the app first inits or reconnects (e.g. returning
    // from backgound). The times are based on how long it generally seems to take for the app to become interactive
    // in each scenario.
    FETCH_ACTIONS_DELAY: {
        STARTUP: 8000,
        RECONNECT: 1000,
    },

    PLAID: {
        EVENT: {
            ERROR: 'ERROR',
            EXIT: 'EXIT',
        },
    },

    OS: {
        WINDOWS: 'Windows',
        MAC_OS: 'Mac OS',
        ANDROID: 'Android',
        IOS: 'iOS',
        LINUX: 'Linux',
        NATIVE: 'Native',
    },

    IOU: {
        // Note: These payment types are used when building IOU reportAction message values in the server and should
        // not be changed.
        PAYMENT_TYPE: {
            ELSEWHERE: 'Elsewhere',
            PAYPAL_ME: 'PayPal.me',
            VENMO: 'Venmo',
        },
    },

    REGEX: {
        US_PHONE: /^\+1\d{10}$/,
        PHONE_E164_PLUS: /^\+?[1-9]\d{1,14}$/,
        NON_ALPHA_NUMERIC: /[^A-Za-z0-9+]/g,
    },
};

export default CONST;<|MERGE_RESOLUTION|>--- conflicted
+++ resolved
@@ -17,13 +17,10 @@
         PRESSED: 'pressed',
         COMPLETE: 'complete',
     },
-<<<<<<< HEAD
     CURRENCY: {
         USD: 'USD',
     },
-=======
     CONCIERGE_CHAT_NAME: 'Concierge',
->>>>>>> 8b0aa85a
     CLOUDFRONT_URL,
     NEW_ZOOM_MEETING_URL: 'https://zoom.us/start/videomeeting',
     NEW_GOOGLE_MEET_MEETING_URL: 'https://meet.google.com/new',

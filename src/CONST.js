const CLOUDFRONT_URL = 'https://d2k5nsl2zxldvw.cloudfront.net';
const NEW_EXPENSIFY_URL = 'https://new.expensify.com';

const CONST = {
    ANIMATED_TRANSITION: 300,

    // 50 megabytes in bytes
    API_MAX_ATTACHMENT_SIZE: 52428800,
    AVATAR_MAX_ATTACHMENT_SIZE: 3145728,
    APP_DOWNLOAD_LINKS: {
        ANDROID: 'https://play.google.com/store/apps/details?id=com.expensify.chat',
        IOS: 'https://apps.apple.com/us/app/expensify-cash/id1530278510',
        DESKTOP: `${NEW_EXPENSIFY_URL}/NewExpensify.dmg`,
    },
    DATE: {
        MOMENT_FORMAT_STRING: 'YYYY-MM-DD',
    },
    SMS: {
        DOMAIN: '@expensify.sms',
    },
    BANK_ACCOUNT: {
        PLAID: {
            ALLOWED_THROTTLED_COUNT: 2,
            ERROR: {
                TOO_MANY_ATTEMPTS: 'Too many attempts',
            },
        },
        ERROR: {
            MISSING_ROUTING_NUMBER: '402 Missing routingNumber',
            MAX_ROUTING_NUMBER: '402 Maximum Size Exceeded routingNumber',
            MISSING_INCORPORATION_STATE: '402 Missing incorporationState in additionalData',
            MISSING_INCORPORATION_TYPE: '402 Missing incorporationType in additionalData',
            MAX_VALIDATION_ATTEMPTS_REACHED: 'Validation for this bank account has been disabled due to too many incorrect attempts. Please contact us.',
            INCORRECT_VALIDATION_AMOUNTS: 'The validate code you entered is incorrect, please try again.',
        },
        STEP: {
            // In the order they appear in the VBA flow
            BANK_ACCOUNT: 'BankAccountStep',
            COMPANY: 'CompanyStep',
            REQUESTOR: 'RequestorStep',
            ACH_CONTRACT: 'ACHContractStep',
            VALIDATION: 'ValidationStep',
            ENABLE: 'EnableStep',
        },
        SUBSTEP: {
            MANUAL: 'manual',
        },
        VERIFICATIONS: {
            ERROR_MESSAGE: 'verifications.errorMessage',
            EXTERNAL_API_RESPONSES: 'verifications.externalApiResponses',
            REQUESTOR_IDENTITY_ID: 'verifications.externalApiResponses.requestorIdentityID',
            REQUESTOR_IDENTITY_ONFIDO: 'verifications.externalApiResponses.requestorIdentityOnfido',
            THROTTLED: 'verifications.throttled',
        },
        FIELDS_TYPE: {
            LOCAL: 'local',
        },
        ONFIDO_RESPONSE: {
            SDK_TOKEN: 'apiResult.sdkToken',
            PASS: 'pass',
        },
        QUESTIONS: {
            QUESTION: 'apiResult.questions.question',
            DIFFERENTIATOR_QUESTION: 'apiResult.differentiator-question',
        },
        SETUP_TYPE: {
            MANUAL: 'manual',
            PLAID: 'plaid',
        },
        REGEX: {
            IBAN: /^[A-Za-z0-9]{2,30}$/,
            SWIFT_BIC: /^[A-Za-z0-9]{8,11}$/,
        },
        VERIFICATION_MAX_ATTEMPTS: 7,
        STATE: {
            VERIFYING: 'VERIFYING',
            PENDING: 'PENDING',
        },
        MAX_LENGTH: {
            TAX_ID_NUMBER: 9,
            SSN: 4,
            ZIP_CODE: 5,
        },
    },
    INCORPORATION_TYPES: {
        LLC: 'LLC',
        CORPORATION: 'Corp',
        PARTNERSHIP: 'Partnership',
        COOPERATIVE: 'Cooperative',
        SOLE_PROPRIETORSHIP: 'Sole Proprietorship',
        OTHER: 'Other',
    },
    BETAS: {
        ALL: 'all',
        CHRONOS_IN_CASH: 'chronosInCash',
        IOU: 'IOU',
        PAY_WITH_EXPENSIFY: 'payWithExpensify',
        FREE_PLAN: 'freePlan',
        DEFAULT_ROOMS: 'defaultRooms',
        BETA_EXPENSIFY_WALLET: 'expensifyWallet',
        INTERNATIONALIZATION: 'internationalization',
        IOU_SEND: 'sendMoney',
    },
    BUTTON_STATES: {
        DEFAULT: 'default',
        ACTIVE: 'active',
        PRESSED: 'pressed',
        COMPLETE: 'complete',
        DISABLED: 'disabled',
    },
    BANK_ACCOUNT_TYPES: {
        WALLET: 'WALLET',
    },
    COUNTRY: {
        US: 'US',
        MX: 'MX',
        AU: 'AU',
        CA: 'CA',
    },
    PLATFORM: {
        IOS: 'ios',
        ANDROID: 'android',
    },
    CURRENCY: {
        USD: 'USD',
    },
    CONCIERGE_CHAT_NAME: 'Concierge',
    CLOUDFRONT_URL,
    NEW_ZOOM_MEETING_URL: 'https://zoom.us/start/videomeeting',
    NEW_GOOGLE_MEET_MEETING_URL: 'https://meet.google.com/new',
    DEEPLINK_BASE_URL: 'new-expensify://',
    PDF_VIEWER_URL: '/pdf/web/viewer.html',
    EXPENSIFY_ICON_URL: `${CLOUDFRONT_URL}/images/favicon-2019.png`,
    UPWORK_URL: 'https://github.com/Expensify/App/issues?q=is%3Aopen+is%3Aissue+label%3A%22Help+Wanted%22',
    GITHUB_URL: 'https://github.com/Expensify/App',
    TERMS_URL: 'https://use.expensify.com/terms',
    PRIVACY_URL: 'https://use.expensify.com/privacy',
    LICENSES_URL: 'https://use.expensify.com/licenses',
    PLAY_STORE_URL: 'https://play.google.com/store/apps/details?id=com.expensify.chat&hl=en',
    ADD_SECONDARY_LOGIN_URL: 'settings?param={%22section%22:%22account%22}',
    MANAGE_CARDS_URL: 'domain_companycards',
    FEES_URL: 'https://use.expensify.com/fees',
    CFPB_PREPAID_URL: 'https://cfpb.gov/prepaid',
    STAGING_SECURE_URL: 'https://staging-secure.expensify.com/',
    NEWDOT: 'new.expensify.com',
    NEW_EXPENSIFY_URL,
    STAGING_NEW_EXPENSIFY_URL: 'https://staging.new.expensify.com',
    OPTION_TYPE: {
        REPORT: 'report',
        PERSONAL_DETAIL: 'personalDetail',
    },
    REPORT: {
        DROP_NATIVE_ID: 'report-dropzone',
        MAXIMUM_PARTICIPANTS: 8,
        ACTIONS: {
            LIMIT: 50,
            TYPE: {
                IOU: 'IOU',
                ADDCOMMENT: 'ADDCOMMENT',
            },
        },
        ERROR: {
            INACCESSIBLE_REPORT: 'Report not found',
        },
        MESSAGE: {
            TYPE: {
                COMMENT: 'COMMENT',
            },
        },
        TYPE: {
            CHAT: 'chat',
            IOU: 'iou',
        },
        CHAT_TYPE: {
            POLICY_ANNOUNCE: 'policyAnnounce',
            POLICY_ADMINS: 'policyAdmins',
            DOMAIN_ALL: 'domainAll',
        },
        STATE_NUM: {
            OPEN: 0,
            PROCESSING: 1,
            SUBMITTED: 2,
        },
        NOTIFICATION_PREFERENCE: {
            MUTE: 'mute',
            DAILY: 'daily',
            ALWAYS: 'always',
        },
<<<<<<< HEAD
        VISIBILITY: {
            RESTRICTED: 'restricted',
            PRIVATE: 'private',
        },
=======
        MAX_PREVIEW_AVATARS: 4,
>>>>>>> d2d17181
    },
    MODAL: {
        MODAL_TYPE: {
            CONFIRM: 'confirm',
            CENTERED: 'centered',
            CENTERED_UNSWIPEABLE: 'centered_unswipeable',
            BOTTOM_DOCKED: 'bottom_docked',
            POPOVER: 'popover',
            RIGHT_DOCKED: 'right_docked',
        },
        ANCHOR_ORIGIN_VERTICAL: {
            TOP: 'top',
            CENTER: 'center',
            BOTTOM: 'bottom',
        },
        ANCHOR_ORIGIN_HORIZONTAL: {
            LEFT: 'left',
            CENTER: 'center',
            RIGHT: 'right',
        },
    },
    TIMING: {
        SEARCH_RENDER: 'search_render',
        HOMEPAGE_INITIAL_RENDER: 'homepage_initial_render',
        REPORT_INITIAL_RENDER: 'report_initial_render',
        HOMEPAGE_REPORTS_LOADED: 'homepage_reports_loaded',
        SWITCH_REPORT: 'switch_report',
        SIDEBAR_LOADED: 'sidebar_loaded',
        COLD: 'cold',
        REPORT_ACTION_ITEM_LAYOUT_DEBOUNCE_TIME: 1500,
        TOOLTIP_SENSE: 1000,
    },
    PRIORITY_MODE: {
        GSD: 'gsd',
        DEFAULT: 'default',
    },
    ERROR: {
        API_OFFLINE: 'session.offlineMessageRetry',
        UNKNOWN_ERROR: 'Unknown error',
    },
    NETWORK: {
        METHOD: {
            POST: 'post',
        },
    },
    NVP: {
        IS_FIRST_TIME_NEW_EXPENSIFY_USER: 'isFirstTimeNewExpensifyUser',
        BLOCKED_FROM_CONCIERGE: 'private_blockedFromConcierge',
        PAYPAL_ME_ADDRESS: 'expensify_payPalMeAddress',
        PRIORITY_MODE: 'priorityMode',
        TIMEZONE: 'timeZone',
        FREE_PLAN_BANK_ACCOUNT_ID: 'expensify_freePlanBankAccountID',
        ACH_DATA_THROTTLED: 'expensify_ACHData_throttled',
        FAILED_BANK_ACCOUNT_VALIDATIONS_PREFIX: 'private_failedBankValidations_',
        BANK_ACCOUNT_GET_THROTTLED: 'private_throttledHistory_BankAccount_Get',
        PREFERRED_LOCALE: 'preferredLocale',
        KYC_MIGRATION: 'expensify_migration_2020_04_28_RunKycVerifications',
        PREFERRED_EMOJI_SKIN_TONE: 'expensify_preferredEmojiSkinTone',
    },
    DEFAULT_TIME_ZONE: {automatic: true, selected: 'America/Los_Angeles'},
    DEFAULT_ACCOUNT_DATA: {error: '', success: '', loading: false},
    APP_STATE: {
        ACTIVE: 'active',
        BACKGROUND: 'background',
        INACTIVE: 'inactive',
    },

    // at least 8 characters, 1 capital letter, 1 lowercase number, 1 number
    PASSWORD_COMPLEXITY_REGEX_STRING: '^(?=.*[A-Z])(?=.*[0-9])(?=.*[a-z]).{8,}$',

    PASSWORD_PAGE: {
        ERROR: {
            ALREADY_VALIDATED: 'Account already validated',
            VALIDATE_CODE_FAILED: 'Validate code failed',
        },
    },

    EMOJI_SPACER: 'SPACER',

    LOGIN_TYPE: {
        PHONE: 'phone',
        EMAIL: 'email',
    },

    KEYBOARD_TYPE: {
        NUMERIC: 'numeric',
        PHONE_PAD: 'phone-pad',
        NUMBER_PAD: 'number-pad',
    },

    ATTACHMENT_PICKER_TYPE: {
        FILE: 'file',
        IMAGE: 'image',
    },

    EMOJI_PICKER_SIZE: 320,
    NON_NATIVE_EMOJI_PICKER_LIST_HEIGHT: 300,
    EMOJI_PICKER_ITEM_HEIGHT: 40,
    EMOJI_PICKER_HEADER_HEIGHT: 38,

    COMPOSER_MAX_HEIGHT: 116,

    EMAIL: {
        CONCIERGE: 'concierge@expensify.com',
        HELP: 'help@expensify.com',
        RECEIPTS: 'receipts@expensify.com',
        CHRONOS: 'chronos@expensify.com',
        QA: 'qa@expensify.com',
        CONTRIBUTORS: 'contributors@expensify.com',
        FIRST_RESPONDER: 'firstresponders@expensify.com',
        QA_TRAVIS: 'qa+travisreceipts@expensify.com',
        BILLS: 'bills@expensify.com',
        STUDENT_AMBASSADOR: 'studentambassadors@expensify.com',
        ACCOUNTING: 'accounting@expensify.com',
        PAYROLL: 'payroll@expensify.com',
        SVFG: 'svfg@expensify.com',
        INTEGRATION_TESTING_CREDS: 'integrationtestingcreds@expensify.com',
        ADMIN: 'admin@expensify.com',
    },

    ENVIRONMENT: {
        DEV: 'DEV',
        STAGING: 'STG',
        PRODUCTION: 'PROD',
    },

    // Used to delay the initial fetching of reportActions when the app first inits or reconnects (e.g. returning
    // from backgound). The times are based on how long it generally seems to take for the app to become interactive
    // in each scenario.
    FETCH_ACTIONS_DELAY: {
        STARTUP: 8000,
        RECONNECT: 1000,
    },

    WALLET: {
        ERROR: {
            IDENTITY_NOT_FOUND: 'Identity not found',
            INVALID_SSN: 'Invalid SSN',
            UNEXPECTED: 'Unexpected error',
            MISSING_FIELD: 'Missing required additional details fields',
            UNABLE_TO_VERIFY: 'Unable to verify identity',
        },
        STEP: {
            ONFIDO: 'OnfidoStep',
            ADDITIONAL_DETAILS: 'AdditionalDetailsStep',
            TERMS: 'TermsStep',
            ACTIVATE: 'ActivateStep',
        },
        TIER_NAME: {
            GOLD: 'GOLD',
            SILVER: 'SILVER',
        },
    },

    PLAID: {
        EVENT: {
            ERROR: 'ERROR',
            EXIT: 'EXIT',
        },
    },

    ONFIDO: {
        CONTAINER_ID: 'onfido-mount',
        TYPE: {
            DOCUMENT: 'document',
            FACE: 'face',
        },
        VARIANT: {
            VIDEO: 'video',
        },
        SMS_NUMBER_COUNTRY_CODE: 'US',
        ERROR: {
            USER_CANCELLED: 'User canceled flow',
            USER_TAPPED_BACK: 'User exited by clicking the back button.',
        },
    },

    OS: {
        WINDOWS: 'Windows',
        MAC_OS: 'Mac OS',
        ANDROID: 'Android',
        IOS: 'iOS',
        LINUX: 'Linux',
        NATIVE: 'Native',
    },

    BROWSER: {
        CHROME: 'chrome',
        FIREFOX: 'firefox',
        IE: 'ie',
        EDGE: 'edge',
        Opera: 'opera',
        SAFARI: 'safari',
        OTHER: 'other',
    },

    IOU: {
        // Note: These payment types are used when building IOU reportAction message values in the server and should
        // not be changed.
        PAYMENT_TYPE: {
            ELSEWHERE: 'Elsewhere',
            EXPENSIFY: 'Expensify',
            PAYPAL_ME: 'PayPal.me',
            VENMO: 'Venmo',
        },
        IOU_TYPE: {
            SEND: 'send',
            SPLIT: 'split',
            REQUEST: 'request',
        },
        AMOUNT_MAX_LENGTH: 10,
    },

    GROWL: {
        SUCCESS: 'success',
        ERROR: 'error',
        WARNING: 'warning',
        DURATION: 2000,
        DURATION_LONG: 3500,
    },

    DEFAULT_LOCALE: 'en',
    DEFAULT_SKIN_TONE: 'default',

    POLICY: {
        TYPE: {
            FREE: 'free',
            PERSONAL: 'personal',
        },
        ROLE: {
            ADMIN: 'admin',
        },
    },

    TERMS: {
        CFPB_PREPAID: 'cfpb.gov/prepaid',
        CFPB_COMPLAINT: 'cfpb.gov/complaint',
        FDIC_PREPAID: 'fdic.gov/deposit/deposits/prepaid.html',
        USE_EXPENSIFY_FEES: 'use.expensify.com/fees',
    },

    ICON_TYPE_ICON: 'icon',
    ICON_TYPE_AVATAR: 'avatar',
    AVATAR_SIZE: {
        LARGE: 'large',
        DEFAULT: 'default',
    },

    PHONE_MAX_LENGTH: 15,
    PHONE_MIN_LENGTH: 5,
    REGEX: {
        US_PHONE: /^\+1\d{10}$/,
        DIGITS_AND_PLUS: /^\+?[0-9]*$/,
        PHONE_E164_PLUS: /^\+?[1-9]\d{1,14}$/,
        PHONE_WITH_SPECIAL_CHARS: /^[+]*[(]{0,1}[0-9]{1,3}[)]{0,1}[-\s\\./0-9]{0,12}$/,
        NON_ALPHA_NUMERIC: /[^A-Za-z0-9+]/g,
        PO_BOX: /\b[P|p]?(OST|ost)?\.?\s*[O|o|0]?(ffice|FFICE)?\.?\s*[B|b][O|o|0]?[X|x]?\.?\s+[#]?(\d+)\b/,
        ANY_VALUE: /^.+$/,
        ZIP_CODE: /[0-9]{5}(?:[- ][0-9]{4})?/,
        INDUSTRY_CODE: /^[0-9]{6}$/,
        SSN_LAST_FOUR: /^(?!0000)[0-9]{4}$/,
        NUMBER: /^[0-9]+$/,
        CARD_NUMBER: /^[0-9]{15,16}$/,
        CARD_SECURITY_CODE: /^[0-9]{3,4}$/,
        CARD_EXPIRATION_DATE: /^(0[1-9]|1[0-2])([^0-9])?([0-9]{4}|([0-9]{2}))$/,
        PAYPAL_ME_USERNAME: /^[a-zA-Z0-9]+$/,

        // Adapted from: https://gist.github.com/dperini/729294
        // eslint-disable-next-line max-len
        HYPERLINK: /^(?:(?:(?:https?|ftp):\/\/)?)(?:\S+(?::\S*)?@)?(?:(?!(?:10|127)(?:\.\d{1,3}){3})(?!(?:169\.254|192\.168)(?:\.\d{1,3}){2})(?!172\.(?:1[6-9]|2\d|3[0-1])(?:\.\d{1,3}){2})(?:[1-9]\d?|1\d\d|2[01]\d|22[0-3])(?:\.(?:1?\d{1,2}|2[0-4]\d|25[0-5])){2}(?:\.(?:[1-9]\d?|1\d\d|2[0-4]\d|25[0-4]))|(?:(?:[a-z0-9\u00a1-\uffff][a-z0-9\u00a1-\uffff_-]{0,62})?[a-z0-9\u00a1-\uffff]\.)+(?:[a-z\u00a1-\uffff]{2,}\.?))(?::\d{2,5})?(?:[/?#]\S*)?$/i,

        // eslint-disable-next-line max-len, no-misleading-character-class
        EMOJIS: /(?:\uD83D(?:\uDC41\u200D\uD83D\uDDE8|\uDC68\u200D\uD83D[\uDC68\uDC69]\u200D\uD83D(?:\uDC66(?:\u200D\uD83D\uDC66)?|\uDC67(?:\u200D\uD83D[\uDC66\uDC67])?)|\uDC69\u200D\uD83D\uDC69\u200D\uD83D(?:\uDC66(?:\u200D\uD83D\uDC66)?|\uDC67(?:\u200D\uD83D[\uDC66\uDC67])?))|[\u2700-\u27bf]|(?:\ud83c[\udde6-\uddff]){2}|[\ud800-\udbff][\udc00-\udfff]|[\u0023-\u0039]\ufe0f?\u20e3|\u3299|\u3297|\u303d|\u3030|\u24c2|\ud83c[\udd70-\udd71]|\ud83c[\udd7e-\udd7f]|\ud83c\udd8e|\ud83c[\udd91-\udd9a]|\ud83c[\udde6-\uddff]|[\ud83c\ude01-\ude02]|\ud83c\ude1a|\ud83c\ude2f|[\ud83c\ude32-\ude3a]|[\ud83c\ude50-\ude51]|\u203c|\u2049|[\u25aa-\u25ab]|\u25b6|\u25c0|[\u25fb-\u25fe]|\u00a9|\u00ae|\u2122|\u2139|\ud83c\udc04|[\u2600-\u26FF]|\u2b05|\u2b06|\u2b07|\u2b1b|\u2b1c|\u2b50|\u2b55|\u231a|\u231b|\u2328|\u23cf|[\u23e9-\u23f3]|[\u23f8-\u23fa]|\ud83c\udccf|\u2934|\u2935|[\u2190-\u21ff])/g,
    },

    PRONOUNS: {
        PREFIX: '__predefined_',
        SELF_SELECT: '__predefined_selfSelect',
    },
};

const EXPENSIFY_EMAILS = [
    CONST.EMAIL.CONCIERGE,
    CONST.EMAIL.HELP,
    CONST.EMAIL.RECEIPTS,
    CONST.EMAIL.CHRONOS,
    CONST.EMAIL.QA,
    CONST.EMAIL.CONTRIBUTORS,
    CONST.EMAIL.FIRST_RESPONDER,
    CONST.EMAIL.QA_TRAVIS,
    CONST.EMAIL.BILLS,
    CONST.EMAIL.STUDENT_AMBASSADOR,
    CONST.EMAIL.ACCOUNTING,
    CONST.EMAIL.PAYROLL,
    CONST.EMAIL.SVFG,
    CONST.EMAIL.INTEGRATION_TESTING_CREDS,
    CONST.EMAIL.ADMIN,
];

export {
    EXPENSIFY_EMAILS,
};
export default CONST;<|MERGE_RESOLUTION|>--- conflicted
+++ resolved
@@ -186,14 +186,11 @@
             DAILY: 'daily',
             ALWAYS: 'always',
         },
-<<<<<<< HEAD
         VISIBILITY: {
             RESTRICTED: 'restricted',
             PRIVATE: 'private',
         },
-=======
         MAX_PREVIEW_AVATARS: 4,
->>>>>>> d2d17181
     },
     MODAL: {
         MODAL_TYPE: {

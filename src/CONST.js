--- conflicted
+++ resolved
@@ -117,10 +117,6 @@
     EMOJI_PICKER_LIST_HEIGHT: 300,
     EMOJI_PICKER_ITEM_HEIGHT: 40,
     EMOJI_PICKER_HEADER_HEIGHT: 38,
-<<<<<<< HEAD
-
-=======
->>>>>>> c4b712dd
 
     EMAIL: {
         CHRONOS: 'chronos@expensify.com',
@@ -133,4 +129,6 @@
     },
 };
 
+
+
 export default CONST;
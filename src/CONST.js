--- conflicted
+++ resolved
@@ -2559,19 +2559,17 @@
     TRANSLATION_KEYS: {
         ATTACHMENT: 'common.attachment',
     },
-<<<<<<< HEAD
     TWO_FACTOR_AUTH_STEPS: {
         CODES: 'CODES',
         VERIFY: 'VERIFY',
         SUCCESS: 'SUCCESS',
         ENABLED: 'ENABLED',
         DISABLED: 'DISABLED',
-=======
+    },
     TAB: {
         RECEIPT_TAB_ID: 'ReceiptTab',
         MANUAL: 'manual',
         SCAN: 'scan',
->>>>>>> 55eccde0
     },
 };
 

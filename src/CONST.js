import lodashGet from 'lodash/get';
import Config from 'react-native-config';
import * as KeyCommand from 'react-native-key-command';
import * as Url from './libs/Url';
import SCREENS from './SCREENS';

const CLOUDFRONT_DOMAIN = 'cloudfront.net';
const CLOUDFRONT_URL = `https://d2k5nsl2zxldvw.${CLOUDFRONT_DOMAIN}`;
const ACTIVE_EXPENSIFY_URL = Url.addTrailingForwardSlash(lodashGet(Config, 'NEW_EXPENSIFY_URL', 'https://new.expensify.com'));
const USE_EXPENSIFY_URL = 'https://use.expensify.com';
const PLATFORM_OS_MACOS = 'Mac OS';
const PLATFORM_IOS = 'iOS';
const ANDROID_PACKAGE_NAME = 'com.expensify.chat';
const CURRENT_YEAR = new Date().getFullYear();
const PULL_REQUEST_NUMBER = lodashGet(Config, 'PULL_REQUEST_NUMBER', '');

const keyModifierControl = lodashGet(KeyCommand, 'constants.keyModifierControl', 'keyModifierControl');
const keyModifierCommand = lodashGet(KeyCommand, 'constants.keyModifierCommand', 'keyModifierCommand');
const keyModifierShiftControl = lodashGet(KeyCommand, 'constants.keyModifierShiftControl', 'keyModifierShiftControl');
const keyModifierShiftCommand = lodashGet(KeyCommand, 'constants.keyModifierShiftCommand', 'keyModifierShiftCommand');
const keyInputEscape = lodashGet(KeyCommand, 'constants.keyInputEscape', 'keyInputEscape');
const keyInputEnter = lodashGet(KeyCommand, 'constants.keyInputEnter', 'keyInputEnter');
const keyInputUpArrow = lodashGet(KeyCommand, 'constants.keyInputUpArrow', 'keyInputUpArrow');
const keyInputDownArrow = lodashGet(KeyCommand, 'constants.keyInputDownArrow', 'keyInputDownArrow');
const keyInputLeftArrow = lodashGet(KeyCommand, 'constants.keyInputLeftArrow', 'keyInputLeftArrow');
const keyInputRightArrow = lodashGet(KeyCommand, 'constants.keyInputRightArrow', 'keyInputRightArrow');

// describes if a shortcut key can cause navigation
const KEYBOARD_SHORTCUT_NAVIGATION_TYPE = 'NAVIGATION_SHORTCUT';

const CONST = {
    ANDROID_PACKAGE_NAME,
    ANIMATED_TRANSITION: 300,
    ANIMATED_TRANSITION_FROM_VALUE: 100,
    ANIMATION_IN_TIMING: 100,
    ANIMATION_DIRECTION: {
        IN: 'in',
        OUT: 'out',
    },
    ARROW_HIDE_DELAY: 3000,

    API_ATTACHMENT_VALIDATIONS: {
        // 24 megabytes in bytes, this is limit set on servers, do not update without wider internal discussion
        MAX_SIZE: 25165824,

        // An arbitrary size, but the same minimum as in the PHP layer
        MIN_SIZE: 240,
    },

    AUTO_AUTH_STATE: {
        NOT_STARTED: 'not-started',
        SIGNING_IN: 'signing-in',
        JUST_SIGNED_IN: 'just-signed-in',
        FAILED: 'failed',
    },

    AVATAR_MAX_ATTACHMENT_SIZE: 6291456,

    AVATAR_ALLOWED_EXTENSIONS: ['jpg', 'jpeg', 'png', 'gif', 'bmp', 'svg'],

    // Minimum width and height size in px for a selected image
    AVATAR_MIN_WIDTH_PX: 80,
    AVATAR_MIN_HEIGHT_PX: 80,

    // Maximum width and height size in px for a selected image
    AVATAR_MAX_WIDTH_PX: 4096,
    AVATAR_MAX_HEIGHT_PX: 4096,

    DEFAULT_AVATAR_COUNT: 24,
    OLD_DEFAULT_AVATAR_COUNT: 8,

    DISPLAY_NAME: {
        MAX_LENGTH: 50,
        RESERVED_FIRST_NAMES: ['Expensify', 'Concierge'],
    },

    PULL_REQUEST_NUMBER,

    MERCHANT_NAME_MAX_LENGTH: 255,

    CALENDAR_PICKER: {
        // Numbers were arbitrarily picked.
        MIN_YEAR: CURRENT_YEAR - 100,
        MAX_YEAR: CURRENT_YEAR + 100,
    },

    DATE_BIRTH: {
        MIN_AGE: 5,
        MIN_AGE_FOR_PAYMENT: 18,
        MAX_AGE: 150,
    },

    DESKTOP_SHORTCUT_ACCELERATOR: {
        PASTE_AND_MATCH_STYLE: 'Option+Shift+CmdOrCtrl+V',
        PASTE_AS_PLAIN_TEXT: 'CmdOrCtrl+Shift+V',
    },

    // This is used to enable a rotation/transform style to any component.
    DIRECTION: {
        LEFT: 'left',
        RIGHT: 'right',
    },

    // Sizes needed for report empty state background image handling
    EMPTY_STATE_BACKGROUND: {
        SMALL_SCREEN: {
            IMAGE_HEIGHT: 300,
            CONTAINER_MINHEIGHT: 200,
            VIEW_HEIGHT: 185,
        },
        WIDE_SCREEN: {
            IMAGE_HEIGHT: 450,
            CONTAINER_MINHEIGHT: 500,
            VIEW_HEIGHT: 275,
        },
        MONEY_REPORT: {
            MIN_HEIGHT: 280,
        },
    },

    RIGHT_MODAL_BACKGROUND_OVERLAY_OPACITY: 0.4,

    NEW_EXPENSIFY_URL: ACTIVE_EXPENSIFY_URL,
    APP_DOWNLOAD_LINKS: {
        ANDROID: `https://play.google.com/store/apps/details?id=${ANDROID_PACKAGE_NAME}`,
        IOS: 'https://apps.apple.com/us/app/expensify-cash/id1530278510',
        DESKTOP: `${ACTIVE_EXPENSIFY_URL}NewExpensify.dmg`,
    },
    DATE: {
        MOMENT_FORMAT_STRING: 'YYYY-MM-DD',
        SQL_DATE_TIME: 'YYYY-MM-DD HH:mm:ss',
        FNS_FORMAT_STRING: 'yyyy-MM-dd',
        LOCAL_TIME_FORMAT: 'h:mm a',
        WEEKDAY_TIME_FORMAT: 'eeee',
        MONTH_DAY_ABBR_FORMAT: 'MMM d',
        SHORT_DATE_FORMAT: 'MM-dd',
        MONTH_DAY_YEAR_ABBR_FORMAT: 'MMM d, yyyy',
        FNS_TIMEZONE_FORMAT_STRING: "yyyy-MM-dd'T'HH:mm:ssXXX",
        FNS_DB_FORMAT_STRING: 'yyyy-MM-dd HH:mm:ss.SSS',
        LONG_DATE_FORMAT_WITH_WEEKDAY: 'eeee, MMMM d, yyyy',
        UNIX_EPOCH: '1970-01-01 00:00:00.000',
        MAX_DATE: '9999-12-31',
        MIN_DATE: '0001-01-01',
    },
    SMS: {
        DOMAIN: '@expensify.sms',
    },
    BANK_ACCOUNT: {
        PLAID: {
            ALLOWED_THROTTLED_COUNT: 2,
            ERROR: {
                TOO_MANY_ATTEMPTS: 'Too many attempts',
            },
        },
        ERROR: {
            MISSING_ROUTING_NUMBER: '402 Missing routingNumber',
            MAX_ROUTING_NUMBER: '402 Maximum Size Exceeded routingNumber',
            MISSING_INCORPORATION_STATE: '402 Missing incorporationState in additionalData',
            MISSING_INCORPORATION_TYPE: '402 Missing incorporationType in additionalData',
        },
        STEP: {
            // In the order they appear in the VBA flow
            BANK_ACCOUNT: 'BankAccountStep',
            COMPANY: 'CompanyStep',
            REQUESTOR: 'RequestorStep',
            ACH_CONTRACT: 'ACHContractStep',
            VALIDATION: 'ValidationStep',
            ENABLE: 'EnableStep',
        },
        SUBSTEP: {
            MANUAL: 'manual',
        },
        VERIFICATIONS: {
            ERROR_MESSAGE: 'verifications.errorMessage',
            THROTTLED: 'verifications.throttled',
        },
        FIELDS_TYPE: {
            LOCAL: 'local',
        },
        ONFIDO_RESPONSE: {
            SDK_TOKEN: 'apiResult.sdkToken',
            PASS: 'pass',
        },
        QUESTIONS: {
            QUESTION: 'apiResult.questions.question',
            DIFFERENTIATOR_QUESTION: 'apiResult.differentiator-question',
        },
        SETUP_TYPE: {
            MANUAL: 'manual',
            PLAID: 'plaid',
        },
        REGEX: {
            US_ACCOUNT_NUMBER: /^[0-9]{4,17}$/,

            // If the account number length is from 4 to 13 digits, we show the last 4 digits and hide the rest with X
            // If the length is longer than 13 digits, we show the first 6 and last 4 digits, hiding the rest with X
            MASKED_US_ACCOUNT_NUMBER: /^[X]{0,9}[0-9]{4}$|^[0-9]{6}[X]{4,7}[0-9]{4}$/,
            SWIFT_BIC: /^[A-Za-z0-9]{8,11}$/,
        },
        VERIFICATION_MAX_ATTEMPTS: 7,
        STATE: {
            VERIFYING: 'VERIFYING',
            PENDING: 'PENDING',
            OPEN: 'OPEN',
        },
        MAX_LENGTH: {
            SSN: 4,
            ZIP_CODE: 10,
        },
        TYPE: {
            BUSINESS: 'BUSINESS',
            PERSONAL: 'PERSONAL',
        },
    },
    INCORPORATION_TYPES: {
        LLC: 'LLC',
        CORPORATION: 'Corp',
        PARTNERSHIP: 'Partnership',
        COOPERATIVE: 'Cooperative',
        SOLE_PROPRIETORSHIP: 'Sole Proprietorship',
        OTHER: 'Other',
    },
    BETAS: {
        ALL: 'all',
        CHRONOS_IN_CASH: 'chronosInCash',
        PAY_WITH_EXPENSIFY: 'payWithExpensify',
        FREE_PLAN: 'freePlan',
        DEFAULT_ROOMS: 'defaultRooms',
        BETA_EXPENSIFY_WALLET: 'expensifyWallet',
        BETA_COMMENT_LINKING: 'commentLinking',
        INTERNATIONALIZATION: 'internationalization',
        IOU_SEND: 'sendMoney',
        POLICY_ROOMS: 'policyRooms',
        PASSWORDLESS: 'passwordless',
        TASKS: 'tasks',
        THREADS: 'threads',
        SCAN_RECEIPTS: 'scanReceipts',
        CUSTOM_STATUS: 'customStatus',
        DISTANCE_REQUESTS: 'distanceRequests',
    },
    BUTTON_STATES: {
        DEFAULT: 'default',
        ACTIVE: 'active',
        PRESSED: 'pressed',
        COMPLETE: 'complete',
        DISABLED: 'disabled',
    },
    BANK_ACCOUNT_TYPES: {
        WALLET: 'WALLET',
    },
    COUNTRY: {
        US: 'US',
        MX: 'MX',
        AU: 'AU',
        CA: 'CA',
        GB: 'GB',
    },
    DESKTOP_DEEPLINK_APP_STATE: {
        CHECKING: 'checking',
        INSTALLED: 'installed',
        NOT_INSTALLED: 'not-installed',
    },
    PLATFORM: {
        IOS: 'ios',
        ANDROID: 'android',
        WEB: 'web',
        DESKTOP: 'desktop',
    },
    PLATFORM_SPECIFIC_KEYS: {
        CTRL: {
            DEFAULT: 'control',
            [PLATFORM_OS_MACOS]: 'meta',
            [PLATFORM_IOS]: 'meta',
        },
        SHIFT: {
            DEFAULT: 'shift',
        },
    },
    KEYBOARD_SHORTCUTS: {
        SEARCH: {
            descriptionKey: 'search',
            shortcutKey: 'K',
            modifiers: ['CTRL'],
            trigger: {
                DEFAULT: {input: 'k', modifierFlags: keyModifierControl},
                [PLATFORM_OS_MACOS]: {input: 'k', modifierFlags: keyModifierCommand},
                [PLATFORM_IOS]: {input: 'k', modifierFlags: keyModifierCommand},
            },
            type: KEYBOARD_SHORTCUT_NAVIGATION_TYPE,
        },
        NEW_GROUP: {
            descriptionKey: 'newGroup',
            shortcutKey: 'K',
            modifiers: ['CTRL', 'SHIFT'],
            trigger: {
                DEFAULT: {input: 'k', modifierFlags: keyModifierShiftControl},
                [PLATFORM_OS_MACOS]: {input: 'k', modifierFlags: keyModifierShiftCommand},
                [PLATFORM_IOS]: {input: 'k', modifierFlags: keyModifierShiftCommand},
            },
            type: KEYBOARD_SHORTCUT_NAVIGATION_TYPE,
        },
        SHORTCUT_MODAL: {
            descriptionKey: 'openShortcutDialog',
            shortcutKey: 'J',
            modifiers: ['CTRL'],
            trigger: {
                DEFAULT: {input: 'j', modifierFlags: keyModifierControl},
                [PLATFORM_OS_MACOS]: {input: 'j', modifierFlags: keyModifierCommand},
                [PLATFORM_IOS]: {input: 'j', modifierFlags: keyModifierCommand},
            },
        },
        ESCAPE: {
            descriptionKey: 'escape',
            shortcutKey: 'Escape',
            modifiers: [],
            trigger: {
                DEFAULT: {input: keyInputEscape},
                [PLATFORM_OS_MACOS]: {input: keyInputEscape},
                [PLATFORM_IOS]: {input: keyInputEscape},
            },
        },
        ENTER: {
            descriptionKey: null,
            shortcutKey: 'Enter',
            modifiers: [],
            trigger: {
                DEFAULT: {input: keyInputEnter},
                [PLATFORM_OS_MACOS]: {input: keyInputEnter},
                [PLATFORM_IOS]: {input: keyInputEnter},
            },
        },
        CTRL_ENTER: {
            descriptionKey: null,
            shortcutKey: 'Enter',
            modifiers: ['CTRL'],
            trigger: {
                DEFAULT: {input: keyInputEnter, modifierFlags: keyModifierControl},
                [PLATFORM_OS_MACOS]: {input: keyInputEnter, modifierFlags: keyModifierCommand},
                [PLATFORM_IOS]: {input: keyInputEnter, modifierFlags: keyModifierCommand},
            },
        },
        COPY: {
            descriptionKey: 'copy',
            shortcutKey: 'C',
            modifiers: ['CTRL'],
            trigger: {
                DEFAULT: {input: 'c', modifierFlags: keyModifierControl},
                [PLATFORM_OS_MACOS]: {input: 'c', modifierFlags: keyModifierCommand},
                [PLATFORM_IOS]: {input: 'c', modifierFlags: keyModifierCommand},
            },
        },
        ARROW_UP: {
            descriptionKey: null,
            shortcutKey: 'ArrowUp',
            modifiers: [],
            trigger: {
                DEFAULT: {input: keyInputUpArrow},
                [PLATFORM_OS_MACOS]: {input: keyInputUpArrow},
                [PLATFORM_IOS]: {input: keyInputUpArrow},
            },
        },
        ARROW_DOWN: {
            descriptionKey: null,
            shortcutKey: 'ArrowDown',
            modifiers: [],
            trigger: {
                DEFAULT: {input: keyInputDownArrow},
                [PLATFORM_OS_MACOS]: {input: keyInputDownArrow},
                [PLATFORM_IOS]: {input: keyInputDownArrow},
            },
        },
        ARROW_LEFT: {
            descriptionKey: null,
            shortcutKey: 'ArrowLeft',
            modifiers: [],
            trigger: {
                DEFAULT: {input: keyInputLeftArrow},
                [PLATFORM_OS_MACOS]: {input: keyInputLeftArrow},
                [PLATFORM_IOS]: {input: keyInputLeftArrow},
            },
        },
        ARROW_RIGHT: {
            descriptionKey: null,
            shortcutKey: 'ArrowRight',
            modifiers: [],
            trigger: {
                DEFAULT: {input: keyInputRightArrow},
                [PLATFORM_OS_MACOS]: {input: keyInputRightArrow},
                [PLATFORM_IOS]: {input: keyInputRightArrow},
            },
        },
        TAB: {
            descriptionKey: null,
            shortcutKey: 'Tab',
            modifiers: [],
        },
    },
    KEYBOARD_SHORTCUTS_TYPES: {
        NAVIGATION_SHORTCUT: KEYBOARD_SHORTCUT_NAVIGATION_TYPE,
    },
    KEYBOARD_SHORTCUT_KEY_DISPLAY_NAME: {
        CONTROL: 'CTRL',
        ESCAPE: 'ESC',
        META: 'CMD',
        SHIFT: 'Shift',
    },
    CURRENCY: {
        USD: 'USD',
    },
    EXAMPLE_PHONE_NUMBER: '+15005550006',
    CONCIERGE_CHAT_NAME: 'Concierge',
    CLOUDFRONT_URL,
    USE_EXPENSIFY_URL,
    NEW_ZOOM_MEETING_URL: 'https://zoom.us/start/videomeeting',
    NEW_GOOGLE_MEET_MEETING_URL: 'https://meet.google.com/new',
    GOOGLE_MEET_URL_ANDROID: 'https://meet.google.com',
    DEEPLINK_BASE_URL: 'new-expensify://',
    PDF_VIEWER_URL: '/pdf/web/viewer.html',
    CLOUDFRONT_DOMAIN_REGEX: /^https:\/\/\w+\.cloudfront\.net/i,
    EXPENSIFY_ICON_URL: `${CLOUDFRONT_URL}/images/favicon-2019.png`,
    CONCIERGE_ICON_URL_2021: `${CLOUDFRONT_URL}/images/icons/concierge_2021.png`,
    CONCIERGE_ICON_URL: `${CLOUDFRONT_URL}/images/icons/concierge_2022.png`,
    UPWORK_URL: 'https://github.com/Expensify/App/issues?q=is%3Aopen+is%3Aissue+label%3A%22Help+Wanted%22',
    GITHUB_URL: 'https://github.com/Expensify/App',
    TERMS_URL: `${USE_EXPENSIFY_URL}/terms`,
    PRIVACY_URL: `${USE_EXPENSIFY_URL}/privacy`,
    LICENSES_URL: `${USE_EXPENSIFY_URL}/licenses`,
    GITHUB_RELEASE_URL: 'https://api.github.com/repos/expensify/app/releases/latest',
    ADD_SECONDARY_LOGIN_URL: encodeURI('settings?param={"section":"account","openModal":"secondaryLogin"}'),
    MANAGE_CARDS_URL: 'domain_companycards',
    FEES_URL: `${USE_EXPENSIFY_URL}/fees`,
    CFPB_PREPAID_URL: 'https://cfpb.gov/prepaid',
    STAGING_NEW_EXPENSIFY_URL: 'https://staging.new.expensify.com',
    NEWHELP_URL: 'https://help.expensify.com',
    INTERNAL_DEV_EXPENSIFY_URL: 'https://www.expensify.com.dev',
    STAGING_EXPENSIFY_URL: 'https://staging.expensify.com',
    EXPENSIFY_URL: 'https://www.expensify.com',

    // Use Environment.getEnvironmentURL to get the complete URL with port number
    DEV_NEW_EXPENSIFY_URL: 'http://localhost:',

    SIGN_IN_FORM_WIDTH: 300,

    DEEPLINK_PROMPT_DENYLIST: [SCREENS.HOME, SCREENS.SIGN_IN_WITH_APPLE_DESKTOP, SCREENS.SIGN_IN_WITH_GOOGLE_DESKTOP],

    SIGN_IN_METHOD: {
        APPLE: 'Apple',
        GOOGLE: 'Google',
    },

    OPTION_TYPE: {
        REPORT: 'report',
        PERSONAL_DETAIL: 'personalDetail',
    },
    RECEIPT: {
        ICON_SIZE: 164,
        PERMISSION_AUTHORIZED: 'authorized',
        HAND_ICON_HEIGHT: 152,
        HAND_ICON_WIDTH: 200,
        SHUTTER_SIZE: 90,
    },
    REPORT: {
        MAXIMUM_PARTICIPANTS: 8,
        SPLIT_REPORTID: '-2',
        ACTIONS: {
            LIMIT: 50,
            TYPE: {
                ADDCOMMENT: 'ADDCOMMENT',
                CLOSED: 'CLOSED',
                CREATED: 'CREATED',
                TASKEDITED: 'TASKEDITED',
                TASKCANCELLED: 'TASKCANCELLED',
                IOU: 'IOU',
                MODIFIEDEXPENSE: 'MODIFIEDEXPENSE',
                REIMBURSEMENTQUEUED: 'REIMBURSEMENTQUEUED',
                RENAMED: 'RENAMED',
                CHRONOSOOOLIST: 'CHRONOSOOOLIST',
                TASKCOMPLETED: 'TASKCOMPLETED',
                TASKREOPENED: 'TASKREOPENED',
                REPORTPREVIEW: 'REPORTPREVIEW',
                POLICYCHANGELOG: {
                    ADD_APPROVER_RULE: 'POLICYCHANGELOG_ADD_APPROVER_RULE',
                    ADD_CATEGORY: 'POLICYCHANGELOG_ADD_CATEGORY',
                    ADD_CUSTOM_UNIT: 'POLICYCHANGELOG_ADD_CUSTOM_UNIT',
                    ADD_CUSTOM_UNIT_RATE: 'POLICYCHANGELOG_ADD_CUSTOM_UNIT_RATE',
                    ADD_EMPLOYEE: 'POLICYCHANGELOG_ADD_EMPLOYEE',
                    ADD_INTEGRATION: 'POLICYCHANGELOG_ADD_INTEGRATION',
                    ADD_REPORT_FIELD: 'POLICYCHANGELOG_ADD_REPORT_FIELD',
                    ADD_TAG: 'POLICYCHANGELOG_ADD_TAG',
                    DELETE_ALL_TAGS: 'POLICYCHANGELOG_DELETE_ALL_TAGS',
                    DELETE_APPROVER_RULE: 'POLICYCHANGELOG_DELETE_APPROVER_RULE',
                    DELETE_CATEGORY: 'POLICYCHANGELOG_DELETE_CATEGORY',
                    DELETE_CUSTOM_UNIT: 'POLICYCHANGELOG_DELETE_CUSTOM_UNIT',
                    DELETE_CUSTOM_UNIT_RATE: 'POLICYCHANGELOG_DELETE_CUSTOM_UNIT_RATE',
                    DELETE_CUSTOM_UNIT_SUB_RATE: 'POLICYCHANGELOG_DELETE_CUSTOM_UNIT_SUB_RATE',
                    DELETE_EMPLOYEE: 'POLICYCHANGELOG_DELETE_EMPLOYEE',
                    DELETE_INTEGRATION: 'POLICYCHANGELOG_DELETE_INTEGRATION',
                    DELETE_REPORT_FIELD: 'POLICYCHANGELOG_DELETE_REPORT_FIELD',
                    DELETE_TAG: 'POLICYCHANGELOG_DELETE_TAG',
                    IMPORT_CUSTOM_UNIT_RATES: 'POLICYCHANGELOG_IMPORT_CUSTOM_UNIT_RATES',
                    IMPORT_TAGS: 'POLICYCHANGELOG_IMPORT_TAGS',
                    SET_AUTOREIMBURSEMENT: 'POLICYCHANGELOG_SET_AUTOREIMBURSEMENT',
                    SET_AUTO_JOIN: 'POLICYCHANGELOG_SET_AUTO_JOIN',
                    SET_CATEGORY_NAME: 'POLICYCHANGELOG_SET_CATEGORY_NAME',
                    UPDATE_ACH_ACCOUNT: 'POLICYCHANGELOG_UPDATE_ACH_ACCOUNT',
                    UPDATE_APPROVER_RULE: 'POLICYCHANGELOG_UPDATE_APPROVER_RULE',
                    UPDATE_AUDIT_RATE: 'POLICYCHANGELOG_UPDATE_AUDIT_RATE',
                    UPDATE_AUTOHARVESTING: 'POLICYCHANGELOG_UPDATE_AUTOHARVESTING',
                    UPDATE_AUTOREIMBURSEMENT: 'POLICYCHANGELOG_UPDATE_AUTOREIMBURSEMENT',
                    UPDATE_AUTOREPORTING_FREQUENCY: 'POLICYCHANGELOG_UPDATE_AUTOREPORTING_FREQUENCY',
                    UPDATE_CATEGORY: 'POLICYCHANGELOG_UPDATE_CATEGORY',
                    UPDATE_CURRENCY: 'POLICYCHANGELOG_UPDATE_CURRENCY',
                    UPDATE_CUSTOM_UNIT: 'POLICYCHANGELOG_UPDATE_CUSTOM_UNIT',
                    UPDATE_CUSTOM_UNIT_RATE: 'POLICYCHANGELOG_UPDATE_CUSTOM_UNIT_RATE',
                    UPDATE_CUSTOM_UNIT_SUB_RATE: 'POLICYCHANGELOG_UPDATE_CUSTOM_UNIT_SUB_RATE',
                    UPDATE_DEFAULT_BILLABLE: 'POLICYCHANGELOG_UPDATE_DEFAULT_BILLABLE',
                    UPDATE_DEFAULT_REIMBURSABLE: 'POLICYCHANGELOG_UPDATE_DEFAULT_REIMBURSABLE',
                    UPDATE_DEFAULT_TITLE: 'POLICYCHANGELOG_UPDATE_DEFAULT_TITLE',
                    UPDATE_DEFAULT_TITLE_ENFORCED: 'POLICYCHANGELOG_UPDATE_DEFAULT_TITLE_ENFORCED',
                    UPDATE_DISABLED_FIELDS: 'POLICYCHANGELOG_UPDATE_DISABLED_FIELDS',
                    UPDATE_EMPLOYEE: 'POLICYCHANGELOG_UPDATE_EMPLOYEE',
                    UPDATE_FIELD: 'POLICYCHANGELOG_UPDATE_FIELD',
                    UPDATE_MANUAL_APPROVAL_THRESHOLD: 'POLICYCHANGELOG_UPDATE_MANUAL_APPROVAL_THRESHOLD',
                    UPDATE_MAX_EXPENSE_AMOUNT: 'POLICYCHANGELOG_UPDATE_MAX_EXPENSE_AMOUNT',
                    UPDATE_MAX_EXPENSE_AMOUNT_NO_RECEIPT: 'POLICYCHANGELOG_UPDATE_MAX_EXPENSE_AMOUNT_NO_RECEIPT',
                    UPDATE_NAME: 'POLICYCHANGELOG_UPDATE_NAME',
                    UPDATE_OWNERSHIP: 'POLICYCHANGELOG_UPDATE_OWNERSHIP',
                    UPDATE_REIMBURSEMENT_CHOICE: 'POLICYCHANGELOG_UPDATE_REIMBURSEMENT_CHOICE',
                    UPDATE_REPORT_FIELD: 'POLICYCHANGELOG_UPDATE_REPORT_FIELD',
                    UPDATE_TAG: 'POLICYCHANGELOG_UPDATE_TAG',
                    UPDATE_TAG_LIST_NAME: 'POLICYCHANGELOG_UPDATE_TAG_LIST_NAME',
                    UPDATE_TAG_NAME: 'POLICYCHANGELOG_UPDATE_TAG_NAME',
                    UPDATE_TIME_ENABLED: 'POLICYCHANGELOG_UPDATE_TIME_ENABLED',
                    UPDATE_TIME_RATE: 'POLICYCHANGELOG_UPDATE_TIME_RATE',
                },
            },
        },
        ARCHIVE_REASON: {
            DEFAULT: 'default',
            ACCOUNT_CLOSED: 'accountClosed',
            ACCOUNT_MERGED: 'accountMerged',
            REMOVED_FROM_POLICY: 'removedFromPolicy',
            POLICY_DELETED: 'policyDeleted',
        },
        MESSAGE: {
            TYPE: {
                COMMENT: 'COMMENT',
                TEXT: 'TEXT',
            },
        },
        TYPE: {
            CHAT: 'chat',
            EXPENSE: 'expense',
            IOU: 'iou',
            TASK: 'task',
        },
        CHAT_TYPE: {
            POLICY_ANNOUNCE: 'policyAnnounce',
            POLICY_ADMINS: 'policyAdmins',
            DOMAIN_ALL: 'domainAll',
            POLICY_ROOM: 'policyRoom',
            POLICY_EXPENSE_CHAT: 'policyExpenseChat',
        },
        WORKSPACE_CHAT_ROOMS: {
            ANNOUNCE: '#announce',
            ADMINS: '#admins',
        },
        STATE: {
            SUBMITTED: 'SUBMITTED',
            PROCESSING: 'PROCESSING',
        },
        STATE_NUM: {
            OPEN: 0,
            PROCESSING: 1,
            SUBMITTED: 2,
            BILLING: 3,
        },
        STATUS: {
            OPEN: 0,
            SUBMITTED: 1,
            CLOSED: 2,
            APPROVED: 3,
            REIMBURSED: 4,
        },
        NOTIFICATION_PREFERENCE: {
            MUTE: 'mute',
            DAILY: 'daily',
            ALWAYS: 'always',
        },
        // Options for which room members can post
        WRITE_CAPABILITIES: {
            ALL: 'all',
            ADMINS: 'admins',
        },
        VISIBILITY: {
            PUBLIC: 'public',
            PUBLIC_ANNOUNCE: 'public_announce',
            PRIVATE: 'private',
            RESTRICTED: 'restricted',
        },
        RESERVED_ROOM_NAMES: ['#admins', '#announce'],
        MAX_PREVIEW_AVATARS: 4,
        MAX_ROOM_NAME_LENGTH: 79,
        LAST_MESSAGE_TEXT_MAX_LENGTH: 200,
        OWNER_EMAIL_FAKE: '__FAKE__',
        OWNER_ACCOUNT_ID_FAKE: 0,
        DEFAULT_REPORT_NAME: 'Chat Report',
    },
    COMPOSER: {
        MAX_LINES: 16,
        MAX_LINES_SMALL_SCREEN: 6,
        MAX_LINES_FULL: -1,

        // The minimum number of typed lines needed to enable the full screen composer
        FULL_COMPOSER_MIN_LINES: 3,
    },
    MODAL: {
        MODAL_TYPE: {
            CONFIRM: 'confirm',
            CENTERED: 'centered',
            CENTERED_UNSWIPEABLE: 'centered_unswipeable',
            CENTERED_SMALL: 'centered_small',
            BOTTOM_DOCKED: 'bottom_docked',
            POPOVER: 'popover',
            RIGHT_DOCKED: 'right_docked',
        },
        ANCHOR_ORIGIN_VERTICAL: {
            TOP: 'top',
            CENTER: 'center',
            BOTTOM: 'bottom',
        },
        ANCHOR_ORIGIN_HORIZONTAL: {
            LEFT: 'left',
            CENTER: 'center',
            RIGHT: 'right',
        },
        POPOVER_MENU_PADDING: 8,
    },
    TIMING: {
        CALCULATE_MOST_RECENT_LAST_MODIFIED_ACTION: 'calc_most_recent_last_modified_action',
        SEARCH_RENDER: 'search_render',
        HOMEPAGE_INITIAL_RENDER: 'homepage_initial_render',
        REPORT_INITIAL_RENDER: 'report_initial_render',
        SWITCH_REPORT: 'switch_report',
        SIDEBAR_LOADED: 'sidebar_loaded',
        COLD: 'cold',
        WARM: 'warm',
        REPORT_ACTION_ITEM_LAYOUT_DEBOUNCE_TIME: 1500,
        SHOW_LOADING_SPINNER_DEBOUNCE_TIME: 250,
        TEST_TOOLS_MODAL_THROTTLE_TIME: 800,
        TOOLTIP_SENSE: 1000,
        TRIE_INITIALIZATION: 'trie_initialization',
        COMMENT_LENGTH_DEBOUNCE_TIME: 500,
    },
    PRIORITY_MODE: {
        GSD: 'gsd',
        DEFAULT: 'default',
    },
    THEME: {
        DEFAULT: 'dark',
        LIGHT: 'light',
        DARK: 'dark',
        SYSTEM: 'system',
    },
    TRANSACTION: {
<<<<<<< HEAD
        DEFAULT_MERCHANT: 'Request',
=======
        TYPE: {
            CUSTOM_UNIT: 'customUnit',
        },
>>>>>>> 9a0dd42f
    },
    JSON_CODE: {
        SUCCESS: 200,
        BAD_REQUEST: 400,
        NOT_AUTHENTICATED: 407,
        EXP_ERROR: 666,
        MANY_WRITES_ERROR: 665,
        UNABLE_TO_RETRY: 'unableToRetry',
    },
    HTTP_STATUS: {
        // When Cloudflare throttles
        TOO_MANY_REQUESTS: 429,
        INTERNAL_SERVER_ERROR: 500,
        BAD_GATEWAY: 502,
        GATEWAY_TIMEOUT: 504,
        UNKNOWN_ERROR: 520,
    },
    ERROR: {
        XHR_FAILED: 'xhrFailed',
        THROTTLED: 'throttled',
        UNKNOWN_ERROR: 'Unknown error',
        REQUEST_CANCELLED: 'AbortError',
        FAILED_TO_FETCH: 'Failed to fetch',
        ENSURE_BUGBOT: 'ENSURE_BUGBOT',
        PUSHER_ERROR: 'PusherError',
        WEB_SOCKET_ERROR: 'WebSocketError',
        NETWORK_REQUEST_FAILED: 'Network request failed',
        SAFARI_DOCUMENT_LOAD_ABORTED: 'cancelled',
        FIREFOX_DOCUMENT_LOAD_ABORTED: 'NetworkError when attempting to fetch resource.',
        IOS_NETWORK_CONNECTION_LOST: 'The network connection was lost.',
        IOS_NETWORK_CONNECTION_LOST_RUSSIAN: 'Сетевое соединение потеряно.',
        IOS_NETWORK_CONNECTION_LOST_SWEDISH: 'Nätverksanslutningen förlorades.',
        IOS_NETWORK_CONNECTION_LOST_SPANISH: 'La conexión a Internet parece estar desactivada.',
        IOS_LOAD_FAILED: 'Load failed',
        SAFARI_CANNOT_PARSE_RESPONSE: 'cannot parse response',
        GATEWAY_TIMEOUT: 'Gateway Timeout',
        EXPENSIFY_SERVICE_INTERRUPTED: 'Expensify service interrupted',
        DUPLICATE_RECORD: 'A record already exists with this ID',
    },
    ERROR_TYPE: {
        SOCKET: 'Expensify\\Auth\\Error\\Socket',
    },
    ERROR_TITLE: {
        SOCKET: 'Issue connecting to database',
        DUPLICATE_RECORD: '400 Unique Constraints Violation',
    },
    NETWORK: {
        METHOD: {
            POST: 'post',
        },
        MIN_RETRY_WAIT_TIME_MS: 10,
        MAX_RANDOM_RETRY_WAIT_TIME_MS: 100,
        MAX_RETRY_WAIT_TIME_MS: 10 * 1000,
        PROCESS_REQUEST_DELAY_MS: 1000,
        MAX_PENDING_TIME_MS: 10 * 1000,
    },
    DEFAULT_TIME_ZONE: {automatic: true, selected: 'America/Los_Angeles'},
    DEFAULT_ACCOUNT_DATA: {errors: null, success: '', isLoading: false},
    DEFAULT_CLOSE_ACCOUNT_DATA: {errors: {}, success: '', isLoading: false},
    FORMS: {
        LOGIN_FORM: 'LoginForm',
        VALIDATE_CODE_FORM: 'ValidateCodeForm',
        VALIDATE_TFA_CODE_FORM: 'ValidateTfaCodeForm',
        RESEND_VALIDATION_FORM: 'ResendValidationForm',
        UNLINK_LOGIN_FORM: 'UnlinkLoginForm',
        RESEND_VALIDATE_CODE_FORM: 'ResendValidateCodeForm',
    },
    APP_STATE: {
        ACTIVE: 'active',
        BACKGROUND: 'background',
        INACTIVE: 'inactive',
    },

    // at least 8 characters, 1 capital letter, 1 lowercase number, 1 number
    PASSWORD_COMPLEXITY_REGEX_STRING: '^(?=.*[A-Z])(?=.*[0-9])(?=.*[a-z]).{8,}$',

    // 6 numeric digits
    VALIDATE_CODE_REGEX_STRING: /^\d{6}$/,

    // The server has a WAF (Web Application Firewall) which will strip out HTML/XML tags using this regex pattern.
    // It's copied here so that the same regex pattern can be used in form validations to be consistent with the server.
    VALIDATE_FOR_HTML_TAG_REGEX: /<([^>\s]+)(?:[^>]*?)>/g,

    PASSWORD_PAGE: {
        ERROR: {
            ALREADY_VALIDATED: 'Account already validated',
            VALIDATE_CODE_FAILED: 'Validate code failed',
        },
    },

    PUSHER: {
        PRIVATE_USER_CHANNEL_PREFIX: 'private-encrypted-user-accountID-',
        PRIVATE_REPORT_CHANNEL_PREFIX: 'private-report-reportID-',
    },

    EMOJI_SPACER: 'SPACER',

    // This is the number of columns in each row of the picker.
    // Because of how flatList implements these rows, each row is an index rather than each element
    // For this reason to make headers work, we need to have the header be the only rendered element in its row
    // If this number is changed, emojis.js will need to be updated to have the proper number of spacer elements
    // around each header.
    EMOJI_NUM_PER_ROW: 8,

    EMOJI_FREQUENT_ROW_COUNT: 3,

    EMOJI_DEFAULT_SKIN_TONE: -1,

    INVISIBLE_CODEPOINTS: ['fe0f', '200d', '2066'],

    TOOLTIP_MAX_LINES: 3,

    LOGIN_TYPE: {
        PHONE: 'phone',
        EMAIL: 'email',
    },

    MAGIC_CODE_LENGTH: 6,
    MAGIC_CODE_EMPTY_CHAR: ' ',

    KEYBOARD_TYPE: {
        PHONE_PAD: 'phone-pad',
        NUMBER_PAD: 'number-pad',
        DECIMAL_PAD: 'decimal-pad',
        VISIBLE_PASSWORD: 'visible-password',
        EMAIL_ADDRESS: 'email-address',
        ASCII_CAPABLE: 'ascii-capable',
        URL: 'url',
        DEFAULT: 'default',
    },

    ATTACHMENT_MESSAGE_TEXT: '[Attachment]',
    // This is a placeholder for attachment which is uploading
    ATTACHMENT_UPLOADING_MESSAGE_HTML: 'Uploading attachment...',
    ATTACHMENT_SOURCE_ATTRIBUTE: 'data-expensify-source',
    ATTACHMENT_PREVIEW_ATTRIBUTE: 'src',
    ATTACHMENT_ORIGINAL_FILENAME_ATTRIBUTE: 'data-name',

    ATTACHMENT_PICKER_TYPE: {
        FILE: 'file',
        IMAGE: 'image',
    },

    ATTACHMENT_FILE_TYPE: {
        FILE: 'file',
        IMAGE: 'image',
        VIDEO: 'video',
    },

    FILE_TYPE_REGEX: {
        IMAGE: /\.(jpg|jpeg|png|webp|avif|gif|tiff|wbmp|ico|jng|bmp|heic|svg|svg2)$/,
        VIDEO: /\.(3gp|h261|h263|h264|m4s|jpgv|jpm|jpgm|mp4|mp4v|mpg4|mpeg|mpg|ogv|ogg|mov|qt|webm|flv|mkv|wmv|wav|avi|movie|f4v|avchd|mp2|mpe|mpv|m4v|swf)$/,
    },
    IOS_CAMERAROLL_ACCESS_ERROR: 'Access to photo library was denied',
    ADD_PAYMENT_MENU_POSITION_Y: 226,
    ADD_PAYMENT_MENU_POSITION_X: 356,
    EMOJI_PICKER_SIZE: {
        WIDTH: 320,
        HEIGHT: 416,
    },
    DESKTOP_HEADER_PADDING: 12,
    CATEGORY_SHORTCUT_BAR_HEIGHT: 32,
    SMALL_EMOJI_PICKER_SIZE: {
        WIDTH: '100%',
    },
    NON_NATIVE_EMOJI_PICKER_LIST_HEIGHT: 300,
    NON_NATIVE_EMOJI_PICKER_LIST_HEIGHT_WEB: 200,
    EMOJI_PICKER_ITEM_HEIGHT: 32,
    EMOJI_PICKER_HEADER_HEIGHT: 32,
    RECIPIENT_LOCAL_TIME_HEIGHT: 25,
    AUTO_COMPLETE_SUGGESTER: {
        SUGGESTER_PADDING: 6,
        SUGGESTER_INNER_PADDING: 8,
        SUGGESTION_ROW_HEIGHT: 40,
        SMALL_CONTAINER_HEIGHT_FACTOR: 2.5,
        MIN_AMOUNT_OF_SUGGESTIONS: 3,
        MAX_AMOUNT_OF_SUGGESTIONS: 20,
        MAX_AMOUNT_OF_VISIBLE_SUGGESTIONS_IN_CONTAINER: 5,
        HERE_TEXT: '@here',
    },
    COMPOSER_MAX_HEIGHT: 125,
    CHAT_FOOTER_MIN_HEIGHT: 65,
    CHAT_SKELETON_VIEW: {
        AVERAGE_ROW_HEIGHT: 80,
        HEIGHT_FOR_ROW_COUNT: {
            1: 60,
            2: 80,
            3: 100,
        },
    },
    LHN_SKELETON_VIEW_ITEM_HEIGHT: 64,
    EXPENSIFY_PARTNER_NAME: 'expensify.com',
    EMAIL: {
        ACCOUNTING: 'accounting@expensify.com',
        ADMIN: 'admin@expensify.com',
        BILLS: 'bills@expensify.com',
        CHRONOS: 'chronos@expensify.com',
        CONCIERGE: 'concierge@expensify.com',
        CONTRIBUTORS: 'contributors@expensify.com',
        FIRST_RESPONDER: 'firstresponders@expensify.com',
        GUIDES_DOMAIN: 'team.expensify.com',
        HELP: 'help@expensify.com',
        INTEGRATION_TESTING_CREDS: 'integrationtestingcreds@expensify.com',
        PAYROLL: 'payroll@expensify.com',
        QA: 'qa@expensify.com',
        QA_TRAVIS: 'qa+travisreceipts@expensify.com',
        RECEIPTS: 'receipts@expensify.com',
        SAASTR: 'saastr@expensify.com',
        SBE: 'sbe@expensify.com',
        STUDENT_AMBASSADOR: 'studentambassadors@expensify.com',
        SVFG: 'svfg@expensify.com',
    },

    ACCOUNT_ID: {
        ACCOUNTING: Number(lodashGet(Config, 'EXPENSIFY_ACCOUNT_ID_ACCOUNTING', 9645353)),
        ADMIN: Number(lodashGet(Config, 'EXPENSIFY_ACCOUNT_ID_ADMIN', -1)),
        BILLS: Number(lodashGet(Config, 'EXPENSIFY_ACCOUNT_ID_BILLS', 1371)),
        CHRONOS: Number(lodashGet(Config, 'EXPENSIFY_ACCOUNT_ID_CHRONOS', 10027416)),
        CONCIERGE: Number(lodashGet(Config, 'EXPENSIFY_ACCOUNT_ID_CONCIERGE', 8392101)),
        CONTRIBUTORS: Number(lodashGet(Config, 'EXPENSIFY_ACCOUNT_ID_CONTRIBUTORS', 9675014)),
        FIRST_RESPONDER: Number(lodashGet(Config, 'EXPENSIFY_ACCOUNT_ID_FIRST_RESPONDER', 9375152)),
        HELP: Number(lodashGet(Config, 'EXPENSIFY_ACCOUNT_ID_HELP', -1)),
        INTEGRATION_TESTING_CREDS: Number(lodashGet(Config, 'EXPENSIFY_ACCOUNT_ID_INTEGRATION_TESTING_CREDS', -1)),
        PAYROLL: Number(lodashGet(Config, 'EXPENSIFY_ACCOUNT_ID_PAYROLL', 9679724)),
        QA: Number(lodashGet(Config, 'EXPENSIFY_ACCOUNT_ID_QA', 3126513)),
        QA_TRAVIS: Number(lodashGet(Config, 'EXPENSIFY_ACCOUNT_ID_QA_TRAVIS', 8595733)),
        RECEIPTS: Number(lodashGet(Config, 'EXPENSIFY_ACCOUNT_ID_RECEIPTS', -1)),
        REWARDS: Number(lodashGet(Config, 'EXPENSIFY_ACCOUNT_ID_REWARDS', 11023767)), // rewards@expensify.com
        SAASTR: Number(lodashGet(Config, 'EXPENSIFY_ACCOUNT_ID_SAASTR', 15252830)),
        SBE: Number(lodashGet(Config, 'EXPENSIFY_ACCOUNT_ID_SBE', 15305309)),
        STUDENT_AMBASSADOR: Number(lodashGet(Config, 'EXPENSIFY_ACCOUNT_ID_STUDENT_AMBASSADOR', 10476956)),
        SVFG: Number(lodashGet(Config, 'EXPENSIFY_ACCOUNT_ID_SVFG', 2012843)),
    },

    ENVIRONMENT: {
        DEV: 'development',
        STAGING: 'staging',
        PRODUCTION: 'production',
        ADHOC: 'adhoc',
    },

    // Used to delay the initial fetching of reportActions when the app first inits or reconnects (e.g. returning
    // from backgound). The times are based on how long it generally seems to take for the app to become interactive
    // in each scenario.
    FETCH_ACTIONS_DELAY: {
        STARTUP: 8000,
        RECONNECT: 1000,
    },

    WALLET: {
        TRANSFER_METHOD_TYPE: {
            INSTANT: 'instant',
            ACH: 'ach',
        },
        TRANSFER_METHOD_TYPE_FEE: {
            INSTANT: {
                RATE: 1.5,
                MINIMUM_FEE: 25,
            },
            ACH: {
                RATE: 0,
                MINIMUM_FEE: 0,
            },
        },
        ERROR: {
            // If these get updated, we need to update the codes on the Web side too
            SSN: 'ssnError',
            KBA: 'kbaNeeded',
            KYC: 'kycFailed',
            FULL_SSN_NOT_FOUND: 'Full SSN not found',
            MISSING_FIELD: 'Missing required additional details fields',
            WRONG_ANSWERS: 'Wrong answers',
            ONFIDO_FIXABLE_ERROR: 'Onfido returned a fixable error',

            // KBA stands for Knowledge Based Answers (requiring us to show Idology questions)
            KBA_NEEDED: 'KBA needed',
            NO_ACCOUNT_TO_LINK: '405 No account to link to wallet',
            INVALID_WALLET: '405 Invalid wallet account',
            NOT_OWNER_OF_BANK_ACCOUNT: '401 Wallet owner does not own linked bank account',
            INVALID_BANK_ACCOUNT: '405 Attempting to link an invalid bank account to a wallet',
            NOT_OWNER_OF_FUND: '401 Wallet owner does not own linked fund',
            INVALID_FUND: '405 Attempting to link an invalid fund to a wallet',
        },
        STEP: {
            // In the order they appear in the Wallet flow
            ADDITIONAL_DETAILS: 'AdditionalDetailsStep',
            ADDITIONAL_DETAILS_KBA: 'AdditionalDetailsKBAStep',
            ONFIDO: 'OnfidoStep',
            TERMS: 'TermsStep',
            ACTIVATE: 'ActivateStep',
        },
        TIER_NAME: {
            GOLD: 'GOLD',
            SILVER: 'SILVER',
        },
    },

    PLAID: {
        EVENT: {
            ERROR: 'ERROR',
            EXIT: 'EXIT',
        },
    },

    ONFIDO: {
        CONTAINER_ID: 'onfido-mount',
        TYPE: {
            DOCUMENT: 'document',
            FACE: 'face',
        },
        VARIANT: {
            VIDEO: 'video',
        },
        SMS_NUMBER_COUNTRY_CODE: 'US',
        ERROR: {
            USER_CANCELLED: 'User canceled flow.',
            USER_TAPPED_BACK: 'User exited by clicking the back button.',
            USER_EXITED: 'User exited by manual action.',
            USER_CAMERA_DENINED: 'Onfido.OnfidoFlowError',
            USER_CAMERA_PERMISSION: 'Encountered an error: cameraPermission',
            // eslint-disable-next-line max-len
            USER_CAMERA_CONSENT_DENIED:
                'Unexpected result Intent. It might be a result of incorrect integration, make sure you only pass Onfido intent to handleActivityResult. It might be due to unpredictable crash or error. Please report the problem to android-sdk@onfido.com. Intent: null \n resultCode: 0',
        },
    },

    OS: {
        WINDOWS: 'Windows',
        MAC_OS: PLATFORM_OS_MACOS,
        ANDROID: 'Android',
        IOS: PLATFORM_IOS,
        LINUX: 'Linux',
        NATIVE: 'Native',
    },

    BROWSER: {
        CHROME: 'chrome',
        FIREFOX: 'firefox',
        IE: 'ie',
        EDGE: 'edge',
        Opera: 'opera',
        SAFARI: 'safari',
        OTHER: 'other',
    },

    PAYMENT_METHODS: {
        PAYPAL: 'payPalMe',
        DEBIT_CARD: 'debitCard',
        BANK_ACCOUNT: 'bankAccount',
    },

    PAYMENT_METHOD_ID_KEYS: {
        DEBIT_CARD: 'fundID',
        BANK_ACCOUNT: 'bankAccountID',
    },

    IOU: {
        // Note: These payment types are used when building IOU reportAction message values in the server and should
        // not be changed.
        PAYMENT_TYPE: {
            ELSEWHERE: 'Elsewhere',
            EXPENSIFY: 'Expensify',
            PAYPAL_ME: 'PayPal.me',
            VBBA: 'ACH',
        },
        MONEY_REQUEST_TYPE: {
            SEND: 'send',
            SPLIT: 'split',
            REQUEST: 'request',
        },
        REPORT_ACTION_TYPE: {
            PAY: 'pay',
            CREATE: 'create',
            SPLIT: 'split',
            DECLINE: 'decline',
            CANCEL: 'cancel',
            DELETE: 'delete',
        },
        AMOUNT_MAX_LENGTH: 10,
        RECEIPT_STATE: {
            SCANREADY: 'SCANREADY',
            OPEN: 'OPEN',
            SCANNING: 'SCANNING',
            SCANCOMPLETE: 'SCANCOMPLETE',
            SCANFAILED: 'SCANFAILED',
        },
        FILE_TYPES: {
            HTML: 'html',
            DOC: 'doc',
            DOCX: 'docx',
            SVG: 'svg',
        },
    },

    GROWL: {
        SUCCESS: 'success',
        ERROR: 'error',
        WARNING: 'warning',
        DURATION: 2000,
        DURATION_LONG: 3500,
    },

    LOCALES: {
        EN: 'en',
        ES: 'es',
        ES_ES: 'es-ES',
        ES_ES_ONFIDO: 'es_ES',

        DEFAULT: 'en',
    },

    POLICY: {
        TYPE: {
            FREE: 'free',
            PERSONAL: 'personal',
            CORPORATE: 'corporate',
            TEAM: 'team',
        },
        ROLE: {
            ADMIN: 'admin',
            AUDITOR: 'auditor',
            USER: 'user',
        },
        ROOM_PREFIX: '#',
        CUSTOM_UNIT_RATE_BASE_OFFSET: 100,
        OWNER_EMAIL_FAKE: '_FAKE_',
        OWNER_ACCOUNT_ID_FAKE: 0,
    },

    CUSTOM_UNITS: {
        NAME_DISTANCE: 'Distance',
        DISTANCE_UNIT_MILES: 'mi',
        DISTANCE_UNIT_KILOMETERS: 'km',
        MILEAGE_IRS_RATE: 0.655,
        DEFAULT_RATE: 'Default Rate',
    },

    TERMS: {
        CFPB_PREPAID: 'cfpb.gov/prepaid',
        CFPB_COMPLAINT: 'cfpb.gov/complaint',
        FDIC_PREPAID: 'fdic.gov/deposit/deposits/prepaid.html',
        USE_EXPENSIFY_FEES: 'use.expensify.com/fees',
    },

    ICON_TYPE_ICON: 'icon',
    ICON_TYPE_AVATAR: 'avatar',
    ICON_TYPE_WORKSPACE: 'workspace',

    ACTIVITY_INDICATOR_SIZE: {
        LARGE: 'large',
    },

    AVATAR_SIZE: {
        LARGE: 'large',
        MEDIUM: 'medium',
        DEFAULT: 'default',
        SMALL: 'small',
        SMALLER: 'smaller',
        SUBSCRIPT: 'subscript',
        SMALL_SUBSCRIPT: 'small-subscript',
        MID_SUBSCRIPT: 'mid-subscript',
        LARGE_BORDERED: 'large-bordered',
        HEADER: 'header',
        MENTION_ICON: 'mention-icon',
        SMALL_NORMAL: 'small-normal',
    },
    AVATAR_ROW_SIZE: {
        DEFAULT: 4,
        LARGE_SCREEN: 8,
    },
    OPTION_MODE: {
        COMPACT: 'compact',
        DEFAULT: 'default',
    },
    REGEX: {
        SPECIAL_CHARS_WITHOUT_NEWLINE: /((?!\n)[()-\s\t])/g,
        DIGITS_AND_PLUS: /^\+?[0-9]*$/,
        ALPHABETIC_AND_LATIN_CHARS: /^[a-zA-ZÀ-ÿ ]*$/,
        NON_ALPHABETIC_AND_NON_LATIN_CHARS: /[^a-zA-ZÀ-ÿ]/g,
        POSITIVE_INTEGER: /^\d+$/,
        PO_BOX: /\b[P|p]?(OST|ost)?\.?\s*[O|o|0]?(ffice|FFICE)?\.?\s*[B|b][O|o|0]?[X|x]?\.?\s+[#]?(\d+)\b/,
        ANY_VALUE: /^.+$/,
        ZIP_CODE: /^[0-9]{5}(?:[- ][0-9]{4})?$/,
        INDUSTRY_CODE: /^[0-9]{6}$/,
        SSN_LAST_FOUR: /^(?!0000)[0-9]{4}$/,
        SSN_FULL_NINE: /^(?!0000)[0-9]{9}$/,
        NUMBER: /^[0-9]+$/,
        CARD_NUMBER: /^[0-9]{15,16}$/,
        CARD_SECURITY_CODE: /^[0-9]{3,4}$/,
        CARD_EXPIRATION_DATE: /^(0[1-9]|1[0-2])([^0-9])?([0-9]{4}|([0-9]{2}))$/,
        PAYPAL_ME_USERNAME: /^[a-zA-Z0-9]{1,20}$/,
        ROOM_NAME: /^#[a-z0-9à-ÿ-]{1,80}$/,

        // eslint-disable-next-line max-len, no-misleading-character-class
        EMOJIS: /[\p{Extended_Pictographic}](\u200D[\p{Extended_Pictographic}]|[\u{1F3FB}-\u{1F3FF}]|[\u{E0020}-\u{E007F}]|\uFE0F|\u20E3)*|[\u{1F1E6}-\u{1F1FF}]{2}|[#*0-9]\uFE0F?\u20E3/gu,

        TAX_ID: /^\d{9}$/,
        NON_NUMERIC: /\D/g,

        // Extract attachment's source from the data's html string
        ATTACHMENT_DATA: /(data-expensify-source|data-name)="([^"]+)"/g,

        EMOJI_NAME: /:[\w+-]+:/g,
        EMOJI_SUGGESTIONS: /:[a-zA-Z0-9_+-]{1,40}$/,
        AFTER_FIRST_LINE_BREAK: /\n.*/g,
        CODE_2FA: /^\d{6}$/,
        ATTACHMENT_ID: /chat-attachments\/(\d+)/,
        HAS_COLON_ONLY_AT_THE_BEGINNING: /^:[^:]+$/,
        HAS_AT_MOST_TWO_AT_SIGNS: /^@[^@]*@?[^@]*$/,

        SPECIAL_CHAR_OR_EMOJI:
            // eslint-disable-next-line no-misleading-character-class
            /[\n\s,/?"{}[\]()&^%\\;`$=#<>!*\p{Extended_Pictographic}\u200d\u{1f1e6}-\u{1f1ff}\u{1f3fb}-\u{1f3ff}\u{e0020}-\u{e007f}\u20E3\uFE0F]|[#*0-9]\uFE0F?\u20E3/gu,

        SPACE_OR_EMOJI:
            // eslint-disable-next-line no-misleading-character-class
            /(\s+|(?:[\p{Extended_Pictographic}\u200d\u{1f1e6}-\u{1f1ff}\u{1f3fb}-\u{1f3ff}\u{e0020}-\u{e007f}\u20E3\uFE0F]|[#*0-9]\uFE0F?\u20E3)+)/gu,

        // Define the regular expression pattern to match a string starting with an at sign and ending with a space or newline character
        MENTION_REPLACER:
            // eslint-disable-next-line no-misleading-character-class
            /^@[^\n\r]*?(?=$|[\s,/?"{}[\]()&^%\\;`$=#<>!*\p{Extended_Pictographic}\u200d\u{1f1e6}-\u{1f1ff}\u{1f3fb}-\u{1f3ff}\u{e0020}-\u{e007f}\u20E3\uFE0F]|[#*0-9]\uFE0F?\u20E3)/u,

        MERGED_ACCOUNT_PREFIX: /^(MERGED_\d+@)/,

        ROUTES: {
            VALIDATE_LOGIN: /\/v($|(\/\/*))/,
            UNLINK_LOGIN: /\/u($|(\/\/*))/,
        },

        TIME_STARTS_01: /^01:\d{2} [AP]M$/,
        TIME_FORMAT: /^\d{2}:\d{2} [AP]M$/,
        DATE_TIME_FORMAT: /^\d{2}-\d{2} \d{2}:\d{2} [AP]M$/,
    },

    PRONOUNS: {
        PREFIX: '__predefined_',
        SELF_SELECT: '__predefined_selfSelect',
    },
    GUIDES_CALL_TASK_IDS: {
        CONCIERGE_DM: 'NewExpensifyConciergeDM',
        WORKSPACE_INITIAL: 'WorkspaceHome',
        WORKSPACE_SETTINGS: 'WorkspaceGeneralSettings',
        WORKSPACE_CARD: 'WorkspaceCorporateCards',
        WORKSPACE_REIMBURSE: 'WorkspaceReimburseReceipts',
        WORKSPACE_BILLS: 'WorkspacePayBills',
        WORKSPACE_INVOICES: 'WorkspaceSendInvoices',
        WORKSPACE_TRAVEL: 'WorkspaceBookTravel',
        WORKSPACE_MEMBERS: 'WorkspaceManageMembers',
        WORKSPACE_BANK_ACCOUNT: 'WorkspaceBankAccount',
    },
    get EXPENSIFY_EMAILS() {
        return [
            this.EMAIL.ACCOUNTING,
            this.EMAIL.ADMIN,
            this.EMAIL.BILLS,
            this.EMAIL.CHRONOS,
            this.EMAIL.CONCIERGE,
            this.EMAIL.CONTRIBUTORS,
            this.EMAIL.FIRST_RESPONDER,
            this.EMAIL.HELP,
            this.EMAIL.INTEGRATION_TESTING_CREDS,
            this.EMAIL.PAYROLL,
            this.EMAIL.QA,
            this.EMAIL.QA_TRAVIS,
            this.EMAIL.RECEIPTS,
            this.EMAIL.SAASTR,
            this.EMAIL.SBE,
            this.EMAIL.STUDENT_AMBASSADOR,
            this.EMAIL.SVFG,
        ];
    },
    get EXPENSIFY_ACCOUNT_IDS() {
        return [
            this.ACCOUNT_ID.ACCOUNTING,
            this.ACCOUNT_ID.ADMIN,
            this.ACCOUNT_ID.BILLS,
            this.ACCOUNT_ID.CHRONOS,
            this.ACCOUNT_ID.CONCIERGE,
            this.ACCOUNT_ID.CONTRIBUTORS,
            this.ACCOUNT_ID.FIRST_RESPONDER,
            this.ACCOUNT_ID.HELP,
            this.ACCOUNT_ID.INTEGRATION_TESTING_CREDS,
            this.ACCOUNT_ID.PAYROLL,
            this.ACCOUNT_ID.QA,
            this.ACCOUNT_ID.QA_TRAVIS,
            this.ACCOUNT_ID.RECEIPTS,
            this.ACCOUNT_ID.REWARDS,
            this.ACCOUNT_ID.SAASTR,
            this.ACCOUNT_ID.SBE,
            this.ACCOUNT_ID.STUDENT_AMBASSADOR,
            this.ACCOUNT_ID.SVFG,
        ];
    },

    // Auth limit is 60k for the column but we store edits and other metadata along the html so let's use a lower limit to accommodate for it.
    MAX_COMMENT_LENGTH: 15000,

    // Furthermore, applying markup is very resource-consuming, so let's set a slightly lower limit for that
    MAX_MARKUP_LENGTH: 10000,

    MAX_THREAD_REPLIES_PREVIEW: 99,

    FORM_CHARACTER_LIMIT: 50,
    LEGAL_NAMES_CHARACTER_LIMIT: 150,
    LOGIN_CHARACTER_LIMIT: 254,
    WORKSPACE_NAME_CHARACTER_LIMIT: 80,
    AVATAR_CROP_MODAL: {
        // The next two constants control what is min and max value of the image crop scale.
        // Values define in how many times the image can be bigger than its container.
        // Notice: that values less than 1 mean that the image won't cover the container fully.
        MAX_SCALE: 3, // 3x scale is used commonly in different apps.
        MIN_SCALE: 1, // 1x min scale means that the image covers the container completely

        // This const defines the initial container size, before layout measurement.
        // Since size cant be null, we have to define some initial value.
        INITIAL_SIZE: 1, // 1 was chosen because there is a very low probability that initialized component will have such size.
    },
    MICROSECONDS_PER_MS: 1000,
    RED_BRICK_ROAD_PENDING_ACTION: {
        ADD: 'add',
        DELETE: 'delete',
        UPDATE: 'update',
    },
    BRICK_ROAD_INDICATOR_STATUS: {
        ERROR: 'error',
        INFO: 'info',
    },
    REPORT_DETAILS_MENU_ITEM: {
        SHARE_CODE: 'shareCode',
        MEMBERS: 'member',
        SETTINGS: 'settings',
        LEAVE_ROOM: 'leaveRoom',
        WELCOME_MESSAGE: 'welcomeMessage',
    },
    EDIT_REQUEST_FIELD: {
        AMOUNT: 'amount',
        CURRENCY: 'currency',
        DATE: 'date',
        DESCRIPTION: 'description',
        MERCHANT: 'merchant',
    },
    FOOTER: {
        EXPENSE_MANAGEMENT_URL: `${USE_EXPENSIFY_URL}/expense-management`,
        SPEND_MANAGEMENT_URL: `${USE_EXPENSIFY_URL}/spend-management`,
        EXPENSE_REPORTS_URL: `${USE_EXPENSIFY_URL}/expense-reports`,
        COMPANY_CARD_URL: `${USE_EXPENSIFY_URL}/company-credit-card`,
        RECIEPT_SCANNING_URL: `${USE_EXPENSIFY_URL}/receipt-scanning-app`,
        BILL_PAY_URL: `${USE_EXPENSIFY_URL}/bills`,
        INVOICES_URL: `${USE_EXPENSIFY_URL}/invoices`,
        CPA_CARD_URL: `${USE_EXPENSIFY_URL}/cpa-card`,
        PAYROLL_URL: `${USE_EXPENSIFY_URL}/payroll`,
        TRAVEL_URL: `${USE_EXPENSIFY_URL}/travel`,
        EXPENSIFY_APPROVED_URL: `${USE_EXPENSIFY_URL}/accountants`,
        PRESS_KIT_URL: 'https://we.are.expensify.com/press-kit',
        SUPPORT_URL: `${USE_EXPENSIFY_URL}/support`,
        COMMUNITY_URL: 'https://community.expensify.com/',
        PRIVACY_URL: `${USE_EXPENSIFY_URL}/privacy`,
        ABOUT_URL: 'https://we.are.expensify.com/how-we-got-here',
        BLOG_URL: 'https://blog.expensify.com/',
        JOBS_URL: 'https://we.are.expensify.com/apply',
        ORG_URL: 'https://expensify.org/',
        INVESTOR_RELATIONS_URL: 'https://ir.expensify.com/',
    },

    SOCIALS: {
        PODCAST: 'https://we.are.expensify.com/podcast',
        TWITTER: 'https://www.twitter.com/expensify',
        INSTAGRAM: 'https://www.instagram.com/expensify',
        FACEBOOK: 'https://www.facebook.com/expensify',
        LINKEDIN: 'https://www.linkedin.com/company/expensify',
    },

    // These split the maximum decimal value of a signed 64-bit number (9,223,372,036,854,775,807) into parts where none of them are too big to fit into a 32-bit number, so that we can
    // generate them each with a random number generator with only 32-bits of precision.
    MAX_64BIT_LEFT_PART: 92233,
    MAX_64BIT_MIDDLE_PART: 7203685,
    MAX_64BIT_RIGHT_PART: 4775807,

    // When generating a random value to fit in 7 digits (for the `middle` or `right` parts above), this is the maximum value to multiply by Math.random().
    MAX_INT_FOR_RANDOM_7_DIGIT_VALUE: 10000000,
    IOS_KEYBOARD_SPACE_OFFSET: -30,

    PDF_PASSWORD_FORM: {
        // Constants for password-related error responses received from react-pdf.
        REACT_PDF_PASSWORD_RESPONSES: {
            NEED_PASSWORD: 1,
            INCORRECT_PASSWORD: 2,
        },
    },
    API_REQUEST_TYPE: {
        READ: 'read',
        WRITE: 'write',
        MAKE_REQUEST_WITH_SIDE_EFFECTS: 'makeRequestWithSideEffects',
    },

    QUICK_REACTIONS: [
        {
            name: '+1',
            code: '👍',
            types: ['👍🏿', '👍🏾', '👍🏽', '👍🏼', '👍🏻'],
        },
        {
            name: 'heart',
            code: '❤️',
        },
        {
            name: 'joy',
            code: '😂',
        },
        {
            name: 'fire',
            code: '🔥',
        },
    ],

    TFA_CODE_LENGTH: 6,
    CHAT_ATTACHMENT_TOKEN_KEY: 'X-Chat-Attachment-Token',

    SPACE_LENGTH: 1,

    ALL_COUNTRIES: {
        AF: 'Afghanistan',
        AX: 'Åland Islands',
        AL: 'Albania',
        DZ: 'Algeria',
        AS: 'American Samoa',
        AD: 'Andorra',
        AO: 'Angola',
        AI: 'Anguilla',
        AQ: 'Antarctica',
        AG: 'Antigua & Barbuda',
        AR: 'Argentina',
        AM: 'Armenia',
        AW: 'Aruba',
        AC: 'Ascension Island',
        AU: 'Australia',
        AT: 'Austria',
        AZ: 'Azerbaijan',
        BS: 'Bahamas',
        BH: 'Bahrain',
        BD: 'Bangladesh',
        BB: 'Barbados',
        BY: 'Belarus',
        BE: 'Belgium',
        BZ: 'Belize',
        BJ: 'Benin',
        BM: 'Bermuda',
        BT: 'Bhutan',
        BO: 'Bolivia',
        BA: 'Bosnia & Herzegovina',
        BW: 'Botswana',
        BR: 'Brazil',
        IO: 'British Indian Ocean Territory',
        VG: 'British Virgin Islands',
        BN: 'Brunei',
        BG: 'Bulgaria',
        BF: 'Burkina Faso',
        BI: 'Burundi',
        KH: 'Cambodia',
        CM: 'Cameroon',
        CA: 'Canada',
        CV: 'Cape Verde',
        BQ: 'Caribbean Netherlands',
        KY: 'Cayman Islands',
        CF: 'Central African Republic',
        TD: 'Chad',
        CL: 'Chile',
        CN: 'China',
        CX: 'Christmas Island',
        CC: 'Cocos (Keeling) Islands',
        CO: 'Colombia',
        KM: 'Comoros',
        CG: 'Congo - Brazzaville',
        CD: 'Congo - Kinshasa',
        CK: 'Cook Islands',
        CR: 'Costa Rica',
        CI: "Côte d'Ivoire",
        HR: 'Croatia',
        CU: 'Cuba',
        CW: 'Curaçao',
        CY: 'Cyprus',
        CZ: 'Czech Republic',
        DK: 'Denmark',
        DJ: 'Djibouti',
        DM: 'Dominica',
        DO: 'Dominican Republic',
        EC: 'Ecuador',
        EG: 'Egypt',
        SV: 'El Salvador',
        GQ: 'Equatorial Guinea',
        ER: 'Eritrea',
        EE: 'Estonia',
        ET: 'Ethiopia',
        FK: 'Falkland Islands',
        FO: 'Faroe Islands',
        FJ: 'Fiji',
        FI: 'Finland',
        FR: 'France',
        GF: 'French Guiana',
        PF: 'French Polynesia',
        TF: 'French Southern Territories',
        GA: 'Gabon',
        GM: 'Gambia',
        GE: 'Georgia',
        DE: 'Germany',
        GH: 'Ghana',
        GI: 'Gibraltar',
        GR: 'Greece',
        GL: 'Greenland',
        GD: 'Grenada',
        GP: 'Guadeloupe',
        GU: 'Guam',
        GT: 'Guatemala',
        GG: 'Guernsey',
        GN: 'Guinea',
        GW: 'Guinea-Bissau',
        GY: 'Guyana',
        HT: 'Haiti',
        HN: 'Honduras',
        HK: 'Hong Kong',
        HU: 'Hungary',
        IS: 'Iceland',
        IN: 'India',
        ID: 'Indonesia',
        IR: 'Iran',
        IQ: 'Iraq',
        IE: 'Ireland',
        IM: 'Isle of Man',
        IL: 'Israel',
        IT: 'Italy',
        JM: 'Jamaica',
        JP: 'Japan',
        JE: 'Jersey',
        JO: 'Jordan',
        KZ: 'Kazakhstan',
        KE: 'Kenya',
        KI: 'Kiribati',
        XK: 'Kosovo',
        KW: 'Kuwait',
        KG: 'Kyrgyzstan',
        LA: 'Laos',
        LV: 'Latvia',
        LB: 'Lebanon',
        LS: 'Lesotho',
        LR: 'Liberia',
        LY: 'Libya',
        LI: 'Liechtenstein',
        LT: 'Lithuania',
        LU: 'Luxembourg',
        MO: 'Macau',
        MK: 'Macedonia',
        MG: 'Madagascar',
        MW: 'Malawi',
        MY: 'Malaysia',
        MV: 'Maldives',
        ML: 'Mali',
        MT: 'Malta',
        MH: 'Marshall Islands',
        MQ: 'Martinique',
        MR: 'Mauritania',
        MU: 'Mauritius',
        YT: 'Mayotte',
        MX: 'Mexico',
        FM: 'Micronesia',
        MD: 'Moldova',
        MC: 'Monaco',
        MN: 'Mongolia',
        ME: 'Montenegro',
        MS: 'Montserrat',
        MA: 'Morocco',
        MZ: 'Mozambique',
        MM: 'Myanmar (Burma)',
        NA: 'Namibia',
        NR: 'Nauru',
        NP: 'Nepal',
        NL: 'Netherlands',
        NC: 'New Caledonia',
        NZ: 'New Zealand',
        NI: 'Nicaragua',
        NE: 'Niger',
        NG: 'Nigeria',
        NU: 'Niue',
        NF: 'Norfolk Island',
        KP: 'North Korea',
        MP: 'Northern Mariana Islands',
        NO: 'Norway',
        OM: 'Oman',
        PK: 'Pakistan',
        PW: 'Palau',
        PS: 'Palestinian Territories',
        PA: 'Panama',
        PG: 'Papua New Guinea',
        PY: 'Paraguay',
        PE: 'Peru',
        PH: 'Philippines',
        PN: 'Pitcairn Islands',
        PL: 'Poland',
        PT: 'Portugal',
        PR: 'Puerto Rico',
        QA: 'Qatar',
        RE: 'Réunion',
        RO: 'Romania',
        RU: 'Russia',
        RW: 'Rwanda',
        BL: 'Saint Barthélemy',
        WS: 'Samoa',
        SM: 'San Marino',
        ST: 'São Tomé & Príncipe',
        SA: 'Saudi Arabia',
        SN: 'Senegal',
        RS: 'Serbia',
        SC: 'Seychelles',
        SL: 'Sierra Leone',
        SG: 'Singapore',
        SX: 'Sint Maarten',
        SK: 'Slovakia',
        SI: 'Slovenia',
        SB: 'Solomon Islands',
        SO: 'Somalia',
        ZA: 'South Africa',
        GS: 'South Georgia & South Sandwich Islands',
        KR: 'South Korea',
        SS: 'South Sudan',
        ES: 'Spain',
        LK: 'Sri Lanka',
        SH: 'St. Helena',
        KN: 'St. Kitts & Nevis',
        LC: 'St. Lucia',
        MF: 'St. Martin',
        PM: 'St. Pierre & Miquelon',
        VC: 'St. Vincent & Grenadines',
        SD: 'Sudan',
        SR: 'Suriname',
        SJ: 'Svalbard & Jan Mayen',
        SZ: 'Swaziland',
        SE: 'Sweden',
        CH: 'Switzerland',
        SY: 'Syria',
        TW: 'Taiwan',
        TJ: 'Tajikistan',
        TZ: 'Tanzania',
        TH: 'Thailand',
        TL: 'Timor-Leste',
        TG: 'Togo',
        TK: 'Tokelau',
        TO: 'Tonga',
        TT: 'Trinidad & Tobago',
        TA: 'Tristan da Cunha',
        TN: 'Tunisia',
        TR: 'Turkey',
        TM: 'Turkmenistan',
        TC: 'Turks & Caicos Islands',
        TV: 'Tuvalu',
        UM: 'U.S. Outlying Islands',
        VI: 'U.S. Virgin Islands',
        UG: 'Uganda',
        UA: 'Ukraine',
        AE: 'United Arab Emirates',
        GB: 'United Kingdom',
        US: 'United States',
        UY: 'Uruguay',
        UZ: 'Uzbekistan',
        VU: 'Vanuatu',
        VA: 'Vatican City',
        VE: 'Venezuela',
        VN: 'Vietnam',
        WF: 'Wallis & Futuna',
        EH: 'Western Sahara',
        YE: 'Yemen',
        ZM: 'Zambia',
        ZW: 'Zimbabwe',
    },

    // Sources: https://github.com/Expensify/App/issues/14958#issuecomment-1442138427
    // https://github.com/Expensify/App/issues/14958#issuecomment-1456026810
    COUNTRY_ZIP_REGEX_DATA: {
        AC: {
            regex: /^ASCN 1ZZ$/,
            samples: 'ASCN 1ZZ',
        },
        AD: {
            regex: /^AD[1-7]0\d$/,
            samples: 'AD206, AD403, AD106, AD406',
        },

        // We have kept the empty object for the countries which do not have any zip code validation
        // to ensure consistency so that the amount of countries displayed and in this object are same
        AE: {},
        AF: {
            regex: /^\d{4}$/,
            samples: '9536, 1476, 3842, 7975',
        },
        AG: {},
        AI: {
            regex: /^AI-2640$/,
            samples: 'AI-2640',
        },
        AL: {
            regex: /^\d{4}$/,
            samples: '1631, 9721, 2360, 5574',
        },
        AM: {
            regex: /^\d{4}$/,
            samples: '5581, 7585, 8434, 2492',
        },
        AO: {},
        AQ: {},
        AR: {
            regex: /^((?:[A-HJ-NP-Z])?\d{4})([A-Z]{3})?$/,
            samples: 'Q7040GFQ, K2178ZHR, P6240EJG, J6070IAE',
        },
        AS: {
            regex: /^96799$/,
            samples: '96799',
        },
        AT: {
            regex: /^\d{4}$/,
            samples: '4223, 2052, 3544, 5488',
        },
        AU: {
            regex: /^\d{4}$/,
            samples: '7181, 7735, 9169, 8780',
        },
        AW: {},
        AX: {
            regex: /^22\d{3}$/,
            samples: '22270, 22889, 22906, 22284',
        },
        AZ: {
            regex: /^(AZ) (\d{4})$/,
            samples: 'AZ 6704, AZ 5332, AZ 3907, AZ 6892',
        },
        BA: {
            regex: /^\d{5}$/,
            samples: '62722, 80420, 44595, 74614',
        },
        BB: {
            regex: /^BB\d{5}$/,
            samples: 'BB64089, BB17494, BB73163, BB25752',
        },
        BD: {
            regex: /^\d{4}$/,
            samples: '8585, 8175, 7381, 0154',
        },
        BE: {
            regex: /^\d{4}$/,
            samples: '7944, 5303, 6746, 7921',
        },
        BF: {},
        BG: {
            regex: /^\d{4}$/,
            samples: '6409, 7657, 1206, 7908',
        },
        BH: {
            regex: /^\d{3}\d?$/,
            samples: '047, 1116, 490, 631',
        },
        BI: {},
        BJ: {},
        BL: {
            regex: /^97133$/,
            samples: '97133',
        },
        BM: {
            regex: /^[A-Z]{2} ?[A-Z0-9]{2}$/,
            samples: 'QV9P, OSJ1, PZ 3D, GR YK',
        },
        BN: {
            regex: /^[A-Z]{2} ?\d{4}$/,
            samples: 'PF 9925, TH1970, SC 4619, NF0781',
        },
        BO: {},
        BQ: {},
        BR: {
            regex: /^\d{5}-?\d{3}$/,
            samples: '18816-403, 95177-465, 43447-782, 39403-136',
        },
        BS: {},
        BT: {
            regex: /^\d{5}$/,
            samples: '28256, 52484, 30608, 93524',
        },
        BW: {},
        BY: {
            regex: /^\d{6}$/,
            samples: '504154, 360246, 741167, 895047',
        },
        BZ: {},
        CA: {
            regex: /^[ABCEGHJKLMNPRSTVXY]\d[ABCEGHJ-NPRSTV-Z] ?\d[ABCEGHJ-NPRSTV-Z]\d$/,
            samples: 'S1A7K8, Y5H 4G6, H9V0P2, H1A1B5',
        },
        CC: {
            regex: /^6799$/,
            samples: '6799',
        },
        CD: {},
        CF: {},
        CG: {},
        CH: {
            regex: /^\d{4}$/,
            samples: '6370, 5271, 7873, 8220',
        },
        CI: {},
        CK: {},
        CL: {
            regex: /^\d{7}$/,
            samples: '7565829, 8702008, 3161669, 1607703',
        },
        CM: {},
        CN: {
            regex: /^\d{6}$/,
            samples: '240543, 870138, 295528, 861683',
        },
        CO: {
            regex: /^\d{6}$/,
            samples: '678978, 775145, 823943, 913970',
        },
        CR: {
            regex: /^\d{5}$/,
            samples: '28256, 52484, 30608, 93524',
        },
        CU: {
            regex: /^(?:CP)?(\d{5})$/,
            samples: '28256, 52484, 30608, 93524',
        },
        CV: {
            regex: /^\d{4}$/,
            samples: '9056, 8085, 0491, 4627',
        },
        CW: {},
        CX: {
            regex: /^6798$/,
            samples: '6798',
        },
        CY: {
            regex: /^\d{4}$/,
            samples: '9301, 2478, 1981, 6162',
        },
        CZ: {
            regex: /^\d{3} ?\d{2}$/,
            samples: '150 56, 50694, 229 08, 82811',
        },
        DE: {
            regex: /^\d{5}$/,
            samples: '33185, 37198, 81711, 44262',
        },
        DJ: {},
        DK: {
            regex: /^\d{4}$/,
            samples: '1429, 2457, 0637, 5764',
        },
        DM: {},
        DO: {
            regex: /^\d{5}$/,
            samples: '11877, 95773, 93875, 98032',
        },
        DZ: {
            regex: /^\d{5}$/,
            samples: '26581, 64621, 57550, 72201',
        },
        EC: {
            regex: /^\d{6}$/,
            samples: '541124, 873848, 011495, 334509',
        },
        EE: {
            regex: /^\d{5}$/,
            samples: '87173, 01127, 73214, 52381',
        },
        EG: {
            regex: /^\d{5}$/,
            samples: '98394, 05129, 91463, 77359',
        },
        EH: {
            regex: /^\d{5}$/,
            samples: '30577, 60264, 16487, 38593',
        },
        ER: {},
        ES: {
            regex: /^\d{5}$/,
            samples: '03315, 00413, 23179, 89324',
        },
        ET: {
            regex: /^\d{4}$/,
            samples: '6269, 8498, 4514, 7820',
        },
        FI: {
            regex: /^\d{5}$/,
            samples: '21859, 72086, 22422, 03774',
        },
        FJ: {},
        FK: {
            regex: /^FIQQ 1ZZ$/,
            samples: 'FIQQ 1ZZ',
        },
        FM: {
            regex: /^(9694[1-4])(?:[ -](\d{4}))?$/,
            samples: '96942-9352, 96944-4935, 96941 9065, 96943-5369',
        },
        FO: {
            regex: /^\d{3}$/,
            samples: '334, 068, 741, 787',
        },
        FR: {
            regex: /^\d{2} ?\d{3}$/,
            samples: '25822, 53 637, 55354, 82522',
        },
        GA: {},
        GB: {
            regex: /^[A-Z]{1,2}[0-9R][0-9A-Z]?\s*[0-9][A-Z-CIKMOV]{2}$/,
            samples: 'LA102UX, BL2F8FX, BD1S9LU, WR4G 6LH',
        },
        GD: {},
        GE: {
            regex: /^\d{4}$/,
            samples: '1232, 9831, 4717, 9428',
        },
        GF: {
            regex: /^9[78]3\d{2}$/,
            samples: '98380, 97335, 98344, 97300',
        },
        GG: {
            regex: /^GY\d[\dA-Z]? ?\d[ABD-HJLN-UW-Z]{2}$/,
            samples: 'GY757LD, GY6D 6XL, GY3Y2BU, GY85 1YO',
        },
        GH: {},
        GI: {
            regex: /^GX11 1AA$/,
            samples: 'GX11 1AA',
        },
        GL: {
            regex: /^39\d{2}$/,
            samples: '3964, 3915, 3963, 3956',
        },
        GM: {},
        GN: {
            regex: /^\d{3}$/,
            samples: '465, 994, 333, 078',
        },
        GP: {
            regex: /^9[78][01]\d{2}$/,
            samples: '98069, 97007, 97147, 97106',
        },
        GQ: {},
        GR: {
            regex: /^\d{3} ?\d{2}$/,
            samples: '98654, 319 78, 127 09, 590 52',
        },
        GS: {
            regex: /^SIQQ 1ZZ$/,
            samples: 'SIQQ 1ZZ',
        },
        GT: {
            regex: /^\d{5}$/,
            samples: '30553, 69925, 09376, 83719',
        },
        GU: {
            regex: /^((969)[1-3][0-2])$/,
            samples: '96922, 96932, 96921, 96911',
        },
        GW: {
            regex: /^\d{4}$/,
            samples: '1742, 7941, 4437, 7728',
        },
        GY: {},
        HK: {
            regex: /^999077$|^$/,
            samples: '999077',
        },
        HN: {
            regex: /^\d{5}$/,
            samples: '86238, 78999, 03594, 30406',
        },
        HR: {
            regex: /^\d{5}$/,
            samples: '85240, 80710, 78235, 98766',
        },
        HT: {
            regex: /^(?:HT)?(\d{4})$/,
            samples: '5101, HT6991, HT3871, 1126',
        },
        HU: {
            regex: /^\d{4}$/,
            samples: '0360, 2604, 3362, 4775',
        },
        ID: {
            regex: /^\d{5}$/,
            samples: '60993, 52656, 16521, 34931',
        },
        IE: {},
        IL: {
            regex: /^\d{5}(?:\d{2})?$/,
            samples: '74213, 6978354, 2441689, 4971551',
        },
        IM: {
            regex: /^IM\d[\dA-Z]? ?\d[ABD-HJLN-UW-Z]{2}$/,
            samples: 'IM2X1JP, IM4V 9JU, IM3B1UP, IM8E 5XF',
        },
        IN: {
            regex: /^\d{6}$/,
            samples: '946956, 143659, 243258, 938385',
        },
        IO: {
            regex: /^BBND 1ZZ$/,
            samples: 'BBND 1ZZ',
        },
        IQ: {
            regex: /^\d{5}$/,
            samples: '63282, 87817, 38580, 47725',
        },
        IR: {
            regex: /^\d{5}-?\d{5}$/,
            samples: '0666174250, 6052682188, 02360-81920, 25102-08646',
        },
        IS: {
            regex: /^\d{3}$/,
            samples: '408, 013, 001, 936',
        },
        IT: {
            regex: /^\d{5}$/,
            samples: '31701, 61341, 92781, 45609',
        },
        JE: {
            regex: /^JE\d[\dA-Z]? ?\d[ABD-HJLN-UW-Z]{2}$/,
            samples: 'JE0D 2EX, JE59 2OF, JE1X1ZW, JE0V 1SO',
        },
        JM: {},
        JO: {
            regex: /^\d{5}$/,
            samples: '20789, 02128, 52170, 40284',
        },
        JP: {
            regex: /^\d{3}-?\d{4}$/,
            samples: '5429642, 046-1544, 6463599, 368-5362',
        },
        KE: {
            regex: /^\d{5}$/,
            samples: '33043, 98830, 59324, 42876',
        },
        KG: {
            regex: /^\d{6}$/,
            samples: '500371, 176592, 184133, 225279',
        },
        KH: {
            regex: /^\d{5,6}$/,
            samples: '220281, 18824, 35379, 09570',
        },
        KI: {
            regex: /^KI\d{4}$/,
            samples: 'KI0104, KI0109, KI0112, KI0306',
        },
        KM: {},
        KN: {
            regex: /^KN\d{4}(-\d{4})?$/,
            samples: 'KN2522, KN2560-3032, KN3507, KN4440',
        },
        KP: {},
        KR: {
            regex: /^\d{5}$/,
            samples: '67417, 66648, 08359, 93750',
        },
        KW: {
            regex: /^\d{5}$/,
            samples: '74840, 53309, 71276, 59262',
        },
        KY: {
            regex: /^KY\d-\d{4}$/,
            samples: 'KY0-3078, KY1-7812, KY8-3729, KY3-4664',
        },
        KZ: {
            regex: /^\d{6}$/,
            samples: '129113, 976562, 226811, 933781',
        },
        LA: {
            regex: /^\d{5}$/,
            samples: '08875, 50779, 87756, 75932',
        },
        LB: {
            regex: /^(?:\d{4})(?: ?(?:\d{4}))?$/,
            samples: '5436 1302, 9830 7470, 76911911, 9453 1306',
        },
        LC: {
            regex: /^(LC)?\d{2} ?\d{3}$/,
            samples: '21080, LC99127, LC24 258, 51 740',
        },
        LI: {
            regex: /^\d{4}$/,
            samples: '6644, 2852, 4630, 4541',
        },
        LK: {
            regex: /^\d{5}$/,
            samples: '44605, 27721, 90695, 65514',
        },
        LR: {
            regex: /^\d{4}$/,
            samples: '6644, 2852, 4630, 4541',
        },
        LS: {
            regex: /^\d{3}$/,
            samples: '779, 803, 104, 897',
        },
        LT: {
            regex: /^((LT)[-])?(\d{5})$/,
            samples: 'LT-22248, LT-12796, 69822, 37280',
        },
        LU: {
            regex: /^((L)[-])?(\d{4})$/,
            samples: '5469, L-4476, 6304, 9739',
        },
        LV: {
            regex: /^((LV)[-])?\d{4}$/,
            samples: '9344, LV-5030, LV-0132, 8097',
        },
        LY: {},
        MA: {
            regex: /^\d{5}$/,
            samples: '50219, 95871, 80907, 79804',
        },
        MC: {
            regex: /^980\d{2}$/,
            samples: '98084, 98041, 98070, 98062',
        },
        MD: {
            regex: /^(MD[-]?)?(\d{4})$/,
            samples: '6250, MD-9681, MD3282, MD-0652',
        },
        ME: {
            regex: /^\d{5}$/,
            samples: '87622, 92688, 23129, 59566',
        },
        MF: {
            regex: /^9[78][01]\d{2}$/,
            samples: '97169, 98180, 98067, 98043',
        },
        MG: {
            regex: /^\d{3}$/,
            samples: '854, 084, 524, 064',
        },
        MH: {
            regex: /^((969)[6-7][0-9])(-\d{4})?/,
            samples: '96962, 96969, 96970-8530, 96960-3226',
        },
        MK: {
            regex: /^\d{4}$/,
            samples: '8299, 6904, 6144, 9753',
        },
        ML: {},
        MM: {
            regex: /^\d{5}$/,
            samples: '59188, 93943, 40829, 69981',
        },
        MN: {
            regex: /^\d{5}$/,
            samples: '94129, 29906, 53374, 80141',
        },
        MO: {},
        MP: {
            regex: /^(9695[012])(?:[ -](\d{4}))?$/,
            samples: '96952 3162, 96950 1567, 96951 2994, 96950 8745',
        },
        MQ: {
            regex: /^9[78]2\d{2}$/,
            samples: '98297, 97273, 97261, 98282',
        },
        MR: {},
        MS: {
            regex: /^[Mm][Ss][Rr]\s{0,1}\d{4}$/,
            samples: 'MSR1110, MSR1230, MSR1250, MSR1330',
        },
        MT: {
            regex: /^[A-Z]{3} [0-9]{4}|[A-Z]{2}[0-9]{2}|[A-Z]{2} [0-9]{2}|[A-Z]{3}[0-9]{4}|[A-Z]{3}[0-9]{2}|[A-Z]{3} [0-9]{2}$/,
            samples: 'DKV 8196, KSU9264, QII0259, HKH 1020',
        },
        MU: {
            regex: /^([0-9A-R]\d{4})$/,
            samples: 'H8310, 52591, M9826, F5810',
        },
        MV: {
            regex: /^\d{5}$/,
            samples: '16354, 20857, 50991, 72527',
        },
        MW: {},
        MX: {
            regex: /^\d{5}$/,
            samples: '71530, 76424, 73811, 50503',
        },
        MY: {
            regex: /^\d{5}$/,
            samples: '75958, 15826, 86715, 37081',
        },
        MZ: {
            regex: /^\d{4}$/,
            samples: '0902, 6258, 7826, 7150',
        },
        NA: {
            regex: /^\d{5}$/,
            samples: '68338, 63392, 21820, 61211',
        },
        NC: {
            regex: /^988\d{2}$/,
            samples: '98865, 98813, 98820, 98855',
        },
        NE: {
            regex: /^\d{4}$/,
            samples: '9790, 3270, 2239, 0400',
        },
        NF: {
            regex: /^2899$/,
            samples: '2899',
        },
        NG: {
            regex: /^\d{6}$/,
            samples: '289096, 223817, 199970, 840648',
        },
        NI: {
            regex: /^\d{5}$/,
            samples: '86308, 60956, 49945, 15470',
        },
        NL: {
            regex: /^\d{4} ?[A-Z]{2}$/,
            samples: '6998 VY, 5390 CK, 2476 PS, 8873OX',
        },
        NO: {
            regex: /^\d{4}$/,
            samples: '0711, 4104, 2683, 5015',
        },
        NP: {
            regex: /^\d{5}$/,
            samples: '42438, 73964, 66400, 33976',
        },
        NR: {
            regex: /^(NRU68)$/,
            samples: 'NRU68',
        },
        NU: {
            regex: /^(9974)$/,
            samples: '9974',
        },
        NZ: {
            regex: /^\d{4}$/,
            samples: '7015, 0780, 4109, 1422',
        },
        OM: {
            regex: /^(?:PC )?\d{3}$/,
            samples: 'PC 851, PC 362, PC 598, PC 499',
        },
        PA: {
            regex: /^\d{4}$/,
            samples: '0711, 4104, 2683, 5015',
        },
        PE: {
            regex: /^\d{5}$/,
            samples: '10013, 12081, 14833, 24615',
        },
        PF: {
            regex: /^987\d{2}$/,
            samples: '98755, 98710, 98748, 98791',
        },
        PG: {
            regex: /^\d{3}$/,
            samples: '193, 166, 880, 553',
        },
        PH: {
            regex: /^\d{4}$/,
            samples: '0137, 8216, 2876, 0876',
        },
        PK: {
            regex: /^\d{5}$/,
            samples: '78219, 84497, 62102, 12564',
        },
        PL: {
            regex: /^\d{2}-\d{3}$/,
            samples: '63-825, 26-714, 05-505, 15-200',
        },
        PM: {
            regex: /^(97500)$/,
            samples: '97500',
        },
        PN: {
            regex: /^PCRN 1ZZ$/,
            samples: 'PCRN 1ZZ',
        },
        PR: {
            regex: /^(00[679]\d{2})(?:[ -](\d{4}))?$/,
            samples: '00989 3603, 00639 0720, 00707-9803, 00610 7362',
        },
        PS: {
            regex: /^(00[679]\d{2})(?:[ -](\d{4}))?$/,
            samples: '00748, 00663, 00779-4433, 00934 1559',
        },
        PT: {
            regex: /^\d{4}-\d{3}$/,
            samples: '0060-917, 4391-979, 5551-657, 9961-093',
        },
        PW: {
            regex: /^(969(?:39|40))(?:[ -](\d{4}))?$/,
            samples: '96940, 96939, 96939 6004, 96940-1871',
        },
        PY: {
            regex: /^\d{4}$/,
            samples: '7895, 5835, 8783, 5887',
        },
        QA: {},
        RE: {
            regex: /^9[78]4\d{2}$/,
            samples: '98445, 97404, 98421, 98434',
        },
        RO: {
            regex: /^\d{6}$/,
            samples: '935929, 407608, 637434, 174574',
        },
        RS: {
            regex: /^\d{5,6}$/,
            samples: '929863, 259131, 687739, 07011',
        },
        RU: {
            regex: /^\d{6}$/,
            samples: '138294, 617323, 307906, 981238',
        },
        RW: {},
        SA: {
            regex: /^\d{5}(-{1}\d{4})?$/,
            samples: '86020-1256, 72375, 70280, 96328',
        },
        SB: {},
        SC: {},
        SD: {
            regex: /^\d{5}$/,
            samples: '78219, 84497, 62102, 12564',
        },
        SE: {
            regex: /^\d{3} ?\d{2}$/,
            samples: '095 39, 41052, 84687, 563 66',
        },
        SG: {
            regex: /^\d{6}$/,
            samples: '606542, 233985, 036755, 265255',
        },
        SH: {
            regex: /^(?:ASCN|TDCU|STHL) 1ZZ$/,
            samples: 'STHL 1ZZ, ASCN 1ZZ, TDCU 1ZZ',
        },
        SI: {
            regex: /^\d{4}$/,
            samples: '6898, 3413, 2031, 5732',
        },
        SJ: {
            regex: /^\d{4}$/,
            samples: '7616, 3163, 5769, 0237',
        },
        SK: {
            regex: /^\d{3} ?\d{2}$/,
            samples: '594 52, 813 34, 867 67, 41814',
        },
        SL: {},
        SM: {
            regex: /^4789\d$/,
            samples: '47894, 47895, 47893, 47899',
        },
        SN: {
            regex: /^[1-8]\d{4}$/,
            samples: '48336, 23224, 33261, 82430',
        },
        SO: {},
        SR: {},
        SS: {
            regex: /^[A-Z]{2} ?\d{5}$/,
            samples: 'JQ 80186, CU 46474, DE33738, MS 59107',
        },
        ST: {},
        SV: {},
        SX: {},
        SY: {},
        SZ: {
            regex: /^[HLMS]\d{3}$/,
            samples: 'H458, L986, M477, S916',
        },
        TA: {
            regex: /^TDCU 1ZZ$/,
            samples: 'TDCU 1ZZ',
        },
        TC: {
            regex: /^TKCA 1ZZ$/,
            samples: 'TKCA 1ZZ',
        },
        TD: {},
        TF: {},
        TG: {},
        TH: {
            regex: /^\d{5}$/,
            samples: '30706, 18695, 21044, 42496',
        },
        TJ: {
            regex: /^\d{6}$/,
            samples: '381098, 961344, 519925, 667883',
        },
        TK: {},
        TL: {},
        TM: {
            regex: /^\d{6}$/,
            samples: '544985, 164362, 425224, 374603',
        },
        TN: {
            regex: /^\d{4}$/,
            samples: '6075, 7340, 2574, 8988',
        },
        TO: {},
        TR: {
            regex: /^\d{5}$/,
            samples: '42524, 81057, 50859, 42677',
        },
        TT: {
            regex: /^\d{6}$/,
            samples: '041238, 033990, 763476, 981118',
        },
        TV: {},
        TW: {
            regex: /^\d{3}(?:\d{2})?$/,
            samples: '21577, 76068, 68698, 08912',
        },
        TZ: {},
        UA: {
            regex: /^\d{5}$/,
            samples: '10629, 81138, 15668, 30055',
        },
        UG: {},
        UM: {},
        US: {
            regex: /^[0-9]{5}(?:[- ][0-9]{4})?$/,
            samples: '12345, 12345-1234, 12345 1234',
        },
        UY: {
            regex: /^\d{5}$/,
            samples: '40073, 30136, 06583, 00021',
        },
        UZ: {
            regex: /^\d{6}$/,
            samples: '205122, 219713, 441699, 287471',
        },
        VA: {
            regex: /^(00120)$/,
            samples: '00120',
        },
        VC: {
            regex: /^VC\d{4}$/,
            samples: 'VC0600, VC0176, VC0616, VC4094',
        },
        VE: {
            regex: /^\d{4}$/,
            samples: '9692, 1953, 6680, 8302',
        },
        VG: {
            regex: /^VG\d{4}$/,
            samples: 'VG1204, VG7387, VG3431, VG6021',
        },
        VI: {
            regex: /^(008(?:(?:[0-4]\d)|(?:5[01])))(?:[ -](\d{4}))?$/,
            samples: '00820, 00804 2036, 00825 3344, 00811-5900',
        },
        VN: {
            regex: /^\d{6}$/,
            samples: '133836, 748243, 894060, 020597',
        },
        VU: {},
        WF: {
            regex: /^986\d{2}$/,
            samples: '98692, 98697, 98698, 98671',
        },
        WS: {
            regex: /^WS[1-2]\d{3}$/,
            samples: 'WS1349, WS2798, WS1751, WS2090',
        },
        XK: {
            regex: /^[1-7]\d{4}$/,
            samples: '56509, 15863, 46644, 21896',
        },
        YE: {},
        YT: {
            regex: /^976\d{2}$/,
            samples: '97698, 97697, 97632, 97609',
        },
        ZA: {
            regex: /^\d{4}$/,
            samples: '6855, 5179, 6956, 7147',
        },
        ZM: {
            regex: /^\d{5}$/,
            samples: '77603, 97367, 80454, 94484',
        },
        ZW: {},
    },

    GENERIC_ZIP_CODE_REGEX: /^(?:(?![\s-])[\w -]{0,9}[\w])?$/,

    // Values for checking if polyfill is required on a platform
    POLYFILL_TEST: {
        STYLE: 'currency',
        CURRENCY: 'XAF',
        FORMAT: 'symbol',
        SAMPLE_INPUT: '123456.789',
        EXPECTED_OUTPUT: 'FCFA 123,457',
    },

    PATHS_TO_TREAT_AS_EXTERNAL: ['NewExpensify.dmg'],

    // Test tool menu parameters
    TEST_TOOL: {
        // Number of concurrent taps to open then the Test modal menu
        NUMBER_OF_TAPS: 4,
    },

    MENU_HELP_URLS: {
        LEARN_MORE: 'https://www.expensify.com',
        DOCUMENTATION: 'https://github.com/Expensify/App/blob/main/README.md',
        COMMUNITY_DISCUSSIONS: 'https://expensify.slack.com/archives/C01GTK53T8Q',
        SEARCH_ISSUES: 'https://github.com/Expensify/App/issues',
    },

    PAYPAL_SUPPORTED_CURRENCIES: [
        'AUD',
        'BRL',
        'CAD',
        'CZK',
        'DKK',
        'EUR',
        'HKD',
        'HUF',
        'ILS',
        'JPY',
        'MYR',
        'MXN',
        'TWD',
        'NZD',
        'NOK',
        'PHP',
        'PLN',
        'GBP',
        'RUB',
        'SGD',
        'SEK',
        'CHF',
        'THB',
        'USD',
    ],
    CONCIERGE_TRAVEL_URL: 'https://community.expensify.com/discussion/7066/introducing-concierge-travel',
    SCREEN_READER_STATES: {
        ALL: 'all',
        ACTIVE: 'active',
        DISABLED: 'disabled',
    },
    SPACE_CHARACTER_WIDTH: 4,

    // The attribute used in the SelectionScraper.js helper to query all the DOM elements
    // that should be removed from the copied contents in the getHTMLOfSelection() method
    SELECTION_SCRAPER_HIDDEN_ELEMENT: 'selection-scrapper-hidden-element',
    MODERATION: {
        MODERATOR_DECISION_PENDING: 'pending',
        MODERATOR_DECISION_PENDING_HIDE: 'pendingHide',
        MODERATOR_DECISION_PENDING_REMOVE: 'pendingRemove',
        MODERATOR_DECISION_APPROVED: 'approved',
        MODERATOR_DECISION_HIDDEN: 'hidden',
        FLAG_SEVERITY_SPAM: 'spam',
        FLAG_SEVERITY_INCONSIDERATE: 'inconsiderate',
        FLAG_SEVERITY_INTIMIDATION: 'intimidation',
        FLAG_SEVERITY_BULLYING: 'bullying',
        FLAG_SEVERITY_HARASSMENT: 'harassment',
        FLAG_SEVERITY_ASSAULT: 'assault',
    },
    EMOJI_PICKER_TEXT_INPUT_SIZES: 152,
    QR: {
        DEFAULT_LOGO_SIZE_RATIO: 0.25,
        DEFAULT_LOGO_MARGIN_RATIO: 0.02,
        EXPENSIFY_LOGO_SIZE_RATIO: 0.22,
        EXPENSIFY_LOGO_MARGIN_RATIO: 0.03,
    },
    ACCESSIBILITY_ROLE: {
        BUTTON: 'button',
        LINK: 'link',
        MENUITEM: 'menuitem',
        TEXT: 'text',
        RADIO: 'radio',
        IMAGEBUTTON: 'imagebutton',
        CHECKBOX: 'checkbox',
        SWITCH: 'switch',
        ADJUSTABLE: 'adjustable',
        IMAGE: 'image',
    },
    TRANSLATION_KEYS: {
        ATTACHMENT: 'common.attachment',
    },
    CUSTOM_STATUS_TYPES: {
        NEVER: 'never',
        THIRTY_MINUTES: 'thirtyMinutes',
        ONE_HOUR: 'oneHour',
        AFTER_TODAY: 'afterToday',
        AFTER_WEEK: 'afterWeek',
        CUSTOM: 'custom',
    },
    TWO_FACTOR_AUTH_STEPS: {
        CODES: 'CODES',
        VERIFY: 'VERIFY',
        SUCCESS: 'SUCCESS',
        ENABLED: 'ENABLED',
        DISABLED: 'DISABLED',
    },
    TAB: {
        RECEIPT_TAB_ID: 'ReceiptTab',
        MANUAL: 'manual',
        SCAN: 'scan',
        DISTANCE: 'distance',
    },
    STATUS_TEXT_MAX_LENGTH: 100,

    DROPDOWN_BUTTON_SIZE: {
        LARGE: 'large',
        MEDIUM: 'medium',
    },

    SF_COORDINATES: [-122.4194, 37.7749],

    MAPBOX_STYLE_URL: 'mapbox://styles/expensify/cllcoiqds00cs01r80kp34tmq',
    NAVIGATION: {
        TYPE: {
            FORCED_UP: 'FORCED_UP',
            UP: 'UP',
        },
        ACTION_TYPE: {
            REPLACE: 'REPLACE',
            PUSH: 'PUSH',
            NAVIGATE: 'NAVIGATE',
        },
    },
    DEMO_PAGES: {
        SAASTR: 'SaaStrDemoSetup',
        SBE: 'SbeDemoSetup',
    },
};

export default CONST;<|MERGE_RESOLUTION|>--- conflicted
+++ resolved
@@ -663,13 +663,10 @@
         SYSTEM: 'system',
     },
     TRANSACTION: {
-<<<<<<< HEAD
         DEFAULT_MERCHANT: 'Request',
-=======
         TYPE: {
             CUSTOM_UNIT: 'customUnit',
         },
->>>>>>> 9a0dd42f
     },
     JSON_CODE: {
         SUCCESS: 200,

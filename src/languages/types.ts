--- conflicted
+++ resolved
@@ -124,13 +124,7 @@
 
 type PaidElsewhereWithAmountParams = {payer: string; amount: string};
 
-<<<<<<< HEAD
-type PaidUsingPaypalWithAmountParams = {payer: string; amount: string};
-
 type PaidWithExpensifyWithAmountParams = {payer: string; amount: string};
-=======
-type PaidWithExpensifyWithAmountParams = {amount: string};
->>>>>>> 6d675529
 
 type ThreadRequestReportNameParams = {formattedAmount: string; comment: string};
 

--- conflicted
+++ resolved
@@ -126,11 +126,7 @@
 
 type PaidUsingPaypalWithAmountParams = {payer?: string; amount: string};
 
-<<<<<<< HEAD
-type PaidUsingExpensifyWithAmountParams = {payer?: string; amount: string};
-=======
-type PaidWithExpensifyWithAmountParams = {amount: string};
->>>>>>> 5f668c66
+type PaidWithExpensifyWithAmountParams = {payer?: string; amount: string};
 
 type ThreadRequestReportNameParams = {formattedAmount: string; comment: string};
 

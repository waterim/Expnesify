/* eslint-disable max-len */
export default {
    common: {
        cancel: 'Cancelar',
        upload: 'Subir',
        yes: 'Si',
        no: 'No',
        attachment: 'Archivo Adjunto',
        to: 'A',
        optional: 'Opcional',
        new: 'NUEVO',
        search: 'Buscar',
        next: 'Siguiente',
        add: 'Agregar',
        resend: 'Reenviar',
        save: 'Guardar',
        password: 'Contraseña',
        profile: 'Perfil',
        payments: 'Pagos',
        preferences: 'Preferencias',
        view: 'Ver',
        not: 'No',
        signIn: 'Conectarse',
        continue: 'Continuar',
        phoneNumber: 'Número de teléfono',
        email: 'Email',
        and: 'y',
        details: 'Detalles',
        delete: 'Eliminar',
        contacts: 'Contactos',
        recents: 'Recientes',
<<<<<<< HEAD
        close: 'Cerrar',
=======
        saveAndContinue: 'Guardar y Continuar',
>>>>>>> 3284a15c
        settings: 'Configuración',
        termsOfService: 'Términos de servicio',
    },
    attachmentPicker: {
        cameraPermissionRequired: 'Se necesita permiso para usar la cámara',
        expensifyDoesntHaveAccessToCamera: 'Expensify.cash no tiene acceso a tu cámara, por favor activa el permiso y vuelve a intentarlo.',
        attachmentError: 'Error al adjuntar archivo',
        errorWhileSelectingAttachment: 'Ha ocurrido un error al seleccionar un adjunto, por favor inténtalo de nuevo',
        errorWhileSelectingCorruptedImage: 'Ha ocurrido un error al seleccionar un adjunto corrupto, por favor intentalo con otro archivo',
        takePhoto: 'Hacer una Foto',
        chooseFromGallery: 'Elegir de la galería',
        chooseDocument: 'Elegir Documento',
    },
    textInputFocusable: {
        noExtentionFoundForMimeType: 'No se encontró una extension para este tipo de contenido',
        problemGettingImageYouPasted: 'Ha ocurrido un problema al obtener la imagen que has pegado',
    },
    baseUpdateAppModal: {
        updateApp: 'Actualizar App',
        updatePrompt: 'Existe una nueva versión de Expensify.cash.\nActualiza ahora or reinicia la aplicación más tarde para recibir la última versión.',
    },
    iOUConfirmationList: {
        whoPaid: '¿QUIÉN PAGO?',
        whoWasThere: '¿QUIÉN ASISTIÓ?',
        whatsItFor: '¿PARA QUÉ ES?',
    },
    iOUCurrencySelection: {
        selectCurrency: 'Selecciona una moneda',
        allCurrencies: 'TODAS LAS MONEDAS',
    },
    optionsSelector: {
        nameEmailOrPhoneNumber: 'Nombre, email o número de teléfono',
    },
    videoChatButtonAndMenu: {
        zoom: 'Zoom',
        googleMeet: 'Google Meet',
    },
    hello: 'Hola',
    phoneCountryCode: '34',
    welcomeText: {
        phrase1: 'Con Expensify.cash, chat y pagos son lo mismo.',
        phrase2: 'El dinero habla. Y ahora que chat y pagos están en un mismo lugar, es también fácil.',
        phrase3: 'Tus pagos llegan tan rápido como tus mensajes.',
    },
    reportActionCompose: {
        uploadAttachment: 'Subir Archivo Adjunto',
        addAttachment: 'Agregar Archivo Adjunto',
        writeSomething: 'Escribe algo...',
        youAppearToBeOffline: 'Parece que estás desconectado.',
    },
    reportActionContextMenu: {
        copyToClipboard: 'Copiar al Portapapeles',
        copied: '¡Copiado!',
        copyLink: 'Copiar Enlace',
        markAsUnread: 'Marcar como no leído',
        editComment: 'Editar Commentario',
        deleteComment: 'Eliminar Comentario',
        deleteConfirmation: '¿Estás seguro de que quieres eliminar este comentario?',
    },
    reportActionsView: {
        beFirstPersonToComment: 'Sé el primero en comentar',
    },
    reportTypingIndicator: {
        isTyping: 'está escribiendo...',
        areTyping: 'están escribiendo...',
        multipleUsers: 'Varios usuarios',
    },
    sidebarScreen: {
        newChat: 'Nuevo Chat',
        newGroup: 'Nuevo Grupo',
        headerChat: 'Chats',
        buttonSearch: 'Buscar',
        buttonMySettings: 'Mi configuración',
        fabNewChat: 'Nuevo Chat',
    },
    iou: {
        amount: 'Importe',
        participants: 'Participantes',
        confirm: 'Confirmar',
        splitBill: 'Dividir Factura',
        requestMoney: 'Pedir Dinero',
        pay: 'Pagar',
        viewDetails: 'Ver detalles',
        settleElsewhere: 'Voy a pagar de otra forma',
        decline: 'Rechazar',
        settlePaypalMe: 'Pagar con PayPal.me',
        settleVenmo: 'Pagar con Venmo',
        request: ({amount}) => `Solicitar ${amount}`,
        owes: ({manager, owner}) => `${manager} debe a ${owner}`,
        paid: ({owner, manager}) => `${manager} pagó a ${owner}`,
        split: ({amount}) => `Dividir ${amount}`,
        choosePaymentMethod: 'Elige el método de pago:',
    },
    loginField: {
        addYourPhoneToSettleViaVenmo: 'Agrega tu número de teléfono para pagar usando Venmo.',
        numberHasNotBeenValidated: 'El número no está validado todavía. Haz click en el botón para reenviar el enlace de confirmación via SMS.',
        useYourPhoneToSettleViaVenmo: 'Usa tu número de teléfono para pagar usando Venmo.',
        emailHasNotBeenValidated: 'El email no está validado todavía. Haz click en el botón para reenviar el enlace de confirmación via email.',
    },
    profilePage: {
        uploadPhoto: 'Subir Foto',
        removePhoto: 'Eliminar Foto',
        profile: 'Perfil',
        editPhoto: 'Editar Foto',
        tellUsAboutYourself: '¡Cuéntanos algo sobre tí, nos encantaría conocerte!',
        firstName: 'Nombre',
        john: 'Juan',
        lastName: 'Apellidos',
        doe: 'Nadie',
        preferredPronouns: 'Pronombres preferidos',
        selectYourPronouns: 'Selecciona tus pronombres',
        selfSelectYourPronoun: 'Auto-selecciona tu pronombre',
        emailAddress: 'Dirección de Email',
        setMyTimezoneAutomatically: 'Configura mi zona horaria automáticamente',
        timezone: 'Zona horaria',
        growlMessageOnSave: 'Tu perfil se ha guardado correctamente',
    },
    addSecondaryLoginPage: {
        addPhoneNumber: 'Agregar Número de Teléfono',
        addEmailAddress: 'Agregar dirección de Email',
        enterPreferredPhoneNumberToSendValidationLink: 'Escribe tu número de teléfono y contraseña para recibir el enlace de validación.',
        enterPreferredEmailToSendValidationLink: 'Escribe tu email y contraseña para recibir el enlace de validación.',
        sendValidation: 'Enviar validación',
    },
    initialSettingsPage: {
        about: 'Acerca de',
        aboutPage: {
            description: 'Expensify.cash está desarrollado por una comunidad de desarrolladores open source de todo el mundo. Ayúdanos a construir la próxima generación de Expensify.',
            appDownloadLinks: 'Enlaces para descargar la App',
            viewTheCode: 'Ver codigo',
            viewOpenJobs: 'Ver trabajos disponibles',
            reportABug: 'Reporta un error',
        },
        appDownloadLinks: {
            android: {
                label: 'Android',
            },
            ios: {
                label: 'iOS',
            },
            desktop: {
                label: 'Desktop',
            },
        },
        signOut: 'Desconectar',
        versionLetter: 'v',
        changePassword: 'Cambiar Contraseña',
        readTheTermsAndPrivacyPolicy: {
            phrase1: 'Leer los',
            phrase2: 'términos de servicio',
            phrase3: 'y',
            phrase4: 'política de privacidad',
        },
    },
    passwordPage: {
        changePassword: 'Cambiar Contraseña',
        changingYourPasswordPrompt: 'El cambio de contraseña va a afectar tanto a la cuenta de Expensify.com\ncomo la de Expensify.cash.',
        currentPassword: 'Contraseña Actual',
        newPassword: 'Nueva contraseña',
        newPasswordPrompt: 'La nueva contraseña tiene que ser diferente de la antigua, tener al menos 8 letras,\n1 letra mayúscula, 1 letra minúscula y 1 número.',
        confirmNewPassword: 'Confirma la Nueva Contraseña',
    },
    paymentsPage: {
        enterYourUsernameToGetPaidViaPayPal: 'Escribe tu nombre de usuario para que otros puedan pagarte a través de PayPal.',
        payPalMe: 'PayPal.me/',
        yourPayPalUsername: 'Tu usuario de PayPal',
        addPayPalAccount: 'Agregar Cuenta de Paypal',
    },
    preferencesPage: {
        mostRecent: 'Más Recientes',
        mostRecentModeDescription: 'Esta opción muestra por defecto todos los chats, ordenados a partir del más reciente, con los chats destacados arriba de todo',
        focus: '#concentración',
        focusModeDescription: '#concentración – Muestra sólo los chats no leídos y destacados ordenados alfabéticamente.',
        notifications: 'Notificaciones',
        receiveRelevantFeatureUpdatesAndExpensifyNews: 'Recibir noticias sobre Expensify y actualizaciones del producto',
        priorityMode: 'Modo Prioridad',
    },
    signInPage: {
        expensifyDotCash: 'Expensify.cash',
        expensifyIsOpenSource: 'Expensify.cash es open source',
        theCode: 'el código',
        openJobs: 'trabajos disponibles',
    },
    termsOfUse: {
        phrase1: 'Al usar Expensify.cash, estás aceptando los',
        phrase2: 'términos de servicio',
        phrase3: 'y',
        phrase4: 'política de privacidad',
        phrase5: 'El envío de dinero es brindado por Expensify Payments LLC (NMLS ID:2017010) de conformidad con sus',
        phrase6: 'licencias',
    },
    passwordForm: {
        pleaseFillOutAllFields: 'Por favor completa todos los campos',
        forgot: '¿Te has olvidado?',
        twoFactorCode: 'Autenticación de 2 factores',
        requiredWhen2FAEnabled: 'Obligatorio cuando A2F está habilitado',
    },
    loginForm: {
        pleaseEnterEmailOrPhoneNumber: 'Por favor escribe un email o número de teléfono',
        phoneOrEmail: 'Número de Teléfono o Email',
        enterYourPhoneOrEmail: 'Escribe tu número de teléfono o email:',
    },
    resendValidationForm: {
        linkHasBeenResent: 'El enlace se ha reenviado',
        weSentYouMagicSignInLink: '¡Te hemos enviado un enlace - simplemente haz click en él para conectarte!',
        resendLink: 'Reenviar Enlace',
    },
    detailsPage: {
        localTime: 'Hora local',
    },
    newGroupPage: {
        createGroup: 'Crear Grupo',
    },
    notFound: {
        chatYouLookingForCannotBeFound: 'No se pudo encontrar el chat que estabas buscando.',
        getMeOutOfHere: 'Sácame de aquí',
    },
    setPasswordPage: {
        passwordCannotBeBlank: 'La contraseña no puede estar vacía',
        enterPassword: 'Escribe una contraseña',
        setPassword: 'Configura tu Contraseña',
    },
    bankAccount: {
        accountNumber: 'Número de cuenta',
        routingNumber: 'Número de ruta',
        addBankAccount: 'Agregar cuenta bancaria',
        chooseAnAccount: 'Elige una cuenta',
        logIntoYourBank: 'Inicie sesión en su banco',
        connectManually: 'Conectar manualmente',
        yourDataIsSecure: 'Tus datos estan seguros',
        toGetStarted: 'Para comenzar con la tarjeta Expensify, primero debe agregar una cuenta bancaria.',
        plaidBodyCopy: 'Ofrezca a sus empleados una forma más sencilla de pagar - y recuperar - los gastos de la empresa.',
        checkHelpLine: 'Su número de ruta y número de cuenta se pueden encontrar en un cheque para la cuenta.',
        iAcceptThe: 'Acepto los ',
    },
    addPersonalBankAccountPage: {
        enterPassword: 'Escribe una contraseña',
        alreadyAdded: 'Esta cuenta ya ha sido agregada.',
    },
    attachmentView: {
        unknownFilename: 'Archivo desconocido',
    },
    pronouns: {
        heHimHis: 'Él',
        sheHerHers: 'Ella',
        theyThemTheirs: 'Ellos',
        zeHirHirs: 'Ze/hir',
        selfSelect: 'Personalízalo',
        callMeByMyName: 'Llámame por mi nombre',
    },
    cameraPermissionsNotGranted: 'No has habilitado los permisos para acceder a la cámara',
    messages: {
        noPhoneNumber: 'Por favor escribe un número de teléfono que incluya el código de país e.g +447814266907',
        maxParticipantsReached: 'Has llegado al número máximo de participantes para un grupo.',
    },
    session: {
        offlineMessage: 'Parece que no estás conectado a internet. Comprueba tu conexión e inténtalo de nuevo.',
    },
};<|MERGE_RESOLUTION|>--- conflicted
+++ resolved
@@ -29,11 +29,8 @@
         delete: 'Eliminar',
         contacts: 'Contactos',
         recents: 'Recientes',
-<<<<<<< HEAD
         close: 'Cerrar',
-=======
         saveAndContinue: 'Guardar y Continuar',
->>>>>>> 3284a15c
         settings: 'Configuración',
         termsOfService: 'Términos de servicio',
     },

/* eslint-disable max-len */
export default {
    common: {
        cancel: 'Cancel',
        yes: 'Yes',
        no: 'No',
        ok: 'OK',
        attachment: 'Attachment',
        to: 'To',
        optional: 'Optional',
        new: 'New',
        search: 'Search',
        next: 'Next',
        goBack: 'Go back',
        add: 'Add',
        resend: 'Resend',
        save: 'Save',
        saveChanges: 'Save changes',
        password: 'Password',
        profile: 'Profile',
        payments: 'Payments',
        preferences: 'Preferences',
        view: 'View',
        not: 'Not',
        signIn: 'Sign in',
        continue: 'Continue',
        firstName: 'First name',
        lastName: 'Last name',
        phone: 'Phone',
        phoneNumber: 'Phone number',
        email: 'Email',
        and: 'and',
        details: 'Details',
        privacy: 'Privacy',
        privacyPolicy: 'Privacy policy',
        delete: 'Delete',
        deleted: 'deleted',
        contacts: 'Contacts',
        recents: 'Recents',
        close: 'Close',
        download: 'Download',
        pin: 'Pin',
        unPin: 'Unpin',
        back: 'Back',
        saveAndContinue: 'Save & continue',
        settings: 'Settings',
        termsOfService: 'Terms of service',
        members: 'Members',
        invite: 'Invite',
        here: 'here',
        dob: 'Date of birth',
        ssnLast4: 'Last 4 digits of SSN',
        personalAddress: 'Personal address',
        companyAddress: 'Company address',
        noPO: 'PO boxes and mail drop addresses are not allowed',
        city: 'City',
        state: 'State',
        zip: 'Zip code',
        isRequiredField: 'is a required field',
        whatThis: 'What\'s this?',
        iAcceptThe: 'I accept the ',
        remove: 'Remove',
        admin: 'Admin',
        dateFormat: 'YYYY-MM-DD',
        send: 'Send',
        notifications: 'Notifications',
        na: 'N/A',
        noResultsFound: 'No results found',
        timePrefix: 'It\'s',
        conjunctionFor: 'for',
        todayAt: 'Today at',
        tomorrowAt: 'Tomorrow at',
        yesterdayAt: 'Yesterday at',
        conjunctionAt: 'at',
        genericErrorMessage: 'Oops... something went wrong and your request could not be completed. Please try again later.',
        error: {
            invalidAmount: 'Invalid amount',
        },
        please: 'Please',
        contactUs: 'contact us',
        pleaseEnterEmailOrPhoneNumber: 'Please enter an email or phone number',
        fixTheErrors: 'fix the errors',
        inTheFormBeforeContinuing: 'in the form before continuing',
        confirm: 'Confirm',
        reset: 'Reset',
        done: 'Done',
        debitCard: 'Debit card',
        payPalMe: 'PayPal.me',
    },
    attachmentPicker: {
        cameraPermissionRequired: 'Camera permission required',
        expensifyDoesntHaveAccessToCamera: 'This app does not have access to your camera, please enable the permission and try again.',
        attachmentError: 'Attachment error',
        errorWhileSelectingAttachment: 'An error occurred while selecting an attachment, please try again',
        errorWhileSelectingCorruptedImage: 'An error occurred while selecting a corrupted attachment, please try another file',
        takePhoto: 'Take photo',
        chooseFromGallery: 'Choose from gallery',
        chooseDocument: 'Choose document',
        attachmentTooLarge: 'Attachment too large',
        sizeExceeded: 'Attachment size is larger than 50 MB limit.',
    },
    textInputFocusable: {
        noExtentionFoundForMimeType: 'No extension found for mime type',
        problemGettingImageYouPasted: 'There was a problem getting the image you pasted',
    },
    baseUpdateAppModal: {
        updateApp: 'Update app',
        updatePrompt: 'A new version of this app is available.\nUpdate now or restart the app at a later time to download the latest changes.',
    },
    iOUConfirmationList: {
        whoPaid: 'WHO PAID?',
        whoWasThere: 'WHO WAS THERE?',
        whatsItFor: 'What\'s it for?',
    },
    iOUCurrencySelection: {
        selectCurrency: 'Select a currency',
        allCurrencies: 'ALL CURRENCIES',
    },
    optionsSelector: {
        nameEmailOrPhoneNumber: 'Name, email, or phone number',
    },
    videoChatButtonAndMenu: {
        tooltip: 'Start a Call',
        zoom: 'Zoom',
        googleMeet: 'Google Meet',
    },
    hello: 'Hello',
    phoneCountryCode: '1',
    welcomeText: {
        phrase1: 'Welcome to the New Expensify! Enter your phone number or email to continue.',
        phrase2: 'Money talks. And now that chat and payments are in one place, it\'s also easy.',
        phrase3: 'Your payments get to you as fast as you can get your point across.',
        phrase4: 'Welcome back to the New Expensify! Please enter your password.',
    },
    reportActionCompose: {
        addAction: 'Actions',
        sendAttachment: 'Send attachment',
        addAttachment: 'Add attachment',
        writeSomething: 'Write something...',
        blockedFromConcierge: 'Communication is barred',
        youAppearToBeOffline: 'You appear to be offline.',
        fileUploadFailed: 'Upload failed. File is not supported.',
        roomIsArchived: 'This chat room has been deleted',
        localTime: ({user, time}) => `It's ${time} for ${user}`,
        edited: '(edited)',
        emoji: 'Emoji',
    },
    reportActionContextMenu: {
        copyToClipboard: 'Copy to clipboard',
        copied: 'Copied!',
        copyLink: 'Copy link',
        copyURLToClipboard: 'Copy URL to clipboard',
        markAsUnread: 'Mark as unread',
        editComment: 'Edit comment',
        deleteComment: 'Delete comment',
        deleteConfirmation: 'Are you sure you want to delete this comment?',
    },
    reportActionsView: {
        beFirstPersonToComment: 'Be the first person to comment',
    },
    reportActionsViewMarkerBadge: {
        newMsg: ({count}) => `${count} new message${count > 1 ? 's' : ''}`,
    },
    reportTypingIndicator: {
        isTyping: 'is typing...',
        areTyping: 'are typing...',
        multipleUsers: 'Multiple users',
    },
    sidebarScreen: {
        fabAction: 'New chat',
        newChat: 'New chat',
        newGroup: 'New group',
        headerChat: 'Chats',
        buttonSearch: 'Search',
        buttonMySettings: 'My settings',
        fabNewChat: 'New chat(Floating Action)',
    },
    iou: {
        amount: 'Amount',
        participants: 'Participants',
        confirm: 'Confirm',
        splitBill: 'Split bill',
        requestMoney: 'Request money',
        sendMoney: 'Send money',
        pay: 'Pay',
        viewDetails: 'View details',
        settleExpensify: 'Pay with Expensify',
        settleElsewhere: 'I\'ll settle up elsewhere',
        decline: 'Decline',
        settlePaypalMe: 'Pay with PayPal.me',
        settleVenmo: 'Pay with Venmo',
        request: ({amount}) => `Request ${amount}`,
        owes: ({manager, owner}) => `${manager} owes ${owner}`,
        paid: ({owner, manager}) => `${manager} paid ${owner}`,
        split: ({amount}) => `Split ${amount}`,
        send: ({amount}) => `Send ${amount}`,
        noReimbursableExpenses: 'This report has an invalid amount',
        maxParticipantsReached: ({count}) => `You've selected the maximum number (${count}) of participants.`,
        error: {
            invalidSplit: 'Split amounts do not equal total amount',
            other: 'Unexpected error, please try again later',
        },
    },
    reportDetailsPage: {
        notificationPreferencesDescription: 'Notify me about new messages',
        always: 'Always',
        daily: 'Daily',
        mute: 'Mute',
    },
    loginField: {
        addYourPhoneToSettleViaVenmo: 'Add your phone number to settle up via Venmo.',
        numberHasNotBeenValidated: 'The number has not yet been validated. Click the button to resend the validation link via text.',
        useYourPhoneToSettleViaVenmo: 'Use your phone number to settle up via Venmo.',
        emailHasNotBeenValidated: 'The email has not yet been validated. Click the button to resend the validation link via text.',
    },
    avatarWithImagePicker: {
        uploadPhoto: 'Upload photo',
        removePhoto: 'Remove photo',
        editImage: 'Edit photo',
        imageUploadFailed: 'Image upload failed',
        sizeExceeded: ({maxUploadSizeInMB}) => `The selected image exceeds the maximum upload size of ${maxUploadSizeInMB}MB.`,
    },
    profilePage: {
        profile: 'Profile',
        tellUsAboutYourself: 'Tell us about yourself, we would love to get to know you!',
        john: 'John',
        doe: 'Doe',
        preferredPronouns: 'Preferred pronouns',
        selectYourPronouns: 'Select your pronouns',
        selfSelectYourPronoun: 'Self-select your pronoun',
        emailAddress: 'Email address',
        setMyTimezoneAutomatically: 'Set my timezone automatically',
        timezone: 'Timezone',
        growlMessageOnSave: 'Your profile was successfully saved',
        online: 'Online',
        offline: 'Offline',
        syncing: 'Syncing',
    },
    addSecondaryLoginPage: {
        addPhoneNumber: 'Add phone number',
        addEmailAddress: 'Add email address',
        enterPreferredPhoneNumberToSendValidationLink: 'Enter your preferred phone number and password to send a validation link.',
        enterPreferredEmailToSendValidationLink: 'Enter your preferred email address and password to send a validation link.',
        sendValidation: 'Send validation',
    },
    initialSettingsPage: {
        about: 'About',
        aboutPage: {
            description: 'The New Expensify App is built by a community of open source developers from around the world. Help us build the future of Expensify.',
            appDownloadLinks: 'App download links',
            viewTheCode: 'View the code',
            viewOpenJobs: 'View open jobs',
            reportABug: 'Report a bug',
        },
        appDownloadLinks: {
            android: {
                label: 'Android',
            },
            ios: {
                label: 'iOS',
            },
            desktop: {
                label: 'Desktop',
            },
        },
        signOut: 'Sign out',
        versionLetter: 'v',
        changePassword: 'Change password',
        readTheTermsAndPrivacyPolicy: {
            phrase1: 'Read the',
            phrase2: 'terms of service',
            phrase3: 'and',
            phrase4: 'privacy policy',
        },
    },
    passwordPage: {
        changePassword: 'Change password',
        changingYourPasswordPrompt: 'Changing your password will update your password for both your Expensify.com\nand New Expensify accounts.',
        currentPassword: 'Current password',
        newPassword: 'New password',
<<<<<<< HEAD
        newPasswordPrompt: 'New password must be different than your old password. Your password must have at least 8 characters,\n1 capital letter, 1 lowercase letter, 1 number.',
=======
        newPasswordPrompt: 'New password must be different than your old password, have at least 8 characters,\n1 capital letter, 1 lowercase letter, and 1 number.',
>>>>>>> 910348ae
        confirmNewPassword: 'Confirm new password',
        errors: {
            currentPassword: 'Current password is required',
            confirmNewPassword: 'Confirm password is required',
            newPasswordSameAsOld: 'New password must be different than your old password',
            newPassword: 'Your password must have at least 8 characters,\n1 capital letter, 1 lowercase letter, 1 number.',
        },
    },
    addPayPalMePage: {
        enterYourUsernameToGetPaidViaPayPal: 'Enter your username to get paid back via PayPal.',
        payPalMe: 'PayPal.me/',
        yourPayPalUsername: 'Your PayPal username',
        addPayPalAccount: 'Add PayPal account',
        editPayPalAccount: 'Update PayPal account',
        growlMessageOnSave: 'Your PayPal username was successfully added',
        formatError: 'Invalid PayPal.me username',
    },
    addDebitCardPage: {
        addADebitCard: 'Add a debit card',
        nameOnCard: 'Name on card',
        debitCardNumber: 'Debit card number',
        expiration: 'Expiration date',
        expirationDate: 'MM/YY',
        cvv: 'CVV',
        billingAddress: 'Billing address',
        expensifyTermsOfService: 'Expensify Terms of Service',
        growlMessageOnSave: 'Your debit card was successfully added',
        error: {
            invalidName: 'Please enter a valid name',
            addressZipCode: 'Please enter a valid zip code',
            debitCardNumber: 'Please enter a valid debit card number',
            expirationDate: 'Please enter a valid expiration date',
            securityCode: 'Please enter a valid security code',
            addressStreet: 'Please enter a valid billing address that is not a PO Box',
            addressState: 'Please select a state',
            addressCity: 'Please enter a city',
            acceptedTerms: 'You must accept the Terms of Service to continue',
            genericFailureMessage: 'An error occurred while adding your card, please try again',
        },
    },
    paymentsPage: {
        paymentMethodsTitle: 'Payment methods',
    },
    paymentMethodList: {
        addPaymentMethod: 'Add payment method',
        accountLastFour: 'Account ending in',
        cardLastFour: 'Card ending in',
        addFirstPaymentMethod: 'Add a payment method to send and receive payments directly in the app.',
    },
    preferencesPage: {
        mostRecent: 'Most recent',
        mostRecentModeDescription: 'This will display all chats by default, sorted by most recent, with pinned items at the top.',
        focus: '#focus',
        focusModeDescription: '#focus – This will only display unread and pinned chats, all sorted alphabetically.',
        receiveRelevantFeatureUpdatesAndExpensifyNews: 'Receive relevant feature updates and Expensify news',
        priorityMode: 'Priority mode',
        language: 'Language',
        languages: {
            english: 'English',
            spanish: 'Spanish',
        },
    },
    signInPage: {
        expensifyDotCash: 'New Expensify',
        theCode: 'the code',
        openJobs: 'open jobs',
        heroHeading: 'Split bills\nand chat with friends.',
        heroDescription: {
            phrase1: 'Money talks. And now that chat and payments are in one place, it\'s also easy. Your payments get to you as fast as you can get your point across.',
            phrase2: 'The New Expensify is open source. View',
            phrase3: 'the code',
            phrase4: 'View',
            phrase5: 'open jobs',
        },
    },
    termsOfUse: {
        phrase1: 'By logging in, you agree to the',
        phrase2: 'terms of service',
        phrase3: 'and',
        phrase4: 'privacy policy',
        phrase5: 'Money transmission is provided by Expensify Payments LLC (NMLS',
        phrase6: 'ID:2017010) pursuant to its',
        phrase7: 'licenses',
    },
    passwordForm: {
        pleaseFillOutAllFields: 'Please fill out all fields',
        pleaseFillPassword: 'Please enter your password',
        pleaseFillTwoFactorAuth: 'Please enter your two factor code',
        enterYourTwoFactorAuthenticationCodeToContinue: 'Enter your two factor authentication code to continue',
        forgot: 'Forgot?',
        twoFactorCode: 'Two factor code',
        requiredWhen2FAEnabled: 'Required when 2FA is enabled',
        error: {
            incorrectLoginOrPassword: 'Incorrect login or password. Please try again.',
            twoFactorAuthenticationEnabled: 'You have 2FA enabled on this account. Please sign in using your email or phone number.',
            invalidLoginOrPassword: 'Invalid login or password. Please try again or reset your password.',
            unableToResetPassword: 'We were unable to change your password. This is likely due to an expired password reset link in an old password reset email. We have emailed you a new link so you can try again. Check your Inbox and your Spam folder; it should arrive in just a few minutes.',
            noAccess: 'You do not have access to this application. Please add your GitHub username for access.',
            accountLocked: 'Your account has been locked after too many unsuccessful attempts. Please try again after 1 hour.',
            fallback: 'Something went wrong. Please try again later.',
        },
    },
    loginForm: {
        phoneOrEmail: 'Phone or email',
        error: {
            invalidFormatEmailLogin: 'The email entered is invalid. Please fix the format and try again.',
        },
    },
    personalDetails: {
        error: {
            firstNameLength: 'First name shouldn\'t be longer than 50 characters',
            lastNameLength: 'Last name shouldn\'t be longer than 50 characters',
        },
    },
    resendValidationForm: {
        linkHasBeenResent: 'Link has been re-sent',
        weSentYouMagicSignInLink: ({login}) => `We've sent a magic sign in link to ${login}. Check your Inbox and your Spam folder and wait 5-10 minutes before trying again.`,
        resendLink: 'Resend link',
        unvalidatedAccount: 'This account exists but isn\'t validated, please check your inbox for your magic link.',
        newAccount: ({login, loginType}) => `Welcome ${login}, it's always great to see a new face around here! Please check your ${loginType} for a magic link to validate your account.`,
    },
    detailsPage: {
        localTime: 'Local time',
    },
    newChatPage: {
        createGroup: 'Create group',
    },
    notFound: {
        chatYouLookingForCannotBeFound: 'The chat you are looking for cannot be found.',
        getMeOutOfHere: 'Get me out of here',
        iouReportNotFound: 'The payment details you are looking for cannot be found.',
    },
    setPasswordPage: {
        enterPassword: 'Enter a password',
        confirmNewPassword: 'Confirm the password',
        setPassword: 'Set password',
        passwordsDontMatch: 'Passwords must match',
        newPasswordPrompt: 'Your password must have at least 8 characters,\n1 capital letter, 1 lowercase letter, and 1 number.',
        passwordFormTitle: 'Welcome back to the New Expensify! Please set your password.',
        passwordNotSet: 'We were unable to set your new password correctly.',
        accountNotValidated: 'We were unable to validate your account. The validation code may have expired.',
    },
    stepCounter: ({step, total}) => `Step ${step} of ${total}`,
    bankAccount: {
        accountNumber: 'Account number',
        routingNumber: 'Routing number',
        addBankAccount: 'Add bank account',
        chooseAnAccount: 'Choose an account',
        connectOnlineWithPlaid: 'Connect online with Plaid',
        connectManually: 'Connect manually',
        yourDataIsSecure: 'Your data is secure',
        toGetStarted: 'Add a bank account and issue corporate cards, reimburse expenses, collect invoice payments, and pay bills, all from one place.',
        plaidBodyCopy: 'Give your employees an easier way to pay - and get paid back - for company expenses.',
        checkHelpLine: 'Your routing number and account number can be found on a check for the account.',
        validateAccountError: 'In order to finish setting up your bank account, you must validate your account. Please check your email to validate your account, and return here to finish up!',
        hasPhoneLoginError: 'To add a verified bank account please ensure your primary login is a valid email and try again. You can add your phone number as a secondary login.',
        hasBeenThrottledError: 'There was an error adding your bank account. Please wait a few minutes and try again.',
        buttonConfirm: 'Got it',
        error: {
            noBankAccountAvailable: 'Sorry, no bank account is available',
            taxID: 'Please enter a valid Tax ID Number',
            website: 'Please enter a valid website',
            zipCode: 'Please enter a valid zip code',
            phoneNumber: 'Please enter a valid phone number',
            companyName: 'Please enter a valid legal business name',
            addressCity: 'Please enter a valid city',
            addressStreet: 'Please enter a valid street address that is not a PO Box',
            addressState: 'Please select a valid state',
            incorporationDate: 'Please enter a valid date',
            incorporationState: 'Please enter a valid state',
            industryCode: 'Please enter a valid industry classification code. Must be 6 digits.',
            restrictedBusiness: 'Please confirm company is not on the list of restricted businesses',
            routingNumber: 'Please enter a valid Routing Number',
            accountNumber: 'Please enter a valid Account Number',
            companyType: 'Please enter a valid Company Type',
            tooManyAttempts: 'Due to a high number of login attempts, this option has been temporarily disabled for 24 hours. Please try again later or manually enter details instead.',
            address: 'Please enter a valid address',
            dob: 'Please enter a valid date of birth',
            age: 'Must be over 18 years old',
            ssnLast4: 'Please enter valid last 4 digits of SSN',
            firstName: 'Please enter valid first name',
            lastName: 'Please enter valid last name',
            noDefaultDepositAccountOrDebitCardAvailable: 'Please add a default deposit bank account or debit card',
            validationAmounts: 'The validation amounts you entered are incorrect. Please double-check your bank statement and try again.',
        },
    },
    addPersonalBankAccountPage: {
        alreadyAdded: 'This account has already been added.',
        chooseAccountLabel: 'Account',
    },
    attachmentView: {
        unknownFilename: 'Unknown filename',
    },
    pronouns: {
        heHimHis: 'He/him',
        sheHerHers: 'She/her',
        theyThemTheirs: 'They/them',
        zeHirHirs: 'Ze/hir',
        selfSelect: 'Self-select',
        callMeByMyName: 'Call me by my name',
    },
    cameraPermissionsNotGranted: 'Camera permissions not granted',
    messages: {
        noPhoneNumber: 'Please enter a phone number including the country code e.g +447814266907.',
        errorMessageInvalidPhone: 'That doesn’t look like a valid phone number. Try again with the country code. e.g. +15005550006',
        maxParticipantsReached: 'You\'ve reached the maximum number of participants for a group chat.',
    },
    onfidoStep: {
        acceptTerms: 'By continuing with the request to activate your Expensify wallet, you confirm that you have read, understand and accept ',
        facialScan: 'Onfido’s Facial Scan Policy and Release',
        tryAgain: 'Try again',
        verifyIdentity: 'Verify identity',
        genericError: 'There was an error while processing this step. Please try again.',
    },
    additionalDetailsStep: {
        headerTitle: 'Additional details',
        helpText: 'We need to confirm the following information before we can process this payment.',
        helpLink: 'Learn more about why we need this.',
        legalFirstNameLabel: 'Legal first name',
        legalMiddleNameLabel: 'Legal middle name',
        legalLastNameLabel: 'Legal last name',
    },
    termsStep: {
        headerTitle: 'Terms and fees',
        haveReadAndAgree: 'I have read and agree to receive ',
        electronicDisclosures: 'electronic disclosures',
        agreeToThe: 'I agree to the',
        walletAgreement: 'Wallet agreement',
        enablePayments: 'Enable payments',
        termsMustBeAccepted: 'Terms must be accepted',
        feeAmountZero: '$0',
        monthlyFee: 'Monthly fee',
        inactivity: 'Inactivity',
        electronicFundsInstantFee: '1.5%',
        electronicFundsInstantFeeMin: 'Min $0.25',
        noOverdraftOrCredit: 'No overdraft/credit feature.',
        electronicFundsWithdrawal: 'Electronic Funds Withdrawal',
        instant: 'Instant',
        standard: 'Standard',
        shortTermsForm: {
            expensifyPaymentsAccount: 'The Expensify Payments Account is issues by The Bancorp Bank.',
            perPurchase: 'Per purchase',
            atmWithdrawal: 'ATM withdrawal',
            cashReload: 'Cash reload',
            inNetwork: 'In-network',
            outOfNetwork: 'out-of-network',
            atmBalanceInquiry: 'ATM balance inquiry',
            inOrOutOfNetwork: 'In-network or out-of-network',
            customerService: 'Customer service',
            automatedOrLive: 'Automated or live agent',
            afterTwelveMonths: 'After 12 months with no transactions',
            weChargeOneFee: 'We charge 1 type of fee.',
            fdicInsurance: 'Your funds are eligible for FDIC insurance.',
            generalInfo: 'For general information about prepaid accounts, visit',
            conditionsDetails: 'Find details and conditions for all fees and services by visiting',
            conditionsPhone: 'or calling +1 833-400-0904.',
        },
        longTermsForm: {
            listOfAllFees: 'All Expensify Payments account fees:',
            typeOfFeeHeader: 'Type of fee',
            feeAmountHeader: 'Fee amount',
            moreDetailsHeader: 'More details',
            openingAccountTitle: 'Opening an account',
            openingAccountDetails: 'There is no fee to create an account.',
            monthlyFeeDetails: 'There is no monthly fee',
            customerServiceTitle: 'Customer service',
            customerServiceDetails: 'There are no customer service fees.',
            inactivityDetails: 'There is no inactivity fee.',
            sendingFundsTitle: 'Sending funds to another account holder',
            sendingFundsDetails: 'There is no fee to send funds to another account holder using your balance, '
                + 'bank account, or debit card.',
            electronicFundsStandardDetails: 'There is no fee to transfer funds from your Expensify Payments Account '
                + 'to your bank account using the standard option. This transfer usually completes within 1-3 business'
                + ' days.',
            electronicFundsInstantDetails: 'There is a fee to transfer funds from your Expensify Payments Account to '
                + 'your linked debit card using the instant transfer option. This transfer usually completes within'
                + 'several minutes. The fee is 1.5% of the transfer amount (with a minimum fee of $0.25).',
            fdicInsuranceBancorp: 'Your funds are eligible for FDIC insurance. Your funds will be held at or '
                + 'transferred to The Bancorp Bank, an FDIC-insured institution. Once there, your funds are insured up '
                + 'to $250,000 by the FDIC in the event The Bancorp Bank fails. See',
            fdicInsuranceBancorp2: 'for details.',
            contactExpensifyPayments: 'Contact Expensify Payments by calling +1 833-400-0904, by email at',
            contactExpensifyPayments2: 'or sign in at',
            generalInformation: 'For general information about prepaid accounts, visit',
            generalInformation2: 'If you have a complaint about a prepaid account, call the Consumer Financial '
                + 'Protection Bureau at 1-855-411-2372 or visit',
            printerFriendlyView: 'View printer-friendly version',
            automated: 'Automated',
            liveAgent: 'Live Agent',
        },
    },
    activateStep: {
        headerTitle: 'Enable payments',
        activated: 'Your Expensify Wallet is ready to use.',
        checkBackLater: 'We\'re still reviewing your information. Please check back later.',
    },
    companyStep: {
        headerTitle: 'Company information',
        subtitle: 'Almost done! For security purposes, we need to confirm some information:',
        legalBusinessName: 'Legal business name',
        companyWebsite: 'Company website',
        taxIDNumber: 'Tax ID number',
        taxIDNumberPlaceholder: '9 digits, no hyphens',
        companyType: 'Company type',
        incorporationDate: 'Incorporation date',
        incorporationState: 'Incorporation state',
        industryClassificationCode: 'Industry classification code',
        confirmCompanyIsNot: 'I confirm that this company is not on the',
        listOfRestrictedBusinesses: 'list of restricted businesses',
        incorporationDatePlaceholder: 'Start date (yyyy-mm-dd)',
        companyPhonePlaceholder: 'Phone Number (xxx)xxx-xxxx',
    },
    requestorStep: {
        headerTitle: 'Personal information',
        subtitle: 'Please provide your personal information.',
        learnMore: 'Learn more',
        isMyDataSafe: 'Is my data safe?',
        onFidoConditions: 'By continuing with the request to add this bank account, you confirm that you have read, understand and accept ',
        onFidoFacialScan: 'Onfido’s Facial Scan Policy and Release',
        isControllingOfficer: 'I am authorized to use my company bank account for business spend',
        isControllingOfficerError: 'You must be a controlling officer with authorization to operate the business bank account.',
    },
    validationStep: {
        headerTitle: 'Validate',
        buttonText: 'Finish setup',
        maxAttemptsReached: 'Validation for this bank account has been disabled due to too many incorrect attempts.',
        description: 'A day or two after you add your account to Expensify we send three (3) transactions to your account. They have a merchant line like "Expensify, Inc. Validation"',
        descriptionCTA: 'Please enter each transaction amount in the fields below. Example: 1.51',
        reviewingInfo: 'Thanks! We\'re reviewing your information, and will be in touch shortly. Please check your chat with Concierge ',
        forNextSteps: ' for next steps to finish setting up your bank account.',
        letsChatCTA: 'Yes, let\'s chat!',
        letsChatText: 'Thanks for doing that! We have a couple more things to work out, but it’ll be easier over chat. Ready to chat?',
        letsChatTitle: 'Let\'s chat!',
    },
    beneficialOwnersStep: {
        additionalInformation: 'Additional information',
        checkAllThatApply: 'Check all that apply, otherwise leave blank.',
        iOwnMoreThan25Percent: 'I own more than 25% of ',
        someoneOwnsMoreThan25Percent: 'Somebody else owns more than 25% of ',
        additionalOwner: 'Additional beneficial owner',
        removeOwner: 'Remove this beneficial owner',
        addAnotherIndividual: 'Add another individual who owns more than 25% of ',
        agreement: 'Agreement:',
        termsAndConditions: 'terms and conditions',
        certifyTrueAndAccurate: 'I certify that the information provided is true and accurate',
        error: {
            termsAndConditions: 'Must accept terms and conditions',
            certify: 'Must certify information is true and accurate',
        },
    },
    reimbursementAccountLoadingAnimation: {
        oneMoment: 'One Moment',
        explanationLine: 'We’re taking a look at your information. You will be able to continue with next steps shortly.',
    },
    session: {
        offlineMessageRetry: 'Looks like you\'re offline. Please check your connection and try again.',
        offlineMessage: 'Looks like you\'re offline.',
    },
    workspace: {
        common: {
            card: 'Issue corporate cards',
            workspace: 'Workspace',
            settings: 'General settings',
            reimburse: 'Reimburse receipts',
            bills: 'Pay bills',
            invoices: 'Send invoices',
            travel: 'Book travel',
            members: 'Manage members',
            bankAccount: 'Connect bank account',
            issueAndManageCards: 'Issue and manage cards',
            reconcileCards: 'Reconcile cards',
            growlMessageOnSave: 'Your workspace settings were successfully saved!',
        },
        new: {
            newWorkspace: 'New workspace',
            getTheExpensifyCardAndMore: 'Get the Expensify Card and more',
            genericFailureMessage: 'An error occurred creating the workspace, please try again.',
        },
        people: {
            genericFailureMessage: 'An error occurred removing a user from the workspace, please try again.',
            removeMembersPrompt: 'Are you sure you want to remove the selected members from your workspace?',
            removeMembersTitle: 'Remove members',
            selectAll: 'Select all',
            error: {
                cannotRemove: 'You cannot remove yourself or the workspace owner.',
            },
        },
        card: {
            header: 'Unlock free Expensify Cards',
            headerWithEcard: 'Cards are ready!',
            noVBACopy: 'Connect a bank account to issue unlimited Expensify Cards for your workspace members and access all of these incredible benefits:',
            VBANoECardCopy: 'Add a work email address to issue unlimited Expensify Cards for your workspace members, as well as all of these incredible benefits:',
            conciergeCanHelp: 'Concierge can help you add a work email address to enable the Expensify Card.',
            VBAWithECardCopy: 'Enjoy all these incredible benefits:',
            benefit1: 'Up to 2% cash back',
            benefit2: 'Digital and physical cards',
            benefit3: 'No personal liability',
            benefit4: 'Customizable limits',
            chatWithConcierge: 'Chat with Concierge',
        },
        reimburse: {
            captureReceipts: 'Capture receipts',
            fastReimbursementsHappyMembers: 'Fast reimbursements = happy members!',
            viewAllReceipts: 'View all receipts',
            reimburseReceipts: 'Reimburse receipts',
            unlockNextDayReimbursements: 'Unlock next-day reimbursements',
            captureNoVBACopyBeforeEmail: 'Ask your workspace members to forward receipts to ',
            captureNoVBACopyAfterEmail: ' and download the Expensify App to track cash expenses on the go.',
            unlockNoVBACopy: 'Connect a bank account to reimburse your workspace members online.',
            fastReimbursementsVBACopy: 'You\'re all set to reimburse receipts from your bank account!',
        },
        bills: {
            manageYourBills: 'Manage your bills',
            askYourVendorsBeforeEmail: 'Ask your vendors to forward their invoices to ',
            askYourVendorsAfterEmail: ' and we\'ll scan them for you to pay.',
            viewAllBills: 'View all bills',
            unlockOnlineBillPayment: 'Unlock online bill payment',
            unlockNoVBACopy: 'Connect your bank account to pay bills online for free!',
            hassleFreeBills: 'Hassle-free bills!',
            VBACopy: 'You\'re all set to make payments from your bank account!',
        },
        invoices: {
            invoiceClientsAndCustomers: 'Invoice clients and customers',
            invoiceFirstSectionCopy: 'Send beautiful, professional invoices directly to your clients and customers right from within the Expensify app.',
            viewAllInvoices: 'View all invoices',
            unlockOnlineInvoiceCollection: 'Unlock online invoice collection',
            unlockNoVBACopy: 'Connect your bank account to accept online payments for invoices - by ACH or credit card - to be deposited straight into your account.',
            moneyBackInAFlash: 'Money back, in a flash!',
            unlockVBACopy: 'You\'re all set to accept payments by ACH or credit card!',
            viewUnpaidInvoices: 'View unpaid invoices',
            sendInvoice: 'Send invoice',
        },
        travel: {
            unlockConciergeBookingTravel: 'Unlock Concierge travel booking',
            noVBACopy: 'Connect your bank account to let workspace members book their flights, hotels, and cars by starting a chat with Concierge.',
            packYourBags: 'Pack your bags!',
            VBACopy: 'Members with the Expensify card can chat with Concierge to book travel!',
            bookTravelWithConcierge: 'Book travel with Concierge',
        },
        invite: {
            invitePeople: 'Invite new members',
            personalMessagePrompt: 'Add a personal message (optional)',
            pleaseSelectUser: 'Please select a user from contacts.',
            genericFailureMessage: 'An error occurred inviting the user to the workspace, please try again.',
            welcomeNote: ({workspaceName}) => `You have been invited to ${workspaceName}! Download the Expensify mobile app to start tracking your expenses.`,
        },
        editor: {
            nameInputLabel: 'Name',
            nameInputHelpText: 'This is the name you will see on your workspace.',
            nameIsRequiredError: 'You need to define a name for your workspace',
            currencyInputLabel: 'Default currency',
            currencyInputHelpText: 'All expenses on this workspace will be converted to this currency.',
            save: 'Save',
            genericFailureMessage: 'An error occurred updating the workspace, please try again.',
            avatarUploadFailureMessage: 'An error occurred uploading the avatar, please try again.',
        },
        bankAccount: {
            continueWithSetup: 'Continue with setup',
            youreAlmostDone: 'You\'re almost done setting up your bank account, which will let you issue corporate cards, reimburse expenses, collect invoices, and pay bills all from the same bank account.',
            streamlinePayments: 'Streamline payments',
            oneMoreThing: 'One more thing!',
            allSet: 'You\'re all set!',
            accountDescriptionNoCards: 'This bank account will be used to reimburse expenses, collect invoices, and pay bills all from the same account.\n\nConcierge can help you add a work email address to enable the Expensify Card.',
            accountDescriptionWithCards: 'This bank account will be used to issue corporate cards, reimburse expenses, collect invoices, and pay bills all from the same account.',
            chatWithConcierge: 'Chat with Concierge',
            letsFinishInChat: 'Let\'s finish in chat!',
            almostDone: 'Almost done!',
            disconnectBankAccount: 'Disconnect bank account',
            noLetsStartOver: 'No, let\'s start over',
            startOver: 'Start over',
            yesDisconnectMyBankAccount: 'Yes, disconnect my bank account',
            yesStartOver: 'Yes, start over',
            disconnectYour: 'Disconnect your ',
            bankAccountAnyTransactions: ' bank account. Any outstanding transactions for this account will still complete.',
            clearProgress: 'Starting over will clear the progress you have made so far.',
        },
    },
    requestCallPage: {
        title: 'Request a call',
        subtitle: 'Have questions, or need help?',
        description: 'Our team of guides are on hand to help you each step of the way. Type in your name and phone number, and we’ll give you a call back.',
        callMe: 'Call me',
        growlMessageOnSave: 'Call requested.',
        growlMessageEmptyName: 'Please provide both a first and last name so our guides know how to address you!',
        growlMessageNoPersonalPolicy: 'I wasn’t able to find a personal policy to associate this Guides call with, please check your connection and try again.',
        callButton: 'Call',
        callButtonTooltip: 'Get live help from our team',
    },
    emojiPicker: {
        skinTonePickerLabel: 'Change default skin tone',
    },
};<|MERGE_RESOLUTION|>--- conflicted
+++ resolved
@@ -278,11 +278,7 @@
         changingYourPasswordPrompt: 'Changing your password will update your password for both your Expensify.com\nand New Expensify accounts.',
         currentPassword: 'Current password',
         newPassword: 'New password',
-<<<<<<< HEAD
-        newPasswordPrompt: 'New password must be different than your old password. Your password must have at least 8 characters,\n1 capital letter, 1 lowercase letter, 1 number.',
-=======
         newPasswordPrompt: 'New password must be different than your old password, have at least 8 characters,\n1 capital letter, 1 lowercase letter, and 1 number.',
->>>>>>> 910348ae
         confirmNewPassword: 'Confirm new password',
         errors: {
             currentPassword: 'Current password is required',

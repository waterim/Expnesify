--- conflicted
+++ resolved
@@ -388,12 +388,9 @@
         linkHasBeenResent: 'Link has been re-sent',
         weSentYouMagicSignInLink: ({login}) => `We've sent a magic sign in link to ${login}. Check your Inbox and your Spam folder and wait 5-10 minutes before trying again.`,
         resendLink: 'Resend link',
-<<<<<<< HEAD
         validationCodeFailedMessage: 'It looks like there was an error with your validation link. Either the validation link has expired, or your account does not exist.',
-=======
         unvalidatedAccount: 'This account exists but isn\'t validated, please check your inbox for your magic link.',
         newAccount: ({login, loginType}) => `Welcome ${login}, it's always great to see a new face around here! Please check your ${loginType} for a magic link to validate your account.`,
->>>>>>> 4e9b6b56
     },
     detailsPage: {
         localTime: 'Local time',

import {PortalProvider} from '@gorhom/portal';
import React from 'react';
import {LogBox} from 'react-native';
import {GestureHandlerRootView} from 'react-native-gesture-handler';
import Onyx from 'react-native-onyx';
import {PickerStateProvider} from 'react-native-picker-select';
import {SafeAreaProvider} from 'react-native-safe-area-context';
import '../wdyr';
import ActiveWorkspaceContextProvider from './components/ActiveWorkspace/ActiveWorkspaceProvider';
import ColorSchemeWrapper from './components/ColorSchemeWrapper';
import ComposeProviders from './components/ComposeProviders';
import CustomStatusBarAndBackground from './components/CustomStatusBarAndBackground';
import CustomStatusBarAndBackgroundContextProvider from './components/CustomStatusBarAndBackground/CustomStatusBarAndBackgroundContextProvider';
import ErrorBoundary from './components/ErrorBoundary';
import HTMLEngineProvider from './components/HTMLEngineProvider';
import {LocaleContextProvider} from './components/LocaleContextProvider';
import OnyxProvider from './components/OnyxProvider';
import PopoverContextProvider from './components/PopoverProvider';
import SafeArea from './components/SafeArea';
import ThemeIllustrationsProvider from './components/ThemeIllustrationsProvider';
import ThemeProvider from './components/ThemeProvider';
import ThemeStylesProvider from './components/ThemeStylesProvider';
import {PlaybackContextProvider} from './components/VideoPlayerContexts/PlaybackContext';
import {VideoPopoverMenuContextProvider} from './components/VideoPlayerContexts/VideoPopoverMenuContext';
import {VolumeContextProvider} from './components/VideoPlayerContexts/VolumeContext';
import {CurrentReportIDContextProvider} from './components/withCurrentReportID';
import {EnvironmentProvider} from './components/withEnvironment';
import {KeyboardStateProvider} from './components/withKeyboardState';
import {WindowDimensionsProvider} from './components/withWindowDimensions';
import Expensify from './Expensify';
import useDefaultDragAndDrop from './hooks/useDefaultDragAndDrop';
import OnyxUpdateManager from './libs/actions/OnyxUpdateManager';
import * as Session from './libs/actions/Session';
import * as Environment from './libs/Environment/Environment';
import {ReportAttachmentsProvider} from './pages/home/report/ReportAttachmentsContext';

// For easier debugging and development, when we are in web we expose Onyx to the window, so you can more easily set data into Onyx
if (window && Environment.isDevelopment()) {
    window.Onyx = Onyx;
    window.setSupportToken = Session.setSupportAuthToken;
}

LogBox.ignoreLogs([
    // Basically it means that if the app goes in the background and back to foreground on Android,
    // the timer is lost. Currently Expensify is using a 30 minutes interval to refresh personal details.
    // More details here: https://git.io/JJYeb
    'Setting a timer for a long period of time',
]);

const fill = {flex: 1};

function App() {
    useDefaultDragAndDrop();
    OnyxUpdateManager();
    return (
        <GestureHandlerRootView style={fill}>
            <ComposeProviders
                components={[
                    OnyxProvider,
                    ThemeProvider,
                    ThemeStylesProvider,
                    ThemeIllustrationsProvider,
                    SafeAreaProvider,
                    PortalProvider,
                    SafeArea,
                    LocaleContextProvider,
                    HTMLEngineProvider,
                    WindowDimensionsProvider,
                    KeyboardStateProvider,
                    PopoverContextProvider,
                    CurrentReportIDContextProvider,
                    ReportAttachmentsProvider,
                    PickerStateProvider,
                    EnvironmentProvider,
                    CustomStatusBarAndBackgroundContextProvider,
<<<<<<< HEAD
                    PlaybackContextProvider,
                    VolumeContextProvider,
                    VideoPopoverMenuContextProvider,
=======
                    ActiveWorkspaceContextProvider,
>>>>>>> 0251342e
                ]}
            >
                <CustomStatusBarAndBackground />
                <ErrorBoundary errorMessage="NewExpensify crash caught by error boundary">
                    <ColorSchemeWrapper>
                        <Expensify />
                    </ColorSchemeWrapper>
                </ErrorBoundary>
            </ComposeProviders>
        </GestureHandlerRootView>
    );
}

App.displayName = 'App';

export default App;<|MERGE_RESOLUTION|>--- conflicted
+++ resolved
@@ -73,13 +73,10 @@
                     PickerStateProvider,
                     EnvironmentProvider,
                     CustomStatusBarAndBackgroundContextProvider,
-<<<<<<< HEAD
+                    ActiveWorkspaceContextProvider,
                     PlaybackContextProvider,
                     VolumeContextProvider,
                     VideoPopoverMenuContextProvider,
-=======
-                    ActiveWorkspaceContextProvider,
->>>>>>> 0251342e
                 ]}
             >
                 <CustomStatusBarAndBackground />

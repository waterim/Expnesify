/**
 * This is a file containing constants for all of the screen names. In most cases, we should use the routes for
 * navigation. But there are situations where we may need to access screen names directly.
 */
import type DeepValueOf from './types/utils/DeepValueOf';

const PROTECTED_SCREENS = {
    HOME: 'Home',
    CONCIERGE: 'Concierge',
    ATTACHMENTS: 'Attachments',
} as const;

const SCREENS = {
    ...PROTECTED_SCREENS,
    ALL_SETTINGS: 'AllSettings',
    REPORT: 'Report',
    PROFILE_AVATAR: 'ProfileAvatar',
    WORKSPACE_AVATAR: 'WorkspaceAvatar',
    REPORT_AVATAR: 'ReportAvatar',
    NOT_FOUND: 'not-found',
    TRANSITION_BETWEEN_APPS: 'TransitionBetweenApps',
    VALIDATE_LOGIN: 'ValidateLogin',
    CONNECTION_COMPLETE: 'ConnectionComplete',
    UNLINK_LOGIN: 'UnlinkLogin',
    SETTINGS_CENTRAL_PANE: 'SettingsCentralPane',
    TRAVEL: {
        MY_TRIPS: 'Travel_MyTrips',
        TCS: 'Travel_TCS',
    },
    SEARCH: {
        CENTRAL_PANE: 'Search_Central_Pane',
        REPORT_RHP: 'Search_Report_RHP',
        BOTTOM_TAB: 'Search_Bottom_Tab',
    },
    SETTINGS: {
        ROOT: 'Settings_Root',
        SHARE_CODE: 'Settings_Share_Code',
        WORKSPACES: 'Settings_Workspaces',
        SECURITY: 'Settings_Security',
        ABOUT: 'Settings_About',
        SAVE_THE_WORLD: 'Settings_TeachersUnite',
        APP_DOWNLOAD_LINKS: 'Settings_App_Download_Links',
        ADD_DEBIT_CARD: 'Settings_Add_Debit_Card',
        ADD_PAYMENT_CARD_CHANGE_CURRENCY: 'Settings_Add_Payment_Card_Change_Currency',
        ADD_BANK_ACCOUNT: 'Settings_Add_Bank_Account',
        CLOSE: 'Settings_Close',
        TWO_FACTOR_AUTH: 'Settings_TwoFactorAuth',
        REPORT_CARD_LOST_OR_DAMAGED: 'Settings_ReportCardLostOrDamaged',
        TROUBLESHOOT: 'Settings_Troubleshoot',
        CONSOLE: 'Settings_Console',
        SHARE_LOG: 'Share_Log',

        PROFILE: {
            ROOT: 'Settings_Profile',
            DISPLAY_NAME: 'Settings_Display_Name',
            CONTACT_METHODS: 'Settings_ContactMethods',
            CONTACT_METHOD_DETAILS: 'Settings_ContactMethodDetails',
            NEW_CONTACT_METHOD: 'Settings_NewContactMethod',
            STATUS_CLEAR_AFTER: 'Settings_Status_Clear_After',
            STATUS_CLEAR_AFTER_DATE: 'Settings_Status_Clear_After_Date',
            STATUS_CLEAR_AFTER_TIME: 'Settings_Status_Clear_After_Time',
            STATUS: 'Settings_Status',
            PRONOUNS: 'Settings_Pronouns',
            TIMEZONE: 'Settings_Timezone',
            TIMEZONE_SELECT: 'Settings_Timezone_Select',
            LEGAL_NAME: 'Settings_LegalName',
            DATE_OF_BIRTH: 'Settings_DateOfBirth',
            ADDRESS: 'Settings_Address',
            ADDRESS_COUNTRY: 'Settings_Address_Country',
            ADDRESS_STATE: 'Settings_Address_State',
        },

        PREFERENCES: {
            ROOT: 'Settings_Preferences',
            PRIORITY_MODE: 'Settings_Preferences_PriorityMode',
            LANGUAGE: 'Settings_Preferences_Language',
            THEME: 'Settings_Preferences_Theme',
        },

        WALLET: {
            ROOT: 'Settings_Wallet',
            DOMAIN_CARD: 'Settings_Wallet_DomainCard',
            CARD_GET_PHYSICAL: {
                NAME: 'Settings_Card_Get_Physical_Name',
                PHONE: 'Settings_Card_Get_Physical_Phone',
                ADDRESS: 'Settings_Card_Get_Physical_Address',
                CONFIRM: 'Settings_Card_Get_Physical_Confirm',
            },
            TRANSFER_BALANCE: 'Settings_Wallet_Transfer_Balance',
            CHOOSE_TRANSFER_ACCOUNT: 'Settings_Wallet_Choose_Transfer_Account',
            ENABLE_PAYMENTS: 'Settings_Wallet_EnablePayments',
            CARD_ACTIVATE: 'Settings_Wallet_Card_Activate',
            REPORT_VIRTUAL_CARD_FRAUD: 'Settings_Wallet_ReportVirtualCardFraud',
            CARDS_DIGITAL_DETAILS_UPDATE_ADDRESS: 'Settings_Wallet_Cards_Digital_Details_Update_Address',
        },

        EXIT_SURVEY: {
            REASON: 'Settings_ExitSurvey_Reason',
            RESPONSE: 'Settings_ExitSurvey_Response',
            CONFIRM: 'Settings_ExitSurvey_Confirm',
        },

        SUBSCRIPTION: {
            ROOT: 'Settings_Subscription',
            SIZE: 'Settings_Subscription_Size',
            ADD_PAYMENT_CARD: 'Settings_Subscription_Add_Payment_Card',
            DISABLE_AUTO_RENEW_SURVEY: 'Settings_Subscription_DisableAutoRenewSurvey',
            CHANGE_BILLING_CURRENCY: 'Settings_Subscription_Change_Billing_Currency',
            CHANGE_PAYMENT_CURRENCY: 'Settings_Subscription_Change_Payment_Currency',
        },
    },
    SAVE_THE_WORLD: {
        ROOT: 'SaveTheWorld_Root',
    },
    LEFT_MODAL: {
        CHAT_FINDER: 'ChatFinder',
        WORKSPACE_SWITCHER: 'WorkspaceSwitcher',
    },
    RIGHT_MODAL: {
        SETTINGS: 'Settings',
        NEW_CHAT: 'NewChat',
        DETAILS: 'Details',
        PROFILE: 'Profile',
        REPORT_DETAILS: 'Report_Details',
        REPORT_SETTINGS: 'Report_Settings',
        REPORT_DESCRIPTION: 'Report_Description',
        PARTICIPANTS: 'Participants',
        MONEY_REQUEST: 'MoneyRequest',
        NEW_TASK: 'NewTask',
        TEACHERS_UNITE: 'TeachersUnite',
        TASK_DETAILS: 'Task_Details',
        ENABLE_PAYMENTS: 'EnablePayments',
        SPLIT_DETAILS: 'SplitDetails',
        ADD_PERSONAL_BANK_ACCOUNT: 'AddPersonalBankAccount',
        WALLET_STATEMENT: 'Wallet_Statement',
        FLAG_COMMENT: 'Flag_Comment',
        EDIT_REQUEST: 'EditRequest',
        SIGN_IN: 'SignIn',
        PRIVATE_NOTES: 'Private_Notes',
        ROOM_MEMBERS: 'RoomMembers',
        ROOM_INVITE: 'RoomInvite',
        REFERRAL: 'Referral',
        PROCESS_MONEY_REQUEST_HOLD: 'ProcessMoneyRequestHold',
        TRANSACTION_DUPLICATE: 'TransactionDuplicate',
        TRAVEL: 'Travel',
        SEARCH_REPORT: 'SearchReport',
        SETTINGS_CATEGORIES: 'SettingsCategories',
        RESTRICTED_ACTION: 'RestrictedAction',
    },
    ONBOARDING_MODAL: {
        ONBOARDING: 'Onboarding',
    },
    SIGN_IN_WITH_APPLE_DESKTOP: 'AppleSignInDesktop',
    SIGN_IN_WITH_GOOGLE_DESKTOP: 'GoogleSignInDesktop',
    DESKTOP_SIGN_IN_REDIRECT: 'DesktopSignInRedirect',
    SAML_SIGN_IN: 'SAMLSignIn',
    WORKSPACE_JOIN_USER: 'WorkspaceJoinUser',

    MONEY_REQUEST: {
        CREATE: 'Money_Request_Create',
        HOLD: 'Money_Request_Hold_Reason',
        STEP_CONFIRMATION: 'Money_Request_Step_Confirmation',
        START: 'Money_Request_Start',
        STEP_AMOUNT: 'Money_Request_Step_Amount',
        STEP_CATEGORY: 'Money_Request_Step_Category',
        STEP_CURRENCY: 'Money_Request_Step_Currency',
        STEP_DATE: 'Money_Request_Step_Date',
        STEP_DESCRIPTION: 'Money_Request_Step_Description',
        STEP_DISTANCE: 'Money_Request_Step_Distance',
        STEP_DISTANCE_RATE: 'Money_Request_Step_Rate',
        STEP_MERCHANT: 'Money_Request_Step_Merchant',
        STEP_PARTICIPANTS: 'Money_Request_Step_Participants',
        STEP_SCAN: 'Money_Request_Step_Scan',
        STEP_TAG: 'Money_Request_Step_Tag',
        STEP_WAYPOINT: 'Money_Request_Step_Waypoint',
        STEP_TAX_AMOUNT: 'Money_Request_Step_Tax_Amount',
        STEP_TAX_RATE: 'Money_Request_Step_Tax_Rate',
        STEP_SPLIT_PAYER: 'Money_Request_Step_Split_Payer',
        STEP_SEND_FROM: 'Money_Request_Step_Send_From',
        CURRENCY: 'Money_Request_Currency',
        WAYPOINT: 'Money_Request_Waypoint',
        EDIT_WAYPOINT: 'Money_Request_Edit_Waypoint',
        RECEIPT: 'Money_Request_Receipt',
        STATE_SELECTOR: 'Money_Request_State_Selector',
    },

    TRANSACTION_DUPLICATE: {
        REVIEW: 'Transaction_Duplicate_Review',
    },

    IOU_SEND: {
        ADD_BANK_ACCOUNT: 'IOU_Send_Add_Bank_Account',
        ADD_DEBIT_CARD: 'IOU_Send_Add_Debit_Card',
        ENABLE_PAYMENTS: 'IOU_Send_Enable_Payments',
    },

    SETTINGS_CATEGORIES: {
        SETTINGS_CATEGORY_SETTINGS: 'Settings_Category_Settings',
        SETTINGS_CATEGORIES_SETTINGS: 'Settings_Categories_Settings',
        SETTINGS_CATEGORY_CREATE: 'Settings_Category_Create',
        SETTINGS_CATEGORY_EDIT: 'Settings_Category_Edit',
        SETTINGS_CATEGORIES_ROOT: 'Settings_Categories',
    },

    REPORT_SETTINGS: {
        ROOT: 'Report_Settings_Root',
        NAME: 'Report_Settings_Name',
        NOTIFICATION_PREFERENCES: 'Report_Settings_Notification_Preferences',
        WRITE_CAPABILITY: 'Report_Settings_Write_Capability',
        VISIBILITY: 'Report_Settings_Visibility',
    },

    NEW_TASK: {
        ROOT: 'NewTask_Root',
        TASK_ASSIGNEE_SELECTOR: 'NewTask_TaskAssigneeSelector',
        TASK_SHARE_DESTINATION_SELECTOR: 'NewTask_TaskShareDestinationSelector',
        DETAILS: 'NewTask_Details',
        TITLE: 'NewTask_Title',
        DESCRIPTION: 'NewTask_Description',
    },

    TASK: {
        TITLE: 'Task_Title',
        ASSIGNEE: 'Task_Assignee',
    },

    PRIVATE_NOTES: {
        LIST: 'PrivateNotes_List',
        EDIT: 'PrivateNotes_Edit',
    },

    REPORT_DETAILS: {
        ROOT: 'Report_Details_Root',
        SHARE_CODE: 'Report_Details_Share_Code',
    },

    WORKSPACE: {
        ACCOUNTING: {
            ROOT: 'Policy_Accounting',
            QUICKBOOKS_ONLINE_IMPORT: 'Policy_Accounting_Quickbooks_Online_Import',
            QUICKBOOKS_ONLINE_CHART_OF_ACCOUNTS: 'Policy_Accounting_Quickbooks_Online_Import_Chart_Of_Accounts',
            QUICKBOOKS_ONLINE_CLASSES: 'Policy_Accounting_Quickbooks_Online_Import_Classes',
            QUICKBOOKS_ONLINE_CUSTOMERS: 'Policy_Accounting_Quickbooks_Online_Import_Customers',
            QUICKBOOKS_ONLINE_LOCATIONS: 'Policy_Accounting_Quickbooks_Online_Import_Locations',
            QUICKBOOKS_ONLINE_TAXES: 'Policy_Accounting_Quickbooks_Online_Import_Taxes',
            QUICKBOOKS_ONLINE_EXPORT: 'Workspace_Accounting_Quickbooks_Online_Export',
            QUICKBOOKS_ONLINE_EXPORT_DATE_SELECT: 'Workspace_Accounting_Quickbooks_Online_Export_Date_Select',
            QUICKBOOKS_ONLINE_EXPORT_INVOICE_ACCOUNT_SELECT: 'Workspace_Accounting_Quickbooks_Online_Export_Invoice_Account_Select',
            QUICKBOOKS_ONLINE_COMPANY_CARD_EXPENSE_ACCOUNT: 'Workspace_Accounting_Quickbooks_Online_Export_Company_Card_Expense',
            QUICKBOOKS_ONLINE_COMPANY_CARD_EXPENSE_ACCOUNT_SELECT: 'Workspace_Accounting_Quickbooks_Online_Export_Company_Card_Expense_Account_Select',
            QUICKBOOKS_ONLINE_NON_REIMBURSABLE_DEFAULT_VENDOR_SELECT: 'Workspace_Accounting_Quickbooks_Online_Export_Non_Reimbursable_Default_Vendor_Select',
            QUICKBOOKS_ONLINE_COMPANY_CARD_EXPENSE_ACCOUNT_COMPANY_CARD_SELECT: 'Workspace_Accounting_Quickbooks_Online_Export_Company_Card_Expense_Select',
            QUICKBOOKS_ONLINE_EXPORT_PREFERRED_EXPORTER: 'Workspace_Accounting_Quickbooks_Online_Export_Preferred_Exporter',
            QUICKBOOKS_ONLINE_EXPORT_OUT_OF_POCKET_EXPENSES: 'Workspace_Accounting_Quickbooks_Online_Export_Out_Of_Pocket_Expenses',
            QUICKBOOKS_ONLINE_EXPORT_OUT_OF_POCKET_EXPENSES_SELECT: 'Workspace_Accounting_Quickbooks_Online_Export_Out_Of_Pocket_Expenses_Select',
            QUICKBOOKS_ONLINE_EXPORT_OUT_OF_POCKET_EXPENSES_ACCOUNT_SELECT: 'Workspace_Accounting_Quickbooks_Online_Export_Out_Of_Pocket_Expenses_Account_Select',
            QUICKBOOKS_ONLINE_ADVANCED: 'Policy_Accounting_Quickbooks_Online_Advanced',
            QUICKBOOKS_ONLINE_ACCOUNT_SELECTOR: 'Policy_Accounting_Quickbooks_Online_Account_Selector',
            QUICKBOOKS_ONLINE_INVOICE_ACCOUNT_SELECTOR: 'Policy_Accounting_Quickbooks_Online_Invoice_Account_Selector',
            XERO_IMPORT: 'Policy_Accounting_Xero_Import',
            XERO_ORGANIZATION: 'Policy_Accounting_Xero_Customers',
            XERO_CHART_OF_ACCOUNTS: 'Policy_Accounting_Xero_Import_Chart_Of_Accounts',
            XERO_CUSTOMER: 'Policy_Acounting_Xero_Import_Customer',
            XERO_TAXES: 'Policy_Accounting_Xero_Taxes',
            XERO_TRACKING_CATEGORIES: 'Policy_Accounting_Xero_Tracking_Categories',
            XERO_MAP_TRACKING_CATEGORY: 'Policy_Accounting_Xero_Map_Tracking_Category',
            XERO_EXPORT: 'Policy_Accounting_Xero_Export',
            XERO_EXPORT_PURCHASE_BILL_DATE_SELECT: 'Policy_Accounting_Xero_Export_Purchase_Bill_Date_Select',
            XERO_ADVANCED: 'Policy_Accounting_Xero_Advanced',
            XERO_BILL_STATUS_SELECTOR: 'Policy_Accounting_Xero_Export_Bill_Status_Selector',
            XERO_INVOICE_ACCOUNT_SELECTOR: 'Policy_Accounting_Xero_Invoice_Account_Selector',
            XERO_EXPORT_PREFERRED_EXPORTER_SELECT: 'Workspace_Accounting_Xero_Export_Preferred_Exporter_Select',
            XERO_BILL_PAYMENT_ACCOUNT_SELECTOR: 'Policy_Accounting_Xero_Bill_Payment_Account_Selector',
            XERO_EXPORT_BANK_ACCOUNT_SELECT: 'Policy_Accounting_Xero_Export_Bank_Account_Select',
<<<<<<< HEAD
            NETSUITE_SUBSIDIARY_SELECTOR: 'Policy_Accounting_Net_Suite_Subsidiary_Selector',
            NETSUITE_IMPORT: 'Policy_Accounting_Net_Suite_Import',
            NETSUITE_IMPORT_MAPPING: 'Policy_Accounting_Net_Suite_Import_Mapping',
=======
            NETSUITE_SUBSIDIARY_SELECTOR: 'Policy_Accounting_NetSuite_Subsidiary_Selector',
            NETSUITE_IMPORT: 'Policy_Accounting_NetSuite_Import',
>>>>>>> cbe7cd55
            NETSUITE_EXPORT: 'Policy_Accounting_NetSuite_Export',
            NETSUITE_PREFERRED_EXPORTER_SELECT: 'Policy_Accounting_NetSuite_Preferred_Exporter_Select',
            NETSUITE_DATE_SELECT: 'Policy_Accounting_NetSuite_Date_Select',
            NETSUITE_EXPORT_EXPENSES: 'Policy_Accounting_NetSuite_Export_Expenses',
            NETSUITE_EXPORT_EXPENSES_DESTINATION_SELECT: 'Policy_Accounting_NetSuite_Export_Expenses_Destination_Select',
            NETSUITE_EXPORT_EXPENSES_VENDOR_SELECT: 'Policy_Accounting_NetSuite_Export_Expenses_Vendor_Select',
            NETSUITE_EXPORT_EXPENSES_PAYABLE_ACCOUNT_SELECT: 'Policy_Accounting_NetSuite_Export_Expenses_Payable_Account_Select',
            NETSUITE_EXPORT_EXPENSES_JOURNAL_POSTING_PREFERENCE_SELECT: 'Policy_Accounting_NetSuite_Export_Expenses_Journal_Posting_Preference_Select',
            NETSUITE_RECEIVABLE_ACCOUNT_SELECT: 'Policy_Accounting_NetSuite_Receivable_Account_Select',
            NETSUITE_INVOICE_ITEM_PREFERENCE_SELECT: 'Policy_Accounting_NetSuite_Invoice_Item_Preference_Select',
            NETSUITE_INVOICE_ITEM_SELECT: 'Policy_Accounting_NetSuite_Invoice_Item_Select',
            NETSUITE_TAX_POSTING_ACCOUNT_SELECT: 'Policy_Accounting_NetSuite_Tax_Posting_Account_Select',
            NETSUITE_PROVINCIAL_TAX_POSTING_ACCOUNT_SELECT: 'Policy_Accounting_NetSuite_Provincial_Tax_Posting_Account_Select',
            SAGE_INTACCT_PREREQUISITES: 'Policy_Accounting_Sage_Intacct_Prerequisites',
            ENTER_SAGE_INTACCT_CREDENTIALS: 'Policy_Enter_Sage_Intacct_Credentials',
            EXISTING_SAGE_INTACCT_CONNECTIONS: 'Policy_Existing_Sage_Intacct_Connections',
        },
        INITIAL: 'Workspace_Initial',
        PROFILE: 'Workspace_Profile',
        CARD: 'Workspace_Card',
        REIMBURSE: 'Workspace_Reimburse',
        RATE_AND_UNIT: 'Workspace_RateAndUnit',
        RATE_AND_UNIT_RATE: 'Workspace_RateAndUnit_Rate',
        RATE_AND_UNIT_UNIT: 'Workspace_RateAndUnit_Unit',
        EXPENSIFY_CARD: 'Workspace_ExpensifyCard',
        EXPENSIFY_CARD_ISSUE_NEW: 'Workspace_ExpensifyCard_New',
        BILLS: 'Workspace_Bills',
        INVOICES: 'Workspace_Invoices',
        TRAVEL: 'Workspace_Travel',
        MEMBERS: 'Workspace_Members',
        INVITE: 'Workspace_Invite',
        INVITE_MESSAGE: 'Workspace_Invite_Message',
        CATEGORIES: 'Workspace_Categories',
        TAGS: 'Workspace_Tags',
        TAGS_SETTINGS: 'Tags_Settings',
        TAGS_EDIT: 'Tags_Edit',
        TAG_EDIT: 'Tag_Edit',
        TAXES: 'Workspace_Taxes',
        REPORT_FIELDS: 'Workspace_ReportFields',
        TAX_EDIT: 'Workspace_Tax_Edit',
        TAX_NAME: 'Workspace_Tax_Name',
        TAX_VALUE: 'Workspace_Tax_Value',
        TAXES_SETTINGS: 'Workspace_Taxes_Settings',
        TAXES_SETTINGS_CUSTOM_TAX_NAME: 'Workspace_Taxes_Settings_CustomTaxName',
        TAXES_SETTINGS_WORKSPACE_CURRENCY_DEFAULT: 'Workspace_Taxes_Settings_WorkspaceCurrency',
        TAXES_SETTINGS_FOREIGN_CURRENCY_DEFAULT: 'Workspace_Taxes_Settings_ForeignCurrency',
        TAX_CREATE: 'Workspace_Tax_Create',
        TAG_CREATE: 'Tag_Create',
        TAG_SETTINGS: 'Tag_Settings',
        TAG_LIST_VIEW: 'Tag_List_View',
        CURRENCY: 'Workspace_Profile_Currency',
        ADDRESS: 'Workspace_Profile_Address',
        WORKFLOWS: 'Workspace_Workflows',
        WORKFLOWS_PAYER: 'Workspace_Workflows_Payer',
        WORKFLOWS_APPROVER: 'Workspace_Workflows_Approver',
        WORKFLOWS_AUTO_REPORTING_FREQUENCY: 'Workspace_Workflows_Auto_Reporting_Frequency',
        WORKFLOWS_AUTO_REPORTING_MONTHLY_OFFSET: 'Workspace_Workflows_Auto_Reporting_Monthly_Offset',
        DESCRIPTION: 'Workspace_Profile_Description',
        SHARE: 'Workspace_Profile_Share',
        NAME: 'Workspace_Profile_Name',
        CATEGORY_CREATE: 'Category_Create',
        CATEGORY_EDIT: 'Category_Edit',
        CATEGORY_SETTINGS: 'Category_Settings',
        CATEGORIES_SETTINGS: 'Categories_Settings',
        MORE_FEATURES: 'Workspace_More_Features',
        MEMBER_DETAILS: 'Workspace_Member_Details',
        OWNER_CHANGE_CHECK: 'Workspace_Owner_Change_Check',
        OWNER_CHANGE_SUCCESS: 'Workspace_Owner_Change_Success',
        OWNER_CHANGE_ERROR: 'Workspace_Owner_Change_Error',
        DISTANCE_RATES: 'Distance_Rates',
        CREATE_DISTANCE_RATE: 'Create_Distance_Rate',
        DISTANCE_RATES_SETTINGS: 'Distance_Rates_Settings',
        DISTANCE_RATE_DETAILS: 'Distance_Rate_Details',
        DISTANCE_RATE_EDIT: 'Distance_Rate_Edit',
        DISTANCE_RATE_TAX_RECLAIMABLE_ON_EDIT: 'Distance_Rate_Tax_Reclaimable_On_Edit',
        DISTANCE_RATE_TAX_RATE_EDIT: 'Distance_Rate_Tax_Rate_Edit',
    },

    EDIT_REQUEST: {
        CURRENCY: 'EditRequest_Currency',
        REPORT_FIELD: 'EditRequest_ReportField',
    },

    NEW_CHAT: {
        ROOT: 'NewChat_Root',
        NEW_CHAT: 'chat',
        NEW_CHAT_CONFIRM: 'NewChat_Confirm',
        NEW_CHAT_EDIT_NAME: 'NewChat_Edit_Name',
        NEW_ROOM: 'room',
    },

    SPLIT_DETAILS: {
        ROOT: 'SplitDetails_Root',
        EDIT_REQUEST: 'SplitDetails_Edit_Request',
        EDIT_CURRENCY: 'SplitDetails_Edit_Currency',
    },

    ONBOARDING: {
        PERSONAL_DETAILS: 'Onboarding_Personal_Details',
        PURPOSE: 'Onboarding_Purpose',
        WORK: 'Onboarding_Work',
    },

    WELCOME_VIDEO: {
        ROOT: 'Welcome_Video_Root',
    },

    EXPLANATION_MODAL: {
        ROOT: 'Explanation_Modal_Root',
    },

    I_KNOW_A_TEACHER: 'I_Know_A_Teacher',
    INTRO_SCHOOL_PRINCIPAL: 'Intro_School_Principal',
    I_AM_A_TEACHER: 'I_Am_A_Teacher',
    ENABLE_PAYMENTS_ROOT: 'EnablePayments_Root',
    ADD_PERSONAL_BANK_ACCOUNT_ROOT: 'AddPersonalBankAccount_Root',
    REIMBURSEMENT_ACCOUNT_ROOT: 'Reimbursement_Account_Root',
    WALLET_STATEMENT_ROOT: 'WalletStatement_Root',
    SIGN_IN_ROOT: 'SignIn_Root',
    DETAILS_ROOT: 'Details_Root',
    PROFILE_ROOT: 'Profile_Root',
    PROCESS_MONEY_REQUEST_HOLD_ROOT: 'ProcessMoneyRequestHold_Root',
    REPORT_DESCRIPTION_ROOT: 'Report_Description_Root',
    REPORT_PARTICIPANTS: {
        ROOT: 'ReportParticipants_Root',
        INVITE: 'ReportParticipants_Invite',
        DETAILS: 'ReportParticipants_Details',
        ROLE: 'ReportParticipants_Role',
    },
    ROOM_MEMBERS_ROOT: 'RoomMembers_Root',
    ROOM_INVITE_ROOT: 'RoomInvite_Root',
    FLAG_COMMENT_ROOT: 'FlagComment_Root',
    REIMBURSEMENT_ACCOUNT: 'ReimbursementAccount',
    GET_ASSISTANCE: 'GetAssistance',
    REFERRAL_DETAILS: 'Referral_Details',
    KEYBOARD_SHORTCUTS: 'KeyboardShortcuts',
    TRANSACTION_RECEIPT: 'TransactionReceipt',
    FEATURE_TRAINING_ROOT: 'FeatureTraining_Root',
    RESTRICTED_ACTION_ROOT: 'RestrictedAction_Root',
} as const;

type Screen = DeepValueOf<typeof SCREENS>;

export default SCREENS;
export {PROTECTED_SCREENS};
export type {Screen};<|MERGE_RESOLUTION|>--- conflicted
+++ resolved
@@ -272,14 +272,9 @@
             XERO_EXPORT_PREFERRED_EXPORTER_SELECT: 'Workspace_Accounting_Xero_Export_Preferred_Exporter_Select',
             XERO_BILL_PAYMENT_ACCOUNT_SELECTOR: 'Policy_Accounting_Xero_Bill_Payment_Account_Selector',
             XERO_EXPORT_BANK_ACCOUNT_SELECT: 'Policy_Accounting_Xero_Export_Bank_Account_Select',
-<<<<<<< HEAD
-            NETSUITE_SUBSIDIARY_SELECTOR: 'Policy_Accounting_Net_Suite_Subsidiary_Selector',
-            NETSUITE_IMPORT: 'Policy_Accounting_Net_Suite_Import',
-            NETSUITE_IMPORT_MAPPING: 'Policy_Accounting_Net_Suite_Import_Mapping',
-=======
+            NETSUITE_IMPORT_MAPPING: 'Policy_Accounting_NetSuite_Import_Mapping',
             NETSUITE_SUBSIDIARY_SELECTOR: 'Policy_Accounting_NetSuite_Subsidiary_Selector',
             NETSUITE_IMPORT: 'Policy_Accounting_NetSuite_Import',
->>>>>>> cbe7cd55
             NETSUITE_EXPORT: 'Policy_Accounting_NetSuite_Export',
             NETSUITE_PREFERRED_EXPORTER_SELECT: 'Policy_Accounting_NetSuite_Preferred_Exporter_Select',
             NETSUITE_DATE_SELECT: 'Policy_Accounting_NetSuite_Date_Select',

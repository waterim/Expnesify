/**
 * This is a file containing constants for all of the screen names. In most cases, we should use the routes for
 * navigation. But there are situations where we may need to access screen names directly.
 */
import type DeepValueOf from './types/utils/DeepValueOf';

const PROTECTED_SCREENS = {
    HOME: 'Home',
    CONCIERGE: 'Concierge',
    REPORT_ATTACHMENTS: 'ReportAttachments',
} as const;

const SCREENS = {
    ...PROTECTED_SCREENS,
    ALL_SETTINGS: 'AllSettings',
    REPORT: 'Report',
    PROFILE_AVATAR: 'ProfileAvatar',
    WORKSPACE_AVATAR: 'WorkspaceAvatar',
    REPORT_AVATAR: 'ReportAvatar',
    NOT_FOUND: 'not-found',
    TRANSITION_BETWEEN_APPS: 'TransitionBetweenApps',
    VALIDATE_LOGIN: 'ValidateLogin',
    UNLINK_LOGIN: 'UnlinkLogin',
    SETTINGS_CENTRAL_PANE: 'SettingsCentralPane',
    SETTINGS: {
        ROOT: 'Settings_Root',
        SHARE_CODE: 'Settings_Share_Code',
        WORKSPACES: 'Settings_Workspaces',
        SECURITY: 'Settings_Security',
        ABOUT: 'Settings_About',
        APP_DOWNLOAD_LINKS: 'Settings_App_Download_Links',
        ADD_DEBIT_CARD: 'Settings_Add_Debit_Card',
        ADD_BANK_ACCOUNT: 'Settings_Add_Bank_Account',
        CLOSE: 'Settings_Close',
        TWO_FACTOR_AUTH: 'Settings_TwoFactorAuth',
        REPORT_CARD_LOST_OR_DAMAGED: 'Settings_ReportCardLostOrDamaged',
        TROUBLESHOOT: 'Settings_Troubleshoot',
        CONSOLE: 'Settings_Console',
        SHARE_LOG: 'Share_Log',

        PROFILE: {
            ROOT: 'Settings_Profile',
            DISPLAY_NAME: 'Settings_Display_Name',
            CONTACT_METHODS: 'Settings_ContactMethods',
            CONTACT_METHOD_DETAILS: 'Settings_ContactMethodDetails',
            NEW_CONTACT_METHOD: 'Settings_NewContactMethod',
            STATUS_CLEAR_AFTER: 'Settings_Status_Clear_After',
            STATUS_CLEAR_AFTER_DATE: 'Settings_Status_Clear_After_Date',
            STATUS_CLEAR_AFTER_TIME: 'Settings_Status_Clear_After_Time',
            STATUS: 'Settings_Status',
            PRONOUNS: 'Settings_Pronouns',
            TIMEZONE: 'Settings_Timezone',
            TIMEZONE_SELECT: 'Settings_Timezone_Select',
            LEGAL_NAME: 'Settings_LegalName',
            DATE_OF_BIRTH: 'Settings_DateOfBirth',
            ADDRESS: 'Settings_Address',
            ADDRESS_COUNTRY: 'Settings_Address_Country',
        },

        PREFERENCES: {
            ROOT: 'Settings_Preferences',
            PRIORITY_MODE: 'Settings_Preferences_PriorityMode',
            LANGUAGE: 'Settings_Preferences_Language',
            THEME: 'Settings_Preferences_Theme',
        },

        WALLET: {
            ROOT: 'Settings_Wallet',
            DOMAIN_CARD: 'Settings_Wallet_DomainCard',
            CARD_GET_PHYSICAL: {
                NAME: 'Settings_Card_Get_Physical_Name',
                PHONE: 'Settings_Card_Get_Physical_Phone',
                ADDRESS: 'Settings_Card_Get_Physical_Address',
                CONFIRM: 'Settings_Card_Get_Physical_Confirm',
            },
            TRANSFER_BALANCE: 'Settings_Wallet_Transfer_Balance',
            CHOOSE_TRANSFER_ACCOUNT: 'Settings_Wallet_Choose_Transfer_Account',
            ENABLE_PAYMENTS: 'Settings_Wallet_EnablePayments',
            CARD_ACTIVATE: 'Settings_Wallet_Card_Activate',
            REPORT_VIRTUAL_CARD_FRAUD: 'Settings_Wallet_ReportVirtualCardFraud',
            CARDS_DIGITAL_DETAILS_UPDATE_ADDRESS: 'Settings_Wallet_Cards_Digital_Details_Update_Address',
        },

        EXIT_SURVEY: {
            REASON: 'Settings_ExitSurvey_Reason',
            RESPONSE: 'Settings_ExitSurvey_Response',
            CONFIRM: 'Settings_ExitSurvey_Confirm',
        },
    },
    SAVE_THE_WORLD: {
        ROOT: 'SaveTheWorld_Root',
    },
    LEFT_MODAL: {
        SEARCH: 'Search',
        WORKSPACE_SWITCHER: 'WorkspaceSwitcher',
    },
    WORKSPACE_SWITCHER: {
        ROOT: 'WorkspaceSwitcher_Root',
    },
    RIGHT_MODAL: {
        SETTINGS: 'Settings',
        NEW_CHAT: 'NewChat',
        DETAILS: 'Details',
        PROFILE: 'Profile',
        REPORT_DETAILS: 'Report_Details',
        REPORT_SETTINGS: 'Report_Settings',
        REPORT_DESCRIPTION: 'Report_Description',
        PARTICIPANTS: 'Participants',
        MONEY_REQUEST: 'MoneyRequest',
        NEW_TASK: 'NewTask',
        ONBOARD_ENGAGEMENT: 'Onboard_Engagement',
        TEACHERS_UNITE: 'TeachersUnite',
        TASK_DETAILS: 'Task_Details',
        ENABLE_PAYMENTS: 'EnablePayments',
        SPLIT_DETAILS: 'SplitDetails',
        ADD_PERSONAL_BANK_ACCOUNT: 'AddPersonalBankAccount',
        WALLET_STATEMENT: 'Wallet_Statement',
        FLAG_COMMENT: 'Flag_Comment',
        EDIT_REQUEST: 'EditRequest',
        SIGN_IN: 'SignIn',
        PRIVATE_NOTES: 'Private_Notes',
        ROOM_MEMBERS: 'RoomMembers',
        ROOM_INVITE: 'RoomInvite',
        REFERRAL: 'Referral',
        PROCESS_MONEY_REQUEST_HOLD: 'ProcessMoneyRequestHold',
    },
    SIGN_IN_WITH_APPLE_DESKTOP: 'AppleSignInDesktop',
    SIGN_IN_WITH_GOOGLE_DESKTOP: 'GoogleSignInDesktop',
    DESKTOP_SIGN_IN_REDIRECT: 'DesktopSignInRedirect',
    SAML_SIGN_IN: 'SAMLSignIn',
    WORKSPACE_JOIN_USER: 'WorkspaceJoinUser',

    MONEY_REQUEST: {
        MANUAL_TAB: 'manual',
        SCAN_TAB: 'scan',
        DISTANCE_TAB: 'distance',
        CREATE: 'Money_Request_Create',
        HOLD: 'Money_Request_Hold_Reason',
        STEP_CONFIRMATION: 'Money_Request_Step_Confirmation',
        START: 'Money_Request_Start',
        STEP_AMOUNT: 'Money_Request_Step_Amount',
        STEP_CATEGORY: 'Money_Request_Step_Category',
        STEP_CURRENCY: 'Money_Request_Step_Currency',
        STEP_DATE: 'Money_Request_Step_Date',
        STEP_DESCRIPTION: 'Money_Request_Step_Description',
        STEP_DISTANCE: 'Money_Request_Step_Distance',
        STEP_MERCHANT: 'Money_Request_Step_Merchant',
        STEP_PARTICIPANTS: 'Money_Request_Step_Participants',
        STEP_SCAN: 'Money_Request_Step_Scan',
        STEP_TAG: 'Money_Request_Step_Tag',
        STEP_WAYPOINT: 'Money_Request_Step_Waypoint',
        STEP_TAX_AMOUNT: 'Money_Request_Step_Tax_Amount',
        STEP_TAX_RATE: 'Money_Request_Step_Tax_Rate',
        ROOT: 'Money_Request',
        AMOUNT: 'Money_Request_Amount',
        PARTICIPANTS: 'Money_Request_Participants',
        CONFIRMATION: 'Money_Request_Confirmation',
        CURRENCY: 'Money_Request_Currency',
        WAYPOINT: 'Money_Request_Waypoint',
        EDIT_WAYPOINT: 'Money_Request_Edit_Waypoint',
        DISTANCE: 'Money_Request_Distance',
        RECEIPT: 'Money_Request_Receipt',
    },

    IOU_SEND: {
        ADD_BANK_ACCOUNT: 'IOU_Send_Add_Bank_Account',
        ADD_DEBIT_CARD: 'IOU_Send_Add_Debit_Card',
        ENABLE_PAYMENTS: 'IOU_Send_Enable_Payments',
    },

    REPORT_SETTINGS: {
        ROOT: 'Report_Settings_Root',
        ROOM_NAME: 'Report_Settings_Room_Name',
        NOTIFICATION_PREFERENCES: 'Report_Settings_Notification_Preferences',
        WRITE_CAPABILITY: 'Report_Settings_Write_Capability',
        VISIBILITY: 'Report_Settings_Visibility',
    },

    NEW_TASK: {
        ROOT: 'NewTask_Root',
        TASK_ASSIGNEE_SELECTOR: 'NewTask_TaskAssigneeSelector',
        TASK_SHARE_DESTINATION_SELECTOR: 'NewTask_TaskShareDestinationSelector',
        DETAILS: 'NewTask_Details',
        TITLE: 'NewTask_Title',
        DESCRIPTION: 'NewTask_Description',
    },

    TASK: {
        TITLE: 'Task_Title',
        ASSIGNEE: 'Task_Assignee',
    },

    PRIVATE_NOTES: {
        LIST: 'PrivateNotes_List',
        EDIT: 'PrivateNotes_Edit',
    },

    REPORT_DETAILS: {
        ROOT: 'Report_Details_Root',
        SHARE_CODE: 'Report_Details_Share_Code',
    },

    WORKSPACE: {
        INITIAL: 'Workspace_Initial',
        PROFILE: 'Workspace_Profile',
        CARD: 'Workspace_Card',
        REIMBURSE: 'Workspace_Reimburse',
        RATE_AND_UNIT: 'Workspace_RateAndUnit',
        RATE_AND_UNIT_RATE: 'Workspace_RateAndUnit_Rate',
        RATE_AND_UNIT_UNIT: 'Workspace_RateAndUnit_Unit',
        BILLS: 'Workspace_Bills',
        INVOICES: 'Workspace_Invoices',
        TRAVEL: 'Workspace_Travel',
        MEMBERS: 'Workspace_Members',
        INVITE: 'Workspace_Invite',
        INVITE_MESSAGE: 'Workspace_Invite_Message',
        CATEGORIES: 'Workspace_Categories',
        TAGS: 'Workspace_Tags',
        CURRENCY: 'Workspace_Profile_Currency',
        WORKFLOWS: 'Workspace_Workflows',
        WORKFLOWS_APPROVER: 'Workspace_Workflows_Approver',
        WORKFLOWS_AUTO_REPORTING_FREQUENCY: 'Workspace_Workflows_Auto_Reporting_Frequency',
        WORKFLOWS_AUTO_REPORTING_MONTHLY_OFFSET: 'Workspace_Workflows_Auto_Reporting_Monthly_Offset',
        DESCRIPTION: 'Workspace_Profile_Description',
        SHARE: 'Workspace_Profile_Share',
        NAME: 'Workspace_Profile_Name',
        CATEGORY_CREATE: 'Category_Create',
        CATEGORY_SETTINGS: 'Category_Settings',
        CATEGORIES_SETTINGS: 'Categories_Settings',
<<<<<<< HEAD
        MORE_FEATURES: 'More_Features',
=======
        MEMBER_DETAILS: 'Workspace_Member_Details',
        MEMBER_DETAILS_ROLE_SELECTION: 'Workspace_Member_Details_Role_Selection',
>>>>>>> 86a99042
    },

    EDIT_REQUEST: {
        ROOT: 'EditRequest_Root',
        CURRENCY: 'EditRequest_Currency',
        REPORT_FIELD: 'EditRequest_ReportField',
    },

    NEW_CHAT: {
        ROOT: 'NewChat_Root',
        NEW_CHAT: 'chat',
        NEW_ROOM: 'room',
    },

    SPLIT_DETAILS: {
        ROOT: 'SplitDetails_Root',
        EDIT_REQUEST: 'SplitDetails_Edit_Request',
        EDIT_CURRENCY: 'SplitDetails_Edit_Currency',
    },

    ONBOARD_ENGAGEMENT: {
        ROOT: 'Onboard_Engagement_Root',
        MANAGE_TEAMS_EXPENSES: 'Manage_Teams_Expenses',
        EXPENSIFY_CLASSIC: 'Expenisfy_Classic',
    },

    I_KNOW_A_TEACHER: 'I_Know_A_Teacher',
    INTRO_SCHOOL_PRINCIPAL: 'Intro_School_Principal',
    I_AM_A_TEACHER: 'I_Am_A_Teacher',
    ENABLE_PAYMENTS_ROOT: 'EnablePayments_Root',
    ADD_PERSONAL_BANK_ACCOUNT_ROOT: 'AddPersonalBankAccount_Root',
    REIMBURSEMENT_ACCOUNT_ROOT: 'Reimbursement_Account_Root',
    WALLET_STATEMENT_ROOT: 'WalletStatement_Root',
    SIGN_IN_ROOT: 'SignIn_Root',
    DETAILS_ROOT: 'Details_Root',
    PROFILE_ROOT: 'Profile_Root',
    PROCESS_MONEY_REQUEST_HOLD_ROOT: 'ProcessMoneyRequestHold_Root',
    REPORT_DESCRIPTION_ROOT: 'Report_Description_Root',
    REPORT_PARTICIPANTS_ROOT: 'ReportParticipants_Root',
    ROOM_MEMBERS_ROOT: 'RoomMembers_Root',
    ROOM_INVITE_ROOT: 'RoomInvite_Root',
    SEARCH_ROOT: 'Search_Root',
    FLAG_COMMENT_ROOT: 'FlagComment_Root',
    REIMBURSEMENT_ACCOUNT: 'ReimbursementAccount',
    GET_ASSISTANCE: 'GetAssistance',
    REFERRAL_DETAILS: 'Referral_Details',
    KEYBOARD_SHORTCUTS: 'KeyboardShortcuts',
} as const;

type Screen = DeepValueOf<typeof SCREENS>;

export default SCREENS;
export {PROTECTED_SCREENS};
export type {Screen};<|MERGE_RESOLUTION|>--- conflicted
+++ resolved
@@ -227,12 +227,9 @@
         CATEGORY_CREATE: 'Category_Create',
         CATEGORY_SETTINGS: 'Category_Settings',
         CATEGORIES_SETTINGS: 'Categories_Settings',
-<<<<<<< HEAD
         MORE_FEATURES: 'More_Features',
-=======
         MEMBER_DETAILS: 'Workspace_Member_Details',
         MEMBER_DETAILS_ROLE_SELECTION: 'Workspace_Member_Details_Role_Selection',
->>>>>>> 86a99042
     },
 
     EDIT_REQUEST: {

/**
 * This is a file containing constants for all of the screen names. In most cases, we should use the routes for
 * navigation. But there are situations where we may need to access screen names directly.
 */
import type DeepValueOf from './types/utils/DeepValueOf';

const PROTECTED_SCREENS = {
    HOME: 'Home',
    CONCIERGE: 'Concierge',
    REPORT_ATTACHMENTS: 'ReportAttachments',
} as const;

const SCREENS = {
    ...PROTECTED_SCREENS,
    ALL_SETTINGS: 'AllSettings',
    REPORT: 'Report',
    PROFILE_AVATAR: 'ProfileAvatar',
    WORKSPACE_AVATAR: 'WorkspaceAvatar',
    REPORT_AVATAR: 'ReportAvatar',
    NOT_FOUND: 'not-found',
    TRANSITION_BETWEEN_APPS: 'TransitionBetweenApps',
    VALIDATE_LOGIN: 'ValidateLogin',
    UNLINK_LOGIN: 'UnlinkLogin',
    SETTINGS_CENTRAL_PANE: 'SettingsCentralPane',
    SETTINGS: {
        ROOT: 'Settings_Root',
        SHARE_CODE: 'Settings_Share_Code',
        WORKSPACES: 'Settings_Workspaces',
        SECURITY: 'Settings_Security',
        ABOUT: 'Settings_About',
        APP_DOWNLOAD_LINKS: 'Settings_App_Download_Links',
        LOUNGE_ACCESS: 'Settings_Lounge_Access',
        ADD_DEBIT_CARD: 'Settings_Add_Debit_Card',
        ADD_BANK_ACCOUNT: 'Settings_Add_Bank_Account',
        CLOSE: 'Settings_Close',
        TWO_FACTOR_AUTH: 'Settings_TwoFactorAuth',
        REPORT_CARD_LOST_OR_DAMAGED: 'Settings_ReportCardLostOrDamaged',
        TROUBLESHOOT: 'Settings_Troubleshoot',
<<<<<<< HEAD
        CONSOLE: 'Settings_Console',
        SHARE_LOG: 'Share_Log',
=======
>>>>>>> f28c398a

        PROFILE: {
            ROOT: 'Settings_Profile',
            DISPLAY_NAME: 'Settings_Display_Name',
            CONTACT_METHODS: 'Settings_ContactMethods',
            CONTACT_METHOD_DETAILS: 'Settings_ContactMethodDetails',
            NEW_CONTACT_METHOD: 'Settings_NewContactMethod',
            STATUS_CLEAR_AFTER: 'Settings_Status_Clear_After',
            STATUS_CLEAR_AFTER_DATE: 'Settings_Status_Clear_After_Date',
            STATUS_CLEAR_AFTER_TIME: 'Settings_Status_Clear_After_Time',
            STATUS: 'Settings_Status',
            PRONOUNS: 'Settings_Pronouns',
            TIMEZONE: 'Settings_Timezone',
            TIMEZONE_SELECT: 'Settings_Timezone_Select',
            LEGAL_NAME: 'Settings_LegalName',
            DATE_OF_BIRTH: 'Settings_DateOfBirth',
            ADDRESS: 'Settings_Address',
            ADDRESS_COUNTRY: 'Settings_Address_Country',
        },

        PREFERENCES: {
            ROOT: 'Settings_Preferences',
            PRIORITY_MODE: 'Settings_Preferences_PriorityMode',
            LANGUAGE: 'Settings_Preferences_Language',
            THEME: 'Settings_Preferences_Theme',
        },

        WALLET: {
            ROOT: 'Settings_Wallet',
            DOMAIN_CARD: 'Settings_Wallet_DomainCard',
            CARD_GET_PHYSICAL: {
                NAME: 'Settings_Card_Get_Physical_Name',
                PHONE: 'Settings_Card_Get_Physical_Phone',
                ADDRESS: 'Settings_Card_Get_Physical_Address',
                CONFIRM: 'Settings_Card_Get_Physical_Confirm',
            },
            TRANSFER_BALANCE: 'Settings_Wallet_Transfer_Balance',
            CHOOSE_TRANSFER_ACCOUNT: 'Settings_Wallet_Choose_Transfer_Account',
            ENABLE_PAYMENTS: 'Settings_Wallet_EnablePayments',
            CARD_ACTIVATE: 'Settings_Wallet_Card_Activate',
            REPORT_VIRTUAL_CARD_FRAUD: 'Settings_Wallet_ReportVirtualCardFraud',
            CARDS_DIGITAL_DETAILS_UPDATE_ADDRESS: 'Settings_Wallet_Cards_Digital_Details_Update_Address',
        },
    },
    SAVE_THE_WORLD: {
        ROOT: 'SaveTheWorld_Root',
    },
    LEFT_MODAL: {
        SEARCH: 'Search',
        WORKSPACE_SWITCHER: 'WorkspaceSwitcher',
    },
    WORKSPACE_SWITCHER: {
        ROOT: 'WorkspaceSwitcher_Root',
    },
    RIGHT_MODAL: {
        SETTINGS: 'Settings',
        NEW_CHAT: 'NewChat',
        DETAILS: 'Details',
        PROFILE: 'Profile',
        REPORT_DETAILS: 'Report_Details',
        REPORT_SETTINGS: 'Report_Settings',
        REPORT_DESCRIPTION: 'Report_Description',
        PARTICIPANTS: 'Participants',
        MONEY_REQUEST: 'MoneyRequest',
        NEW_TASK: 'NewTask',
        ONBOARD_ENGAGEMENT: 'Onboard_Engagement',
        TEACHERS_UNITE: 'TeachersUnite',
        TASK_DETAILS: 'Task_Details',
        ENABLE_PAYMENTS: 'EnablePayments',
        SPLIT_DETAILS: 'SplitDetails',
        ADD_PERSONAL_BANK_ACCOUNT: 'AddPersonalBankAccount',
        WALLET_STATEMENT: 'Wallet_Statement',
        FLAG_COMMENT: 'Flag_Comment',
        EDIT_REQUEST: 'EditRequest',
        SIGN_IN: 'SignIn',
        PRIVATE_NOTES: 'Private_Notes',
        ROOM_MEMBERS: 'RoomMembers',
        ROOM_INVITE: 'RoomInvite',
        REFERRAL: 'Referral',
        PROCESS_MONEY_REQUEST_HOLD: 'ProcessMoneyRequestHold',
    },
    SIGN_IN_WITH_APPLE_DESKTOP: 'AppleSignInDesktop',
    SIGN_IN_WITH_GOOGLE_DESKTOP: 'GoogleSignInDesktop',
    DESKTOP_SIGN_IN_REDIRECT: 'DesktopSignInRedirect',
    SAML_SIGN_IN: 'SAMLSignIn',

    MONEY_REQUEST: {
        MANUAL_TAB: 'manual',
        SCAN_TAB: 'scan',
        DISTANCE_TAB: 'distance',
        CREATE: 'Money_Request_Create',
        STEP_CONFIRMATION: 'Money_Request_Step_Confirmation',
        START: 'Money_Request_Start',
        STEP_AMOUNT: 'Money_Request_Step_Amount',
        STEP_CATEGORY: 'Money_Request_Step_Category',
        STEP_CURRENCY: 'Money_Request_Step_Currency',
        STEP_DATE: 'Money_Request_Step_Date',
        STEP_DESCRIPTION: 'Money_Request_Step_Description',
        STEP_DISTANCE: 'Money_Request_Step_Distance',
        STEP_MERCHANT: 'Money_Request_Step_Merchant',
        STEP_PARTICIPANTS: 'Money_Request_Step_Participants',
        STEP_SCAN: 'Money_Request_Step_Scan',
        STEP_TAG: 'Money_Request_Step_Tag',
        STEP_WAYPOINT: 'Money_Request_Step_Waypoint',
        STEP_TAX_AMOUNT: 'Money_Request_Step_Tax_Amount',
        STEP_TAX_RATE: 'Money_Request_Step_Tax_Rate',
        ROOT: 'Money_Request',
        AMOUNT: 'Money_Request_Amount',
        PARTICIPANTS: 'Money_Request_Participants',
        CONFIRMATION: 'Money_Request_Confirmation',
        CURRENCY: 'Money_Request_Currency',
        CATEGORY: 'Money_Request_Category',
        MERCHANT: 'Money_Request_Merchant',
        WAYPOINT: 'Money_Request_Waypoint',
        EDIT_WAYPOINT: 'Money_Request_Edit_Waypoint',
        DISTANCE: 'Money_Request_Distance',
        RECEIPT: 'Money_Request_Receipt',
    },

    IOU_SEND: {
        ADD_BANK_ACCOUNT: 'IOU_Send_Add_Bank_Account',
        ADD_DEBIT_CARD: 'IOU_Send_Add_Debit_Card',
        ENABLE_PAYMENTS: 'IOU_Send_Enable_Payments',
    },

    REPORT_SETTINGS: {
        ROOT: 'Report_Settings_Root',
        ROOM_NAME: 'Report_Settings_Room_Name',
        NOTIFICATION_PREFERENCES: 'Report_Settings_Notification_Preferences',
        WRITE_CAPABILITY: 'Report_Settings_Write_Capability',
    },

    NEW_TASK: {
        ROOT: 'NewTask_Root',
        TASK_ASSIGNEE_SELECTOR: 'NewTask_TaskAssigneeSelector',
        TASK_SHARE_DESTINATION_SELECTOR: 'NewTask_TaskShareDestinationSelector',
        DETAILS: 'NewTask_Details',
        TITLE: 'NewTask_Title',
        DESCRIPTION: 'NewTask_Description',
    },

    TASK: {
        TITLE: 'Task_Title',
        ASSIGNEE: 'Task_Assignee',
    },

    PRIVATE_NOTES: {
        LIST: 'PrivateNotes_List',
        EDIT: 'PrivateNotes_Edit',
    },

    REPORT_DETAILS: {
        ROOT: 'Report_Details_Root',
        SHARE_CODE: 'Report_Details_Share_Code',
    },

    WORKSPACE: {
        INITIAL: 'Workspace_Initial',
        PROFILE: 'Workspace_Profile',
        CARD: 'Workspace_Card',
        REIMBURSE: 'Workspace_Reimburse',
        RATE_AND_UNIT: 'Workspace_RateAndUnit',
        RATE_AND_UNIT_RATE: 'Workspace_RateAndUnit_Rate',
        RATE_AND_UNIT_UNIT: 'Workspace_RateAndUnit_Unit',
        BILLS: 'Workspace_Bills',
        INVOICES: 'Workspace_Invoices',
        TRAVEL: 'Workspace_Travel',
        MEMBERS: 'Workspace_Members',
        INVITE: 'Workspace_Invite',
        INVITE_MESSAGE: 'Workspace_Invite_Message',
        CURRENCY: 'Workspace_Profile_Currency',
        NAME: 'Workspace_Profile_Name',
    },

    EDIT_REQUEST: {
        ROOT: 'EditRequest_Root',
        CURRENCY: 'EditRequest_Currency',
        REPORT_FIELD: 'EditRequest_ReportField',
    },

    NEW_CHAT: {
        ROOT: 'NewChat_Root',
        NEW_CHAT: 'chat',
        NEW_ROOM: 'room',
    },

    SPLIT_DETAILS: {
        ROOT: 'SplitDetails_Root',
        EDIT_REQUEST: 'SplitDetails_Edit_Request',
        EDIT_CURRENCY: 'SplitDetails_Edit_Currency',
    },

    ONBOARD_ENGAGEMENT: {
        ROOT: 'Onboard_Engagement_Root',
        MANAGE_TEAMS_EXPENSES: 'Manage_Teams_Expenses',
        EXPENSIFY_CLASSIC: 'Expenisfy_Classic',
    },

    I_KNOW_A_TEACHER: 'I_Know_A_Teacher',
    INTRO_SCHOOL_PRINCIPAL: 'Intro_School_Principal',
    I_AM_A_TEACHER: 'I_Am_A_Teacher',
    ENABLE_PAYMENTS_ROOT: 'EnablePayments_Root',
    ADD_PERSONAL_BANK_ACCOUNT_ROOT: 'AddPersonalBankAccount_Root',
    REIMBURSEMENT_ACCOUNT_ROOT: 'Reimbursement_Account_Root',
    WALLET_STATEMENT_ROOT: 'WalletStatement_Root',
    SIGN_IN_ROOT: 'SignIn_Root',
    DETAILS_ROOT: 'Details_Root',
    PROFILE_ROOT: 'Profile_Root',
    PROCESS_MONEY_REQUEST_HOLD_ROOT: 'ProcessMoneyRequestHold_Root',
    REPORT_DESCRIPTION_ROOT: 'Report_Description_Root',
    REPORT_PARTICIPANTS_ROOT: 'ReportParticipants_Root',
    ROOM_MEMBERS_ROOT: 'RoomMembers_Root',
    ROOM_INVITE_ROOT: 'RoomInvite_Root',
    SEARCH_ROOT: 'Search_Root',
    FLAG_COMMENT_ROOT: 'FlagComment_Root',
    REIMBURSEMENT_ACCOUNT: 'ReimbursementAccount',
    GET_ASSISTANCE: 'GetAssistance',
    REFERRAL_DETAILS: 'Referral_Details',
    KEYBOARD_SHORTCUTS: 'KeyboardShortcuts',
} as const;

type Screen = DeepValueOf<typeof SCREENS>;

export default SCREENS;
export {PROTECTED_SCREENS};
export type {Screen};<|MERGE_RESOLUTION|>--- conflicted
+++ resolved
@@ -36,11 +36,8 @@
         TWO_FACTOR_AUTH: 'Settings_TwoFactorAuth',
         REPORT_CARD_LOST_OR_DAMAGED: 'Settings_ReportCardLostOrDamaged',
         TROUBLESHOOT: 'Settings_Troubleshoot',
-<<<<<<< HEAD
         CONSOLE: 'Settings_Console',
         SHARE_LOG: 'Share_Log',
-=======
->>>>>>> f28c398a
 
         PROFILE: {
             ROOT: 'Settings_Profile',

import lodashGet from 'lodash/get';
import {Platform} from 'react-native';
import Config from 'react-native-config';
import getPlatform from './libs/getPlatform/index';
import {addTrailingForwardSlash} from './libs/Url';
import CONST from './CONST';

// Set default values to contributor friendly values to make development work out of the box without an .env file
const ENVIRONMENT = lodashGet(Config, 'ENVIRONMENT', CONST.ENVIRONMENT.DEV);
const expensifyCashURL = addTrailingForwardSlash(lodashGet(Config, 'EXPENSIFY_URL_CASH', 'https://expensify.cash/'));
const expensifyURL = addTrailingForwardSlash(lodashGet(Config, 'EXPENSIFY_URL_COM', 'https://www.expensify.com/'));
const ngrokURL = addTrailingForwardSlash(lodashGet(Config, 'NGROK_URL', ''));
const secureNgrokURL = addTrailingForwardSlash(lodashGet(Config, 'SECURE_NGROK_URL', ''));
<<<<<<< HEAD
const useNgrok = lodashGet(Config, 'USE_NGROK', 'false') === 'true';
const useWebProxy = lodashGet(Config, 'USE_WEB_PROXY', 'true') === 'true';
const expensifyComWithProxy = getPlatform() === 'web' && useWebProxy ? '/' : expensifyURL;
const secureURLRoot = useNgrok && secureNgrokURL ? secureNgrokURL : addTrailingForwardSlash(lodashGet(
    Config, 'EXPENSIFY_URL_SECURE', 'https://secure.expensify.com/',
));
=======
const expensifyURLSecure = addTrailingForwardSlash(lodashGet(
    Config, 'EXPENSIFY_URL_SECURE', 'https://secure.expensify.com/',
));
const useNgrok = lodashGet(Config, 'USE_NGROK', 'false') === 'true';
const useWebProxy = lodashGet(Config, 'USE_WEB_PROXY', 'true') === 'true';
const expensifyComWithProxy = getPlatform() === 'web' && useWebProxy ? '/' : expensifyURL;

// Throw errors on dev if config variables are not set correctly
if (ENVIRONMENT === CONST.ENVIRONMENT.DEV) {
    if (!useNgrok && expensifyURL.includes('dev') && !expensifyURLSecure.includes('dev')) {
        throw new Error('EXPENSIFY_URL_SECURE must end with .dev when EXPENSIFY_URL_COM ends with .dev');
    }

    if (useNgrok && !secureNgrokURL) {
        throw new Error('SECURE_NGROK_URL must be defined in .env when USE_NGROK=true');
    }
}

const secureURLRoot = useNgrok && secureNgrokURL ? secureNgrokURL : expensifyURLSecure;
>>>>>>> 16a570fa

// Ngrok helps us avoid many of our cross-domain issues with connecting to our API
// and is required for viewing images on mobile and for developing on android
// To enable, set the USE_NGROK value to true in .env and update the NGROK_URL
const expensifyURLRoot = useNgrok && ngrokURL ? ngrokURL : expensifyComWithProxy;

export default {
    APP_NAME: 'ExpensifyCash',
    AUTH_TOKEN_EXPIRATION_TIME: 1000 * 60 * 90,
    EXPENSIFY: {
        // Note: This will be EXACTLY what is set for EXPENSIFY_URL_COM whether the proxy is enabled or not.
        URL_EXPENSIFY_COM: expensifyURL,
        URL_EXPENSIFY_SECURE: secureURLRoot,
        URL_EXPENSIFY_CASH: expensifyCashURL,
        URL_API_ROOT: expensifyURLRoot,
        PARTNER_NAME: lodashGet(Config, 'EXPENSIFY_PARTNER_NAME', 'chat-expensify-com'),
        PARTNER_PASSWORD: lodashGet(Config, 'EXPENSIFY_PARTNER_PASSWORD', 'e21965746fd75f82bb66'),
        EXPENSIFY_CASH_REFERER: 'ecash',
        ENVIRONMENT,
    },
    // eslint-disable-next-line no-undef
    IS_IN_PRODUCTION: Platform.OS === 'web' ? process.env.NODE_ENV === 'production' : !__DEV__,
    PUSHER: {
        APP_KEY: lodashGet(Config, 'PUSHER_APP_KEY', '268df511a204fbb60884'),
        CLUSTER: 'mt1',
    },
    SITE_TITLE: 'Expensify.cash',
    FAVICON: {
        DEFAULT: '/favicon.png',
        UNREAD: '/favicon-unread.png',
    },
};<|MERGE_RESOLUTION|>--- conflicted
+++ resolved
@@ -11,14 +11,6 @@
 const expensifyURL = addTrailingForwardSlash(lodashGet(Config, 'EXPENSIFY_URL_COM', 'https://www.expensify.com/'));
 const ngrokURL = addTrailingForwardSlash(lodashGet(Config, 'NGROK_URL', ''));
 const secureNgrokURL = addTrailingForwardSlash(lodashGet(Config, 'SECURE_NGROK_URL', ''));
-<<<<<<< HEAD
-const useNgrok = lodashGet(Config, 'USE_NGROK', 'false') === 'true';
-const useWebProxy = lodashGet(Config, 'USE_WEB_PROXY', 'true') === 'true';
-const expensifyComWithProxy = getPlatform() === 'web' && useWebProxy ? '/' : expensifyURL;
-const secureURLRoot = useNgrok && secureNgrokURL ? secureNgrokURL : addTrailingForwardSlash(lodashGet(
-    Config, 'EXPENSIFY_URL_SECURE', 'https://secure.expensify.com/',
-));
-=======
 const expensifyURLSecure = addTrailingForwardSlash(lodashGet(
     Config, 'EXPENSIFY_URL_SECURE', 'https://secure.expensify.com/',
 ));
@@ -38,7 +30,6 @@
 }
 
 const secureURLRoot = useNgrok && secureNgrokURL ? secureNgrokURL : expensifyURLSecure;
->>>>>>> 16a570fa
 
 // Ngrok helps us avoid many of our cross-domain issues with connecting to our API
 // and is required for viewing images on mobile and for developing on android

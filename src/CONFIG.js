import lodashGet from 'lodash/get';
import {Platform} from 'react-native';
import Config from 'react-native-config';
import getPlatform from './libs/getPlatform/index';
import {addTrailingForwardSlash} from './libs/Url';

// Set default values to contributor friendly values to make development work out of the box without an .env file
const ENVIRONMENT = lodashGet(Config, 'ENVIRONMENT', CONST.ENVIRONMENT.DEV);
const expensifyCashURL = addTrailingForwardSlash(lodashGet(Config, 'EXPENSIFY_URL_CASH', 'https://expensify.cash/'));
const expensifyURL = addTrailingForwardSlash(lodashGet(Config, 'EXPENSIFY_URL_COM', 'https://www.expensify.com/'));
const ngrokURL = addTrailingForwardSlash(lodashGet(Config, 'NGROK_URL', ''));
const secureNgrokURL = addTrailingForwardSlash(lodashGet(Config, 'SECURE_NGROK_URL', ''));
const expensifyURLSecure = addTrailingForwardSlash(lodashGet(
    Config, 'EXPENSIFY_URL_SECURE', 'https://secure.expensify.com/',
));
const useNgrok = lodashGet(Config, 'USE_NGROK', 'false') === 'true';
const useWebProxy = lodashGet(Config, 'USE_WEB_PROXY', 'true') === 'true';
const expensifyComWithProxy = getPlatform() === 'web' && useWebProxy ? '/' : expensifyURL;

// Throw errors on dev if config variables are not set correctly
if (ENVIRONMENT === CONST.ENVIRONMENT.DEV) {
    if (!useNgrok && expensifyURL.includes('dev') && !expensifyURLSecure.includes('dev')) {
        throw new Error('EXPENSIFY_URL_SECURE must end with .dev when EXPENSIFY_URL_COM ends with .dev');
    }

    if (useNgrok && !secureNgrokURL) {
        throw new Error('SECURE_NGROK_URL must be defined in .env when USE_NGROK=true');
    }
}

const secureURLRoot = useNgrok && secureNgrokURL ? secureNgrokURL : expensifyURLSecure;

// Ngrok helps us avoid many of our cross-domain issues with connecting to our API
// and is required for viewing images on mobile and for developing on android
// To enable, set the USE_NGROK value to true in .env and update the NGROK_URL
const expensifyURLRoot = useNgrok && ngrokURL ? ngrokURL : expensifyComWithProxy;

export default {
    APP_NAME: 'ExpensifyCash',
    AUTH_TOKEN_EXPIRATION_TIME: 1000 * 60 * 90,
    EXPENSIFY: {
        // Note: This will be EXACTLY what is set for EXPENSIFY_URL_COM whether the proxy is enabled or not.
        URL_EXPENSIFY_COM: expensifyURL,
        URL_EXPENSIFY_SECURE: secureURLRoot,
        URL_EXPENSIFY_CASH: expensifyCashURL,
        URL_API_ROOT: expensifyURLRoot,
        PARTNER_NAME: lodashGet(Config, 'EXPENSIFY_PARTNER_NAME', 'chat-expensify-com'),
        PARTNER_PASSWORD: lodashGet(Config, 'EXPENSIFY_PARTNER_PASSWORD', 'e21965746fd75f82bb66'),
        EXPENSIFY_CASH_REFERER: 'ecash',
<<<<<<< HEAD
=======
        ENVIRONMENT,
>>>>>>> 16a570fa
    },
    // eslint-disable-next-line no-undef
    IS_IN_PRODUCTION: Platform.OS === 'web' ? process.env.NODE_ENV === 'production' : !__DEV__,
    PUSHER: {
        APP_KEY: lodashGet(Config, 'PUSHER_APP_KEY', '268df511a204fbb60884'),
        CLUSTER: 'mt1',
    },
    SITE_TITLE: 'Expensify.cash',
    FAVICON: {
        DEFAULT: '/favicon.png',
        UNREAD: '/favicon-unread.png',
    },
};<|MERGE_RESOLUTION|>--- conflicted
+++ resolved
@@ -3,6 +3,7 @@
 import Config from 'react-native-config';
 import getPlatform from './libs/getPlatform/index';
 import {addTrailingForwardSlash} from './libs/Url';
+import CONST from './CONST';
 
 // Set default values to contributor friendly values to make development work out of the box without an .env file
 const ENVIRONMENT = lodashGet(Config, 'ENVIRONMENT', CONST.ENVIRONMENT.DEV);
@@ -47,10 +48,6 @@
         PARTNER_NAME: lodashGet(Config, 'EXPENSIFY_PARTNER_NAME', 'chat-expensify-com'),
         PARTNER_PASSWORD: lodashGet(Config, 'EXPENSIFY_PARTNER_PASSWORD', 'e21965746fd75f82bb66'),
         EXPENSIFY_CASH_REFERER: 'ecash',
-<<<<<<< HEAD
-=======
-        ENVIRONMENT,
->>>>>>> 16a570fa
     },
     // eslint-disable-next-line no-undef
     IS_IN_PRODUCTION: Platform.OS === 'web' ? process.env.NODE_ENV === 'production' : !__DEV__,

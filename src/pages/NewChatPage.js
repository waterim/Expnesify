--- conflicted
+++ resolved
@@ -277,11 +277,7 @@
                             shouldShowConfirmButton
                             shouldShowReferralCTA={!dismissedReferralBanners[CONST.REFERRAL_PROGRAM.CONTENT_TYPES.START_CHAT]}
                             referralContentType={CONST.REFERRAL_PROGRAM.CONTENT_TYPES.START_CHAT}
-<<<<<<< HEAD
-                            referralRoute={ROUTES.REFERRAL_DETAILS_MODAL_START_CHAT.getRoute(CONST.REFERRAL_PROGRAM.CONTENT_TYPES.START_CHAT)}
-=======
                             onCallToActionClosed={dismissCallToAction}
->>>>>>> 0eb6d02b
                             confirmButtonText={selectedOptions.length > 1 ? translate('newChatPage.createGroup') : translate('newChatPage.createChat')}
                             textInputAlert={isOffline ? `${translate('common.youAppearToBeOffline')} ${translate('search.resultsAreLimited')}` : ''}
                             onConfirmSelection={createGroup}

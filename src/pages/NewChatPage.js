--- conflicted
+++ resolved
@@ -245,12 +245,7 @@
                             onAddToSelection={toggleOption}
                             sections={sections}
                             selectedOptions={selectedOptions}
-<<<<<<< HEAD
-                            value={searchTerm}
                             onSelectRow={createChat}
-=======
-                            onSelectRow={(option) => createChat(option)}
->>>>>>> 6365aebb
                             onChangeText={setSearchTermAndSearchInServer}
                             headerMessage={headerMessage}
                             boldStyle

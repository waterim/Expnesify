import {useNavigation} from '@react-navigation/native';
import React from 'react';
import {withOnyx} from 'react-native-onyx';
import HeaderWithBackButton from '@components/HeaderWithBackButton';
import ScreenWrapper from '@components/ScreenWrapper';
import TabSelector from '@components/TabSelector/TabSelector';
import withLocalize, {withLocalizePropTypes} from '@components/withLocalize';
import withWindowDimensions, {windowDimensionsPropTypes} from '@components/withWindowDimensions';
import compose from '@libs/compose';
import Navigation from '@libs/Navigation/Navigation';
import OnyxTabNavigator, {TopTab} from '@libs/Navigation/OnyxTabNavigator';
import CONST from '@src/CONST';
import ONYXKEYS from '@src/ONYXKEYS';
import NewChatPage from './NewChatPage';
import WorkspaceNewRoomPage from './workspace/WorkspaceNewRoomPage';

const propTypes = {
    ...windowDimensionsPropTypes,

    ...withLocalizePropTypes,
};

const defaultProps = {
    betas: [],
    personalDetails: {},
    reports: {},
};

function NewChatSelectorPage(props) {
    const navigation = useNavigation();

    return (
        <ScreenWrapper
            shouldEnableKeyboardAvoidingView={false}
            includeSafeAreaPaddingBottom={false}
            shouldShowOfflineIndicator={false}
            shouldEnableMaxHeight
            testID={NewChatSelectorPage.displayName}
        >
            <HeaderWithBackButton
                title={props.translate('sidebarScreen.fabNewChat')}
<<<<<<< HEAD
                onBackButtonPress={navigation.goBack}
=======
                onBackButtonPress={() => Navigation.dismissModal()}
>>>>>>> 500dd094
            />
            <OnyxTabNavigator
                id={CONST.TAB.NEW_CHAT_TAB_ID}
                tabBar={({state, navigation: tabNavigation, position}) => (
                    <TabSelector
                        state={state}
                        navigation={tabNavigation}
                        position={position}
                    />
                )}
            >
                <TopTab.Screen
                    name={CONST.TAB.NEW_CHAT}
                    component={NewChatPage}
                />
                <TopTab.Screen
                    name={CONST.TAB.NEW_ROOM}
                    component={WorkspaceNewRoomPage}
                />
            </OnyxTabNavigator>
        </ScreenWrapper>
    );
}

NewChatSelectorPage.propTypes = propTypes;
NewChatSelectorPage.defaultProps = defaultProps;
NewChatSelectorPage.displayName = 'NewChatSelectorPage';

export default compose(
    withLocalize,
    withWindowDimensions,
    withOnyx({
        betas: {key: ONYXKEYS.BETAS},
    }),
)(NewChatSelectorPage);<|MERGE_RESOLUTION|>--- conflicted
+++ resolved
@@ -39,11 +39,7 @@
         >
             <HeaderWithBackButton
                 title={props.translate('sidebarScreen.fabNewChat')}
-<<<<<<< HEAD
                 onBackButtonPress={navigation.goBack}
-=======
-                onBackButtonPress={() => Navigation.dismissModal()}
->>>>>>> 500dd094
             />
             <OnyxTabNavigator
                 id={CONST.TAB.NEW_CHAT_TAB_ID}

import React, {Component} from 'react';
import PropTypes from 'prop-types';
import {Pressable} from 'react-native';
import MenuItem from '../../../components/MenuItem';
import Tooltip from '../../../components/Tooltip';
import Icon from '../../../components/Icon';
import styles, {getIconFillColor, getButtonBackgroundColorStyle} from '../../../styles/styles';
import getButtonState from '../../../libs/getButtonState';

const propTypes = {
    icon: PropTypes.elementType.isRequired,
    text: PropTypes.string.isRequired,
    successIcon: PropTypes.elementType,
    successText: PropTypes.string,
    isMini: PropTypes.bool,
<<<<<<< HEAD
    onPressOut: PropTypes.func,
=======
    onPress: PropTypes.func.isRequired,
>>>>>>> 3dfea009
};

const defaultProps = {
    isMini: false,
<<<<<<< HEAD
    onPressOut: () => {},
};

const ReportActionContextMenuItem = (props) => {
    const {getButtonStyle, getIconFillColor} = getReportActionContextMenuItemStyles(props.isMini);
    return (
        props.isMini
            ? (
                <Tooltip text={props.text}>
                    <Pressable
                        style={({hovered, pressed}) => getButtonStyle(getButtonState(hovered, pressed))}
                        onPressOut={props.onPressOut}
                    >
                        {({hovered, pressed}) => (
                            <Icon
                                src={props.icon}
                                fill={getIconFillColor(getButtonState(hovered, pressed))}
                            />
                        )}
                    </Pressable>
                </Tooltip>
            ) : (
                <Pressable
                    style={({hovered, pressed}) => getButtonStyle(getButtonState(hovered, pressed))}
                    onPressOut={props.onPressOut}
                >
                    {({hovered, pressed}) => (
                        <>
                            <Icon
                                src={props.icon}
                                fill={getIconFillColor(getButtonState(hovered, pressed))}
                            />
                            <Text
                                style={styles.reportActionContextMenuText}
                                selectable={false}
                            >
                                {props.text}
                            </Text>
                        </>
                    )}
                </Pressable>
            )
    );
};
=======
    successIcon: null,
    successText: '',
};

class ReportActionContextMenuItem extends Component {
    constructor(props) {
        super(props);
        this.state = {
            success: false,
        };
        this.triggerPressAndUpdateSuccess = this.triggerPressAndUpdateSuccess.bind(this);
    }

    /**
     * Called on button press and mark the run
     */
    triggerPressAndUpdateSuccess() {
        if (this.state.success) {
            return;
        }
        this.props.onPress();

        // We only set the success state when we have icon or text to represent the success state
        // We may want to replace this check by checking the Result from OnPress Callback in future.
        if (this.props.successIcon || this.props.successText) {
            this.setState({
                success: true,
            });
        }
    }

    render() {
        const icon = this.state.success ? this.props.successIcon || this.props.icon : this.props.icon;
        const text = this.state.success ? this.props.successText || this.props.text : this.props.text;
        return (
            this.props.isMini
                ? (
                    <Tooltip text={text}>
                        <Pressable
                            onPress={this.triggerPressAndUpdateSuccess}
                            style={
                                ({hovered, pressed}) => [
                                    styles.reportActionContextMenuMiniButton,
                                    getButtonBackgroundColorStyle(getButtonState(hovered, pressed, this.state.success)),
                                ]
                            }
                        >
                            {({hovered, pressed}) => (
                                <Icon
                                    src={icon}
                                    fill={getIconFillColor(getButtonState(hovered, pressed, this.state.success))}
                                />
                            )}
                        </Pressable>
                    </Tooltip>
                ) : (
                    <MenuItem
                        title={text}
                        icon={icon}
                        onPress={this.triggerPressAndUpdateSuccess}
                        wrapperStyle={styles.pr9}
                    />
                )
        );
    }
}
>>>>>>> 3dfea009


ReportActionContextMenuItem.propTypes = propTypes;
ReportActionContextMenuItem.defaultProps = defaultProps;
ReportActionContextMenuItem.displayName = 'ReportActionContextMenuItem';

export default ReportActionContextMenuItem;<|MERGE_RESOLUTION|>--- conflicted
+++ resolved
@@ -13,61 +13,11 @@
     successIcon: PropTypes.elementType,
     successText: PropTypes.string,
     isMini: PropTypes.bool,
-<<<<<<< HEAD
-    onPressOut: PropTypes.func,
-=======
     onPress: PropTypes.func.isRequired,
->>>>>>> 3dfea009
 };
 
 const defaultProps = {
     isMini: false,
-<<<<<<< HEAD
-    onPressOut: () => {},
-};
-
-const ReportActionContextMenuItem = (props) => {
-    const {getButtonStyle, getIconFillColor} = getReportActionContextMenuItemStyles(props.isMini);
-    return (
-        props.isMini
-            ? (
-                <Tooltip text={props.text}>
-                    <Pressable
-                        style={({hovered, pressed}) => getButtonStyle(getButtonState(hovered, pressed))}
-                        onPressOut={props.onPressOut}
-                    >
-                        {({hovered, pressed}) => (
-                            <Icon
-                                src={props.icon}
-                                fill={getIconFillColor(getButtonState(hovered, pressed))}
-                            />
-                        )}
-                    </Pressable>
-                </Tooltip>
-            ) : (
-                <Pressable
-                    style={({hovered, pressed}) => getButtonStyle(getButtonState(hovered, pressed))}
-                    onPressOut={props.onPressOut}
-                >
-                    {({hovered, pressed}) => (
-                        <>
-                            <Icon
-                                src={props.icon}
-                                fill={getIconFillColor(getButtonState(hovered, pressed))}
-                            />
-                            <Text
-                                style={styles.reportActionContextMenuText}
-                                selectable={false}
-                            >
-                                {props.text}
-                            </Text>
-                        </>
-                    )}
-                </Pressable>
-            )
-    );
-};
-=======
     successIcon: null,
     successText: '',
 };
@@ -134,8 +84,6 @@
         );
     }
 }
->>>>>>> 3dfea009
-
 
 ReportActionContextMenuItem.propTypes = propTypes;
 ReportActionContextMenuItem.defaultProps = defaultProps;

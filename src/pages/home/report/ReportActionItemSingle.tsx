--- conflicted
+++ resolved
@@ -87,13 +87,9 @@
     const displayAllActors = useMemo(() => action?.actionName === CONST.REPORT.ACTIONS.TYPE.REPORT_PREVIEW, [action?.actionName]);
     const isInvoiceReport = ReportUtils.isInvoiceReport(iouReport ?? {});
     const isWorkspaceActor = isInvoiceReport || (ReportUtils.isPolicyExpenseChat(report) && (!actorAccountID || displayAllActors));
-<<<<<<< HEAD
     const ownerAccountID = iouReport?.ownerAccountID ?? action?.childOwnerAccountID;
-    let avatarSource = UserUtils.getAvatar(avatar ?? '', actorAccountID);
-=======
     let avatarSource = avatar;
     let avatarId: number | string | undefined = actorAccountID;
->>>>>>> 1426c4e4
 
     if (isWorkspaceActor) {
         displayName = ReportUtils.getPolicyName(report);
@@ -115,15 +111,9 @@
     let secondaryAvatar: Icon;
     const primaryDisplayName = displayName;
     if (displayAllActors) {
-<<<<<<< HEAD
         // The ownerAccountID and actorAccountID can be the same if the a user submits an expense back from the IOU's original creator, in that case we need to use managerID to avoid displaying the same user twice
         const secondaryAccountId = ownerAccountID === actorAccountID || isInvoiceReport ? actorAccountID : ownerAccountID;
-        const secondaryUserAvatar = personalDetails?.[secondaryAccountId ?? -1]?.avatar ?? '';
-=======
-        // The ownerAccountID and actorAccountID can be the same if the user submits an expense back from the IOU's original creator, in that case we need to use managerID to avoid displaying the same user twice
-        const secondaryAccountId = iouReport?.ownerAccountID === actorAccountID || isInvoiceReport ? iouReport?.managerID : iouReport?.ownerAccountID;
         const secondaryUserAvatar = personalDetails?.[secondaryAccountId ?? -1]?.avatar ?? FallbackAvatar;
->>>>>>> 1426c4e4
         const secondaryDisplayName = ReportUtils.getDisplayNameForParticipant(secondaryAccountId);
 
         if (!isInvoiceReport) {

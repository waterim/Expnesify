--- conflicted
+++ resolved
@@ -81,14 +81,8 @@
     const StyleUtils = useStyleUtils();
     const {translate} = useLocalize();
     const personalDetails = usePersonalDetails() ?? CONST.EMPTY_OBJECT;
-<<<<<<< HEAD
     const actorAccountID = ReportUtils.getReportActionActorAccountID(action);
-    const [invoiceReceiverPolicy] = useOnyx(`${ONYXKEYS.COLLECTION.POLICY}${report.invoiceReceiver && 'policyID' in report.invoiceReceiver ? report.invoiceReceiver.policyID : -1}`);
-=======
-    const actorAccountID = ReportUtils.getReportActionActorAccountID(action, iouReport);
     const [invoiceReceiverPolicy] = useOnyx(`${ONYXKEYS.COLLECTION.POLICY}${report?.invoiceReceiver && 'policyID' in report.invoiceReceiver ? report.invoiceReceiver.policyID : -1}`);
-
->>>>>>> b1720c7a
     let displayName = ReportUtils.getDisplayNameForParticipant(actorAccountID);
     const icons = ReportUtils.getIcons(iouReport ?? null, personalDetails);
     const {avatar, login, pendingFields, status, fallbackIcon} = personalDetails[actorAccountID ?? -1] ?? {};

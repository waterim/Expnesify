--- conflicted
+++ resolved
@@ -138,11 +138,7 @@
         source: avatarSource ?? FallbackAvatar,
         type: isWorkspaceActor ? CONST.ICON_TYPE_WORKSPACE : CONST.ICON_TYPE_AVATAR,
         name: primaryDisplayName ?? '',
-<<<<<<< HEAD
-        id: avatarAccountId,
-=======
-        id: isWorkspaceActor ? report.policyID : actorAccountID,
->>>>>>> ac09bc56
+        id: isWorkspaceActor ? report.policyID : avatarAccountId,
     };
 
     // Since the display name for a report action message is delivered with the report history as an array of fragments

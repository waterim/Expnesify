--- conflicted
+++ resolved
@@ -84,16 +84,11 @@
     const {avatar, login, pendingFields, status, fallbackIcon} = personalDetails[actorAccountID ?? -1] ?? {};
     // eslint-disable-next-line @typescript-eslint/prefer-nullish-coalescing
     let actorHint = (login || (displayName ?? '')).replace(CONST.REGEX.MERGED_ACCOUNT_PREFIX, '');
-<<<<<<< HEAD
     const displayAllActors = useMemo(
-        () => action?.actionName === CONST.REPORT.ACTIONS.TYPE.REPORTPREVIEW && iouReport && !ReportUtils.isInvoiceReport(iouReport),
+        () => action?.actionName === CONST.REPORT.ACTIONS.TYPE.REPORT_PREVIEW && iouReport && !ReportUtils.isInvoiceReport(iouReport),
         [action?.actionName, iouReport],
     );
     const isWorkspaceActor = ReportUtils.isInvoiceReport(iouReport ?? {}) || (ReportUtils.isPolicyExpenseChat(report) && (!actorAccountID || displayAllActors));
-=======
-    const displayAllActors = useMemo(() => action?.actionName === CONST.REPORT.ACTIONS.TYPE.REPORT_PREVIEW && iouReport, [action?.actionName, iouReport]);
-    const isWorkspaceActor = ReportUtils.isPolicyExpenseChat(report) && (!actorAccountID || displayAllActors);
->>>>>>> bec1c8eb
     let avatarSource = UserUtils.getAvatar(avatar ?? '', actorAccountID);
 
     if (isWorkspaceActor) {

--- conflicted
+++ resolved
@@ -85,13 +85,8 @@
     const {avatar, login, pendingFields, status, fallbackIcon} = personalDetails[actorAccountID ?? -1] ?? {};
     // eslint-disable-next-line @typescript-eslint/prefer-nullish-coalescing
     let actorHint = (login || (displayName ?? '')).replace(CONST.REGEX.MERGED_ACCOUNT_PREFIX, '');
-<<<<<<< HEAD
-    const displayAllActors = useMemo(() => action?.actionName === CONST.REPORT.ACTIONS.TYPE.REPORT_PREVIEW && iouReport, [action?.actionName, iouReport]);
+    const displayAllActors = useMemo(() => action?.actionName === CONST.REPORT.ACTIONS.TYPE.REPORT_PREVIEW, [action?.actionName]);
     const isInvoiceReport = ReportUtils.isInvoiceReport(iouReport ?? null);
-=======
-    const displayAllActors = useMemo(() => action?.actionName === CONST.REPORT.ACTIONS.TYPE.REPORT_PREVIEW, [action?.actionName]);
-    const isInvoiceReport = ReportUtils.isInvoiceReport(iouReport ?? {});
->>>>>>> 0c20881a
     const isWorkspaceActor = isInvoiceReport || (ReportUtils.isPolicyExpenseChat(report) && (!actorAccountID || displayAllActors));
     const ownerAccountID = iouReport?.ownerAccountID ?? action?.childOwnerAccountID;
     let avatarSource = avatar;

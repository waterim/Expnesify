--- conflicted
+++ resolved
@@ -9,12 +9,7 @@
 import CONST from '../../../CONST';
 import avatarPropTypes from '../../../components/avatarPropTypes';
 import MultipleAvatars from '../../../components/MultipleAvatars';
-<<<<<<< HEAD
-=======
-import Navigation from '../../../libs/Navigation/Navigation';
-import ROUTES from '../../../ROUTES';
 import compose from '../../../libs/compose';
->>>>>>> b54b16ab
 
 const propTypes = {
     /** List of participant icons for the thread */
@@ -36,33 +31,6 @@
     ...windowDimensionsPropTypes,
 };
 
-<<<<<<< HEAD
-const ReportActionItemThread = (props) => (
-    <View style={[styles.chatItemMessage]}>
-        <Pressable
-            onPress={() => {
-                Report.navigateToAndOpenChildReport(props.childReportID);
-            }}
-        >
-            <View style={[styles.flexRow, styles.alignItemsCenter, styles.mt2]}>
-                <MultipleAvatars
-                    size={CONST.AVATAR_SIZE.SMALLER}
-                    icons={props.icons}
-                    shouldStackHorizontally
-                    avatarTooltips={_.map(props.icons, (icon) => icon.name)}
-                />
-                <View style={[styles.flexRow, styles.lh140Percent, styles.alignItemsEnd]}>
-                    <Text
-                        selectable={false}
-                        style={[styles.link, styles.ml2, styles.h4]}
-                    >
-                        {`${props.numberOfReplies} ${props.numberOfReplies === 1 ? props.translate('threads.reply') : props.translate('threads.replies')}`}
-                    </Text>
-                    <Text
-                        selectable={false}
-                        style={[styles.ml2, styles.textMicroSupporting]}
-                    >{`${props.translate('threads.lastReply')} ${props.datetimeToCalendarTime(props.mostRecentReply)}`}</Text>
-=======
 const ReportActionItemThread = (props) => {
     const numberOfRepliesText = props.numberOfReplies > CONST.MAX_THREAD_REPLIES_PREVIEW ? `${CONST.MAX_THREAD_REPLIES_PREVIEW}+` : `${props.numberOfReplies}`;
     const replyText = props.numberOfReplies === 1 ? props.translate('threads.reply') : props.translate('threads.replies');
@@ -73,8 +41,7 @@
         <View style={[styles.chatItemMessage]}>
             <Pressable
                 onPress={() => {
-                    Report.openReport(props.childReportID);
-                    Navigation.navigate(ROUTES.getReportRoute(props.childReportID));
+                    Report.navigateToAndOpenChildReport(props.childReportID);
                 }}
             >
                 <View style={[styles.flexRow, styles.alignItemsCenter, styles.mt2]}>
@@ -99,7 +66,6 @@
                             style={[styles.ml2, styles.textMicroSupporting]}
                         >{`${props.translate('threads.lastReply')} ${timeStamp}`}</Text>
                     </View>
->>>>>>> b54b16ab
                 </View>
             </Pressable>
         </View>

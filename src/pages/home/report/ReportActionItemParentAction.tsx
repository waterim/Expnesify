import React, {useEffect, useRef, useState} from 'react';
import {View} from 'react-native';
import type {OnyxEntry} from 'react-native-onyx';
import OfflineWithFeedback from '@components/OfflineWithFeedback';
import useNetwork from '@hooks/useNetwork';
import useThemeStyles from '@hooks/useThemeStyles';
import Navigation from '@libs/Navigation/Navigation';
import onyxSubscribe from '@libs/onyxSubscribe';
import * as ReportActionsUtils from '@libs/ReportActionsUtils';
import * as ReportUtils from '@libs/ReportUtils';
import * as Report from '@userActions/Report';
import ONYXKEYS from '@src/ONYXKEYS';
import ROUTES from '@src/ROUTES';
import type * as OnyxTypes from '@src/types/onyx';
import AnimatedEmptyStateBackground from './AnimatedEmptyStateBackground';
import RepliesDivider from './RepliesDivider';
import ReportActionItem from './ReportActionItem';
import ThreadDivider from './ThreadDivider';

type ReportActionItemParentActionProps = {
    /** Flag to show, hide the thread divider line */
    shouldHideThreadDividerLine?: boolean;

    /** Position index of the report parent action in the overall report FlatList view */
    index: number;

    /** The id of the report */
    // eslint-disable-next-line react/no-unused-prop-types
    reportID: string;

    /** The current report is displayed */
    report: OnyxEntry<OnyxTypes.Report>;

    /** The transaction thread report associated with the current report, if any */
    transactionThreadReport: OnyxEntry<OnyxTypes.Report>;

    /** Array of report actions for this report */
    reportActions: OnyxTypes.ReportAction[];

    /** Report actions belonging to the report's parent */
    parentReportAction: OnyxEntry<OnyxTypes.ReportAction>;

    /** Whether we should display "Replies" divider */
    shouldDisplayReplyDivider: boolean;

    /** If this is the first visible report action */
    isFirstVisibleReportAction: boolean;

    /** If the thread divider line will be used */
    shouldUseThreadDividerLine?: boolean;
};

function ReportActionItemParentAction({
    report,
    transactionThreadReport,
    reportActions,
    parentReportAction,
    index = 0,
    shouldHideThreadDividerLine = false,
    shouldDisplayReplyDivider,
    isFirstVisibleReportAction = false,
    shouldUseThreadDividerLine = false,
}: ReportActionItemParentActionProps) {
    const styles = useThemeStyles();
    const ancestorIDs = useRef(ReportUtils.getAllAncestorReportActionIDs(report));
<<<<<<< HEAD

=======
    const ancestorReports = useRef<Record<string, OnyxEntry<OnyxTypes.Report>>>({});
>>>>>>> 633e708d
    const [allAncestors, setAllAncestors] = useState<ReportUtils.Ancestor[]>([]);
    const {isOffline} = useNetwork();

    useEffect(() => {
        const unsubscribeReports: Array<() => void> = [];
        const unsubscribeReportActions: Array<() => void> = [];
        ancestorIDs.current.reportIDs.forEach((ancestorReportID) => {
            unsubscribeReports.push(
                onyxSubscribe({
                    key: `${ONYXKEYS.COLLECTION.REPORT}${ancestorReportID}`,
                    callback: (val) => {
                        ancestorReports.current[ancestorReportID] = val;
                        setAllAncestors(ReportUtils.getAllAncestorReportActions(report));
                    },
                }),
            );
            unsubscribeReportActions.push(
                onyxSubscribe({
                    key: `${ONYXKEYS.COLLECTION.REPORT_ACTIONS}${ancestorReportID}`,
                    callback: () => {
                        setAllAncestors(ReportUtils.getAllAncestorReportActions(report));
                    },
                }),
            );
        });

        return () => {
            unsubscribeReports.forEach((unsubscribeReport) => unsubscribeReport());
            unsubscribeReportActions.forEach((unsubscribeReportAction) => unsubscribeReportAction());
        };
        // eslint-disable-next-line react-hooks/exhaustive-deps
    }, []);

    return (
        <View style={[styles.pRelative]}>
            <AnimatedEmptyStateBackground />
            {allAncestors.map((ancestor) => (
                <OfflineWithFeedback
                    key={ancestor.reportAction.reportActionID}
                    shouldDisableOpacity={!!ancestor.reportAction?.pendingAction}
                    pendingAction={ancestor.report?.pendingFields?.addWorkspaceRoom ?? ancestor.report?.pendingFields?.createChat}
                    errors={ancestor.report?.errorFields?.addWorkspaceRoom ?? ancestor.report?.errorFields?.createChat}
                    errorRowStyles={[styles.ml10, styles.mr2]}
                    onClose={() => Report.navigateToConciergeChatAndDeleteReport(ancestor.report.reportID)}
                >
                    <ThreadDivider
                        ancestor={ancestor}
                        isLinkDisabled={!ReportUtils.canCurrentUserOpenReport(ancestorReports.current?.[ancestor?.report?.parentReportID ?? '-1'])}
                    />
                    <ReportActionItem
                        onPress={
                            ReportUtils.canCurrentUserOpenReport(ancestorReports.current?.[ancestor?.report?.parentReportID ?? '-1'])
                                ? () => {
                                      const isVisibleAction = ReportActionsUtils.shouldReportActionBeVisible(ancestor.reportAction, ancestor.reportAction.reportActionID ?? '-1');
                                      // Pop the thread report screen before navigating to the chat report.
                                      Navigation.goBack(ROUTES.REPORT_WITH_ID.getRoute(ancestor.report.parentReportID ?? '-1'));
                                      if (isVisibleAction && !isOffline) {
                                          // Pop the chat report screen before navigating to the linked report action.
                                          Navigation.goBack(ROUTES.REPORT_WITH_ID.getRoute(ancestor.report.parentReportID ?? '-1', ancestor.reportAction.reportActionID));
                                      }
                                  }
                                : undefined
                        }
                        parentReportAction={parentReportAction}
                        report={ancestor.report}
                        reportActions={reportActions}
                        transactionThreadReport={transactionThreadReport}
                        action={ancestor.reportAction}
                        displayAsGroup={false}
                        isMostRecentIOUReportAction={false}
                        shouldDisplayNewMarker={ancestor.shouldDisplayNewMarker}
                        index={index}
                        isFirstVisibleReportAction={isFirstVisibleReportAction}
                        shouldUseThreadDividerLine={shouldUseThreadDividerLine}
                    />
                </OfflineWithFeedback>
            ))}
            {shouldDisplayReplyDivider && <RepliesDivider shouldHideThreadDividerLine={shouldHideThreadDividerLine} />}
        </View>
    );
}

ReportActionItemParentAction.displayName = 'ReportActionItemParentAction';

export default ReportActionItemParentAction;<|MERGE_RESOLUTION|>--- conflicted
+++ resolved
@@ -63,11 +63,7 @@
 }: ReportActionItemParentActionProps) {
     const styles = useThemeStyles();
     const ancestorIDs = useRef(ReportUtils.getAllAncestorReportActionIDs(report));
-<<<<<<< HEAD
-
-=======
     const ancestorReports = useRef<Record<string, OnyxEntry<OnyxTypes.Report>>>({});
->>>>>>> 633e708d
     const [allAncestors, setAllAncestors] = useState<ReportUtils.Ancestor[]>([]);
     const {isOffline} = useNetwork();
 

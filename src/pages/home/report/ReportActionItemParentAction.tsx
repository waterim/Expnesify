--- conflicted
+++ resolved
@@ -109,23 +109,19 @@
                         isLinkDisabled={!ReportUtils.canCurrentUserOpenReport(ReportUtils.getReport(ancestor?.report?.parentReportID))}
                     />
                     <ReportActionItem
-<<<<<<< HEAD
                         onPress={
                             ReportUtils.canCurrentUserOpenReport(ReportUtils.getReport(ancestor?.report?.parentReportID))
-                                ? () => Navigation.navigate(ROUTES.REPORT_WITH_ID.getRoute(ancestor.report.parentReportID ?? ''))
+                                ? () => {
+                                      const isVisibleAction = ReportActionsUtils.shouldReportActionBeVisible(ancestor.reportAction, ancestor.reportAction.reportActionID ?? '');
+                                      // Pop the thread report screen before navigating to the chat report.
+                                      Navigation.goBack(ROUTES.REPORT_WITH_ID.getRoute(ancestor.report.parentReportID ?? ''));
+                                      if (isVisibleAction && !isOffline) {
+                                          // Pop the chat report screen before navigating to the linked report action.
+                                          Navigation.goBack(ROUTES.REPORT_WITH_ID.getRoute(ancestor.report.parentReportID ?? '', ancestor.reportAction.reportActionID));
+                                      }
+                                  }
                                 : undefined
                         }
-=======
-                        onPress={() => {
-                            const isVisibleAction = ReportActionsUtils.shouldReportActionBeVisible(ancestor.reportAction, ancestor.reportAction.reportActionID ?? '');
-                            // Pop the thread report screen before navigating to the chat report.
-                            Navigation.goBack(ROUTES.REPORT_WITH_ID.getRoute(ancestor.report.parentReportID ?? ''));
-                            if (isVisibleAction && !isOffline) {
-                                // Pop the chat report screen before navigating to the linked report action.
-                                Navigation.goBack(ROUTES.REPORT_WITH_ID.getRoute(ancestor.report.parentReportID ?? '', ancestor.reportAction.reportActionID));
-                            }
-                        }}
->>>>>>> e0c12a57
                         parentReportAction={parentReportAction}
                         report={ancestor.report}
                         reportActions={reportActions}

--- conflicted
+++ resolved
@@ -5,13 +5,9 @@
 import ReportActionCompose from './ReportActionCompose';
 import {addAction, subscribeToReportTypingEvents, unsubscribeFromReportChannel} from '../../../libs/actions/Report';
 import KeyboardSpacer from '../../../components/KeyboardSpacer';
-<<<<<<< HEAD
-import styles from '../../../styles/StyleSheet';
 import Timing from '../../../libs/Timing';
 import CONST from '../../../CONST';
-=======
 import styles from '../../../styles/styles';
->>>>>>> 0ab7a609
 
 const propTypes = {
     // The ID of the report actions will be created for

/* eslint-disable rulesdir/no-negated-variables */
import type {RouteProp} from '@react-navigation/native';
import type {ComponentType, ForwardedRef, RefAttributes} from 'react';
import React, {useEffect} from 'react';
import type {OnyxCollection, OnyxEntry} from 'react-native-onyx';
import {withOnyx} from 'react-native-onyx';
import FullscreenLoadingIndicator from '@components/FullscreenLoadingIndicator';
import getComponentDisplayName from '@libs/getComponentDisplayName';
import * as ReportUtils from '@libs/ReportUtils';
<<<<<<< HEAD
import type {
    ParticipantsNavigatorParamList,
    PrivateNotesNavigatorParamList,
    ReportDescriptionNavigatorParamList,
    ReportDetailsNavigatorParamList,
    ReportSettingsNavigatorParamList,
} from '@navigation/types';
=======
import type {ParticipantsNavigatorParamList, PrivateNotesNavigatorParamList, ReportDescriptionNavigatorParamList, RoomMembersNavigatorParamList} from '@navigation/types';
>>>>>>> 17250411
import NotFoundPage from '@pages/ErrorPage/NotFoundPage';
import * as Report from '@userActions/Report';
import ONYXKEYS from '@src/ONYXKEYS';
import type SCREENS from '@src/SCREENS';
import type * as OnyxTypes from '@src/types/onyx';
import {isEmptyObject} from '@src/types/utils/EmptyObject';

type WithReportOrNotFoundOnyxProps = {
    /** The report currently being looked at */
    report: OnyxEntry<OnyxTypes.Report>;

    /** Metadata of the report currently being looked at */
    reportMetadata: OnyxEntry<OnyxTypes.ReportMetadata>;

    /** The policies which the user has access to */
    policies: OnyxCollection<OnyxTypes.Policy>;

    /** Beta features list */
    betas: OnyxEntry<OnyxTypes.Beta[]>;

    /** Indicated whether the report data is loading */
    isLoadingReportData: OnyxEntry<boolean>;
};

type WithReportOrNotFoundProps = WithReportOrNotFoundOnyxProps & {
    route:
        | RouteProp<PrivateNotesNavigatorParamList, typeof SCREENS.PRIVATE_NOTES.EDIT>
        | RouteProp<ReportDescriptionNavigatorParamList, typeof SCREENS.REPORT_DESCRIPTION_ROOT>
        | RouteProp<ParticipantsNavigatorParamList, typeof SCREENS.REPORT_PARTICIPANTS.ROOT>
        | RouteProp<ParticipantsNavigatorParamList, typeof SCREENS.REPORT_PARTICIPANTS.DETAILS>
        | RouteProp<ParticipantsNavigatorParamList, typeof SCREENS.REPORT_PARTICIPANTS.ROLE>
<<<<<<< HEAD
        | RouteProp<ReportDetailsNavigatorParamList, typeof SCREENS.REPORT_DETAILS.ROOT>
        | RouteProp<ReportDetailsNavigatorParamList, typeof SCREENS.REPORT_DETAILS.SHARE_CODE>
        | RouteProp<ReportSettingsNavigatorParamList, typeof SCREENS.REPORT_SETTINGS.ROOT>;
=======
        | RouteProp<RoomMembersNavigatorParamList, typeof SCREENS.ROOM_MEMBERS.DETAILS>;
>>>>>>> 17250411

    /** The report currently being looked at */
    report: OnyxTypes.Report;
};

export default function (
    shouldRequireReportID = true,
): <TProps extends WithReportOrNotFoundProps, TRef>(
    WrappedComponent: React.ComponentType<TProps & React.RefAttributes<TRef>>,
) => React.ComponentType<Omit<TProps & React.RefAttributes<TRef>, keyof WithReportOrNotFoundOnyxProps>> {
    return function <TProps extends WithReportOrNotFoundProps, TRef>(WrappedComponent: ComponentType<TProps & RefAttributes<TRef>>) {
        function WithReportOrNotFound(props: TProps, ref: ForwardedRef<TRef>) {
            const contentShown = React.useRef(false);
            const isReportIdInRoute = !!props.route.params.reportID?.length;
            const isReportLoaded = !isEmptyObject(props.report) && !!props.report?.reportID;

            // The `isLoadingInitialReportActions` value will become `false` only after the first OpenReport API call is finished (either succeeded or failed)
            const shouldFetchReport = isReportIdInRoute && props.reportMetadata?.isLoadingInitialReportActions !== false;

            // When accessing certain report-dependant pages (e.g. Task Title) by deeplink, the OpenReport API is not called,
            // So we need to call OpenReport API here to make sure the report data is loaded if it exists on the Server
            useEffect(() => {
                if (isReportLoaded || !shouldFetchReport) {
                    // If the report is not required or is already loaded, we don't need to call the API
                    return;
                }

                Report.openReport(props.route.params.reportID);
                // eslint-disable-next-line react-compiler/react-compiler, react-hooks/exhaustive-deps
            }, [shouldFetchReport, isReportLoaded, props.route.params.reportID]);

            if (shouldRequireReportID || isReportIdInRoute) {
                const shouldShowFullScreenLoadingIndicator = !isReportLoaded && (props.isLoadingReportData !== false || shouldFetchReport);
                const shouldShowNotFoundPage = !isReportLoaded || !ReportUtils.canAccessReport(props.report, props.policies, props.betas);

                // If the content was shown, but it's not anymore, that means the report was deleted, and we are probably navigating out of this screen.
                // Return null for this case to avoid rendering FullScreenLoadingIndicator or NotFoundPage when animating transition.
                if (shouldShowNotFoundPage && contentShown.current) {
                    return null;
                }

                if (shouldShowFullScreenLoadingIndicator) {
                    return <FullscreenLoadingIndicator />;
                }

                if (shouldShowNotFoundPage) {
                    return <NotFoundPage isReportRelatedPage />;
                }
            }

            if (!contentShown.current) {
                contentShown.current = true;
            }

            return (
                <WrappedComponent
                    // eslint-disable-next-line react/jsx-props-no-spreading
                    {...props}
                    ref={ref}
                />
            );
        }

        WithReportOrNotFound.displayName = `withReportOrNotFound(${getComponentDisplayName(WrappedComponent)})`;

        return withOnyx<TProps & RefAttributes<TRef>, WithReportOrNotFoundOnyxProps>({
            report: {
                key: ({route}) => `${ONYXKEYS.COLLECTION.REPORT}${route.params.reportID}`,
            },
            reportMetadata: {
                key: ({route}) => `${ONYXKEYS.COLLECTION.REPORT_METADATA}${route.params.reportID}`,
            },
            isLoadingReportData: {
                key: ONYXKEYS.IS_LOADING_REPORT_DATA,
            },
            betas: {
                key: ONYXKEYS.BETAS,
            },
            policies: {
                key: ONYXKEYS.COLLECTION.POLICY,
            },
        })(React.forwardRef(WithReportOrNotFound));
    };
}

export type {WithReportOrNotFoundProps, WithReportOrNotFoundOnyxProps};<|MERGE_RESOLUTION|>--- conflicted
+++ resolved
@@ -7,17 +7,14 @@
 import FullscreenLoadingIndicator from '@components/FullscreenLoadingIndicator';
 import getComponentDisplayName from '@libs/getComponentDisplayName';
 import * as ReportUtils from '@libs/ReportUtils';
-<<<<<<< HEAD
 import type {
     ParticipantsNavigatorParamList,
     PrivateNotesNavigatorParamList,
     ReportDescriptionNavigatorParamList,
     ReportDetailsNavigatorParamList,
     ReportSettingsNavigatorParamList,
+    RoomMembersNavigatorParamList,
 } from '@navigation/types';
-=======
-import type {ParticipantsNavigatorParamList, PrivateNotesNavigatorParamList, ReportDescriptionNavigatorParamList, RoomMembersNavigatorParamList} from '@navigation/types';
->>>>>>> 17250411
 import NotFoundPage from '@pages/ErrorPage/NotFoundPage';
 import * as Report from '@userActions/Report';
 import ONYXKEYS from '@src/ONYXKEYS';
@@ -49,13 +46,10 @@
         | RouteProp<ParticipantsNavigatorParamList, typeof SCREENS.REPORT_PARTICIPANTS.ROOT>
         | RouteProp<ParticipantsNavigatorParamList, typeof SCREENS.REPORT_PARTICIPANTS.DETAILS>
         | RouteProp<ParticipantsNavigatorParamList, typeof SCREENS.REPORT_PARTICIPANTS.ROLE>
-<<<<<<< HEAD
         | RouteProp<ReportDetailsNavigatorParamList, typeof SCREENS.REPORT_DETAILS.ROOT>
         | RouteProp<ReportDetailsNavigatorParamList, typeof SCREENS.REPORT_DETAILS.SHARE_CODE>
-        | RouteProp<ReportSettingsNavigatorParamList, typeof SCREENS.REPORT_SETTINGS.ROOT>;
-=======
+        | RouteProp<ReportSettingsNavigatorParamList, typeof SCREENS.REPORT_SETTINGS.ROOT>
         | RouteProp<RoomMembersNavigatorParamList, typeof SCREENS.ROOM_MEMBERS.DETAILS>;
->>>>>>> 17250411
 
     /** The report currently being looked at */
     report: OnyxTypes.Report;

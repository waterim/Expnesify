--- conflicted
+++ resolved
@@ -41,23 +41,15 @@
 
 type WithReportOrNotFoundProps = WithReportOrNotFoundOnyxProps & {
     route:
-<<<<<<< HEAD
         | PlatformStackRouteProp<PrivateNotesNavigatorParamList, typeof SCREENS.PRIVATE_NOTES.EDIT>
         | PlatformStackRouteProp<ReportDescriptionNavigatorParamList, typeof SCREENS.REPORT_DESCRIPTION_ROOT>
+        | PlatformStackRouteProp<ParticipantsNavigatorParamList, typeof SCREENS.REPORT_PARTICIPANTS.ROOT>
         | PlatformStackRouteProp<ParticipantsNavigatorParamList, typeof SCREENS.REPORT_PARTICIPANTS.DETAILS>
         | PlatformStackRouteProp<ParticipantsNavigatorParamList, typeof SCREENS.REPORT_PARTICIPANTS.ROLE>
+        | PlatformStackRouteProp<ReportDetailsNavigatorParamList, typeof SCREENS.REPORT_DETAILS.ROOT>
+        | PlatformStackRouteProp<ReportDetailsNavigatorParamList, typeof SCREENS.REPORT_DETAILS.SHARE_CODE>
+        | PlatformStackRouteProp<ReportSettingsNavigatorParamList, typeof SCREENS.REPORT_SETTINGS.ROOT>
         | PlatformStackRouteProp<RoomMembersNavigatorParamList, typeof SCREENS.ROOM_MEMBERS.DETAILS>;
-=======
-        | RouteProp<PrivateNotesNavigatorParamList, typeof SCREENS.PRIVATE_NOTES.EDIT>
-        | RouteProp<ReportDescriptionNavigatorParamList, typeof SCREENS.REPORT_DESCRIPTION_ROOT>
-        | RouteProp<ParticipantsNavigatorParamList, typeof SCREENS.REPORT_PARTICIPANTS.ROOT>
-        | RouteProp<ParticipantsNavigatorParamList, typeof SCREENS.REPORT_PARTICIPANTS.DETAILS>
-        | RouteProp<ParticipantsNavigatorParamList, typeof SCREENS.REPORT_PARTICIPANTS.ROLE>
-        | RouteProp<ReportDetailsNavigatorParamList, typeof SCREENS.REPORT_DETAILS.ROOT>
-        | RouteProp<ReportDetailsNavigatorParamList, typeof SCREENS.REPORT_DETAILS.SHARE_CODE>
-        | RouteProp<ReportSettingsNavigatorParamList, typeof SCREENS.REPORT_SETTINGS.ROOT>
-        | RouteProp<RoomMembersNavigatorParamList, typeof SCREENS.ROOM_MEMBERS.DETAILS>;
->>>>>>> 1b2395c7
 
     /** The report currently being looked at */
     report: OnyxTypes.Report;

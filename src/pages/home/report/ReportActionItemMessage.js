--- conflicted
+++ resolved
@@ -36,11 +36,7 @@
     const isUnsent = props.network.isOffline && props.action.isLoading;
 
     return (
-<<<<<<< HEAD
-        <View style={[styles.chatItemMessage, isUnsent && styles.chatItemUnsentMessage, props.style]}>
-=======
         <View style={[styles.chatItemMessage, isUnsent && styles.chatItemUnsentMessage, ...props.style]}>
->>>>>>> 0c3e9ce6
             {_.map(_.compact(props.action.message), (fragment, index) => (
                 <ReportActionItemFragment
                     key={`actionFragment-${props.action.sequenceNumber}-${index}`}

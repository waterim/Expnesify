import lodashGet from 'lodash/get';
import PropTypes from 'prop-types';
import React from 'react';
import {Text, View} from 'react-native';
import _ from 'underscore';
import withLocalize, {withLocalizePropTypes} from '@components/withLocalize';
import * as ReportActionsUtils from '@libs/ReportActionsUtils';
import * as ReportUtils from '@libs/ReportUtils';
<<<<<<< HEAD
import styles from '@styles/styles';
import * as ReportActions from '@userActions/ReportActions';
=======
import useThemeStyles from '@styles/useThemeStyles';
>>>>>>> 91ef6408
import CONST from '@src/CONST';
import ReportActionItemFragment from './ReportActionItemFragment';
import reportActionPropTypes from './reportActionPropTypes';

const propTypes = {
    /** The report action */
    action: PropTypes.shape(reportActionPropTypes).isRequired,

    /** Should the comment have the appearance of being grouped with the previous comment? */
    displayAsGroup: PropTypes.bool.isRequired,

    /** Additional styles to add after local styles. */
    style: PropTypes.oneOfType([PropTypes.arrayOf(PropTypes.object), PropTypes.object]),

    /** Whether or not the message is hidden by moderation */
    isHidden: PropTypes.bool,

    /** The ID of the report */
    reportID: PropTypes.string.isRequired,

    /** localization props */
    ...withLocalizePropTypes,
};

const defaultProps = {
    style: [],
    isHidden: false,
};

function ReportActionItemMessage(props) {
<<<<<<< HEAD
    let messages = _.compact(props.action.previousMessage || props.action.message);
    const isAttachment = ReportUtils.isReportMessageAttachment(_.last(messages));
=======
    const styles = useThemeStyles();
    const fragments = _.compact(props.action.previousMessage || props.action.message);
>>>>>>> 91ef6408
    const isIOUReport = ReportActionsUtils.isMoneyRequestAction(props.action);

    const isMemberChangeLog = ReportActionsUtils.isMemberRoomChangeLog(props.action);
    if (isMemberChangeLog) {
        const targetAccountIDs = props.action.originalMessage.targetAccountIDs;
        messages = [ReportActions.getReportActionMessageRoomChange(messages[0], targetAccountIDs)];
    }

    let iouMessage;
    if (isIOUReport) {
        const iouReportID = lodashGet(props.action, 'originalMessage.IOUReportID');
        if (iouReportID) {
            iouMessage = ReportUtils.getReportPreviewMessage(ReportUtils.getReport(iouReportID), props.action);
        }
    }

    const isApprovedOrSubmittedReportAction = _.contains([CONST.REPORT.ACTIONS.TYPE.APPROVED, CONST.REPORT.ACTIONS.TYPE.SUBMITTED], props.action.actionName);

    /**
     * Get the ReportActionItemFragments
     * @param {Boolean} shouldWrapInText determines whether the fragments are wrapped in a Text component
     * @returns {Object} report action item fragments
     */
    const renderReportActionItemFragments = (shouldWrapInText) => {
        const reportActionItemFragments = _.map(fragments, (fragment, index) => (
            <ReportActionItemFragment
                key={`actionFragment-${props.action.reportActionID}-${index}`}
                fragment={fragment}
                iouMessage={iouMessage}
                isThreadParentMessage={ReportActionsUtils.isThreadParentMessage(props.action, props.reportID)}
                attachmentInfo={props.action.attachmentInfo}
                pendingAction={props.action.pendingAction}
                source={lodashGet(props.action, 'originalMessage.source')}
                accountID={props.action.actorAccountID}
                style={props.style}
                displayAsGroup={props.displayAsGroup}
                isApprovedOrSubmittedReportAction={isApprovedOrSubmittedReportAction}
                // Since system messages from Old Dot begin with the person who performed the action,
                // the first fragment will contain the person's display name and their email. We'll use this
                // to decide if the fragment should be from left to right for RTL display names e.g. Arabic for proper
                // formatting.
                isFragmentContainingDisplayName={index === 0}
            />
        ));

        // Approving or submitting reports in oldDot results in system messages made up of multiple fragments of `TEXT` type
        // which we need to wrap in `<Text>` to prevent them rendering on separate lines.

        return shouldWrapInText ? <Text style={styles.ltr}>{reportActionItemFragments}</Text> : reportActionItemFragments;
    };

    return (
        <View style={[styles.chatItemMessage, ...props.style]}>
            {!props.isHidden ? (
                renderReportActionItemFragments(isApprovedOrSubmittedReportAction)
            ) : (
                <Text style={[styles.textLabelSupporting, styles.lh20]}>{props.translate('moderation.flaggedContent')}</Text>
            )}
        </View>
    );
}

ReportActionItemMessage.propTypes = propTypes;
ReportActionItemMessage.defaultProps = defaultProps;
ReportActionItemMessage.displayName = 'ReportActionItemMessage';

export default withLocalize(ReportActionItemMessage);<|MERGE_RESOLUTION|>--- conflicted
+++ resolved
@@ -6,12 +6,8 @@
 import withLocalize, {withLocalizePropTypes} from '@components/withLocalize';
 import * as ReportActionsUtils from '@libs/ReportActionsUtils';
 import * as ReportUtils from '@libs/ReportUtils';
-<<<<<<< HEAD
-import styles from '@styles/styles';
 import * as ReportActions from '@userActions/ReportActions';
-=======
 import useThemeStyles from '@styles/useThemeStyles';
->>>>>>> 91ef6408
 import CONST from '@src/CONST';
 import ReportActionItemFragment from './ReportActionItemFragment';
 import reportActionPropTypes from './reportActionPropTypes';
@@ -42,19 +38,14 @@
 };
 
 function ReportActionItemMessage(props) {
-<<<<<<< HEAD
-    let messages = _.compact(props.action.previousMessage || props.action.message);
-    const isAttachment = ReportUtils.isReportMessageAttachment(_.last(messages));
-=======
     const styles = useThemeStyles();
-    const fragments = _.compact(props.action.previousMessage || props.action.message);
->>>>>>> 91ef6408
+    let fragments = _.compact(props.action.previousMessage || props.action.message);
     const isIOUReport = ReportActionsUtils.isMoneyRequestAction(props.action);
 
     const isMemberChangeLog = ReportActionsUtils.isMemberRoomChangeLog(props.action);
     if (isMemberChangeLog) {
         const targetAccountIDs = props.action.originalMessage.targetAccountIDs;
-        messages = [ReportActions.getReportActionMessageRoomChange(messages[0], targetAccountIDs)];
+        fragments = [ReportActions.getReportActionMessageRoomChange(fragments[0], targetAccountIDs)];
     }
 
     let iouMessage;

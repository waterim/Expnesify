import React from 'react';
import {View} from 'react-native';
import PropTypes from 'prop-types';
import _ from 'underscore';
import ExpensiMark from 'expensify-common/lib/ExpensiMark';
import reportActionPropTypes from './reportActionPropTypes';
import styles from '../../../styles/styles';
import TextInputFocusable from '../../../components/TextInputFocusable';
import * as Report from '../../../libs/actions/Report';
import * as ReportScrollManager from '../../../libs/ReportScrollManager';
import toggleReportActionComposeView from '../../../libs/toggleReportActionComposeView';
import withWindowDimensions, {windowDimensionsPropTypes} from '../../../components/withWindowDimensions';
import withLocalize, {withLocalizePropTypes} from '../../../components/withLocalize';
import Button from '../../../components/Button';
import ReportActionComposeFocusManager from '../../../libs/ReportActionComposeFocusManager';
import compose from '../../../libs/compose';

const propTypes = {
    /** All the data of the action */
    action: PropTypes.shape(reportActionPropTypes).isRequired,

    /** Draft message */
    draftMessage: PropTypes.string.isRequired,

    /** ReportID that holds the comment we're editing */
    reportID: PropTypes.number.isRequired,

    /** Position index of the report action in the overall report FlatList view */
    index: PropTypes.number.isRequired,

    /** A ref to forward to the text input */
    forwardedRef: PropTypes.func,

    /** Window Dimensions Props */
    ...windowDimensionsPropTypes,

    /** Localization props */
    ...withLocalizePropTypes,
};

const defaultProps = {
    forwardedRef: () => {},
};

class ReportActionItemMessageEdit extends React.Component {
    constructor(props) {
        super(props);
        this.updateDraft = this.updateDraft.bind(this);
        this.deleteDraft = this.deleteDraft.bind(this);
        this.debouncedSaveDraft = _.debounce(this.debouncedSaveDraft.bind(this), 1000);
        this.publishDraft = this.publishDraft.bind(this);
        this.triggerSaveOrCancel = this.triggerSaveOrCancel.bind(this);
        this.onSelectionChange = this.onSelectionChange.bind(this);

        const parser = new ExpensiMark();
        const draftMessage = parser.htmlToMarkdown(this.props.draftMessage);

        this.state = {
            draft: draftMessage,
            selection: {
                start: draftMessage.length,
                end: draftMessage.length,
            },
        };
    }

    /**
     * Update Selection on change cursor position.
     *
     * @param {Event} e
     */
    onSelectionChange(e) {
        this.setState({selection: e.nativeEvent.selection});
    }

    /**
     * Update the value of the draft in Onyx
     *
     * @param {String} newDraft
     */
    updateDraft(newDraft) {
        this.textInput.setNativeProps({text: newDraft});
        this.setState({draft: newDraft});

        // This component is rendered only when draft is set to a non-empty string. In order to prevent component
        // unmount when user deletes content of textarea, we set previous message instead of empty string.
        if (newDraft.trim().length > 0) {
            this.debouncedSaveDraft(newDraft);
        } else {
            this.debouncedSaveDraft(this.props.action.message[0].html);
        }
    }

    /**
     * Delete the draft of the comment being edited. This will take the comment out of "edit mode" with the old content.
     */
    deleteDraft() {
        Report.saveReportActionDraft(this.props.reportID, this.props.action.reportActionID, '');
        toggleReportActionComposeView(true, this.props.isSmallScreenWidth);
        ReportActionComposeFocusManager.focus();
    }

    /**
     * Save the draft of the comment. This debounced so that we're not ceaselessly saving your edit. Saving the draft
     * allows one to navigate somewhere else and come back to the comment and still have it in edit mode.
     * @param {String} newDraft
     */
<<<<<<< HEAD
    debouncedSaveDraft(newDraft) {
        saveReportActionDraft(this.props.reportID, this.props.action.reportActionID, newDraft);
=======
    debouncedSaveDraft() {
        Report.saveReportActionDraft(this.props.reportID, this.props.action.reportActionID, this.state.draft);
>>>>>>> 2aaa8fd1
    }

    /**
     * Save the draft of the comment to be the new comment message. This will take the comment out of "edit mode" with
     * the new content.
     */
    publishDraft() {
        // To prevent re-mount after user saves edit before debounce duration (example: within 1 second), we cancel
        // debounce here.
        this.debouncedSaveDraft.cancel();

        const trimmedNewDraft = this.state.draft.trim();
        Report.editReportComment(this.props.reportID, this.props.action, trimmedNewDraft);
        this.deleteDraft();
    }

    /**
     * Key event handlers that short cut to saving/canceling.
     *
     * @param {Event} e
     */
    triggerSaveOrCancel(e) {
        if (e && e.key === 'Enter' && !e.shiftKey) {
            e.preventDefault();
            this.publishDraft();
        } else if (e && e.key === 'Escape') {
            e.preventDefault();
            this.deleteDraft();
        }
    }

    render() {
        return (
            <View style={styles.chatItemMessage}>
                <View style={[styles.chatItemComposeBox, styles.flexRow, styles.chatItemComposeBoxColor]}>
                    <TextInputFocusable
                        multiline
                        ref={(el) => {
                            this.textInput = el;
                            this.props.forwardedRef(el);
                        }}
                        onChangeText={this.updateDraft} // Debounced saveDraftComment
                        onKeyPress={this.triggerSaveOrCancel}
                        defaultValue={this.state.draft}
                        maxLines={16} // This is the same that slack has
                        style={[styles.textInputCompose, styles.flex4]}
                        onFocus={() => {
                            ReportScrollManager.scrollToIndex({animated: true, index: this.props.index}, true);
                            toggleReportActionComposeView(false);
                        }}
                        selection={this.state.selection}
                        onSelectionChange={this.onSelectionChange}
                    />
                </View>
                <View style={[styles.flexRow, styles.mt1]}>
                    <Button
                        small
                        style={[styles.mr2]}
                        onPress={this.deleteDraft}
                        text={this.props.translate('common.cancel')}
                    />
                    <Button
                        small
                        success
                        style={[styles.mr2]}
                        onPress={this.publishDraft}
                        text={this.props.translate('common.saveChanges')}
                    />
                </View>
            </View>
        );
    }
}

ReportActionItemMessageEdit.propTypes = propTypes;
ReportActionItemMessageEdit.defaultProps = defaultProps;
export default compose(
    withLocalize,
    withWindowDimensions,
)(React.forwardRef((props, ref) => (
    /* eslint-disable-next-line react/jsx-props-no-spreading */
    <ReportActionItemMessageEdit {...props} forwardedRef={ref} />
)));<|MERGE_RESOLUTION|>--- conflicted
+++ resolved
@@ -105,13 +105,9 @@
      * allows one to navigate somewhere else and come back to the comment and still have it in edit mode.
      * @param {String} newDraft
      */
-<<<<<<< HEAD
+
     debouncedSaveDraft(newDraft) {
-        saveReportActionDraft(this.props.reportID, this.props.action.reportActionID, newDraft);
-=======
-    debouncedSaveDraft() {
-        Report.saveReportActionDraft(this.props.reportID, this.props.action.reportActionID, this.state.draft);
->>>>>>> 2aaa8fd1
+        Report.saveReportActionDraft(this.props.reportID, this.props.action.reportActionID, newDraft);
     }
 
     /**

--- conflicted
+++ resolved
@@ -209,11 +209,7 @@
 
     const toggleReaction = useCallback(
         (emoji) => {
-<<<<<<< HEAD
-            Report.toggleEmojiReaction(props.report.reportID, props.action, emoji);
-=======
-            Report.toggleEmojiReaction(props.report.reportID, props.action.reportActionID, emoji, props.emojiReactions);
->>>>>>> 30d615fc
+            Report.toggleEmojiReaction(props.report.reportID, props.action, emoji, props.emojiReactions);
         },
         [props.report, props.action, props.emojiReactions],
     );

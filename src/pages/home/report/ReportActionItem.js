--- conflicted
+++ resolved
@@ -627,27 +627,21 @@
         if (ReportUtils.isTaskReport(props.report)) {
             if (ReportUtils.isCanceledTaskReport(props.report, parentReportAction)) {
                 return (
-<<<<<<< HEAD
-                    <OfflineWithFeedback pendingAction={parentReportAction.pendingAction}>
-=======
                     <View style={[StyleUtils.getReportWelcomeContainerStyle(props.isSmallScreenWidth, true)]}>
->>>>>>> 0eb6d02b
                         <AnimatedEmptyStateBackground />
                         <View style={[StyleUtils.getReportWelcomeTopMarginStyle(props.isSmallScreenWidth)]}>
-                            <ReportActionItemSingle
-                                action={parentReportAction}
-                                showHeader={_.isUndefined(props.draftMessage)}
-                                report={props.report}
-                            >
-                                <RenderHTML html={`<comment>${props.translate('parentReportAction.deletedTask')}</comment>`} />
-                            </ReportActionItemSingle>
+                            <OfflineWithFeedback pendingAction={parentReportAction.pendingAction}>
+                                <ReportActionItemSingle
+                                    action={parentReportAction}
+                                    showHeader={_.isUndefined(props.draftMessage)}
+                                    report={props.report}
+                                >
+                                    <RenderHTML html={`<comment>${props.translate('parentReportAction.deletedTask')}</comment>`} />
+                                </ReportActionItemSingle>
+                            </OfflineWithFeedback>
                             <View style={styles.reportHorizontalRule} />
                         </View>
-<<<<<<< HEAD
-                    </OfflineWithFeedback>
-=======
                     </View>
->>>>>>> 0eb6d02b
                 );
             }
             return (

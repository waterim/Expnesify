--- conflicted
+++ resolved
@@ -2,6 +2,8 @@
 import React, {Component} from 'react';
 import {View} from 'react-native';
 import PropTypes from 'prop-types';
+import {withOnyx} from 'react-native-onyx';
+import ONYXKEYS from '../../../ONYXKEYS';
 import ReportActionPropTypes from './ReportActionPropTypes';
 import {
     getReportActionItemStyle,
@@ -24,21 +26,14 @@
 
     // Should the comment have the appearance of being grouped with the previous comment?
     displayAsGroup: PropTypes.bool.isRequired,
-<<<<<<< HEAD
 
     /* --- Onyx Props --- */
-    // List of betas for the current user.
-    betas: PropTypes.arrayOf(PropTypes.string),
-
     // Draft message - if this is set the comment is in 'edit' mode
     draftMessage: PropTypes.string,
 };
 
 const defaultProps = {
-    betas: {},
     draftMessage: '',
-=======
->>>>>>> 3dfea009
 };
 
 class ReportActionItem extends Component {
@@ -124,16 +119,6 @@
                                 onClose={this.hidePopover}
                                 anchorPosition={this.popoverAnchorPosition}
                                 animationIn="fadeIn"
-<<<<<<< HEAD
-=======
-                                measureContent={() => (
-                                    <ReportActionContextMenu
-                                        isVisible
-                                        reportID={-1}
-                                        reportAction={{}}
-                                    />
-                                )}
->>>>>>> 3dfea009
                             >
                                 <ReportActionContextMenu
                                     isVisible={this.state.isPopoverVisible}
@@ -150,16 +135,10 @@
 }
 
 ReportActionItem.propTypes = propTypes;
+ReportActionItem.defaultProps = defaultProps;
 
-<<<<<<< HEAD
 export default withOnyx({
-    betas: {
-        key: ONYXKEYS.BETAS,
-    },
     draftMessage: {
         key: ({reportID, action}) => `${ONYXKEYS.COLLECTION.REPORT_ACTIONS_DRAFTS}${reportID}_${action.reportActionID}`,
     },
-})(ReportActionItem);
-=======
-export default ReportActionItem;
->>>>>>> 3dfea009
+})(ReportActionItem);
import _ from 'underscore';
import lodashGet from 'lodash/get';
import React, {Component} from 'react';
import {View} from 'react-native';
import PropTypes from 'prop-types';
import {withOnyx} from 'react-native-onyx';
import CONST from '../../../CONST';
import ONYXKEYS from '../../../ONYXKEYS';
import reportActionPropTypes from './reportActionPropTypes';
import * as StyleUtils from '../../../styles/StyleUtils';
import PressableWithSecondaryInteraction from '../../../components/PressableWithSecondaryInteraction';
import Hoverable from '../../../components/Hoverable';
import ReportActionItemSingle from './ReportActionItemSingle';
import ReportActionItemGrouped from './ReportActionItemGrouped';
import MoneyRequestAction from '../../../components/ReportActionItem/MoneyRequestAction';
import ReportActionItemMessage from './ReportActionItemMessage';
import UnreadActionIndicator from '../../../components/UnreadActionIndicator';
import ReportActionItemMessageEdit from './ReportActionItemMessageEdit';
import ReportActionItemCreated from './ReportActionItemCreated';
import ReportActionItemThread from './ReportActionItemThread';
import compose from '../../../libs/compose';
import withWindowDimensions, {windowDimensionsPropTypes} from '../../../components/withWindowDimensions';
import ControlSelection from '../../../libs/ControlSelection';
import * as DeviceCapabilities from '../../../libs/DeviceCapabilities';
import MiniReportActionContextMenu from './ContextMenu/MiniReportActionContextMenu';
import * as ReportActionContextMenu from './ContextMenu/ReportActionContextMenu';
import * as ContextMenuActions from './ContextMenu/ContextMenuActions';
import {withBlockedFromConcierge, withNetwork, withPersonalDetails, withReportActionsDrafts} from '../../../components/OnyxProvider';
import RenameAction from '../../../components/ReportActionItem/RenameAction';
import InlineSystemMessage from '../../../components/InlineSystemMessage';
import styles from '../../../styles/styles';
import SelectionScraper from '../../../libs/SelectionScraper';
import * as User from '../../../libs/actions/User';
import * as ReportUtils from '../../../libs/ReportUtils';
import OfflineWithFeedback from '../../../components/OfflineWithFeedback';
import * as ReportActions from '../../../libs/actions/ReportActions';
import * as ReportActionsUtils from '../../../libs/ReportActionsUtils';
import reportPropTypes from '../../reportPropTypes';
import {ShowContextMenuContext} from '../../../components/ShowContextMenuContext';
import focusTextInputAfterAnimation from '../../../libs/focusTextInputAfterAnimation';
import ChronosOOOListActions from '../../../components/ReportActionItem/ChronosOOOListActions';
import ReportActionItemEmojiReactions from '../../../components/Reactions/ReportActionItemEmojiReactions';
import * as Report from '../../../libs/actions/Report';
import withLocalize from '../../../components/withLocalize';
import Icon from '../../../components/Icon';
import * as Expensicons from '../../../components/Icon/Expensicons';
import Text from '../../../components/Text';
import DisplayNames from '../../../components/DisplayNames';
import personalDetailsPropType from '../../personalDetailsPropType';
import ReportPreview from '../../../components/ReportActionItem/ReportPreview';
import ReportActionItemDraft from './ReportActionItemDraft';
import TaskPreview from '../../../components/ReportActionItem/TaskPreview';
import TaskAction from '../../../components/ReportActionItem/TaskAction';
import Permissions from '../../../libs/Permissions';

const propTypes = {
    /** Report for this action */
    report: reportPropTypes.isRequired,

    /** All the data of the action item */
    action: PropTypes.shape(reportActionPropTypes).isRequired,

    /** Should the comment have the appearance of being grouped with the previous comment? */
    displayAsGroup: PropTypes.bool.isRequired,

    /** Is this the most recent IOU Action? */
    isMostRecentIOUReportAction: PropTypes.bool.isRequired,

    /** Whether there is an outstanding amount in IOU */
    hasOutstandingIOU: PropTypes.bool,

    /** Should we display the new marker on top of the comment? */
    shouldDisplayNewMarker: PropTypes.bool.isRequired,

    /** Determines if the avatar is displayed as a subscript (positioned lower than normal) */
    shouldShowSubscriptAvatar: PropTypes.bool,

    /** Position index of the report action in the overall report FlatList view */
    index: PropTypes.number.isRequired,

    /** Draft message - if this is set the comment is in 'edit' mode */
    draftMessage: PropTypes.string,

    /** Stores user's preferred skin tone */
    preferredSkinTone: PropTypes.oneOfType([PropTypes.number, PropTypes.string]),

    /** All of the personalDetails */
    personalDetails: PropTypes.objectOf(personalDetailsPropType),

    emojiReactions: PropTypes.objectOf(
        PropTypes.shape({
            emoji: PropTypes.string,
            users: PropTypes.objectOf(
                PropTypes.shape({
                    accountID: PropTypes.number,
                    skinTone: PropTypes.string,
                }),
            ),
        }),
    ),

    /** List of betas available to current user */
    betas: PropTypes.arrayOf(PropTypes.string),

    ...windowDimensionsPropTypes,
};

const defaultProps = {
    draftMessage: '',
    hasOutstandingIOU: false,
    preferredSkinTone: CONST.EMOJI_DEFAULT_SKIN_TONE,
    personalDetails: {},
    emojiReactions: {},
    shouldShowSubscriptAvatar: false,
    betas: [],
};

class ReportActionItem extends Component {
    constructor(props) {
        super(props);
        this.popoverAnchor = undefined;
        this.state = {
            isContextMenuActive: ReportActionContextMenu.isActiveReportAction(props.action.reportActionID),
        };
        this.checkIfContextMenuActive = this.checkIfContextMenuActive.bind(this);
        this.showPopover = this.showPopover.bind(this);
        this.renderItemContent = this.renderItemContent.bind(this);
        this.toggleReaction = this.toggleReaction.bind(this);
    }

    shouldComponentUpdate(nextProps, nextState) {
        return (
            this.props.displayAsGroup !== nextProps.displayAsGroup ||
            this.props.draftMessage !== nextProps.draftMessage ||
            this.props.isMostRecentIOUReportAction !== nextProps.isMostRecentIOUReportAction ||
            this.props.hasOutstandingIOU !== nextProps.hasOutstandingIOU ||
            this.props.shouldDisplayNewMarker !== nextProps.shouldDisplayNewMarker ||
            !_.isEqual(this.props.action, nextProps.action) ||
            !_.isEqual(this.props.emojiReactions, nextProps.emojiReactions) ||
            this.state.isContextMenuActive !== nextState.isContextMenuActive ||
            lodashGet(this.props.report, 'statusNum') !== lodashGet(nextProps.report, 'statusNum') ||
            lodashGet(this.props.report, 'stateNum') !== lodashGet(nextProps.report, 'stateNum') ||
            this.props.translate !== nextProps.translate
        );
    }

    componentDidUpdate(prevProps) {
        if (prevProps.draftMessage || !this.props.draftMessage) {
            return;
        }

        // Only focus the input when user edits a message, skip it for existing drafts being edited of the report.
        // There is an animation when the comment is hidden and the edit form is shown, and there can be bugs on different mobile platforms
        // if the input is given focus in the middle of that animation which can prevent the keyboard from opening.
        focusTextInputAfterAnimation(this.textInput, 100);
    }

    checkIfContextMenuActive() {
        this.setState({isContextMenuActive: ReportActionContextMenu.isActiveReportAction(this.props.action.reportActionID)});
    }

    /**
     * Show the ReportActionContextMenu modal popover.
     *
     * @param {Object} [event] - A press event.
     */
    showPopover(event) {
        // Block menu on the message being Edited or if the report action item has errors
        if (this.props.draftMessage || !_.isEmpty(this.props.action.errors)) {
            return;
        }

        this.setState({isContextMenuActive: true});

        const selection = SelectionScraper.getCurrentSelection();
        ReportActionContextMenu.showContextMenu(
            ContextMenuActions.CONTEXT_MENU_TYPES.REPORT_ACTION,
            event,
            selection,
            this.popoverAnchor,
            this.props.report.reportID,
            this.props.action,
            this.props.draftMessage,
            undefined,
            this.checkIfContextMenuActive,
            ReportUtils.isArchivedRoom(this.props.report),
            ReportUtils.chatIncludesChronos(this.props.report),
            this.props.action.childReportID,
        );
    }

    toggleReaction(emoji) {
        Report.toggleEmojiReaction(this.props.report.reportID, this.props.action, emoji, this.props.emojiReactions);
    }

    /**
     * Get the content of ReportActionItem
     * @param {Boolean} hovered whether the ReportActionItem is hovered
     * @returns {Object} child component(s)
     */
    renderItemContent(hovered = false) {
        let children;
        const originalMessage = lodashGet(this.props.action, 'originalMessage', {});
        // Show the IOUPreview for when request was created, bill was split or money was sent
        if (
            this.props.action.actionName === CONST.REPORT.ACTIONS.TYPE.IOU &&
            originalMessage &&
            (originalMessage.type === CONST.IOU.REPORT_ACTION_TYPE.CREATE ||
                originalMessage.type === CONST.IOU.REPORT_ACTION_TYPE.SPLIT ||
                (originalMessage.type === CONST.IOU.REPORT_ACTION_TYPE.PAY && originalMessage.IOUDetails))
        ) {
            // There is no single iouReport for bill splits, so only 1:1 requests require an iouReportID
            const iouReportID = originalMessage.IOUReportID ? originalMessage.IOUReportID.toString() : '0';

            children = (
                <MoneyRequestAction
                    chatReportID={this.props.report.reportID}
                    requestReportID={iouReportID}
                    action={this.props.action}
                    isMostRecentIOUReportAction={this.props.isMostRecentIOUReportAction}
                    isHovered={hovered}
                    contextMenuAnchor={this.popoverAnchor}
                    checkIfContextMenuActive={this.checkIfContextMenuActive}
                />
            );
        } else if (this.props.action.actionName === CONST.REPORT.ACTIONS.TYPE.REPORTPREVIEW) {
            children = (
                <ReportPreview
                    iouReportID={this.props.action.originalMessage.linkedReportID}
                    chatReportID={this.props.report.reportID}
                    action={this.props.action}
                    isHovered={hovered}
                    contextMenuAnchor={this.popoverAnchor}
                    checkIfContextMenuActive={this.checkIfContextMenuActive}
                />
            );
        } else if (
            this.props.action.actionName === CONST.REPORT.ACTIONS.TYPE.TASKCOMPLETED ||
            this.props.action.actionName === CONST.REPORT.ACTIONS.TYPE.TASKCANCELED ||
            this.props.action.actionName === CONST.REPORT.ACTIONS.TYPE.TASKREOPENED
        ) {
            children = (
                <TaskAction
                    taskReportID={this.props.action.originalMessage.taskReportID.toString()}
                    actionName={this.props.action.actionName}
                    isHovered={hovered}
                />
            );
        } else if (ReportActionsUtils.isCreatedTaskReportAction(this.props.action)) {
            children = (
                <TaskPreview
                    taskReportID={this.props.action.originalMessage.taskReportID.toString()}
                    action={this.props.action}
                    isHovered={hovered}
                />
            );
        } else {
            const message = _.last(lodashGet(this.props.action, 'message', [{}]));
            const isAttachment = _.has(this.props.action, 'isAttachment') ? this.props.action.isAttachment : ReportUtils.isReportMessageAttachment(message);
            children = (
                <ShowContextMenuContext.Provider
                    value={{
                        anchor: this.popoverAnchor,
                        report: this.props.report,
                        action: this.props.action,
                        checkIfContextMenuActive: this.checkIfContextMenuActive,
                    }}
                >
                    {!this.props.draftMessage ? (
                        <ReportActionItemMessage
                            action={this.props.action}
                            style={[
                                !this.props.displayAsGroup && isAttachment ? styles.mt2 : undefined,
                                _.contains(_.values(CONST.REPORT.ACTIONS.TYPE.POLICYCHANGELOG), this.props.action.actionName) ? styles.colorMuted : undefined,
                            ]}
                        />
                    ) : (
                        <ReportActionItemMessageEdit
                            action={this.props.action}
                            draftMessage={this.props.draftMessage}
                            reportID={this.props.report.reportID}
                            index={this.props.index}
                            ref={(el) => (this.textInput = el)}
                            report={this.props.report}
                            // Avoid defining within component due to an existing Onyx bug
                            preferredSkinTone={this.props.preferredSkinTone}
                            shouldDisableEmojiPicker={
                                (ReportUtils.chatIncludesConcierge(this.props.report) && User.isBlockedFromConcierge(this.props.blockedFromConcierge)) ||
                                ReportUtils.isArchivedRoom(this.props.report)
                            }
                        />
                    )}
                </ShowContextMenuContext.Provider>
            );
        }
<<<<<<< HEAD
        const emojiReactions = lodashGet(this.props, ['emojiReactions'], {});
=======

        const reactions = _.get(this.props, ['action', 'message', 0, 'reactions'], []);
        const hasReactions = reactions.length > 0;
        const numberOfThreadReplies = _.get(this.props, ['action', 'childVisibleActionCount'], 0);
        const hasReplies = numberOfThreadReplies > 0;

>>>>>>> 5ab5f51f
        const shouldDisplayThreadReplies =
            hasReplies &&
            this.props.action.childCommenterCount &&
            Permissions.canUseThreads(this.props.betas) &&
            !ReportUtils.isThreadFirstChat(this.props.action, this.props.report.reportID);
        const oldestFourEmails = lodashGet(this.props.action, 'childOldestFourEmails', '').split(',');

        return (
            <>
                {children}
<<<<<<< HEAD
                <View style={this.props.draftMessage ? styles.chatItemReactionsDraftRight : {}}>
                    <ReportActionItemEmojiReactions
                        emojiReactions={emojiReactions}
                        toggleReaction={this.toggleReaction}
                    />
                </View>
=======
                {hasReactions && (
                    <View style={this.props.draftMessage ? styles.chatItemReactionsDraftRight : {}}>
                        <ReportActionItemReactions
                            reportActionID={this.props.action.reportActionID}
                            reactions={reactions}
                            toggleReaction={this.toggleReaction}
                        />
                    </View>
                )}
>>>>>>> 5ab5f51f
                {shouldDisplayThreadReplies && (
                    <ReportActionItemThread
                        childReportID={`${this.props.action.childReportID}`}
                        numberOfReplies={numberOfThreadReplies}
                        mostRecentReply={`${this.props.action.childLastVisibleActionCreated}`}
                        isHovered={hovered}
                        icons={ReportUtils.getIconsForParticipants(oldestFourEmails, this.props.personalDetails)}
                    />
                )}
            </>
        );
    }

    /**
     * Get ReportActionItem with a proper wrapper
     * @param {Boolean} hovered whether the ReportActionItem is hovered
     * @param {Boolean} isWhisper whether the ReportActionItem is a whisper
     * @returns {Object} report action item
     */
    renderReportActionItem(hovered, isWhisper) {
        const content = this.renderItemContent(hovered || this.state.isContextMenuActive);

        if (this.props.draftMessage) {
            return <ReportActionItemDraft>{content}</ReportActionItemDraft>;
        }

        if (!this.props.displayAsGroup) {
            return (
                <ReportActionItemSingle
                    action={this.props.action}
                    showHeader={!this.props.draftMessage}
                    wrapperStyles={[styles.chatItem, isWhisper ? styles.pt1 : {}]}
                    shouldShowSubscriptAvatar={this.props.shouldShowSubscriptAvatar}
                    report={this.props.report}
                >
                    {content}
                </ReportActionItemSingle>
            );
        }

        return <ReportActionItemGrouped wrapperStyles={[styles.chatItem, isWhisper ? styles.pt1 : {}]}>{content}</ReportActionItemGrouped>;
    }

    render() {
        if (this.props.action.actionName === CONST.REPORT.ACTIONS.TYPE.CREATED) {
            return <ReportActionItemCreated reportID={this.props.report.reportID} />;
        }
        if (this.props.action.actionName === CONST.REPORT.ACTIONS.TYPE.RENAMED) {
            return <RenameAction action={this.props.action} />;
        }
        if (this.props.action.actionName === CONST.REPORT.ACTIONS.TYPE.CHRONOSOOOLIST) {
            return (
                <ChronosOOOListActions
                    action={this.props.action}
                    reportID={this.props.report.reportID}
                />
            );
        }

        const hasErrors = !_.isEmpty(this.props.action.errors);
        const whisperedTo = lodashGet(this.props.action, 'whisperedTo', []);
        const isWhisper = whisperedTo.length > 0;
        const isMultipleParticipant = whisperedTo.length > 1;
        const isWhisperOnlyVisibleByUser = isWhisper && ReportUtils.isCurrentUserTheOnlyParticipant(whisperedTo);
        const whisperedToPersonalDetails = isWhisper ? _.filter(this.props.personalDetails, (details) => _.includes(whisperedTo, details.login)) : [];
        const displayNamesWithTooltips = isWhisper ? ReportUtils.getDisplayNamesWithTooltips(whisperedToPersonalDetails, isMultipleParticipant) : [];
        return (
            <PressableWithSecondaryInteraction
                pointerEvents={this.props.action.pendingAction === CONST.RED_BRICK_ROAD_PENDING_ACTION.DELETE ? 'none' : 'auto'}
                ref={(el) => (this.popoverAnchor = el)}
                onPressIn={() => this.props.isSmallScreenWidth && DeviceCapabilities.canUseTouchScreen() && ControlSelection.block()}
                onPressOut={() => ControlSelection.unblock()}
                onSecondaryInteraction={this.showPopover}
                preventDefaultContextMenu={!this.props.draftMessage && !hasErrors}
                withoutFocusOnSecondaryInteraction
            >
                <Hoverable>
                    {(hovered) => (
                        <View accessibilityLabel={this.props.translate('accessibilityHints.chatMessage')}>
                            {this.props.shouldDisplayNewMarker && <UnreadActionIndicator reportActionID={this.props.action.reportActionID} />}
                            <View
                                style={StyleUtils.getReportActionItemStyle(
                                    hovered || isWhisper || this.state.isContextMenuActive || this.props.draftMessage,
                                    (this.props.network.isOffline && this.props.action.isLoading) || this.props.action.error,
                                )}
                            >
                                <OfflineWithFeedback
                                    onClose={() => ReportActions.clearReportActionErrors(this.props.report.reportID, this.props.action)}
                                    pendingAction={this.props.draftMessage ? null : this.props.action.pendingAction}
                                    errors={this.props.action.errors}
                                    errorRowStyles={[styles.ml10, styles.mr2]}
                                    needsOffscreenAlphaCompositing={ReportActionsUtils.isMoneyRequestAction(this.props.action)}
                                >
                                    {isWhisper && (
                                        <View style={[styles.flexRow, styles.pl5, styles.pt2]}>
                                            <View style={[styles.pl6, styles.mr3]}>
                                                <Icon
                                                    src={Expensicons.Eye}
                                                    small
                                                />
                                            </View>
                                            <Text style={[styles.chatItemMessageHeaderTimestamp]}>
                                                {this.props.translate('reportActionContextMenu.onlyVisible')}
                                                &nbsp;
                                            </Text>
                                            <DisplayNames
                                                fullTitle={ReportUtils.getWhisperDisplayNames(whisperedTo)}
                                                displayNamesWithTooltips={displayNamesWithTooltips}
                                                tooltipEnabled
                                                numberOfLines={1}
                                                textStyles={[styles.chatItemMessageHeaderTimestamp]}
                                                shouldUseFullTitle={isWhisperOnlyVisibleByUser}
                                            />
                                        </View>
                                    )}
                                    {this.renderReportActionItem(hovered, isWhisper)}
                                </OfflineWithFeedback>
                            </View>
                            <MiniReportActionContextMenu
                                reportID={this.props.report.reportID}
                                reportAction={this.props.action}
                                isArchivedRoom={ReportUtils.isArchivedRoom(this.props.report)}
                                displayAsGroup={this.props.displayAsGroup}
                                isVisible={hovered && !this.props.draftMessage && !hasErrors}
                                draftMessage={this.props.draftMessage}
                                isChronosReport={ReportUtils.chatIncludesChronos(this.props.report)}
                                childReportActionID={this.props.action.childReportActionID}
                            />
                        </View>
                    )}
                </Hoverable>
                <View style={styles.reportActionSystemMessageContainer}>
                    <InlineSystemMessage message={this.props.action.error} />
                </View>
            </PressableWithSecondaryInteraction>
        );
    }
}
ReportActionItem.propTypes = propTypes;
ReportActionItem.defaultProps = defaultProps;

export default compose(
    withWindowDimensions,
    withLocalize,
    withNetwork(),
    withPersonalDetails(),
    withBlockedFromConcierge({propName: 'blockedFromConcierge'}),
    withReportActionsDrafts({
        propName: 'draftMessage',
        transformValue: (drafts, props) => {
            const draftKey = `${ONYXKEYS.COLLECTION.REPORT_ACTIONS_DRAFTS}${props.report.reportID}_${props.action.reportActionID}`;
            return lodashGet(drafts, draftKey, '');
        },
    }),
    withOnyx({
        preferredSkinTone: {
            key: ONYXKEYS.PREFERRED_EMOJI_SKIN_TONE,
        },
        emojiReactions: {
            key: ({report, action}) => `${ONYXKEYS.COLLECTION.REPORT_ACTIONS_REACTIONS}${report.reportID}${action.reportActionID}`,
        },
        betas: {
            key: ONYXKEYS.BETAS,
        },
    }),
)(ReportActionItem);<|MERGE_RESOLUTION|>--- conflicted
+++ resolved
@@ -293,16 +293,10 @@
                 </ShowContextMenuContext.Provider>
             );
         }
-<<<<<<< HEAD
         const emojiReactions = lodashGet(this.props, ['emojiReactions'], {});
-=======
-
-        const reactions = _.get(this.props, ['action', 'message', 0, 'reactions'], []);
-        const hasReactions = reactions.length > 0;
         const numberOfThreadReplies = _.get(this.props, ['action', 'childVisibleActionCount'], 0);
         const hasReplies = numberOfThreadReplies > 0;
 
->>>>>>> 5ab5f51f
         const shouldDisplayThreadReplies =
             hasReplies &&
             this.props.action.childCommenterCount &&
@@ -313,24 +307,13 @@
         return (
             <>
                 {children}
-<<<<<<< HEAD
                 <View style={this.props.draftMessage ? styles.chatItemReactionsDraftRight : {}}>
                     <ReportActionItemEmojiReactions
+                        reportActionID={this.props.action.reportActionID}
                         emojiReactions={emojiReactions}
                         toggleReaction={this.toggleReaction}
                     />
                 </View>
-=======
-                {hasReactions && (
-                    <View style={this.props.draftMessage ? styles.chatItemReactionsDraftRight : {}}>
-                        <ReportActionItemReactions
-                            reportActionID={this.props.action.reportActionID}
-                            reactions={reactions}
-                            toggleReaction={this.toggleReaction}
-                        />
-                    </View>
-                )}
->>>>>>> 5ab5f51f
                 {shouldDisplayThreadReplies && (
                     <ReportActionItemThread
                         childReportID={`${this.props.action.childReportID}`}

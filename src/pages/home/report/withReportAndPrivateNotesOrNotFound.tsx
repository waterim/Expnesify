--- conflicted
+++ resolved
@@ -26,13 +26,8 @@
 
 export default function (pageTitle: TranslationPaths) {
     return <TProps extends WithReportAndPrivateNotesOrNotFoundProps, TRef>(
-<<<<<<< HEAD
-        WrappedComponent: ComponentType<TProps & WithReportAndPrivateNotesOrNotFoundOnyxProps & WithReportOrNotFoundOnyxProps & RefAttributes<TRef>>,
-    ): React.ComponentType<Omit<Omit<TProps, keyof WithReportAndPrivateNotesOrNotFoundOnyxProps> & React.RefAttributes<TRef>, keyof WithReportOrNotFoundOnyxProps>> => {
-=======
         WrappedComponent: ComponentType<TProps & RefAttributes<TRef>>,
     ): React.ComponentType<Omit<TProps, keyof WithReportAndPrivateNotesOrNotFoundOnyxProps> & RefAttributes<TRef>> => {
->>>>>>> 6556e9a3
         // eslint-disable-next-line rulesdir/no-negated-variables
         function WithReportAndPrivateNotesOrNotFound(props: Omit<TProps, keyof WithReportAndPrivateNotesOrNotFoundOnyxProps>, ref: ForwardedRef<TRef>) {
             const {translate} = useLocalize();

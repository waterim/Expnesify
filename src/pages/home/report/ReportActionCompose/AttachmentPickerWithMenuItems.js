--- conflicted
+++ resolved
@@ -16,6 +16,7 @@
 import useThemeStyles from '@hooks/useThemeStyles';
 import useWindowDimensions from '@hooks/useWindowDimensions';
 import * as Browser from '@libs/Browser';
+import compose from '@libs/compose';
 import Navigation from '@libs/Navigation/Navigation';
 import * as ReportUtils from '@libs/ReportUtils';
 import * as IOU from '@userActions/IOU';
@@ -331,12 +332,11 @@
 AttachmentPickerWithMenuItems.defaultProps = defaultProps;
 AttachmentPickerWithMenuItems.displayName = 'AttachmentPickerWithMenuItems';
 
-<<<<<<< HEAD
-export default withOnyx({
-    policy: {
-        key: ({report}) => `${ONYXKEYS.COLLECTION.POLICY}${report.policyID}`,
-    },
-})(AttachmentPickerWithMenuItems);
-=======
-export default withNavigationFocus(AttachmentPickerWithMenuItems);
->>>>>>> de5a9435
+export default compose(
+    withNavigationFocus,
+    withOnyx({
+        policy: {
+            key: ({report}) => `${ONYXKEYS.COLLECTION.POLICY}${report.policyID}`,
+        },
+    }),
+)(AttachmentPickerWithMenuItems);
--- conflicted
+++ resolved
@@ -762,87 +762,6 @@
                         hasExceededMaxCommentLength && styles.borderColorDanger,
                     ]}
                     >
-<<<<<<< HEAD
-                        {({displayFileInModal}) => (
-                            <>
-                                <AttachmentPicker>
-                                    {({openPicker}) => (
-                                        <>
-                                            <View style={[
-                                                styles.dFlex, styles.flexColumn,
-                                                (this.state.isFullComposerAvailable || this.props.isComposerFullSize) ? styles.justifyContentBetween : styles.justifyContentEnd,
-                                                styles.chatItemAttachBorder,
-                                            ]}
-                                            >
-                                                {this.props.isComposerFullSize && (
-                                                    <Tooltip text={this.props.translate('reportActionCompose.collapse')}>
-                                                        <TouchableOpacity
-                                                            onPress={(e) => {
-                                                                e.preventDefault();
-                                                                this.setShouldShowSuggestionMenuToFalse();
-                                                                Report.setIsComposerFullSize(this.props.reportID, false);
-                                                            }}
-
-                                                            // Keep focus on the composer when Collapse button is clicked.
-                                                            onMouseDown={e => e.preventDefault()}
-                                                            style={styles.composerSizeButton}
-                                                            disabled={isBlockedFromConcierge || this.props.disabled}
-                                                        >
-                                                            <Icon src={Expensicons.Collapse} />
-                                                        </TouchableOpacity>
-                                                    </Tooltip>
-
-                                                )}
-                                                {(!this.props.isComposerFullSize && this.state.isFullComposerAvailable) && (
-                                                    <Tooltip text={this.props.translate('reportActionCompose.expand')}>
-                                                        <TouchableOpacity
-                                                            onPress={(e) => {
-                                                                e.preventDefault();
-                                                                this.setShouldShowSuggestionMenuToFalse();
-                                                                Report.setIsComposerFullSize(this.props.reportID, true);
-                                                            }}
-
-                                                            // Keep focus on the composer when Expand button is clicked.
-                                                            onMouseDown={e => e.preventDefault()}
-                                                            style={styles.composerSizeButton}
-                                                            disabled={isBlockedFromConcierge || this.props.disabled}
-                                                        >
-                                                            <Icon src={Expensicons.Expand} />
-                                                        </TouchableOpacity>
-                                                    </Tooltip>
-                                                )}
-                                                <Tooltip text={this.props.translate('reportActionCompose.addAction')}>
-                                                    <TouchableOpacity
-                                                        ref={el => this.actionButton = el}
-                                                        onPress={(e) => {
-                                                            e.preventDefault();
-
-                                                            // Drop focus to avoid blue focus ring.
-                                                            this.actionButton.blur();
-                                                            this.setMenuVisibility(true);
-                                                        }}
-                                                        style={styles.composerSizeButton}
-                                                        disabled={isBlockedFromConcierge || this.props.disabled}
-                                                    >
-                                                        <Icon src={Expensicons.Plus} />
-                                                    </TouchableOpacity>
-                                                </Tooltip>
-                                            </View>
-                                            <PopoverMenu
-                                                animationInTiming={CONST.ANIMATION_IN_TIMING}
-                                                isVisible={this.state.isMenuVisible}
-                                                onClose={() => this.setMenuVisibility(false)}
-                                                onItemSelected={() => this.setMenuVisibility(false)}
-                                                anchorPosition={styles.createMenuPositionReportActionCompose}
-                                                menuItems={[...this.getMoneyRequestOptions(reportParticipants),
-                                                    {
-                                                        icon: Expensicons.Paperclip,
-                                                        text: this.props.translate('reportActionCompose.addAttachment'),
-                                                        onSelected: () => {
-                                                            openPicker({
-                                                                onPicked: displayFileInModal,
-                                                            });
-=======
                         <AttachmentModal
                             headerTitle={this.props.translate('reportActionCompose.sendAttachment')}
                             onConfirm={this.addAttachment}
@@ -855,6 +774,7 @@
                                                 <View style={[
                                                     styles.dFlex, styles.flexColumn,
                                                     (this.state.isFullComposerAvailable || this.props.isComposerFullSize) ? styles.justifyContentBetween : styles.justifyContentEnd,
+                                                    styles.chatItemAttachBorder,
                                                 ]}
                                                 >
                                                     {this.props.isComposerFullSize && (
@@ -895,22 +815,20 @@
                                                         </Tooltip>
                                                     )}
                                                     <Tooltip text={this.props.translate('reportActionCompose.addAction')}>
-                                                        <View style={styles.chatItemAttachBorder}>
-                                                            <TouchableOpacity
-                                                                ref={el => this.actionButton = el}
-                                                                onPress={(e) => {
-                                                                    e.preventDefault();
-
-                                                                    // Drop focus to avoid blue focus ring.
-                                                                    this.actionButton.blur();
-                                                                    this.setMenuVisibility(true);
-                                                                }}
-                                                                style={styles.composerSizeButton}
-                                                                disabled={isBlockedFromConcierge || this.props.disabled}
-                                                            >
-                                                                <Icon src={Expensicons.Plus} />
-                                                            </TouchableOpacity>
-                                                        </View>
+                                                        <TouchableOpacity
+                                                            ref={el => this.actionButton = el}
+                                                            onPress={(e) => {
+                                                                e.preventDefault();
+
+                                                                // Drop focus to avoid blue focus ring.
+                                                                this.actionButton.blur();
+                                                                this.setMenuVisibility(true);
+                                                            }}
+                                                            style={styles.composerSizeButton}
+                                                            disabled={isBlockedFromConcierge || this.props.disabled}
+                                                        >
+                                                            <Icon src={Expensicons.Plus} />
+                                                        </TouchableOpacity>
                                                     </Tooltip>
                                                 </View>
                                                 <PopoverMenu
@@ -928,7 +846,6 @@
                                                                     onPicked: displayFileInModal,
                                                                 });
                                                             },
->>>>>>> 3f408ccb
                                                         },
                                                     ]}
                                                 />

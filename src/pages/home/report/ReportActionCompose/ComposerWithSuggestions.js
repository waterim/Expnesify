import React, {useEffect, useCallback, useState, useRef, useMemo, useImperativeHandle} from 'react';
import {View, NativeModules, findNodeHandle} from 'react-native';
import {withOnyx} from 'react-native-onyx';
import _ from 'underscore';
import lodashGet from 'lodash/get';
import {useIsFocused, useNavigation} from '@react-navigation/native';
import styles from '../../../../styles/styles';
import themeColors from '../../../../styles/themes/default';
import Composer from '../../../../components/Composer';
import containerComposeStyles from '../../../../styles/containerComposeStyles';
import useWindowDimensions from '../../../../hooks/useWindowDimensions';
import CONST from '../../../../CONST';
import * as Browser from '../../../../libs/Browser';
import ONYXKEYS from '../../../../ONYXKEYS';
import * as KeyDownListener from '../../../../libs/KeyboardShortcut/KeyDownPressListener';
import * as EmojiPickerActions from '../../../../libs/actions/EmojiPickerAction';
import willBlurTextInputOnTapOutsideFunc from '../../../../libs/willBlurTextInputOnTapOutside';
import ReportActionComposeFocusManager from '../../../../libs/ReportActionComposeFocusManager';
import * as ComposerUtils from '../../../../libs/ComposerUtils';
import * as Report from '../../../../libs/actions/Report';
import usePrevious from '../../../../hooks/usePrevious';
import * as EmojiUtils from '../../../../libs/EmojiUtils';
import * as User from '../../../../libs/actions/User';
import * as ReportUtils from '../../../../libs/ReportUtils';
import * as SuggestionUtils from '../../../../libs/SuggestionUtils';
import * as ReportActionsUtils from '../../../../libs/ReportActionsUtils';
import canFocusInputOnScreenFocus from '../../../../libs/canFocusInputOnScreenFocus';
import SilentCommentUpdater from './SilentCommentUpdater';
import Suggestions from './Suggestions';
import getDraftComment from '../../../../libs/ComposerUtils/getDraftComment';
import useLocalize from '../../../../hooks/useLocalize';
import compose from '../../../../libs/compose';
import withKeyboardState from '../../../../components/withKeyboardState';
import {propTypes, defaultProps} from './composerWithSuggestionsProps';
import focusWithDelay from '../../../../libs/focusWithDelay';
import useDebounce from '../../../../hooks/useDebounce';
import updateMultilineInputRange from '../../../../libs/UpdateMultilineInputRange';
import * as InputFocus from '../../../../libs/actions/InputFocus';
import convertToLTRForComposer from '../../../../libs/convertToLTRForComposer';

const {RNTextInputReset} = NativeModules;

// For mobile Safari, updating the selection prop on an unfocused input will cause it to automatically gain focus
// and subsequent programmatic focus shifts (e.g., modal focus trap) to show the blue frame (:focus-visible style),
// so we need to ensure that it is only updated after focus.
const isMobileSafari = Browser.isMobileSafari();

/**
 * Broadcast that the user is typing. Debounced to limit how often we publish client events.
 * @param {String} reportID
 */
const debouncedBroadcastUserIsTyping = _.debounce((reportID) => {
    Report.broadcastUserIsTyping(reportID);
}, 100);

const willBlurTextInputOnTapOutside = willBlurTextInputOnTapOutsideFunc();

// We want consistent auto focus behavior on input between native and mWeb so we have some auto focus management code that will
// prevent auto focus on existing chat for mobile device
const shouldFocusInputOnScreenFocus = canFocusInputOnScreenFocus();

/**
 * This component holds the value and selection state.
 * If a component really needs access to these state values it should be put here.
 * However, double check if the component really needs access, as it will re-render
 * on every key press.
 * @param {Object} props
 * @returns {React.Component}
 */
function ComposerWithSuggestions({
    // Onyx
    modal,
    preferredSkinTone,
    parentReportActions,
    numberOfLines,
    // HOCs
    isKeyboardShown,
    // Props: Report
    reportID,
    report,
    reportActions,
    // Focus
    onFocus,
    onBlur,
    // Composer
    isComposerFullSize,
    isMenuVisible,
    inputPlaceholder,
    displayFileInModal,
    textInputShouldClear,
    setTextInputShouldClear,
    isBlockedFromConcierge,
    disabled,
    isFullComposerAvailable,
    setIsFullComposerAvailable,
    setIsCommentEmpty,
    handleSendMessage,
    shouldShowComposeInput,
    measureParentContainer,
    listHeight,
    // Refs
    suggestionsRef,
    animatedRef,
    forwardedRef,
    isNextModalWillOpenRef,
    editFocused,
}) {
    const {preferredLocale} = useLocalize();
    const isFocused = useIsFocused();
    const navigation = useNavigation();
    const emojisPresentBefore = useRef([]);
    const [value, setValue] = useState(() => {
        const draft = getDraftComment(reportID) || '';
        if (draft) {
            emojisPresentBefore.current = EmojiUtils.extractEmojis(draft);
        }
        return draft;
    });
    const commentRef = useRef(value);
    const lastTextRef = useRef(value);

    const {isSmallScreenWidth} = useWindowDimensions();
    const maxComposerLines = isSmallScreenWidth ? CONST.COMPOSER.MAX_LINES_SMALL_SCREEN : CONST.COMPOSER.MAX_LINES;

    const isEmptyChat = useMemo(() => _.size(reportActions) === 1, [reportActions]);
    const parentAction = ReportActionsUtils.getParentReportAction(report);
    const shouldAutoFocus = !modal.isVisible && (shouldFocusInputOnScreenFocus || (isEmptyChat && !ReportActionsUtils.isTransactionThread(parentAction))) && shouldShowComposeInput;

    const valueRef = useRef(value);
    valueRef.current = value;

    const [selection, setSelection] = useState(() => ({
        start: isMobileSafari && !shouldAutoFocus ? 0 : value.length,
        end: isMobileSafari && !shouldAutoFocus ? 0 : value.length,
    }));

    const [composerHeight, setComposerHeight] = useState(0);

    const textInputRef = useRef(null);
    const insertedEmojisRef = useRef([]);

    // A flag to indicate whether the onScroll callback is likely triggered by a layout change (caused by text change) or not
    const isScrollLikelyLayoutTriggered = useRef(false);
    const suggestions = lodashGet(suggestionsRef, 'current.getSuggestions', () => [])();

    const hasEnoughSpaceForLargeSuggestion = SuggestionUtils.hasEnoughSpaceForLargeSuggestionMenu(listHeight, composerHeight, suggestions.length);

    const isAutoSuggestionPickerLarge = !isSmallScreenWidth || (isSmallScreenWidth && hasEnoughSpaceForLargeSuggestion);

    /**
     * Update frequently used emojis list. We debounce this method in the constructor so that UpdateFrequentlyUsedEmojis
     * API is not called too often.
     */
    const debouncedUpdateFrequentlyUsedEmojis = useCallback(() => {
        User.updateFrequentlyUsedEmojis(EmojiUtils.getFrequentlyUsedEmojis(insertedEmojisRef.current));
        insertedEmojisRef.current = [];
    }, []);

    /**
     * Reset isScrollLikelyLayoutTriggered to false.
     *
     * The function is debounced with a handpicked wait time to address 2 issues:
     * 1. There is a slight delay between onChangeText and onScroll
     * 2. Layout change will trigger onScroll multiple times
     */
    const debouncedLowerIsScrollLikelyLayoutTriggered = useDebounce(
        useCallback(() => (isScrollLikelyLayoutTriggered.current = false), []),
        500,
    );

    const raiseIsScrollLikelyLayoutTriggered = useCallback(() => {
        isScrollLikelyLayoutTriggered.current = true;
        debouncedLowerIsScrollLikelyLayoutTriggered();
    }, [debouncedLowerIsScrollLikelyLayoutTriggered]);

    /**
     * Set the TextInput Ref
     *
     * @param {Element} el
     * @memberof ReportActionCompose
     */
    const setTextInputRef = useCallback(
        (el) => {
            ReportActionComposeFocusManager.composerRef.current = el;
            textInputRef.current = el;
            if (_.isFunction(animatedRef)) {
                animatedRef(el);
            }
        },
        [animatedRef],
    );

    const resetKeyboardInput = useCallback(() => {
        if (!RNTextInputReset) {
            return;
        }
        RNTextInputReset.resetKeyboardInput(findNodeHandle(textInputRef.current));
    }, [textInputRef]);

    /**
     * Find diff between text changes in composer
     */
    const findNewlyAddedChars = useCallback(
        (prevText, newText) => {
            let startIndex = -1;
            let endIndex = -1;
            let currentIndex = 0;

            // Find the first character mismatch with newText
            while (currentIndex < newText.length && prevText.charAt(currentIndex) === newText.charAt(currentIndex) && selection.start > currentIndex) {
                currentIndex++;
            }

            if (currentIndex < newText.length) {
                startIndex = currentIndex;

                // if text is getting pasted over find length of common suffix and subtract it from new text length
                if (selection.end - selection.start > 0) {
                    const commonSuffixLength = ComposerUtils.getCommonSuffixLength(prevText, newText);
                    endIndex = newText.length - commonSuffixLength;
                } else {
                    endIndex = currentIndex + (newText.length - prevText.length);
                }
            }

            return {
                startIndex,
                endIndex,
                diff: newText.substring(startIndex, endIndex),
            };
        },
        [selection.end, selection.start],
    );

    const insertWhiteSpace = (text, index) => `${text.slice(0, index)} ${text.slice(index)}`;

    const debouncedSaveReportComment = useMemo(
        () =>
            _.debounce((selectedReportID, newComment) => {
                Report.saveReportComment(selectedReportID, newComment || '');
            }, 1000),
        [],
    );

    /**
     * Update the value of the comment in Onyx
     *
     * @param {String} comment
     * @param {Boolean} shouldDebounceSaveComment
     */
    const updateComment = useCallback(
        (commentValue, shouldDebounceSaveComment) => {
            raiseIsScrollLikelyLayoutTriggered();
<<<<<<< HEAD
            const {startIndex, endIndex, diff} = findNewlyAddedChars(lastTextRef.current, commentValue);
            const isEmojiInserted = diff.length && endIndex > startIndex && EmojiUtils.containsOnlyEmojis(diff);
            const {text: newComment, emojis} = EmojiUtils.replaceAndExtractEmojis(
                isEmojiInserted ? insertWhiteSpace(commentValue, endIndex) : commentValue,
                preferredSkinTone,
                preferredLocale,
            );

=======
            const {text: newComment, emojis} = EmojiUtils.replaceAndExtractEmojis(commentValue, preferredSkinTone, preferredLocale);
>>>>>>> ee5e6de5
            if (!_.isEmpty(emojis)) {
                const newEmojis = EmojiUtils.getAddedEmojis(emojis, emojisPresentBefore.current);
                if (!_.isEmpty(newEmojis)) {
                    // Ensure emoji suggestions are hidden after inserting emoji even when the selection is not changed
                    if (suggestionsRef.current) {
                        suggestionsRef.current.resetSuggestions();
                    }
                    insertedEmojisRef.current = [...insertedEmojisRef.current, ...newEmojis];
                    debouncedUpdateFrequentlyUsedEmojis();
                }
            }
            const newCommentConverted = convertToLTRForComposer(newComment);
            emojisPresentBefore.current = emojis;
            setIsCommentEmpty(!!newCommentConverted.match(/^(\s)*$/));
            setValue(newCommentConverted);
            if (commentValue !== newComment) {
                const remainder = ComposerUtils.getCommonSuffixLength(commentValue, newComment);
                setSelection({
                    start: newComment.length - remainder,
                    end: newComment.length - remainder,
                });
            }

            // Indicate that draft has been created.
            if (commentRef.current.length === 0 && newCommentConverted.length !== 0) {
                Report.setReportWithDraft(reportID, true);
            }

            // The draft has been deleted.
            if (newCommentConverted.length === 0) {
                Report.setReportWithDraft(reportID, false);
            }

            commentRef.current = newCommentConverted;
            if (shouldDebounceSaveComment) {
                debouncedSaveReportComment(reportID, newCommentConverted);
            } else {
                Report.saveReportComment(reportID, newCommentConverted || '');
            }
            if (newCommentConverted) {
                debouncedBroadcastUserIsTyping(reportID);
            }
        },
        [
            raiseIsScrollLikelyLayoutTriggered,
            findNewlyAddedChars,
            preferredSkinTone,
            preferredLocale,
            setIsCommentEmpty,
            debouncedUpdateFrequentlyUsedEmojis,
            suggestionsRef,
            reportID,
            debouncedSaveReportComment,
        ],
    );

    /**
     * Update the number of lines for a comment in Onyx
     * @param {Number} numberOfLines
     */
    const updateNumberOfLines = useCallback(
        (newNumberOfLines) => {
            if (newNumberOfLines === numberOfLines) {
                return;
            }
            Report.saveReportCommentNumberOfLines(reportID, newNumberOfLines);
        },
        [reportID, numberOfLines],
    );

    /**
     * @returns {String}
     */
    const prepareCommentAndResetComposer = useCallback(() => {
        const trimmedComment = commentRef.current.trim();
        const commentLength = ReportUtils.getCommentLength(trimmedComment);

        // Don't submit empty comments or comments that exceed the character limit
        if (!commentLength || commentLength > CONST.MAX_COMMENT_LENGTH) {
            return '';
        }

        // Since we're submitting the form here which should clear the composer
        // We don't really care about saving the draft the user was typing
        // We need to make sure an empty draft gets saved instead
        debouncedSaveReportComment.cancel();

        updateComment('');
        setTextInputShouldClear(true);
        if (isComposerFullSize) {
            Report.setIsComposerFullSize(reportID, false);
        }
        setIsFullComposerAvailable(false);
        return trimmedComment;
    }, [updateComment, setTextInputShouldClear, isComposerFullSize, setIsFullComposerAvailable, reportID, debouncedSaveReportComment]);

    /**
     * Callback to add whatever text is chosen into the main input (used f.e as callback for the emoji picker)
     * @param {String} text
     * @param {Boolean} shouldAddTrailSpace
     */
    const replaceSelectionWithText = useCallback(
        (text) => {
            updateComment(ComposerUtils.insertText(commentRef.current, selection, text));
        },
        [selection, updateComment],
    );

    const triggerHotkeyActions = useCallback(
        (e) => {
            if (!e || ComposerUtils.canSkipTriggerHotkeys(isSmallScreenWidth, isKeyboardShown)) {
                return;
            }

            if (suggestionsRef.current.triggerHotkeyActions(e)) {
                return;
            }

            // Submit the form when Enter is pressed
            if (e.key === CONST.KEYBOARD_SHORTCUTS.ENTER.shortcutKey && !e.shiftKey) {
                e.preventDefault();
                handleSendMessage();
            }

            // Trigger the edit box for last sent message if ArrowUp is pressed and the comment is empty and Chronos is not in the participants
            const valueLength = valueRef.current.length;
            if (e.key === CONST.KEYBOARD_SHORTCUTS.ARROW_UP.shortcutKey && textInputRef.current.selectionStart === 0 && valueLength === 0 && !ReportUtils.chatIncludesChronos(report)) {
                e.preventDefault();

                const parentReportActionID = lodashGet(report, 'parentReportActionID', '');
                const parentReportAction = lodashGet(parentReportActions, [parentReportActionID], {});
                const lastReportAction = _.find(
                    [...reportActions, parentReportAction],
                    (action) => ReportUtils.canEditReportAction(action) && !ReportActionsUtils.isMoneyRequestAction(action),
                );
                if (lastReportAction) {
                    Report.saveReportActionDraft(reportID, lastReportAction, _.last(lastReportAction.message).html);
                }
            }
        },
        [isKeyboardShown, isSmallScreenWidth, parentReportActions, report, reportActions, reportID, handleSendMessage, suggestionsRef, valueRef],
    );

    const onSelectionChange = useCallback(
        (e) => {
            if (textInputRef.current && textInputRef.current.isFocused() && suggestionsRef.current.onSelectionChange(e)) {
                return;
            }

            setSelection(e.nativeEvent.selection);
        },
        [suggestionsRef],
    );

    const hideSuggestionMenu = useCallback(() => {
        if (!suggestionsRef.current || isScrollLikelyLayoutTriggered.current) {
            return;
        }
        suggestionsRef.current.updateShouldShowSuggestionMenuToFalse(false);
    }, [suggestionsRef]);

    const setShouldBlockSuggestionCalcToFalse = useCallback(() => {
        if (!suggestionsRef.current) {
            return false;
        }
        InputFocus.inputFocusChange(false);
        return suggestionsRef.current.setShouldBlockSuggestionCalc(false);
    }, [suggestionsRef]);

    /**
     * Focus the composer text input
     * @param {Boolean} [shouldDelay=false] Impose delay before focusing the composer
     * @memberof ReportActionCompose
     */
    const focus = useCallback((shouldDelay = false) => {
        focusWithDelay(textInputRef.current)(shouldDelay);
    }, []);

    const setUpComposeFocusManager = useCallback(() => {
        // This callback is used in the contextMenuActions to manage giving focus back to the compose input.
        ReportActionComposeFocusManager.onComposerFocus(() => {
            if (!willBlurTextInputOnTapOutside || !isFocused) {
                return;
            }

            focus(false);
        }, true);
    }, [focus, isFocused]);

    /**
     * Check if the composer is visible. Returns true if the composer is not covered up by emoji picker or menu. False otherwise.
     * @returns {Boolean}
     */
    const checkComposerVisibility = useCallback(() => {
        // Checking whether the screen is focused or not, helps avoid `modal.isVisible` false when popups are closed, even if the modal is opened.
        const isComposerCoveredUp = !isFocused || EmojiPickerActions.isEmojiPickerVisible() || isMenuVisible || modal.isVisible || modal.willAlertModalBecomeVisible;
        return !isComposerCoveredUp;
    }, [isMenuVisible, modal, isFocused]);

    const focusComposerOnKeyPress = useCallback(
        (e) => {
            const isComposerVisible = checkComposerVisibility();
            if (!isComposerVisible) {
                return;
            }

            // If the key pressed is non-character keys like Enter, Shift, ... do not focus
            if (e.key.length > 1) {
                return;
            }

            // If a key is pressed in combination with Meta, Control or Alt do not focus
            if (e.metaKey || e.ctrlKey || e.altKey) {
                return;
            }

            // If the space key is pressed, do not focus
            if (e.code === 'Space') {
                return;
            }

            // if we're typing on another input/text area, do not focus
            if (['INPUT', 'TEXTAREA'].includes(e.target.nodeName)) {
                return;
            }

            focus();
            replaceSelectionWithText(e.key, false);
        },
        [checkComposerVisibility, focus, replaceSelectionWithText],
    );

    const blur = useCallback(() => {
        if (!textInputRef.current) {
            return;
        }
        textInputRef.current.blur();
    }, []);

    useEffect(() => {
        const unsubscribeNavigationBlur = navigation.addListener('blur', () => KeyDownListener.removeKeyDownPressListner(focusComposerOnKeyPress));
        const unsubscribeNavigationFocus = navigation.addListener('focus', () => {
            KeyDownListener.addKeyDownPressListner(focusComposerOnKeyPress);
            setUpComposeFocusManager();
        });
        KeyDownListener.addKeyDownPressListner(focusComposerOnKeyPress);

        setUpComposeFocusManager();

        return () => {
            ReportActionComposeFocusManager.clear(true);

            KeyDownListener.removeKeyDownPressListner(focusComposerOnKeyPress);
            unsubscribeNavigationBlur();
            unsubscribeNavigationFocus();
        };
    }, [focusComposerOnKeyPress, navigation, setUpComposeFocusManager]);

    const prevIsModalVisible = usePrevious(modal.isVisible);
    const prevIsFocused = usePrevious(isFocused);
    useEffect(() => {
        if (modal.isVisible && !prevIsModalVisible) {
            // eslint-disable-next-line no-param-reassign
            isNextModalWillOpenRef.current = false;
        }
        // We want to focus or refocus the input when a modal has been closed or the underlying screen is refocused.
        // We avoid doing this on native platforms since the software keyboard popping
        // open creates a jarring and broken UX.
        if (!(willBlurTextInputOnTapOutside && !isNextModalWillOpenRef.current && !modal.isVisible && isFocused && (prevIsModalVisible || !prevIsFocused))) {
            return;
        }

        if (editFocused) {
            InputFocus.inputFocusChange(false);
            return;
        }
        focus();
    }, [focus, prevIsFocused, editFocused, prevIsModalVisible, isFocused, modal.isVisible, isNextModalWillOpenRef]);
    useEffect(() => {
        // Scrolls the composer to the bottom and sets the selection to the end, so that longer drafts are easier to edit
        updateMultilineInputRange(textInputRef.current, shouldAutoFocus);

        if (value.length === 0) {
            return;
        }

        Report.setReportWithDraft(reportID, true);

        // eslint-disable-next-line react-hooks/exhaustive-deps
    }, []);

    useEffect(() => {
        lastTextRef.current = value;
    }, [value]);

    useImperativeHandle(
        forwardedRef,
        () => ({
            blur,
            focus,
            replaceSelectionWithText,
            prepareCommentAndResetComposer,
            isFocused: () => textInputRef.current.isFocused(),
        }),
        [blur, focus, prepareCommentAndResetComposer, replaceSelectionWithText],
    );

    return (
        <>
            <View style={[containerComposeStyles, styles.textInputComposeBorder]}>
                <Composer
                    checkComposerVisibility={checkComposerVisibility}
                    autoFocus={shouldAutoFocus}
                    multiline
                    ref={setTextInputRef}
                    textAlignVertical="top"
                    placeholder={inputPlaceholder}
                    placeholderTextColor={themeColors.placeholderText}
                    onChangeText={(commentValue) => updateComment(commentValue, true)}
                    onKeyPress={triggerHotkeyActions}
                    style={[styles.textInputCompose, isComposerFullSize ? styles.textInputFullCompose : styles.flex4]}
                    maxLines={maxComposerLines}
                    onFocus={onFocus}
                    onBlur={onBlur}
                    onClick={setShouldBlockSuggestionCalcToFalse}
                    onPasteFile={displayFileInModal}
                    shouldClear={textInputShouldClear}
                    onClear={() => setTextInputShouldClear(false)}
                    isDisabled={isBlockedFromConcierge || disabled}
                    isReportActionCompose
                    selection={selection}
                    onSelectionChange={onSelectionChange}
                    isFullComposerAvailable={isFullComposerAvailable}
                    setIsFullComposerAvailable={setIsFullComposerAvailable}
                    isComposerFullSize={isComposerFullSize}
                    value={value}
                    numberOfLines={numberOfLines}
                    onNumberOfLinesChange={updateNumberOfLines}
                    shouldCalculateCaretPosition
                    onLayout={(e) => {
                        const composerLayoutHeight = e.nativeEvent.layout.height;
                        if (composerHeight === composerLayoutHeight) {
                            return;
                        }
                        setComposerHeight(composerLayoutHeight);
                    }}
                    onScroll={hideSuggestionMenu}
                />
            </View>

            <Suggestions
                ref={suggestionsRef}
                isComposerFullSize={isComposerFullSize}
                isComposerFocused={textInputRef.current && textInputRef.current.isFocused()}
                updateComment={updateComment}
                composerHeight={composerHeight}
                measureParentContainer={measureParentContainer}
                isAutoSuggestionPickerLarge={isAutoSuggestionPickerLarge}
                // Input
                value={value}
                setValue={setValue}
                selection={selection}
                setSelection={setSelection}
                resetKeyboardInput={resetKeyboardInput}
            />

            <SilentCommentUpdater
                reportID={reportID}
                report={report}
                value={value}
                updateComment={updateComment}
                commentRef={commentRef}
            />
        </>
    );
}

ComposerWithSuggestions.propTypes = propTypes;
ComposerWithSuggestions.defaultProps = defaultProps;
ComposerWithSuggestions.displayName = 'ComposerWithSuggestions';

const ComposerWithSuggestionsWithRef = React.forwardRef((props, ref) => (
    <ComposerWithSuggestions
        // eslint-disable-next-line react/jsx-props-no-spreading
        {...props}
        forwardedRef={ref}
    />
));

ComposerWithSuggestionsWithRef.displayName = 'ComposerWithSuggestionsWithRef';

export default compose(
    withKeyboardState,
    withOnyx({
        numberOfLines: {
            key: ({reportID}) => `${ONYXKEYS.COLLECTION.REPORT_DRAFT_COMMENT_NUMBER_OF_LINES}${reportID}`,
            // We might not have number of lines in onyx yet, for which the composer would be rendered as null
            // during the first render, which we want to avoid:
            initWithStoredValues: false,
        },
        modal: {
            key: ONYXKEYS.MODAL,
        },
        preferredSkinTone: {
            key: ONYXKEYS.PREFERRED_EMOJI_SKIN_TONE,
            selector: EmojiUtils.getPreferredSkinToneIndex,
        },
        editFocused: {
            key: ONYXKEYS.INPUT_FOCUSED,
        },
        parentReportActions: {
            key: ({report}) => `${ONYXKEYS.COLLECTION.REPORT_ACTIONS}${report.parentReportID}`,
            canEvict: false,
            initWithStoredValues: false,
        },
    }),
)(ComposerWithSuggestionsWithRef);<|MERGE_RESOLUTION|>--- conflicted
+++ resolved
@@ -251,18 +251,13 @@
     const updateComment = useCallback(
         (commentValue, shouldDebounceSaveComment) => {
             raiseIsScrollLikelyLayoutTriggered();
-<<<<<<< HEAD
             const {startIndex, endIndex, diff} = findNewlyAddedChars(lastTextRef.current, commentValue);
             const isEmojiInserted = diff.length && endIndex > startIndex && EmojiUtils.containsOnlyEmojis(diff);
             const {text: newComment, emojis} = EmojiUtils.replaceAndExtractEmojis(
                 isEmojiInserted ? insertWhiteSpace(commentValue, endIndex) : commentValue,
-                preferredSkinTone,
-                preferredLocale,
+                preferredSkinTone, preferredLocale);
             );
 
-=======
-            const {text: newComment, emojis} = EmojiUtils.replaceAndExtractEmojis(commentValue, preferredSkinTone, preferredLocale);
->>>>>>> ee5e6de5
             if (!_.isEmpty(emojis)) {
                 const newEmojis = EmojiUtils.getAddedEmojis(emojis, emojisPresentBefore.current);
                 if (!_.isEmpty(newEmojis)) {

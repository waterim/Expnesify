import {useIsFocused, useNavigation} from '@react-navigation/native';
import lodashGet from 'lodash/get';
import React, {memo, useCallback, useEffect, useImperativeHandle, useMemo, useRef, useState} from 'react';
import {findNodeHandle, NativeModules, View} from 'react-native';
import {withOnyx} from 'react-native-onyx';
import {runOnJS, useAnimatedRef} from 'react-native-reanimated';
import _ from 'underscore';
import Composer from '@components/Composer';
import EmojiPickerButton from '@components/EmojiPicker/EmojiPickerButton';
import withKeyboardState from '@components/withKeyboardState';
import useDebounce from '@hooks/useDebounce';
import useLocalize from '@hooks/useLocalize';
import usePrevious from '@hooks/usePrevious';
import useWindowDimensions from '@hooks/useWindowDimensions';
import * as Browser from '@libs/Browser';
import canFocusInputOnScreenFocus from '@libs/canFocusInputOnScreenFocus';
import compose from '@libs/compose';
import * as ComposerUtils from '@libs/ComposerUtils';
import getDraftComment from '@libs/ComposerUtils/getDraftComment';
import convertToLTRForComposer from '@libs/convertToLTRForComposer';
import * as DeviceCapabilities from '@libs/DeviceCapabilities';
import * as EmojiUtils from '@libs/EmojiUtils';
import focusComposerWithDelay from '@libs/focusComposerWithDelay';
import * as KeyDownListener from '@libs/KeyboardShortcut/KeyDownPressListener';
import ReportActionComposeFocusManager from '@libs/ReportActionComposeFocusManager';
import * as ReportActionsUtils from '@libs/ReportActionsUtils';
import * as ReportUtils from '@libs/ReportUtils';
import * as SuggestionUtils from '@libs/SuggestionUtils';
import updateMultilineInputRange from '@libs/UpdateMultilineInputRange';
import updatePropsPaperWorklet from '@libs/updatePropsPaperWorklet';
import willBlurTextInputOnTapOutsideFunc from '@libs/willBlurTextInputOnTapOutside';
import containerComposeStyles from '@styles/containerComposeStyles';
import styles from '@styles/styles';
import themeColors from '@styles/themes/default';
import * as EmojiPickerActions from '@userActions/EmojiPickerAction';
import * as InputFocus from '@userActions/InputFocus';
import * as Report from '@userActions/Report';
import * as User from '@userActions/User';
import CONST from '@src/CONST';
import ONYXKEYS from '@src/ONYXKEYS';
import {defaultProps, propTypes} from './composerWithSuggestionsProps';
import SendButton from './SendButton';
import SilentCommentUpdater from './SilentCommentUpdater';
import Suggestions from './Suggestions';

const {RNTextInputReset} = NativeModules;

// For mobile Safari, updating the selection prop on an unfocused input will cause it to automatically gain focus
// and subsequent programmatic focus shifts (e.g., modal focus trap) to show the blue frame (:focus-visible style),
// so we need to ensure that it is only updated after focus.
const isMobileSafari = Browser.isMobileSafari();

/**
 * Broadcast that the user is typing. Debounced to limit how often we publish client events.
 * @param {String} reportID
 */
const debouncedBroadcastUserIsTyping = _.debounce((reportID) => {
    Report.broadcastUserIsTyping(reportID);
}, 100);

const willBlurTextInputOnTapOutside = willBlurTextInputOnTapOutsideFunc();

// We want consistent auto focus behavior on input between native and mWeb so we have some auto focus management code that will
// prevent auto focus on existing chat for mobile device
const shouldFocusInputOnScreenFocus = canFocusInputOnScreenFocus();

/**
 * This component holds the value and selection state.
 * If a component really needs access to these state values it should be put here.
 * However, double check if the component really needs access, as it will re-render
 * on every key press.
 * @param {Object} props
 * @returns {React.Component}
 */
function ComposerWithSuggestions({
    // Onyx
    modal,
    preferredSkinTone,
    numberOfLines,
    // HOCs
    isKeyboardShown,
    // Props: Report
    reportID,
    includeChronos,
    isEmptyChat,
    lastReportAction,
    // Focus
    onFocus,
    onBlur,
    // Composer
    isComposerFullSize,
    isMenuVisible,
    inputPlaceholder,
    displayFileInModal,
    textInputShouldClear,
    setTextInputShouldClear,
    isBlockedFromConcierge,
    disabled,
    isFullComposerAvailable,
    setIsFullComposerAvailable,
    isSendDisabled,
    handleSendMessage,
    shouldShowComposeInput,
    measureParentContainer,
    listHeight,
    // Refs
    suggestionsRef,
    forwardedRef,
    isNextModalWillOpenRef,
    editFocused,
    parentReportAction,
}) {
    const {preferredLocale} = useLocalize();
    const isFocused = useIsFocused();
    const navigation = useNavigation();
    const emojisPresentBefore = useRef([]);

    const draftComment = getDraftComment(reportID) || '';
    const [isCommentEmpty, setIsCommentEmpty] = useState(() => !draftComment || !!draftComment.match(/^(\s)*$/));
    const animatedRef = useAnimatedRef();
    const [value, setValue] = useState(() => {
        if (draftComment) {
            emojisPresentBefore.current = EmojiUtils.extractEmojis(draftComment);
        }
        return draftComment;
    });
    const commentRef = useRef(value);
    const lastTextRef = useRef(value);

    const {isSmallScreenWidth, isMediumScreenWidth} = useWindowDimensions();
    const maxComposerLines = isSmallScreenWidth ? CONST.COMPOSER.MAX_LINES_SMALL_SCREEN : CONST.COMPOSER.MAX_LINES;

    const shouldAutoFocus = !modal.isVisible && (shouldFocusInputOnScreenFocus || (isEmptyChat && !ReportActionsUtils.isTransactionThread(parentReportAction))) && shouldShowComposeInput;

    const valueRef = useRef(value);
    valueRef.current = value;

    const [selection, setSelection] = useState(() => ({
        start: isMobileSafari && !shouldAutoFocus ? 0 : value.length,
        end: isMobileSafari && !shouldAutoFocus ? 0 : value.length,
    }));

    const [composerHeight, setComposerHeight] = useState(0);

    const textInputRef = useRef(null);
    const insertedEmojisRef = useRef([]);

    // A flag to indicate whether the onScroll callback is likely triggered by a layout change (caused by text change) or not
    const isScrollLikelyLayoutTriggered = useRef(false);
    const suggestions = lodashGet(suggestionsRef, 'current.getSuggestions', () => [])();

    const hasEnoughSpaceForLargeSuggestion = SuggestionUtils.hasEnoughSpaceForLargeSuggestionMenu(listHeight, composerHeight, suggestions.length);

    const isAutoSuggestionPickerLarge = !isSmallScreenWidth || (isSmallScreenWidth && hasEnoughSpaceForLargeSuggestion);

    /**
     * Update frequently used emojis list. We debounce this method in the constructor so that UpdateFrequentlyUsedEmojis
     * API is not called too often.
     */
    const debouncedUpdateFrequentlyUsedEmojis = useCallback(() => {
        User.updateFrequentlyUsedEmojis(EmojiUtils.getFrequentlyUsedEmojis(insertedEmojisRef.current));
        insertedEmojisRef.current = [];
    }, []);

    /**
     * Reset isScrollLikelyLayoutTriggered to false.
     *
     * The function is debounced with a handpicked wait time to address 2 issues:
     * 1. There is a slight delay between onChangeText and onScroll
     * 2. Layout change will trigger onScroll multiple times
     */
    const debouncedLowerIsScrollLikelyLayoutTriggered = useDebounce(
        useCallback(() => (isScrollLikelyLayoutTriggered.current = false), []),
        500,
    );

    const raiseIsScrollLikelyLayoutTriggered = useCallback(() => {
        isScrollLikelyLayoutTriggered.current = true;
        debouncedLowerIsScrollLikelyLayoutTriggered();
    }, [debouncedLowerIsScrollLikelyLayoutTriggered]);

    /**
     * Set the TextInput Ref
     *
     * @param {Element} el
     * @memberof ReportActionCompose
     */
    const setTextInputRef = useCallback(
        (el) => {
            ReportActionComposeFocusManager.composerRef.current = el;
            textInputRef.current = el;
            if (_.isFunction(animatedRef)) {
                animatedRef(el);
            }
        },
        [animatedRef],
    );

    const resetKeyboardInput = useCallback(() => {
        if (!RNTextInputReset) {
            return;
        }
        RNTextInputReset.resetKeyboardInput(findNodeHandle(textInputRef.current));
    }, [textInputRef]);

    /**
     * Find the newly added characters between the previous text and the new text based on the selection.
     *
     * @param {string} prevText - The previous text.
     * @param {string} newText - The new text.
     * @returns {object} An object containing information about the newly added characters.
     * @property {number} startIndex - The start index of the newly added characters in the new text.
     * @property {number} endIndex - The end index of the newly added characters in the new text.
     * @property {string} diff - The newly added characters.
     */
    const findNewlyAddedChars = useCallback(
        (prevText, newText) => {
            let startIndex = -1;
            let endIndex = -1;
            let currentIndex = 0;

            // Find the first character mismatch with newText
            while (currentIndex < newText.length && prevText.charAt(currentIndex) === newText.charAt(currentIndex) && selection.start > currentIndex) {
                currentIndex++;
            }

            if (currentIndex < newText.length) {
                startIndex = currentIndex;

                // if text is getting pasted over find length of common suffix and subtract it from new text length
                if (selection.end - selection.start > 0) {
                    const commonSuffixLength = ComposerUtils.getCommonSuffixLength(prevText, newText);
                    endIndex = newText.length - commonSuffixLength;
                } else {
                    endIndex = currentIndex + (newText.length - prevText.length);
                }
            }

            return {
                startIndex,
                endIndex,
                diff: newText.substring(startIndex, endIndex),
            };
        },
        [selection.end, selection.start],
    );

    const insertWhiteSpace = (text, index) => `${text.slice(0, index)} ${text.slice(index)}`;

    const debouncedSaveReportComment = useMemo(
        () =>
            _.debounce((selectedReportID, newComment) => {
                Report.saveReportComment(selectedReportID, newComment || '');
            }, 1000),
        [],
    );

    const sendMessage = useCallback(() => {
        'worklet';

        if (isCommentEmpty) {
            return;
        }

        runOnJS(handleSendMessage)();
        const viewTag = animatedRef();
        const viewName = 'RCTMultilineTextInputView';
        const updates = {text: ''};
        updatePropsPaperWorklet(viewTag, viewName, updates); // clears native text input on the UI thread
    }, [animatedRef, handleSendMessage, isCommentEmpty]);

    /**
     * Update the value of the comment in Onyx
     *
     * @param {String} comment
     * @param {Boolean} shouldDebounceSaveComment
     */
    const updateComment = useCallback(
        (commentValue, shouldDebounceSaveComment) => {
            raiseIsScrollLikelyLayoutTriggered();
            const {startIndex, endIndex, diff} = findNewlyAddedChars(lastTextRef.current, commentValue);
            const isEmojiInserted = diff.length && endIndex > startIndex && EmojiUtils.containsOnlyEmojis(diff);
            const {text: newComment, emojis} = EmojiUtils.replaceAndExtractEmojis(
                isEmojiInserted ? insertWhiteSpace(commentValue, endIndex) : commentValue,
                preferredSkinTone,
                preferredLocale,
            );

            if (!_.isEmpty(emojis)) {
                const newEmojis = EmojiUtils.getAddedEmojis(emojis, emojisPresentBefore.current);
                if (!_.isEmpty(newEmojis)) {
                    // Ensure emoji suggestions are hidden after inserting emoji even when the selection is not changed
                    if (suggestionsRef.current) {
                        suggestionsRef.current.resetSuggestions();
                    }
                    insertedEmojisRef.current = [...insertedEmojisRef.current, ...newEmojis];
                    debouncedUpdateFrequentlyUsedEmojis();
                }
            }
            const newCommentConverted = convertToLTRForComposer(newComment);
            emojisPresentBefore.current = emojis;
            const isNewCommentEmpty = !!newCommentConverted.match(/^(\s)*$/);
            const isPrevCommentEmpty = !!commentRef.current.match(/^(\s)*$/);

            /** Only update isCommentEmpty state if it's different from previous one */
            if (isNewCommentEmpty !== isPrevCommentEmpty) {
                setIsCommentEmpty(isNewCommentEmpty);
            }
            setValue(newCommentConverted);
            if (commentValue !== newComment) {
                const remainder = ComposerUtils.getCommonSuffixLength(commentValue, newComment);
                setSelection({
                    start: newComment.length - remainder,
                    end: newComment.length - remainder,
                });
            }

            // Indicate that draft has been created.
            if (commentRef.current.length === 0 && newCommentConverted.length !== 0) {
                Report.setReportWithDraft(reportID, true);
            }

            // The draft has been deleted.
            if (newCommentConverted.length === 0) {
                Report.setReportWithDraft(reportID, false);
            }

            commentRef.current = newCommentConverted;
            if (shouldDebounceSaveComment) {
                debouncedSaveReportComment(reportID, newCommentConverted);
            } else {
                Report.saveReportComment(reportID, newCommentConverted || '');
            }
            if (newCommentConverted) {
                debouncedBroadcastUserIsTyping(reportID);
            }
        },
<<<<<<< HEAD
        // eslint-disable-next-line react-hooks/exhaustive-deps
        [preferredSkinTone, reportID, suggestionsRef],
=======
        [
            raiseIsScrollLikelyLayoutTriggered,
            findNewlyAddedChars,
            preferredSkinTone,
            preferredLocale,
            setIsCommentEmpty,
            debouncedUpdateFrequentlyUsedEmojis,
            suggestionsRef,
            reportID,
            debouncedSaveReportComment,
        ],
>>>>>>> a13b7fd9
    );

    /**
     * Update the number of lines for a comment in Onyx
     * @param {Number} numberOfLines
     */
    const updateNumberOfLines = useCallback(
        (newNumberOfLines) => {
            if (newNumberOfLines === numberOfLines) {
                return;
            }
            Report.saveReportCommentNumberOfLines(reportID, newNumberOfLines);
        },
        [reportID, numberOfLines],
    );

    /**
     * @returns {String}
     */
    const prepareCommentAndResetComposer = useCallback(() => {
        const trimmedComment = commentRef.current.trim();
        const commentLength = ReportUtils.getCommentLength(trimmedComment);

        // Don't submit empty comments or comments that exceed the character limit
        if (!commentLength || commentLength > CONST.MAX_COMMENT_LENGTH) {
            return '';
        }

        // Since we're submitting the form here which should clear the composer
        // We don't really care about saving the draft the user was typing
        // We need to make sure an empty draft gets saved instead
        debouncedSaveReportComment.cancel();

        updateComment('');
        setTextInputShouldClear(true);
        if (isComposerFullSize) {
            Report.setIsComposerFullSize(reportID, false);
        }
        setIsFullComposerAvailable(false);
        return trimmedComment;
    }, [updateComment, setTextInputShouldClear, isComposerFullSize, setIsFullComposerAvailable, reportID, debouncedSaveReportComment]);

    /**
     * Callback to add whatever text is chosen into the main input (used f.e as callback for the emoji picker)
     * @param {String} text
     * @param {Boolean} shouldAddTrailSpace
     */
    const replaceSelectionWithText = useCallback(
        (text) => {
            updateComment(ComposerUtils.insertText(commentRef.current, selection, text));
        },
        [selection, updateComment],
    );

    const triggerHotkeyActions = useCallback(
        (e) => {
            if (!e || ComposerUtils.canSkipTriggerHotkeys(isSmallScreenWidth, isKeyboardShown)) {
                return;
            }

            if (suggestionsRef.current.triggerHotkeyActions(e)) {
                return;
            }

            // Submit the form when Enter is pressed
            if (e.key === CONST.KEYBOARD_SHORTCUTS.ENTER.shortcutKey && !e.shiftKey) {
                e.preventDefault();
                sendMessage();
            }

            // Trigger the edit box for last sent message if ArrowUp is pressed and the comment is empty and Chronos is not in the participants
            const valueLength = valueRef.current.length;
            if (e.key === CONST.KEYBOARD_SHORTCUTS.ARROW_UP.shortcutKey && textInputRef.current.selectionStart === 0 && valueLength === 0 && !includeChronos) {
                e.preventDefault();

                if (lastReportAction) {
                    Report.saveReportActionDraft(reportID, lastReportAction, _.last(lastReportAction.message).html);
                }
            }
        },
        [isSmallScreenWidth, isKeyboardShown, suggestionsRef, includeChronos, sendMessage, lastReportAction, reportID],
    );

    const onSelectionChange = useCallback(
        (e) => {
            if (textInputRef.current && textInputRef.current.isFocused() && suggestionsRef.current.onSelectionChange(e)) {
                return;
            }

            setSelection(e.nativeEvent.selection);
        },
        [suggestionsRef],
    );

    const hideSuggestionMenu = useCallback(() => {
        if (!suggestionsRef.current || isScrollLikelyLayoutTriggered.current) {
            return;
        }
        suggestionsRef.current.updateShouldShowSuggestionMenuToFalse(false);
    }, [suggestionsRef]);

    const setShouldBlockSuggestionCalcToFalse = useCallback(() => {
        if (!suggestionsRef.current) {
            return false;
        }
        InputFocus.inputFocusChange(false);
        return suggestionsRef.current.setShouldBlockSuggestionCalc(false);
    }, [suggestionsRef]);

    /**
     * Focus the composer text input
     * @param {Boolean} [shouldDelay=false] Impose delay before focusing the composer
     * @memberof ReportActionCompose
     */
    const focus = useCallback((shouldDelay = false) => {
        focusComposerWithDelay(textInputRef.current)(shouldDelay);
    }, []);

    const setUpComposeFocusManager = useCallback(() => {
        // This callback is used in the contextMenuActions to manage giving focus back to the compose input.
        ReportActionComposeFocusManager.onComposerFocus(() => {
            if (!willBlurTextInputOnTapOutside || !isFocused) {
                return;
            }

            focus(false);
        }, true);
    }, [focus, isFocused]);

    /**
     * Check if the composer is visible. Returns true if the composer is not covered up by emoji picker or menu. False otherwise.
     * @returns {Boolean}
     */
    const checkComposerVisibility = useCallback(() => {
        // Checking whether the screen is focused or not, helps avoid `modal.isVisible` false when popups are closed, even if the modal is opened.
        const isComposerCoveredUp = !isFocused || EmojiPickerActions.isEmojiPickerVisible() || isMenuVisible || modal.isVisible || modal.willAlertModalBecomeVisible;
        return !isComposerCoveredUp;
    }, [isMenuVisible, modal, isFocused]);

    const focusComposerOnKeyPress = useCallback(
        (e) => {
            const isComposerVisible = checkComposerVisibility();
            if (!isComposerVisible) {
                return;
            }

            // If the key pressed is non-character keys like Enter, Shift, ... do not focus
            if (e.key.length > 1) {
                return;
            }

            // If a key is pressed in combination with Meta, Control or Alt do not focus
            if (e.metaKey || e.ctrlKey || e.altKey) {
                return;
            }

            // If the space key is pressed, do not focus
            if (e.code === 'Space') {
                return;
            }

            // if we're typing on another input/text area, do not focus
            if (['INPUT', 'TEXTAREA'].includes(e.target.nodeName)) {
                return;
            }

            focus();
            // Reset cursor to last known location
            setSelection((prevSelection) => ({
                start: prevSelection.start + 1,
                end: prevSelection.end + 1,
            }));
            replaceSelectionWithText(e.key);
        },
        [checkComposerVisibility, focus, replaceSelectionWithText],
    );

    const blur = useCallback(() => {
        if (!textInputRef.current) {
            return;
        }
        textInputRef.current.blur();
    }, []);

    useEffect(() => {
        const unsubscribeNavigationBlur = navigation.addListener('blur', () => KeyDownListener.removeKeyDownPressListener(focusComposerOnKeyPress));
        const unsubscribeNavigationFocus = navigation.addListener('focus', () => {
            KeyDownListener.addKeyDownPressListener(focusComposerOnKeyPress);
            setUpComposeFocusManager();
        });
        KeyDownListener.addKeyDownPressListener(focusComposerOnKeyPress);

        setUpComposeFocusManager();

        return () => {
            ReportActionComposeFocusManager.clear(true);

            KeyDownListener.removeKeyDownPressListener(focusComposerOnKeyPress);
            unsubscribeNavigationBlur();
            unsubscribeNavigationFocus();
        };
    }, [focusComposerOnKeyPress, navigation, setUpComposeFocusManager]);

    const prevIsModalVisible = usePrevious(modal.isVisible);
    const prevIsFocused = usePrevious(isFocused);
    useEffect(() => {
        if (modal.isVisible && !prevIsModalVisible) {
            // eslint-disable-next-line no-param-reassign
            isNextModalWillOpenRef.current = false;
        }
        // We want to focus or refocus the input when a modal has been closed or the underlying screen is refocused.
        // We avoid doing this on native platforms since the software keyboard popping
        // open creates a jarring and broken UX.
        if (!(willBlurTextInputOnTapOutside && !isNextModalWillOpenRef.current && !modal.isVisible && isFocused && (prevIsModalVisible || !prevIsFocused))) {
            return;
        }

        if (editFocused) {
            InputFocus.inputFocusChange(false);
            return;
        }
        focus();
    }, [focus, prevIsFocused, editFocused, prevIsModalVisible, isFocused, modal.isVisible, isNextModalWillOpenRef]);
    useEffect(() => {
        // Scrolls the composer to the bottom and sets the selection to the end, so that longer drafts are easier to edit
        updateMultilineInputRange(textInputRef.current, shouldAutoFocus);

        if (value.length === 0) {
            return;
        }

        Report.setReportWithDraft(reportID, true);

        // eslint-disable-next-line react-hooks/exhaustive-deps
    }, []);

    useEffect(() => {
        lastTextRef.current = value;
    }, [value]);

    useImperativeHandle(
        forwardedRef,
        () => ({
            blur,
            focus,
            replaceSelectionWithText,
            prepareCommentAndResetComposer,
            isFocused: () => textInputRef.current.isFocused(),
        }),
        [blur, focus, prepareCommentAndResetComposer, replaceSelectionWithText],
    );

    const onLayout = useCallback(
        (e) => {
            const composerLayoutHeight = e.nativeEvent.layout.height;
            if (composerHeight === composerLayoutHeight) {
                return;
            }
            setComposerHeight(composerLayoutHeight);
        },
        [composerHeight],
    );

    const onClear = useCallback(() => {
        setTextInputShouldClear(false);
        // eslint-disable-next-line react-hooks/exhaustive-deps
    }, []);

    const onChangeText = useCallback((text) => {
        updateComment(text, true);
        // eslint-disable-next-line react-hooks/exhaustive-deps
    }, []);

    return (
        <>
            <View style={[containerComposeStyles, styles.textInputComposeBorder]}>
                <Composer
                    checkComposerVisibility={checkComposerVisibility}
                    autoFocus={shouldAutoFocus}
                    multiline
                    ref={setTextInputRef}
                    textAlignVertical="top"
                    placeholder={inputPlaceholder}
                    placeholderTextColor={themeColors.placeholderText}
                    onChangeText={onChangeText}
                    onKeyPress={triggerHotkeyActions}
                    style={[styles.textInputCompose, isComposerFullSize ? styles.textInputFullCompose : styles.flex4]}
                    maxLines={maxComposerLines}
                    onFocus={onFocus}
                    onBlur={onBlur}
                    onClick={setShouldBlockSuggestionCalcToFalse}
                    onPasteFile={displayFileInModal}
                    shouldClear={textInputShouldClear}
                    onClear={onClear}
                    isDisabled={isBlockedFromConcierge || disabled}
                    isReportActionCompose
                    selection={selection}
                    onSelectionChange={onSelectionChange}
                    isFullComposerAvailable={isFullComposerAvailable}
                    setIsFullComposerAvailable={setIsFullComposerAvailable}
                    isComposerFullSize={isComposerFullSize}
                    value={value}
                    testID="composer"
                    numberOfLines={numberOfLines}
                    onNumberOfLinesChange={updateNumberOfLines}
                    shouldCalculateCaretPosition
                    onLayout={onLayout}
                    onScroll={hideSuggestionMenu}
                />

                {DeviceCapabilities.canUseTouchScreen() && isMediumScreenWidth ? null : (
                    <EmojiPickerButton
                        isDisabled={isBlockedFromConcierge || disabled}
                        onModalHide={focus}
                        onEmojiSelected={(...args) => replaceSelectionWithText(...args)}
                        emojiPickerID={reportID}
                    />
                )}
                <SendButton
                    isDisabled={isSendDisabled || isCommentEmpty}
                    handleSendMessage={sendMessage}
                />
            </View>

            <Suggestions
                ref={suggestionsRef}
                isComposerFullSize={isComposerFullSize}
                isComposerFocused={textInputRef.current && textInputRef.current.isFocused()}
                updateComment={updateComment}
                composerHeight={composerHeight}
                measureParentContainer={measureParentContainer}
                isAutoSuggestionPickerLarge={isAutoSuggestionPickerLarge}
                // Input
                value={value}
                setValue={setValue}
                selection={selection}
                setSelection={setSelection}
                resetKeyboardInput={resetKeyboardInput}
            />

            <SilentCommentUpdater
                reportID={reportID}
                value={value}
                updateComment={updateComment}
                commentRef={commentRef}
            />
        </>
    );
}

ComposerWithSuggestions.propTypes = propTypes;
ComposerWithSuggestions.defaultProps = defaultProps;
ComposerWithSuggestions.displayName = 'ComposerWithSuggestions';

const ComposerWithSuggestionsWithRef = React.forwardRef((props, ref) => (
    <ComposerWithSuggestions
        // eslint-disable-next-line react/jsx-props-no-spreading
        {...props}
        forwardedRef={ref}
    />
));

ComposerWithSuggestionsWithRef.displayName = 'ComposerWithSuggestionsWithRef';

export default compose(
    withKeyboardState,
    withOnyx({
        numberOfLines: {
            key: ({reportID}) => `${ONYXKEYS.COLLECTION.REPORT_DRAFT_COMMENT_NUMBER_OF_LINES}${reportID}`,
            // We might not have number of lines in onyx yet, for which the composer would be rendered as null
            // during the first render, which we want to avoid:
            initWithStoredValues: false,
        },
        modal: {
            key: ONYXKEYS.MODAL,
        },
        preferredSkinTone: {
            key: ONYXKEYS.PREFERRED_EMOJI_SKIN_TONE,
            selector: EmojiUtils.getPreferredSkinToneIndex,
        },
        editFocused: {
            key: ONYXKEYS.INPUT_FOCUSED,
        },
    }),
)(memo(ComposerWithSuggestionsWithRef));<|MERGE_RESOLUTION|>--- conflicted
+++ resolved
@@ -335,22 +335,8 @@
                 debouncedBroadcastUserIsTyping(reportID);
             }
         },
-<<<<<<< HEAD
         // eslint-disable-next-line react-hooks/exhaustive-deps
         [preferredSkinTone, reportID, suggestionsRef],
-=======
-        [
-            raiseIsScrollLikelyLayoutTriggered,
-            findNewlyAddedChars,
-            preferredSkinTone,
-            preferredLocale,
-            setIsCommentEmpty,
-            debouncedUpdateFrequentlyUsedEmojis,
-            suggestionsRef,
-            reportID,
-            debouncedSaveReportComment,
-        ],
->>>>>>> a13b7fd9
     );
 
     /**

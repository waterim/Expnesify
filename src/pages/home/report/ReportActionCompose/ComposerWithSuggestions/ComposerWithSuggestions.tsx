import {useIsFocused, useNavigation} from '@react-navigation/native';
import ExpensiMark from 'expensify-common/lib/ExpensiMark';
import lodashDebounce from 'lodash/debounce';
import type {ForwardedRef, MutableRefObject, RefAttributes, RefObject} from 'react';
import React, {forwardRef, memo, useCallback, useEffect, useImperativeHandle, useMemo, useRef, useState} from 'react';
import type {
    LayoutChangeEvent,
    MeasureInWindowOnSuccessCallback,
    NativeSyntheticEvent,
    TextInput,
    TextInputFocusEventData,
    TextInputKeyPressEventData,
    TextInputSelectionChangeEventData,
} from 'react-native';
import {findNodeHandle, InteractionManager, NativeModules, View} from 'react-native';
import type {OnyxEntry} from 'react-native-onyx';
import {withOnyx} from 'react-native-onyx';
import type {useAnimatedRef} from 'react-native-reanimated';
import type {Emoji} from '@assets/emojis/types';
import type {FileObject} from '@components/AttachmentModal';
import Composer from '@components/Composer';
import useKeyboardState from '@hooks/useKeyboardState';
import useLocalize from '@hooks/useLocalize';
import usePrevious from '@hooks/usePrevious';
import useStyleUtils from '@hooks/useStyleUtils';
import useTheme from '@hooks/useTheme';
import useThemeStyles from '@hooks/useThemeStyles';
import useWindowDimensions from '@hooks/useWindowDimensions';
import * as Browser from '@libs/Browser';
import * as ComposerUtils from '@libs/ComposerUtils';
import convertToLTRForComposer from '@libs/convertToLTRForComposer';
import {getDraftComment} from '@libs/DraftCommentUtils';
import * as EmojiUtils from '@libs/EmojiUtils';
import focusComposerWithDelay from '@libs/focusComposerWithDelay';
import getPlatform from '@libs/getPlatform';
import * as KeyDownListener from '@libs/KeyboardShortcut/KeyDownPressListener';
import ReportActionComposeFocusManager from '@libs/ReportActionComposeFocusManager';
import * as ReportUtils from '@libs/ReportUtils';
import * as SuggestionUtils from '@libs/SuggestionUtils';
import updateMultilineInputRange from '@libs/updateMultilineInputRange';
import willBlurTextInputOnTapOutsideFunc from '@libs/willBlurTextInputOnTapOutside';
import type {ComposerRef, SuggestionsRef} from '@pages/home/report/ReportActionCompose/ReportActionCompose';
import SilentCommentUpdater from '@pages/home/report/ReportActionCompose/SilentCommentUpdater';
import Suggestions from '@pages/home/report/ReportActionCompose/Suggestions';
import * as EmojiPickerActions from '@userActions/EmojiPickerAction';
import * as InputFocus from '@userActions/InputFocus';
import * as Report from '@userActions/Report';
import * as User from '@userActions/User';
import CONST from '@src/CONST';
import ONYXKEYS from '@src/ONYXKEYS';
import type * as OnyxTypes from '@src/types/onyx';
import type ChildrenProps from '@src/types/utils/ChildrenProps';

type SyncSelection = {
    position: number;
    value: string;
};

type AnimatedRef = ReturnType<typeof useAnimatedRef>;

type NewlyAddedChars = {startIndex: number; endIndex: number; diff: string};

type ComposerWithSuggestionsOnyxProps = {
    /** The number of lines the comment should take up */
    numberOfLines: OnyxEntry<number>;

    /** The modal state */
    modal: OnyxEntry<OnyxTypes.Modal>;

    /** The preferred skin tone of the user */
    preferredSkinTone: number;

    /** Whether the input is focused */
    editFocused: OnyxEntry<boolean>;
};

type ComposerWithSuggestionsProps = ComposerWithSuggestionsOnyxProps &
    Partial<ChildrenProps> & {
        /** Report ID */
        reportID: string;

        /** Callback to focus composer */
        onFocus: () => void;

        /** Callback to blur composer */
        onBlur: (event: NativeSyntheticEvent<TextInputFocusEventData>) => void;

        /** Callback to update the value of the composer */
        onValueChange: (value: string) => void;

        /** Whether the composer is full size */
        isComposerFullSize: boolean;

        /** Whether the menu is visible */
        isMenuVisible: boolean;

        /** The placeholder for the input */
        inputPlaceholder: string;

        /** Function to display a file in a modal */
        displayFileInModal: (file: FileObject) => void;

        /** Whether the text input should clear */
        textInputShouldClear: boolean;

        /** Function to set the text input should clear */
        setTextInputShouldClear: (shouldClear: boolean) => void;

        /** Whether the user is blocked from concierge */
        isBlockedFromConcierge: boolean;

        /** Whether the input is disabled */
        disabled: boolean;

        /** Whether the full composer is available */
        isFullComposerAvailable: boolean;

        /** Function to set whether the full composer is available */
        setIsFullComposerAvailable: (isFullComposerAvailable: boolean) => void;

        /** Function to set whether the comment is empty */
        setIsCommentEmpty: (isCommentEmpty: boolean) => void;

        /** Function to handle sending a message */
        handleSendMessage: () => void;

        /** Whether the compose input should show */
        shouldShowComposeInput: OnyxEntry<boolean>;

        /** Function to measure the parent container */
        measureParentContainer: (callback: MeasureInWindowOnSuccessCallback) => void;

        /** The height of the list */
        listHeight: number;

        /** Whether the scroll is likely to trigger a layout */
        isScrollLikelyLayoutTriggered: RefObject<boolean>;

        /** Function to raise the scroll is likely layout triggered */
        raiseIsScrollLikelyLayoutTriggered: () => void;

        /** The ref to the suggestions */
        suggestionsRef: React.RefObject<SuggestionsRef>;

        /** The ref to the animated input */
        animatedRef: AnimatedRef;

        /** The ref to the next modal will open */
        isNextModalWillOpenRef: MutableRefObject<boolean | null>;

        /** Whether the edit is focused */
        editFocused: boolean;

        /** The last report action */
        lastReportAction?: OnyxEntry<OnyxTypes.ReportAction>;

        /** Whether to include chronos */
        includeChronos?: boolean;
<<<<<<< HEAD
=======

        /** The parent report action ID */
        parentReportActionID?: string;

        /** The parent report ID */
        // eslint-disable-next-line react/no-unused-prop-types -- its used in the withOnyx HOC
        parentReportID: string | undefined;

        /** Whether report is from group policy */
        isGroupPolicyReport: boolean;

        /** policy ID of the report */
        policyID: string;
>>>>>>> 90412ec0
    };

const {RNTextInputReset} = NativeModules;

const isIOSNative = getPlatform() === CONST.PLATFORM.IOS;

/**
 * Broadcast that the user is typing. Debounced to limit how often we publish client events.
 */
const debouncedBroadcastUserIsTyping = lodashDebounce(
    (reportID: string) => {
        Report.broadcastUserIsTyping(reportID);
    },
    1000,
    {
        maxWait: 1000,
        leading: true,
    },
);

const willBlurTextInputOnTapOutside = willBlurTextInputOnTapOutsideFunc();

/**
 * This component holds the value and selection state.
 * If a component really needs access to these state values it should be put here.
 * However, double check if the component really needs access, as it will re-render
 * on every key press.
 */
function ComposerWithSuggestions(
    {
        // Onyx
        modal,
        preferredSkinTone = CONST.EMOJI_DEFAULT_SKIN_TONE,
        numberOfLines,

        // Props: Report
        reportID,
        includeChronos,
        lastReportAction,
<<<<<<< HEAD
=======
        parentReportActionID,
        isGroupPolicyReport,
        policyID,
>>>>>>> 90412ec0

        // Focus
        onFocus,
        onBlur,
        onValueChange,

        // Composer
        isComposerFullSize,
        isMenuVisible,
        inputPlaceholder,
        displayFileInModal,
        textInputShouldClear,
        setTextInputShouldClear,
        isBlockedFromConcierge,
        disabled,
        isFullComposerAvailable,
        setIsFullComposerAvailable,
        setIsCommentEmpty,
        handleSendMessage,
        shouldShowComposeInput,
        measureParentContainer = () => {},
        listHeight,
        isScrollLikelyLayoutTriggered,
        raiseIsScrollLikelyLayoutTriggered,

        // Refs
        suggestionsRef,
        animatedRef,
        isNextModalWillOpenRef,
        editFocused,

        // For testing
        children,
    }: ComposerWithSuggestionsProps,
    ref: ForwardedRef<ComposerRef>,
) {
    const {isKeyboardShown} = useKeyboardState();
    const theme = useTheme();
    const styles = useThemeStyles();
    const StyleUtils = useStyleUtils();
    const {preferredLocale} = useLocalize();
    const isFocused = useIsFocused();
    const navigation = useNavigation();
    const emojisPresentBefore = useRef<Emoji[]>([]);
    const draftComment = getDraftComment(reportID) ?? '';
    const [value, setValue] = useState(() => {
        if (draftComment) {
            emojisPresentBefore.current = EmojiUtils.extractEmojis(draftComment);
        }
        return draftComment;
    });
    const commentRef = useRef(value);
    const lastTextRef = useRef(value);

    const {isSmallScreenWidth} = useWindowDimensions();
    const maxComposerLines = isSmallScreenWidth ? CONST.COMPOSER.MAX_LINES_SMALL_SCREEN : CONST.COMPOSER.MAX_LINES;

    const shouldAutoFocus = !modal?.isVisible && shouldShowComposeInput;

    const valueRef = useRef(value);
    valueRef.current = value;

    const [showSoftInputOnFocus, setShowSoftInputOnFocus] = useState(false);

    const [selection, setSelection] = useState(() => ({start: 0, end: 0}));

    const [composerHeight, setComposerHeight] = useState(0);

    const textInputRef = useRef<TextInput | null>(null);
    const insertedEmojisRef = useRef<Emoji[]>([]);
    const shouldInitFocus = useRef<boolean>(true);
    const isFocusedWhileChangingInputMode = useRef<boolean>(false);

    const syncSelectionWithOnChangeTextRef = useRef<SyncSelection | null>(null);

    const suggestions = suggestionsRef.current?.getSuggestions() ?? [];

    const hasEnoughSpaceForLargeSuggestion = SuggestionUtils.hasEnoughSpaceForLargeSuggestionMenu(listHeight, composerHeight, suggestions?.length ?? 0);

    const isAutoSuggestionPickerLarge = !isSmallScreenWidth || (isSmallScreenWidth && hasEnoughSpaceForLargeSuggestion);

    // The ref to check whether the comment saving is in progress
    const isCommentPendingSaved = useRef(false);

    /**
     * Update frequently used emojis list. We debounce this method in the constructor so that UpdateFrequentlyUsedEmojis
     * API is not called too often.
     */
    const debouncedUpdateFrequentlyUsedEmojis = useCallback(() => {
        User.updateFrequentlyUsedEmojis(EmojiUtils.getFrequentlyUsedEmojis(insertedEmojisRef.current));
        insertedEmojisRef.current = [];
    }, []);

    /**
     * Set the TextInput Ref
     */
    const setTextInputRef = useCallback(
        (el: TextInput) => {
            // @ts-expect-error need to reassign this ref
            ReportActionComposeFocusManager.composerRef.current = el;
            textInputRef.current = el;
            if (typeof animatedRef === 'function') {
                animatedRef(el);
            }
        },
        [animatedRef],
    );

    const resetKeyboardInput = useCallback(() => {
        if (!RNTextInputReset) {
            return;
        }
        RNTextInputReset.resetKeyboardInput(findNodeHandle(textInputRef.current));
    }, [textInputRef]);

    const debouncedSaveReportComment = useMemo(
        () =>
            lodashDebounce((selectedReportID, newComment) => {
                Report.saveReportDraftComment(selectedReportID, newComment);
                isCommentPendingSaved.current = false;
            }, 1000),
        [],
    );

    /**
     * Find the newly added characters between the previous text and the new text based on the selection.
     *
     * @param prevText - The previous text.
     * @param newText - The new text.
     * @returns An object containing information about the newly added characters.
     * @property startIndex - The start index of the newly added characters in the new text.
     * @property endIndex - The end index of the newly added characters in the new text.
     * @property diff - The newly added characters.
     */
    const findNewlyAddedChars = useCallback(
        (prevText: string, newText: string): NewlyAddedChars => {
            let startIndex = -1;
            let endIndex = -1;
            let currentIndex = 0;

            // Find the first character mismatch with newText
            while (currentIndex < newText.length && prevText.charAt(currentIndex) === newText.charAt(currentIndex) && selection.start > currentIndex) {
                currentIndex++;
            }

            if (currentIndex < newText.length) {
                startIndex = currentIndex;
                const commonSuffixLength = ComposerUtils.findCommonSuffixLength(prevText, newText, selection.end);
                // if text is getting pasted over find length of common suffix and subtract it from new text length
                if (commonSuffixLength > 0 || selection.end - selection.start > 0) {
                    endIndex = newText.length - commonSuffixLength;
                } else {
                    endIndex = currentIndex + newText.length;
                }
            }
            return {
                startIndex,
                endIndex,
                diff: newText.substring(startIndex, endIndex),
            };
        },
        [selection.start, selection.end],
    );

    /**
     * Update the value of the comment in Onyx
     */
    const updateComment = useCallback(
        (commentValue: string, shouldDebounceSaveComment?: boolean) => {
            raiseIsScrollLikelyLayoutTriggered();
            const {startIndex, endIndex, diff} = findNewlyAddedChars(lastTextRef.current, commentValue);
            const isEmojiInserted = diff.length && endIndex > startIndex && diff.trim() === diff && EmojiUtils.containsOnlyEmojis(diff);
            const {
                text: newComment,
                emojis,
                cursorPosition,
            } = EmojiUtils.replaceAndExtractEmojis(isEmojiInserted ? ComposerUtils.insertWhiteSpaceAtIndex(commentValue, endIndex) : commentValue, preferredSkinTone, preferredLocale);
            if (emojis.length) {
                const newEmojis = EmojiUtils.getAddedEmojis(emojis, emojisPresentBefore.current);
                if (newEmojis.length) {
                    // Ensure emoji suggestions are hidden after inserting emoji even when the selection is not changed
                    if (suggestionsRef.current) {
                        suggestionsRef.current.resetSuggestions();
                    }
                    insertedEmojisRef.current = [...insertedEmojisRef.current, ...newEmojis];
                    debouncedUpdateFrequentlyUsedEmojis();
                }
            }
            const newCommentConverted = convertToLTRForComposer(newComment);
            const isNewCommentEmpty = !!newCommentConverted.match(/^(\s)*$/);
            const isPrevCommentEmpty = !!commentRef.current.match(/^(\s)*$/);

            /** Only update isCommentEmpty state if it's different from previous one */
            if (isNewCommentEmpty !== isPrevCommentEmpty) {
                setIsCommentEmpty(isNewCommentEmpty);
            }
            emojisPresentBefore.current = emojis;
            setValue(newCommentConverted);
            if (commentValue !== newComment) {
                const position = Math.max(selection.end + (newComment.length - commentRef.current.length), cursorPosition ?? 0);

                if (isIOSNative) {
                    syncSelectionWithOnChangeTextRef.current = {position, value: newComment};
                }

                setSelection({
                    start: position,
                    end: position,
                });
            }

            commentRef.current = newCommentConverted;
            if (shouldDebounceSaveComment) {
                isCommentPendingSaved.current = true;
                debouncedSaveReportComment(reportID, newCommentConverted);
            } else {
                Report.saveReportDraftComment(reportID, newCommentConverted);
            }
            if (newCommentConverted) {
                debouncedBroadcastUserIsTyping(reportID);
            }
        },
        [
            debouncedUpdateFrequentlyUsedEmojis,
            findNewlyAddedChars,
            preferredLocale,
            preferredSkinTone,
            reportID,
            setIsCommentEmpty,
            suggestionsRef,
            raiseIsScrollLikelyLayoutTriggered,
            debouncedSaveReportComment,
            selection.end,
        ],
    );

    /**
     * Update the number of lines for a comment in Onyx
     */
    const updateNumberOfLines = useCallback(
        (newNumberOfLines: number) => {
            if (newNumberOfLines === numberOfLines) {
                return;
            }
            Report.saveReportCommentNumberOfLines(reportID, newNumberOfLines);
        },
        [reportID, numberOfLines],
    );

    const prepareCommentAndResetComposer = useCallback((): string => {
        const trimmedComment = commentRef.current.trim();
        const commentLength = ReportUtils.getCommentLength(trimmedComment);

        // Don't submit empty comments or comments that exceed the character limit
        if (!commentLength || commentLength > CONST.MAX_COMMENT_LENGTH) {
            return '';
        }

        // Since we're submitting the form here which should clear the composer
        // We don't really care about saving the draft the user was typing
        // We need to make sure an empty draft gets saved instead
        debouncedSaveReportComment.cancel();
        isCommentPendingSaved.current = false;

        updateComment('');
        setTextInputShouldClear(true);
        if (isComposerFullSize) {
            Report.setIsComposerFullSize(reportID, false);
        }
        setIsFullComposerAvailable(false);
        return trimmedComment;
    }, [updateComment, setTextInputShouldClear, isComposerFullSize, setIsFullComposerAvailable, reportID, debouncedSaveReportComment]);

    /**
     * Callback to add whatever text is chosen into the main input (used f.e as callback for the emoji picker)
     */
    const replaceSelectionWithText = useCallback(
        (text: string) => {
            updateComment(ComposerUtils.insertText(commentRef.current, selection, text));
        },
        [selection, updateComment],
    );

    const triggerHotkeyActions = useCallback(
        (event: NativeSyntheticEvent<TextInputKeyPressEventData>) => {
            const webEvent = event as unknown as KeyboardEvent;
            if (!webEvent || ComposerUtils.canSkipTriggerHotkeys(isSmallScreenWidth, isKeyboardShown)) {
                return;
            }

            if (suggestionsRef.current?.triggerHotkeyActions(webEvent)) {
                return;
            }

            // Submit the form when Enter is pressed
            if (webEvent.key === CONST.KEYBOARD_SHORTCUTS.ENTER.shortcutKey && !webEvent.shiftKey) {
                webEvent.preventDefault();
                handleSendMessage();
            }

            // Trigger the edit box for last sent message if ArrowUp is pressed and the comment is empty and Chronos is not in the participants
            const valueLength = valueRef.current.length;
            if (
                'key' in event &&
                event.key === CONST.KEYBOARD_SHORTCUTS.ARROW_UP.shortcutKey &&
                textInputRef.current &&
                'selectionStart' in textInputRef.current &&
                textInputRef.current?.selectionStart === 0 &&
                valueLength === 0 &&
                !includeChronos
            ) {
                event.preventDefault();
                if (lastReportAction) {
                    const parser = new ExpensiMark();
                    Report.saveReportActionDraft(reportID, lastReportAction, parser.htmlToMarkdown(lastReportAction.message?.at(-1)?.html ?? ''));
                }
            }
        },
        [isSmallScreenWidth, isKeyboardShown, suggestionsRef, includeChronos, handleSendMessage, lastReportAction, reportID],
    );

    const onChangeText = useCallback(
        (commentValue: string) => {
            updateComment(commentValue, true);

            if (isIOSNative && syncSelectionWithOnChangeTextRef.current) {
                const positionSnapshot = syncSelectionWithOnChangeTextRef.current.position;
                syncSelectionWithOnChangeTextRef.current = null;

                // ensure that selection is set imperatively after all state changes are effective
                InteractionManager.runAfterInteractions(() => {
                    // note: this implementation is only available on non-web RN, thus the wrapping
                    // 'if' block contains a redundant (since the ref is only used on iOS) platform check
                    textInputRef.current?.setSelection(positionSnapshot, positionSnapshot);
                });
            }
        },
        [updateComment],
    );

    const onSelectionChange = useCallback(
        (e: NativeSyntheticEvent<TextInputSelectionChangeEventData>) => {
            if (textInputRef.current?.isFocused() && suggestionsRef.current?.onSelectionChange?.(e)) {
                return;
            }

            setSelection(e.nativeEvent.selection);
        },
        [suggestionsRef],
    );

    const hideSuggestionMenu = useCallback(() => {
        if (!suggestionsRef.current || isScrollLikelyLayoutTriggered.current) {
            return;
        }
        suggestionsRef.current.updateShouldShowSuggestionMenuToFalse(false);
    }, [suggestionsRef, isScrollLikelyLayoutTriggered]);

    const setShouldBlockSuggestionCalcToFalse = useCallback(() => {
        if (!suggestionsRef.current) {
            return false;
        }
        InputFocus.inputFocusChange(false);
        return suggestionsRef.current.setShouldBlockSuggestionCalc(false);
    }, [suggestionsRef]);

    /**
     * Focus the composer text input
     * @param [shouldDelay=false] Impose delay before focusing the composer
     */
    const focus = useCallback((shouldDelay = false) => {
        focusComposerWithDelay(textInputRef.current)(shouldDelay);
    }, []);

    const setUpComposeFocusManager = useCallback(() => {
        // This callback is used in the contextMenuActions to manage giving focus back to the compose input.
        ReportActionComposeFocusManager.onComposerFocus((shouldFocusForNonBlurInputOnTapOutside = false) => {
            if ((!willBlurTextInputOnTapOutside && !shouldFocusForNonBlurInputOnTapOutside) || !isFocused) {
                return;
            }

            focus(false);
        }, true);
    }, [focus, isFocused]);

    /**
     * Check if the composer is visible. Returns true if the composer is not covered up by emoji picker or menu. False otherwise.
     * @returns {Boolean}
     */
    const checkComposerVisibility = useCallback(() => {
        // Checking whether the screen is focused or not, helps avoid `modal.isVisible` false when popups are closed, even if the modal is opened.
        const isComposerCoveredUp = !isFocused || EmojiPickerActions.isEmojiPickerVisible() || isMenuVisible || !!modal?.isVisible || modal?.willAlertModalBecomeVisible;
        return !isComposerCoveredUp;
    }, [isMenuVisible, modal, isFocused]);

    const focusComposerOnKeyPress = useCallback(
        (e: KeyboardEvent) => {
            const isComposerVisible = checkComposerVisibility();
            if (!isComposerVisible) {
                return;
            }

            if (!ReportUtils.shouldAutoFocusOnKeyPress(e)) {
                return;
            }

            // if we're typing on another input/text area, do not focus
            if (['INPUT', 'TEXTAREA'].includes((e.target as Element | null)?.nodeName ?? '')) {
                return;
            }

            focus();
        },
        [checkComposerVisibility, focus],
    );

    const blur = useCallback(() => {
        if (!textInputRef.current) {
            return;
        }
        textInputRef.current.blur();
    }, []);

    useEffect(() => {
        const unsubscribeNavigationBlur = navigation.addListener('blur', () => KeyDownListener.removeKeyDownPressListener(focusComposerOnKeyPress));
        const unsubscribeNavigationFocus = navigation.addListener('focus', () => {
            KeyDownListener.addKeyDownPressListener(focusComposerOnKeyPress);
            // The report isn't unmounted and can be focused again after going back from another report so we should update the composerRef again
            // @ts-expect-error need to reassign this ref
            ReportActionComposeFocusManager.composerRef.current = textInputRef.current;
            setUpComposeFocusManager();
        });
        KeyDownListener.addKeyDownPressListener(focusComposerOnKeyPress);

        setUpComposeFocusManager();

        return () => {
            ReportActionComposeFocusManager.clear(true);

            KeyDownListener.removeKeyDownPressListener(focusComposerOnKeyPress);
            unsubscribeNavigationBlur();
            unsubscribeNavigationFocus();
        };
    }, [focusComposerOnKeyPress, navigation, setUpComposeFocusManager]);

    const prevIsModalVisible = usePrevious(modal?.isVisible);
    const prevIsFocused = usePrevious(isFocused);
    useEffect(() => {
        if (modal?.isVisible && !prevIsModalVisible) {
            // eslint-disable-next-line no-param-reassign
            isNextModalWillOpenRef.current = false;
        }
        // We want to focus or refocus the input when a modal has been closed or the underlying screen is refocused.
        // We avoid doing this on native platforms since the software keyboard popping
        // open creates a jarring and broken UX.
        if (
            !(
                (willBlurTextInputOnTapOutside || shouldAutoFocus) &&
                !isNextModalWillOpenRef.current &&
                !modal?.isVisible &&
                isFocused &&
                (!!prevIsModalVisible || !prevIsFocused || shouldInitFocus.current)
            )
        ) {
            return;
        }

        if (editFocused) {
            InputFocus.inputFocusChange(false);
            return;
        }
        focus(true);
        if (shouldInitFocus.current) {
            shouldInitFocus.current = false;
        }
    }, [focus, prevIsFocused, editFocused, prevIsModalVisible, isFocused, modal?.isVisible, isNextModalWillOpenRef, shouldAutoFocus]);

    useEffect(() => {
        // Scrolls the composer to the bottom and sets the selection to the end, so that longer drafts are easier to edit
        updateMultilineInputRange(textInputRef.current, !!shouldAutoFocus);
        // eslint-disable-next-line react-hooks/exhaustive-deps
    }, []);
    useImperativeHandle(
        ref,
        () => ({
            blur,
            focus,
            replaceSelectionWithText,
            prepareCommentAndResetComposer,
            isFocused: () => !!textInputRef.current?.isFocused(),
        }),
        [blur, focus, prepareCommentAndResetComposer, replaceSelectionWithText],
    );

    useEffect(() => {
        lastTextRef.current = value;
    }, [value]);

    useEffect(() => {
        onValueChange(value);
    }, [onValueChange, value]);

    const onLayout = useCallback(
        (e: LayoutChangeEvent) => {
            const composerLayoutHeight = e.nativeEvent.layout.height;
            if (composerHeight === composerLayoutHeight) {
                return;
            }
            setComposerHeight(composerLayoutHeight);
        },
        [composerHeight],
    );

    const onClear = useCallback(() => {
        setTextInputShouldClear(false);
        // eslint-disable-next-line react-hooks/exhaustive-deps
    }, []);

    useEffect(() => {
        if (!showSoftInputOnFocus || !isFocusedWhileChangingInputMode.current) {
            return;
        }
        // On Safari when changing inputMode from none to text, the keyboard will cover the view
        // We need to re-focus to trigger the keyboard to open below the view
        isFocusedWhileChangingInputMode.current = false;
        textInputRef.current?.focus();
    }, [showSoftInputOnFocus]);

    return (
        <>
            <View style={[StyleUtils.getContainerComposeStyles(), styles.textInputComposeBorder]}>
                <Composer
                    checkComposerVisibility={checkComposerVisibility}
                    autoFocus={!!shouldAutoFocus}
                    multiline
                    ref={setTextInputRef}
                    placeholder={inputPlaceholder}
                    placeholderTextColor={theme.placeholderText}
                    onChangeText={onChangeText}
                    onKeyPress={triggerHotkeyActions}
                    textAlignVertical="top"
                    style={[styles.textInputCompose, isComposerFullSize ? styles.textInputFullCompose : styles.textInputCollapseCompose]}
                    maxLines={maxComposerLines}
                    onFocus={onFocus}
                    onBlur={(e) => {
                        if (isFocusedWhileChangingInputMode.current) {
                            return;
                        }
                        onBlur(e);
                    }}
                    onClick={setShouldBlockSuggestionCalcToFalse}
                    onPasteFile={displayFileInModal}
                    shouldClear={textInputShouldClear}
                    onClear={onClear}
                    isDisabled={isBlockedFromConcierge || disabled}
                    isReportActionCompose
                    selection={selection}
                    onSelectionChange={onSelectionChange}
                    isFullComposerAvailable={isFullComposerAvailable}
                    setIsFullComposerAvailable={setIsFullComposerAvailable}
                    isComposerFullSize={isComposerFullSize}
                    value={value}
                    testID="composer"
                    numberOfLines={numberOfLines ?? undefined}
                    onNumberOfLinesChange={updateNumberOfLines}
                    shouldCalculateCaretPosition
                    onLayout={onLayout}
                    onScroll={hideSuggestionMenu}
                    showSoftInputOnFocus={showSoftInputOnFocus}
                    onTouchStart={() => {
                        if (showSoftInputOnFocus) {
                            return;
                        }
                        if (Browser.isMobileSafari()) {
                            isFocusedWhileChangingInputMode.current = true;
                            textInputRef.current?.blur();
                        }

                        setShowSoftInputOnFocus(true);
                    }}
                    shouldContainScroll={Browser.isMobileSafari()}
                />
            </View>

            <Suggestions
                ref={suggestionsRef}
                isComposerFullSize={isComposerFullSize}
                isComposerFocused={textInputRef.current?.isFocused()}
                updateComment={updateComment}
                composerHeight={composerHeight}
                measureParentContainer={measureParentContainer}
                isAutoSuggestionPickerLarge={isAutoSuggestionPickerLarge}
                isGroupPolicyReport={isGroupPolicyReport}
                policyID={policyID}
                // Input
                value={value}
                setValue={setValue}
                selection={selection}
                setSelection={setSelection}
                resetKeyboardInput={resetKeyboardInput}
            />

            {ReportUtils.isValidReportIDFromPath(reportID) && (
                <SilentCommentUpdater
                    reportID={reportID}
                    value={value}
                    updateComment={updateComment}
                    commentRef={commentRef}
                    isCommentPendingSaved={isCommentPendingSaved}
                />
            )}

            {/* Only used for testing so far */}
            {children}
        </>
    );
}

ComposerWithSuggestions.displayName = 'ComposerWithSuggestions';

const ComposerWithSuggestionsWithRef = forwardRef(ComposerWithSuggestions);

export default withOnyx<ComposerWithSuggestionsProps & RefAttributes<ComposerRef>, ComposerWithSuggestionsOnyxProps>({
    numberOfLines: {
        key: ({reportID}) => `${ONYXKEYS.COLLECTION.REPORT_DRAFT_COMMENT_NUMBER_OF_LINES}${reportID}`,
        // We might not have number of lines in onyx yet, for which the composer would be rendered as null
        // during the first render, which we want to avoid:
        initWithStoredValues: false,
    },
    modal: {
        key: ONYXKEYS.MODAL,
    },
    preferredSkinTone: {
        key: ONYXKEYS.PREFERRED_EMOJI_SKIN_TONE,
        selector: EmojiUtils.getPreferredSkinToneIndex,
    },
    editFocused: {
        key: ONYXKEYS.INPUT_FOCUSED,
    },
})(memo(ComposerWithSuggestionsWithRef));

export type {ComposerWithSuggestionsProps};<|MERGE_RESOLUTION|>--- conflicted
+++ resolved
@@ -156,22 +156,12 @@
 
         /** Whether to include chronos */
         includeChronos?: boolean;
-<<<<<<< HEAD
-=======
-
-        /** The parent report action ID */
-        parentReportActionID?: string;
-
-        /** The parent report ID */
-        // eslint-disable-next-line react/no-unused-prop-types -- its used in the withOnyx HOC
-        parentReportID: string | undefined;
 
         /** Whether report is from group policy */
         isGroupPolicyReport: boolean;
 
         /** policy ID of the report */
         policyID: string;
->>>>>>> 90412ec0
     };
 
 const {RNTextInputReset} = NativeModules;
@@ -211,12 +201,8 @@
         reportID,
         includeChronos,
         lastReportAction,
-<<<<<<< HEAD
-=======
-        parentReportActionID,
         isGroupPolicyReport,
         policyID,
->>>>>>> 90412ec0
 
         // Focus
         onFocus,

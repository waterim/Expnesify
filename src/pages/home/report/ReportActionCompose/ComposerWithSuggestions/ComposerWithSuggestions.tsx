import {useIsFocused, useNavigation} from '@react-navigation/native';
import lodashDebounce from 'lodash/debounce';
import type {ForwardedRef, MutableRefObject, RefAttributes, RefObject} from 'react';
import React, {forwardRef, memo, useCallback, useEffect, useImperativeHandle, useMemo, useRef, useState} from 'react';
import type {
    LayoutChangeEvent,
    MeasureInWindowOnSuccessCallback,
    NativeSyntheticEvent,
    TextInput,
    TextInputFocusEventData,
    TextInputKeyPressEventData,
    TextInputScrollEventData,
} from 'react-native';
import {DeviceEventEmitter, findNodeHandle, InteractionManager, NativeModules, View} from 'react-native';
import {useFocusedInputHandler} from 'react-native-keyboard-controller';
import type {OnyxEntry} from 'react-native-onyx';
import {withOnyx} from 'react-native-onyx';
import {useSharedValue} from 'react-native-reanimated';
import type {useAnimatedRef} from 'react-native-reanimated';
import type {Emoji} from '@assets/emojis/types';
import type {FileObject} from '@components/AttachmentModal';
import type {MeasureParentContainerAndCursorCallback} from '@components/AutoCompleteSuggestions/types';
import Composer from '@components/Composer';
import type {CustomSelectionChangeEvent, TextSelection} from '@components/Composer/types';
import useKeyboardState from '@hooks/useKeyboardState';
import useLocalize from '@hooks/useLocalize';
import usePrevious from '@hooks/usePrevious';
import useResponsiveLayout from '@hooks/useResponsiveLayout';
import useStyleUtils from '@hooks/useStyleUtils';
import useTheme from '@hooks/useTheme';
import useThemeStyles from '@hooks/useThemeStyles';
import * as Browser from '@libs/Browser';
import canFocusInputOnScreenFocus from '@libs/canFocusInputOnScreenFocus';
import * as ComposerUtils from '@libs/ComposerUtils';
import convertToLTRForComposer from '@libs/convertToLTRForComposer';
import {getDraftComment} from '@libs/DraftCommentUtils';
import * as EmojiUtils from '@libs/EmojiUtils';
import focusComposerWithDelay from '@libs/focusComposerWithDelay';
import getPlatform from '@libs/getPlatform';
import * as KeyDownListener from '@libs/KeyboardShortcut/KeyDownPressListener';
import {parseHtmlToMarkdown} from '@libs/OnyxAwareParser';
import ReportActionComposeFocusManager from '@libs/ReportActionComposeFocusManager';
import * as ReportActionsUtils from '@libs/ReportActionsUtils';
import * as ReportUtils from '@libs/ReportUtils';
import updateMultilineInputRange from '@libs/updateMultilineInputRange';
import willBlurTextInputOnTapOutsideFunc from '@libs/willBlurTextInputOnTapOutside';
import getCursorPosition from '@pages/home/report/ReportActionCompose/getCursorPosition';
import getScrollPosition from '@pages/home/report/ReportActionCompose/getScrollPosition';
import type {ComposerRef, SuggestionsRef} from '@pages/home/report/ReportActionCompose/ReportActionCompose';
import SilentCommentUpdater from '@pages/home/report/ReportActionCompose/SilentCommentUpdater';
import Suggestions from '@pages/home/report/ReportActionCompose/Suggestions';
import * as EmojiPickerActions from '@userActions/EmojiPickerAction';
import * as InputFocus from '@userActions/InputFocus';
import * as Modal from '@userActions/Modal';
import * as Report from '@userActions/Report';
import * as User from '@userActions/User';
import CONST from '@src/CONST';
import ONYXKEYS from '@src/ONYXKEYS';
import type * as OnyxTypes from '@src/types/onyx';
import type ChildrenProps from '@src/types/utils/ChildrenProps';

type SyncSelection = {
    position: number;
    value: string;
};

type AnimatedRef = ReturnType<typeof useAnimatedRef>;

type NewlyAddedChars = {startIndex: number; endIndex: number; diff: string};

type ComposerWithSuggestionsOnyxProps = {
    /** The parent report actions for the report */
    parentReportActions: OnyxEntry<OnyxTypes.ReportActions>;

    /** The modal state */
    modal: OnyxEntry<OnyxTypes.Modal>;

    /** The preferred skin tone of the user */
    preferredSkinTone: number;

    /** Whether the input is focused */
    editFocused: OnyxEntry<boolean>;
};

type ComposerWithSuggestionsProps = ComposerWithSuggestionsOnyxProps &
    Partial<ChildrenProps> & {
        /** Report ID */
        reportID: string;

        /** Callback to focus composer */
        onFocus: () => void;

        /** Callback to blur composer */
        onBlur: (event: NativeSyntheticEvent<TextInputFocusEventData>) => void;

        /** Callback to update the value of the composer */
        onValueChange: (value: string) => void;

        /** Whether the composer is full size */
        isComposerFullSize: boolean;

        /** Whether the menu is visible */
        isMenuVisible: boolean;

        /** The placeholder for the input */
        inputPlaceholder: string;

        /** Function to display a file in a modal */
        displayFileInModal: (file: FileObject) => void;

        /** Whether the text input should clear */
        textInputShouldClear: boolean;

        /** Function to set the text input should clear */
        setTextInputShouldClear: (shouldClear: boolean) => void;

        /** Whether the user is blocked from concierge */
        isBlockedFromConcierge: boolean;

        /** Whether the input is disabled */
        disabled: boolean;

        /** Whether the full composer is available */
        isFullComposerAvailable: boolean;

        /** Function to set whether the full composer is available */
        setIsFullComposerAvailable: (isFullComposerAvailable: boolean) => void;

        /** Function to set whether the comment is empty */
        setIsCommentEmpty: (isCommentEmpty: boolean) => void;

        /** Function to handle sending a message */
        handleSendMessage: () => void;

        /** Whether the compose input should show */
        shouldShowComposeInput: OnyxEntry<boolean>;

        /** Function to measure the parent container */
        measureParentContainer: (callback: MeasureInWindowOnSuccessCallback) => void;

        /** Whether the scroll is likely to trigger a layout */
        isScrollLikelyLayoutTriggered: RefObject<boolean>;

        /** Function to raise the scroll is likely layout triggered */
        raiseIsScrollLikelyLayoutTriggered: () => void;

        /** The ref to the suggestions */
        suggestionsRef: React.RefObject<SuggestionsRef>;

        /** The ref to the animated input */
        animatedRef: AnimatedRef;

        /** The ref to the next modal will open */
        isNextModalWillOpenRef: MutableRefObject<boolean | null>;

        /** Whether the edit is focused */
        editFocused: boolean;

        /** Wheater chat is empty */
        isEmptyChat?: boolean;

        /** The last report action */
        lastReportAction?: OnyxEntry<OnyxTypes.ReportAction>;

        /** Whether to include chronos */
        includeChronos?: boolean;

        /** The parent report action ID */
        parentReportActionID?: string;

        /** The parent report ID */
        // eslint-disable-next-line react/no-unused-prop-types -- its used in the withOnyx HOC
        parentReportID: string | undefined;

        /** Whether report is from group policy */
        isGroupPolicyReport: boolean;

        /** policy ID of the report */
        policyID: string;
    };

type SwitchToCurrentReportProps = {
    preexistingReportID: string;
    callback: () => void;
};

const {RNTextInputReset} = NativeModules;

const isIOSNative = getPlatform() === CONST.PLATFORM.IOS;

/**
 * Broadcast that the user is typing. Debounced to limit how often we publish client events.
 */
const debouncedBroadcastUserIsTyping = lodashDebounce(
    (reportID: string) => {
        Report.broadcastUserIsTyping(reportID);
    },
    1000,
    {
        maxWait: 1000,
        leading: true,
    },
);

const willBlurTextInputOnTapOutside = willBlurTextInputOnTapOutsideFunc();

// We want consistent auto focus behavior on input between native and mWeb so we have some auto focus management code that will
// prevent auto focus on existing chat for mobile device
const shouldFocusInputOnScreenFocus = canFocusInputOnScreenFocus();

/**
 * This component holds the value and selection state.
 * If a component really needs access to these state values it should be put here.
 * However, double check if the component really needs access, as it will re-render
 * on every key press.
 */
function ComposerWithSuggestions(
    {
        // Onyx
        modal,
        preferredSkinTone = CONST.EMOJI_DEFAULT_SKIN_TONE,
        parentReportActions,

        // Props: Report
        reportID,
        includeChronos,
        isEmptyChat,
        lastReportAction,
        parentReportActionID,
        isGroupPolicyReport,
        policyID,

        // Focus
        onFocus,
        onBlur,
        onValueChange,

        // Composer
        isComposerFullSize,
        isMenuVisible,
        inputPlaceholder,
        displayFileInModal,
        textInputShouldClear,
        setTextInputShouldClear,
        isBlockedFromConcierge,
        disabled,
        isFullComposerAvailable,
        setIsFullComposerAvailable,
        setIsCommentEmpty,
        handleSendMessage,
        shouldShowComposeInput,
        measureParentContainer = () => {},
        isScrollLikelyLayoutTriggered,
        raiseIsScrollLikelyLayoutTriggered,

        // Refs
        suggestionsRef,
        animatedRef,
        isNextModalWillOpenRef,
        editFocused,

        // For testing
        children,
    }: ComposerWithSuggestionsProps,
    ref: ForwardedRef<ComposerRef>,
) {
    const {isKeyboardShown} = useKeyboardState();
    const theme = useTheme();
    const styles = useThemeStyles();
    const StyleUtils = useStyleUtils();
    const {preferredLocale} = useLocalize();
    const isFocused = useIsFocused();
    const navigation = useNavigation();
    const emojisPresentBefore = useRef<Emoji[]>([]);
    const mobileInputScrollPosition = useRef(0);
    const cursorPositionValue = useSharedValue({x: 0, y: 0});
    const tag = useSharedValue(-1);
    const draftComment = getDraftComment(reportID) ?? '';
    const [value, setValue] = useState(() => {
        if (draftComment) {
            emojisPresentBefore.current = EmojiUtils.extractEmojis(draftComment);
        }
        return draftComment;
    });
    const commentRef = useRef(value);
    const lastTextRef = useRef(value);

    const {shouldUseNarrowLayout} = useResponsiveLayout();
    const maxComposerLines = shouldUseNarrowLayout ? CONST.COMPOSER.MAX_LINES_SMALL_SCREEN : CONST.COMPOSER.MAX_LINES;

    const parentReportAction = parentReportActions?.[parentReportActionID ?? '-1'];
    const shouldAutoFocus =
        !modal?.isVisible &&
        Modal.areAllModalsHidden() &&
        isFocused &&
        (shouldFocusInputOnScreenFocus || (isEmptyChat && !ReportActionsUtils.isTransactionThread(parentReportAction))) &&
        shouldShowComposeInput;

    const valueRef = useRef(value);
    valueRef.current = value;

    const [selection, setSelection] = useState<TextSelection>(() => ({start: 0, end: 0, positionX: 0, positionY: 0}));

    const [composerHeight, setComposerHeight] = useState(0);

    const textInputRef = useRef<TextInput | null>(null);
    const insertedEmojisRef = useRef<Emoji[]>([]);

    const syncSelectionWithOnChangeTextRef = useRef<SyncSelection | null>(null);

<<<<<<< HEAD
    const suggestions = suggestionsRef.current?.getSuggestions() ?? [];

    const hasEnoughSpaceForLargeSuggestion = SuggestionUtils.hasEnoughSpaceForLargeSuggestionMenu(listHeight, composerHeight, suggestions?.length ?? 0);

    const isAutoSuggestionPickerLarge = !shouldUseNarrowLayout || (shouldUseNarrowLayout && hasEnoughSpaceForLargeSuggestion);

=======
>>>>>>> 362953d3
    // The ref to check whether the comment saving is in progress
    const isCommentPendingSaved = useRef(false);

    /**
     * Update frequently used emojis list. We debounce this method in the constructor so that UpdateFrequentlyUsedEmojis
     * API is not called too often.
     */
    const debouncedUpdateFrequentlyUsedEmojis = useCallback(() => {
        User.updateFrequentlyUsedEmojis(EmojiUtils.getFrequentlyUsedEmojis(insertedEmojisRef.current));
        insertedEmojisRef.current = [];
    }, []);

    /**
     * Set the TextInput Ref
     */
    const setTextInputRef = useCallback(
        (el: TextInput) => {
            ReportActionComposeFocusManager.composerRef.current = el;
            textInputRef.current = el;
            if (typeof animatedRef === 'function') {
                animatedRef(el);
            }
        },
        [animatedRef],
    );

    const resetKeyboardInput = useCallback(() => {
        if (!RNTextInputReset) {
            return;
        }
        RNTextInputReset.resetKeyboardInput(findNodeHandle(textInputRef.current));
    }, [textInputRef]);

    const debouncedSaveReportComment = useMemo(
        () =>
            lodashDebounce((selectedReportID: string, newComment: string | null) => {
                Report.saveReportDraftComment(selectedReportID, newComment);
                isCommentPendingSaved.current = false;
            }, 1000),
        [],
    );

    useEffect(() => {
        const switchToCurrentReport = DeviceEventEmitter.addListener(`switchToPreExistingReport_${reportID}`, ({preexistingReportID, callback}: SwitchToCurrentReportProps) => {
            if (!commentRef.current) {
                callback();
                return;
            }
            Report.saveReportDraftComment(preexistingReportID, commentRef.current, callback);
        });

        return () => {
            switchToCurrentReport.remove();
        };
    }, [reportID]);

    /**
     * Find the newly added characters between the previous text and the new text based on the selection.
     *
     * @param prevText - The previous text.
     * @param newText - The new text.
     * @returns An object containing information about the newly added characters.
     * @property startIndex - The start index of the newly added characters in the new text.
     * @property endIndex - The end index of the newly added characters in the new text.
     * @property diff - The newly added characters.
     */
    const findNewlyAddedChars = useCallback(
        (prevText: string, newText: string): NewlyAddedChars => {
            let startIndex = -1;
            let endIndex = -1;
            let currentIndex = 0;

            // Find the first character mismatch with newText
            while (currentIndex < newText.length && prevText.charAt(currentIndex) === newText.charAt(currentIndex) && selection.start > currentIndex) {
                currentIndex++;
            }

            if (currentIndex < newText.length) {
                startIndex = currentIndex;
                const commonSuffixLength = ComposerUtils.findCommonSuffixLength(prevText, newText, selection?.end ?? 0);
                // if text is getting pasted over find length of common suffix and subtract it from new text length
                if (commonSuffixLength > 0 || (selection?.end ?? 0) - selection.start > 0) {
                    endIndex = newText.length - commonSuffixLength;
                } else {
                    endIndex = currentIndex + newText.length;
                }
            }
            return {
                startIndex,
                endIndex,
                diff: newText.substring(startIndex, endIndex),
            };
        },
        [selection.start, selection.end],
    );

    /**
     * Update the value of the comment in Onyx
     */
    const updateComment = useCallback(
        (commentValue: string, shouldDebounceSaveComment?: boolean) => {
            raiseIsScrollLikelyLayoutTriggered();
            const {startIndex, endIndex, diff} = findNewlyAddedChars(lastTextRef.current, commentValue);
            const isEmojiInserted = diff.length && endIndex > startIndex && diff.trim() === diff && EmojiUtils.containsOnlyEmojis(diff);
            const commentWithSpaceInserted = isEmojiInserted ? ComposerUtils.insertWhiteSpaceAtIndex(commentValue, endIndex) : commentValue;
            const {text: newComment, emojis, cursorPosition} = EmojiUtils.replaceAndExtractEmojis(commentWithSpaceInserted, preferredSkinTone, preferredLocale);
            if (emojis.length) {
                const newEmojis = EmojiUtils.getAddedEmojis(emojis, emojisPresentBefore.current);
                if (newEmojis.length) {
                    // Ensure emoji suggestions are hidden after inserting emoji even when the selection is not changed
                    if (suggestionsRef.current) {
                        suggestionsRef.current.resetSuggestions();
                    }
                    insertedEmojisRef.current = [...insertedEmojisRef.current, ...newEmojis];
                    debouncedUpdateFrequentlyUsedEmojis();
                }
            }
            const newCommentConverted = convertToLTRForComposer(newComment);
            const isNewCommentEmpty = !!newCommentConverted.match(/^(\s)*$/);
            const isPrevCommentEmpty = !!commentRef.current.match(/^(\s)*$/);

            /** Only update isCommentEmpty state if it's different from previous one */
            if (isNewCommentEmpty !== isPrevCommentEmpty) {
                setIsCommentEmpty(isNewCommentEmpty);
            }
            emojisPresentBefore.current = emojis;
            setValue(newCommentConverted);
            if (commentValue !== newComment) {
                const position = Math.max((selection.end ?? 0) + (newComment.length - commentRef.current.length), cursorPosition ?? 0);

                if (commentWithSpaceInserted !== newComment && isIOSNative) {
                    syncSelectionWithOnChangeTextRef.current = {position, value: newComment};
                }

                setSelection((prevSelection) => ({
                    start: position,
                    end: position,
                    positionX: prevSelection.positionX,
                    positionY: prevSelection.positionY,
                }));
            }

            commentRef.current = newCommentConverted;
            if (shouldDebounceSaveComment) {
                isCommentPendingSaved.current = true;
                debouncedSaveReportComment(reportID, newCommentConverted);
            } else {
                Report.saveReportDraftComment(reportID, newCommentConverted);
            }
            if (newCommentConverted) {
                debouncedBroadcastUserIsTyping(reportID);
            }
        },
        [
            debouncedUpdateFrequentlyUsedEmojis,
            findNewlyAddedChars,
            preferredLocale,
            preferredSkinTone,
            reportID,
            setIsCommentEmpty,
            suggestionsRef,
            raiseIsScrollLikelyLayoutTriggered,
            debouncedSaveReportComment,
            selection.end,
        ],
    );

    const prepareCommentAndResetComposer = useCallback((): string => {
        const trimmedComment = commentRef.current.trim();
        const commentLength = ReportUtils.getCommentLength(trimmedComment, {reportID});

        // Don't submit empty comments or comments that exceed the character limit
        if (!commentLength || commentLength > CONST.MAX_COMMENT_LENGTH) {
            return '';
        }

        // Since we're submitting the form here which should clear the composer
        // We don't really care about saving the draft the user was typing
        // We need to make sure an empty draft gets saved instead
        debouncedSaveReportComment.cancel();
        isCommentPendingSaved.current = false;

        setSelection({start: 0, end: 0, positionX: 0, positionY: 0});
        updateComment('');
        setTextInputShouldClear(true);
        if (isComposerFullSize) {
            Report.setIsComposerFullSize(reportID, false);
        }
        setIsFullComposerAvailable(false);
        return trimmedComment;
    }, [updateComment, setTextInputShouldClear, isComposerFullSize, setIsFullComposerAvailable, reportID, debouncedSaveReportComment]);

    /**
     * Callback to add whatever text is chosen into the main input (used f.e as callback for the emoji picker)
     */
    const replaceSelectionWithText = useCallback(
        (text: string) => {
            // selection replacement should be debounced to avoid conflicts with text typing
            // (f.e. when emoji is being picked and 1 second still did not pass after user finished typing)
            updateComment(ComposerUtils.insertText(commentRef.current, selection, text), true);
        },
        [selection, updateComment],
    );

    const triggerHotkeyActions = useCallback(
        (event: NativeSyntheticEvent<TextInputKeyPressEventData>) => {
            const webEvent = event as unknown as KeyboardEvent;
            if (!webEvent || ComposerUtils.canSkipTriggerHotkeys(shouldUseNarrowLayout, isKeyboardShown)) {
                return;
            }

            if (suggestionsRef.current?.triggerHotkeyActions(webEvent)) {
                return;
            }

            // Submit the form when Enter is pressed
            if (webEvent.key === CONST.KEYBOARD_SHORTCUTS.ENTER.shortcutKey && !webEvent.shiftKey) {
                webEvent.preventDefault();
                handleSendMessage();
            }

            // Trigger the edit box for last sent message if ArrowUp is pressed and the comment is empty and Chronos is not in the participants
            const valueLength = valueRef.current.length;
            if (
                'key' in event &&
                event.key === CONST.KEYBOARD_SHORTCUTS.ARROW_UP.shortcutKey &&
                textInputRef.current &&
                'selectionStart' in textInputRef.current &&
                textInputRef.current?.selectionStart === 0 &&
                valueLength === 0 &&
                !includeChronos
            ) {
                event.preventDefault();
                if (lastReportAction) {
                    Report.saveReportActionDraft(reportID, lastReportAction, parseHtmlToMarkdown(lastReportAction.message?.at(-1)?.html ?? ''));
                }
            }
        },
        [shouldUseNarrowLayout, isKeyboardShown, suggestionsRef, includeChronos, handleSendMessage, lastReportAction, reportID],
    );

    const onChangeText = useCallback(
        (commentValue: string) => {
            updateComment(commentValue, true);

            if (isIOSNative && syncSelectionWithOnChangeTextRef.current) {
                const positionSnapshot = syncSelectionWithOnChangeTextRef.current.position;
                syncSelectionWithOnChangeTextRef.current = null;

                // ensure that selection is set imperatively after all state changes are effective
                InteractionManager.runAfterInteractions(() => {
                    // note: this implementation is only available on non-web RN, thus the wrapping
                    // 'if' block contains a redundant (since the ref is only used on iOS) platform check
                    textInputRef.current?.setSelection(positionSnapshot, positionSnapshot);
                });
            }
        },
        [updateComment],
    );

    const onSelectionChange = useCallback(
        (e: CustomSelectionChangeEvent) => {
            if (!textInputRef.current?.isFocused()) {
                return;
            }
            suggestionsRef.current?.onSelectionChange?.(e);

            setSelection(e.nativeEvent.selection);
        },
        [suggestionsRef],
    );

    const hideSuggestionMenu = useCallback(
        (e: NativeSyntheticEvent<TextInputScrollEventData>) => {
            mobileInputScrollPosition.current = e?.nativeEvent?.contentOffset?.y ?? 0;
            if (!suggestionsRef.current || isScrollLikelyLayoutTriggered.current) {
                return;
            }
            suggestionsRef.current.updateShouldShowSuggestionMenuToFalse(false);
        },
        [suggestionsRef, isScrollLikelyLayoutTriggered],
    );

    const setShouldBlockSuggestionCalcToFalse = useCallback(() => {
        if (!suggestionsRef.current) {
            return false;
        }
        InputFocus.inputFocusChange(false);
        return suggestionsRef.current.setShouldBlockSuggestionCalc(false);
    }, [suggestionsRef]);

    /**
     * Focus the composer text input
     * @param [shouldDelay=false] Impose delay before focusing the composer
     */
    const focus = useCallback((shouldDelay = false) => {
        focusComposerWithDelay(textInputRef.current)(shouldDelay);
    }, []);

    const setUpComposeFocusManager = useCallback(() => {
        // This callback is used in the contextMenuActions to manage giving focus back to the compose input.
        ReportActionComposeFocusManager.onComposerFocus((shouldFocusForNonBlurInputOnTapOutside = false) => {
            if ((!willBlurTextInputOnTapOutside && !shouldFocusForNonBlurInputOnTapOutside) || !isFocused) {
                return;
            }

            focus(false);
        }, true);
    }, [focus, isFocused]);

    /**
     * Check if the composer is visible. Returns true if the composer is not covered up by emoji picker or menu. False otherwise.
     * @returns {Boolean}
     */
    const checkComposerVisibility = useCallback(() => {
        // Checking whether the screen is focused or not, helps avoid `modal.isVisible` false when popups are closed, even if the modal is opened.
        const isComposerCoveredUp = !isFocused || EmojiPickerActions.isEmojiPickerVisible() || isMenuVisible || !!modal?.isVisible || modal?.willAlertModalBecomeVisible;
        return !isComposerCoveredUp;
    }, [isMenuVisible, modal, isFocused]);

    const focusComposerOnKeyPress = useCallback(
        (e: KeyboardEvent) => {
            const isComposerVisible = checkComposerVisibility();
            if (!isComposerVisible) {
                return;
            }

            if (!ReportUtils.shouldAutoFocusOnKeyPress(e)) {
                return;
            }

            // if we're typing on another input/text area, do not focus
            if (['INPUT', 'TEXTAREA'].includes((e.target as Element | null)?.nodeName ?? '')) {
                return;
            }

            focus();
        },
        [checkComposerVisibility, focus],
    );

    const blur = useCallback(() => {
        if (!textInputRef.current) {
            return;
        }
        textInputRef.current.blur();
    }, []);

    useEffect(() => {
        const unsubscribeNavigationBlur = navigation.addListener('blur', () => KeyDownListener.removeKeyDownPressListener(focusComposerOnKeyPress));
        const unsubscribeNavigationFocus = navigation.addListener('focus', () => {
            KeyDownListener.addKeyDownPressListener(focusComposerOnKeyPress);
            // The report isn't unmounted and can be focused again after going back from another report so we should update the composerRef again
            ReportActionComposeFocusManager.composerRef.current = textInputRef.current;
            setUpComposeFocusManager();
        });
        KeyDownListener.addKeyDownPressListener(focusComposerOnKeyPress);

        setUpComposeFocusManager();

        return () => {
            ReportActionComposeFocusManager.clear(true);

            KeyDownListener.removeKeyDownPressListener(focusComposerOnKeyPress);
            unsubscribeNavigationBlur();
            unsubscribeNavigationFocus();
        };
    }, [focusComposerOnKeyPress, navigation, setUpComposeFocusManager]);

    const prevIsModalVisible = usePrevious(modal?.isVisible);
    const prevIsFocused = usePrevious(isFocused);
    useEffect(() => {
        if (modal?.isVisible && !prevIsModalVisible) {
            // eslint-disable-next-line no-param-reassign
            isNextModalWillOpenRef.current = false;
        }

        // We want to blur the input immediately when a screen is out of focus.
        if (!isFocused) {
            textInputRef.current?.blur();
        }

        // We want to focus or refocus the input when a modal has been closed or the underlying screen is refocused.
        // We avoid doing this on native platforms since the software keyboard popping
        // open creates a jarring and broken UX.
        if (!((willBlurTextInputOnTapOutside || shouldAutoFocus) && !isNextModalWillOpenRef.current && !modal?.isVisible && isFocused && (!!prevIsModalVisible || !prevIsFocused))) {
            return;
        }

        if (editFocused) {
            InputFocus.inputFocusChange(false);
            return;
        }
        focus(true);
    }, [focus, prevIsFocused, editFocused, prevIsModalVisible, isFocused, modal?.isVisible, isNextModalWillOpenRef, shouldAutoFocus]);

    useEffect(() => {
        // Scrolls the composer to the bottom and sets the selection to the end, so that longer drafts are easier to edit
        updateMultilineInputRange(textInputRef.current, !!shouldAutoFocus);
        // eslint-disable-next-line react-hooks/exhaustive-deps
    }, []);
    useImperativeHandle(
        ref,
        () => ({
            blur,
            focus,
            replaceSelectionWithText,
            prepareCommentAndResetComposer,
            isFocused: () => !!textInputRef.current?.isFocused(),
        }),
        [blur, focus, prepareCommentAndResetComposer, replaceSelectionWithText],
    );

    useEffect(() => {
        lastTextRef.current = value;
    }, [value]);

    useEffect(() => {
        onValueChange(value);
    }, [onValueChange, value]);

    const onLayout = useCallback(
        (e: LayoutChangeEvent) => {
            const composerLayoutHeight = e.nativeEvent.layout.height;
            if (composerHeight === composerLayoutHeight) {
                return;
            }
            setComposerHeight(composerLayoutHeight);
        },
        [composerHeight],
    );

    const onClear = useCallback(() => {
        setTextInputShouldClear(false);
        // eslint-disable-next-line react-hooks/exhaustive-deps
    }, []);

    useEffect(() => {
        tag.value = findNodeHandle(textInputRef.current) ?? -1;
        // eslint-disable-next-line react-hooks/exhaustive-deps
    }, []);
    useFocusedInputHandler(
        {
            onSelectionChange: (event) => {
                'worklet';

                if (event.target === tag.value) {
                    cursorPositionValue.value = {
                        x: event.selection.end.x,
                        y: event.selection.end.y,
                    };
                }
            },
        },
        [],
    );
    const measureParentContainerAndReportCursor = useCallback(
        (callback: MeasureParentContainerAndCursorCallback) => {
            const {scrollValue} = getScrollPosition({mobileInputScrollPosition, textInputRef});
            const {x: xPosition, y: yPosition} = getCursorPosition({positionOnMobile: cursorPositionValue.value, positionOnWeb: selection});
            measureParentContainer((x, y, width, height) => {
                callback({
                    x,
                    y,
                    width,
                    height,
                    scrollValue,
                    cursorCoordinates: {x: xPosition, y: yPosition},
                });
            });
        },
        [measureParentContainer, cursorPositionValue, selection],
    );

    return (
        <>
            <View style={[StyleUtils.getContainerComposeStyles(), styles.textInputComposeBorder]}>
                <Composer
                    checkComposerVisibility={checkComposerVisibility}
                    autoFocus={!!shouldAutoFocus}
                    multiline
                    ref={setTextInputRef}
                    placeholder={inputPlaceholder}
                    placeholderTextColor={theme.placeholderText}
                    onChangeText={onChangeText}
                    onKeyPress={triggerHotkeyActions}
                    textAlignVertical="top"
                    style={[styles.textInputCompose, isComposerFullSize ? styles.textInputFullCompose : styles.textInputCollapseCompose]}
                    maxLines={maxComposerLines}
                    onFocus={onFocus}
                    onBlur={onBlur}
                    onClick={setShouldBlockSuggestionCalcToFalse}
                    onPasteFile={displayFileInModal}
                    shouldClear={textInputShouldClear}
                    onClear={onClear}
                    isDisabled={isBlockedFromConcierge || disabled}
                    isReportActionCompose
                    selection={selection}
                    onSelectionChange={onSelectionChange}
                    isFullComposerAvailable={isFullComposerAvailable}
                    setIsFullComposerAvailable={setIsFullComposerAvailable}
                    isComposerFullSize={isComposerFullSize}
                    value={value}
                    testID="composer"
                    shouldCalculateCaretPosition
                    onLayout={onLayout}
                    onScroll={hideSuggestionMenu}
                    shouldContainScroll={Browser.isMobileSafari()}
                    isGroupPolicyReport={isGroupPolicyReport}
                />
            </View>

            <Suggestions
                ref={suggestionsRef}
                isComposerFocused={textInputRef.current?.isFocused()}
                updateComment={updateComment}
                measureParentContainerAndReportCursor={measureParentContainerAndReportCursor}
                isGroupPolicyReport={isGroupPolicyReport}
                policyID={policyID}
                // Input
                value={value}
                setValue={setValue}
                selection={selection}
                setSelection={setSelection}
                resetKeyboardInput={resetKeyboardInput}
            />

            {ReportUtils.isValidReportIDFromPath(reportID) && (
                <SilentCommentUpdater
                    reportID={reportID}
                    value={value}
                    updateComment={updateComment}
                    commentRef={commentRef}
                    isCommentPendingSaved={isCommentPendingSaved}
                />
            )}

            {/* Only used for testing so far */}
            {children}
        </>
    );
}

ComposerWithSuggestions.displayName = 'ComposerWithSuggestions';

const ComposerWithSuggestionsWithRef = forwardRef(ComposerWithSuggestions);

export default withOnyx<ComposerWithSuggestionsProps & RefAttributes<ComposerRef>, ComposerWithSuggestionsOnyxProps>({
    modal: {
        key: ONYXKEYS.MODAL,
    },
    preferredSkinTone: {
        key: ONYXKEYS.PREFERRED_EMOJI_SKIN_TONE,
        selector: EmojiUtils.getPreferredSkinToneIndex,
    },
    editFocused: {
        key: ONYXKEYS.INPUT_FOCUSED,
    },
    parentReportActions: {
        key: ({parentReportID}) => `${ONYXKEYS.COLLECTION.REPORT_ACTIONS}${parentReportID}`,
        canEvict: false,
        initWithStoredValues: false,
    },
})(memo(ComposerWithSuggestionsWithRef));

export type {ComposerWithSuggestionsProps};<|MERGE_RESOLUTION|>--- conflicted
+++ resolved
@@ -308,15 +308,6 @@
 
     const syncSelectionWithOnChangeTextRef = useRef<SyncSelection | null>(null);
 
-<<<<<<< HEAD
-    const suggestions = suggestionsRef.current?.getSuggestions() ?? [];
-
-    const hasEnoughSpaceForLargeSuggestion = SuggestionUtils.hasEnoughSpaceForLargeSuggestionMenu(listHeight, composerHeight, suggestions?.length ?? 0);
-
-    const isAutoSuggestionPickerLarge = !shouldUseNarrowLayout || (shouldUseNarrowLayout && hasEnoughSpaceForLargeSuggestion);
-
-=======
->>>>>>> 362953d3
     // The ref to check whether the comment saving is in progress
     const isCommentPendingSaved = useRef(false);
 

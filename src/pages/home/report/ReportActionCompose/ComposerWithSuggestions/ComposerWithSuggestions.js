import {useIsFocused, useNavigation} from '@react-navigation/native';
import lodashGet from 'lodash/get';
import React, {useCallback, useEffect, useImperativeHandle, useMemo, useRef, useState} from 'react';
import {findNodeHandle, NativeModules, View} from 'react-native';
import {withOnyx} from 'react-native-onyx';
import _ from 'underscore';
import Composer from '@components/Composer';
import withKeyboardState from '@components/withKeyboardState';
import useDebounce from '@hooks/useDebounce';
import useLocalize from '@hooks/useLocalize';
import usePrevious from '@hooks/usePrevious';
import useStyleUtils from '@hooks/useStyleUtils';
import useTheme from '@hooks/useTheme';
import useThemeStyles from '@hooks/useThemeStyles';
import useWindowDimensions from '@hooks/useWindowDimensions';
import * as Browser from '@libs/Browser';
import canFocusInputOnScreenFocus from '@libs/canFocusInputOnScreenFocus';
import compose from '@libs/compose';
import * as ComposerUtils from '@libs/ComposerUtils';
import getDraftComment from '@libs/ComposerUtils/getDraftComment';
import convertToLTRForComposer, {moveCursorToEndOfLine} from '@libs/convertToLTRForComposer';
import * as EmojiUtils from '@libs/EmojiUtils';
import focusComposerWithDelay from '@libs/focusComposerWithDelay';
import * as KeyDownListener from '@libs/KeyboardShortcut/KeyDownPressListener';
import ReportActionComposeFocusManager from '@libs/ReportActionComposeFocusManager';
import * as ReportActionsUtils from '@libs/ReportActionsUtils';
import * as ReportUtils from '@libs/ReportUtils';
import * as SuggestionUtils from '@libs/SuggestionUtils';
import updateMultilineInputRange from '@libs/updateMultilineInputRange';
import willBlurTextInputOnTapOutsideFunc from '@libs/willBlurTextInputOnTapOutside';
import SilentCommentUpdater from '@pages/home/report/ReportActionCompose/SilentCommentUpdater';
import Suggestions from '@pages/home/report/ReportActionCompose/Suggestions';
import * as EmojiPickerActions from '@userActions/EmojiPickerAction';
import * as InputFocus from '@userActions/InputFocus';
import * as Report from '@userActions/Report';
import * as User from '@userActions/User';
import CONST from '@src/CONST';
import ONYXKEYS from '@src/ONYXKEYS';
import {defaultProps, propTypes} from './composerWithSuggestionsProps';

const {RNTextInputReset} = NativeModules;

/**
 * Broadcast that the user is typing. Debounced to limit how often we publish client events.
 * @param {String} reportID
 */
const debouncedBroadcastUserIsTyping = _.debounce((reportID) => {
    Report.broadcastUserIsTyping(reportID);
}, 100);

const willBlurTextInputOnTapOutside = willBlurTextInputOnTapOutsideFunc();

// We want consistent auto focus behavior on input between native and mWeb so we have some auto focus management code that will
// prevent auto focus on existing chat for mobile device
const shouldFocusInputOnScreenFocus = canFocusInputOnScreenFocus();

/**
 * This component holds the value and selection state.
 * If a component really needs access to these state values it should be put here.
 * However, double check if the component really needs access, as it will re-render
 * on every key press.
 * @param {Object} props
 * @returns {React.Component}
 */
function ComposerWithSuggestions({
    // Onyx
    modal,
    preferredSkinTone,
    parentReportAction,
    numberOfLines,
    // HOCs
    isKeyboardShown,
    // Props: Report
    reportID,
    includeChronos,
    isEmptyChat,
    lastReportAction,
    // Focus
    onFocus,
    onBlur,
    onValueChange,
    // Composer
    isComposerFullSize,
    isMenuVisible,
    inputPlaceholder,
    displayFileInModal,
    textInputShouldClear,
    setTextInputShouldClear,
    isBlockedFromConcierge,
    disabled,
    isFullComposerAvailable,
    setIsFullComposerAvailable,
    setIsCommentEmpty,
    handleSendMessage,
    shouldShowComposeInput,
    measureParentContainer,
    listHeight,
    // Refs
    suggestionsRef,
    animatedRef,
    forwardedRef,
    isNextModalWillOpenRef,
    editFocused,
    // For testing
    children,
}) {
    const theme = useTheme();
    const styles = useThemeStyles();
    const StyleUtils = useStyleUtils();
    const {preferredLocale} = useLocalize();
    const isFocused = useIsFocused();
    const composerIsEmpty = useRef(true);
    const navigation = useNavigation();
    const emojisPresentBefore = useRef([]);
    const [value, setValue] = useState(() => {
        const draft = getDraftComment(reportID) || '';
        if (draft) {
            emojisPresentBefore.current = EmojiUtils.extractEmojis(draft);
        }
        return draft;
    });
    const commentRef = useRef(value);

    const {isSmallScreenWidth} = useWindowDimensions();
    const maxComposerLines = isSmallScreenWidth ? CONST.COMPOSER.MAX_LINES_SMALL_SCREEN : CONST.COMPOSER.MAX_LINES;

    const shouldAutoFocus = !modal.isVisible && (shouldFocusInputOnScreenFocus || (isEmptyChat && !ReportActionsUtils.isTransactionThread(parentReportAction))) && shouldShowComposeInput;

    const valueRef = useRef(value);
    valueRef.current = value;

    const [selection, setSelection] = useState(() => ({start: 0, end: 0}));

    const [composerHeight, setComposerHeight] = useState(0);

    const textInputRef = useRef(null);
    const insertedEmojisRef = useRef([]);

    // A flag to indicate whether the onScroll callback is likely triggered by a layout change (caused by text change) or not
    const isScrollLikelyLayoutTriggered = useRef(false);
    const suggestions = lodashGet(suggestionsRef, 'current.getSuggestions', () => [])();

    const hasEnoughSpaceForLargeSuggestion = SuggestionUtils.hasEnoughSpaceForLargeSuggestionMenu(listHeight, composerHeight, suggestions.length);

    const isAutoSuggestionPickerLarge = !isSmallScreenWidth || (isSmallScreenWidth && hasEnoughSpaceForLargeSuggestion);

    /**
     * Update frequently used emojis list. We debounce this method in the constructor so that UpdateFrequentlyUsedEmojis
     * API is not called too often.
     */
    const debouncedUpdateFrequentlyUsedEmojis = useCallback(() => {
        User.updateFrequentlyUsedEmojis(EmojiUtils.getFrequentlyUsedEmojis(insertedEmojisRef.current));
        insertedEmojisRef.current = [];
    }, []);

    /**
     * Reset isScrollLikelyLayoutTriggered to false.
     *
     * The function is debounced with a handpicked wait time to address 2 issues:
     * 1. There is a slight delay between onChangeText and onScroll
     * 2. Layout change will trigger onScroll multiple times
     */
    const debouncedLowerIsScrollLikelyLayoutTriggered = useDebounce(
        useCallback(() => (isScrollLikelyLayoutTriggered.current = false), []),
        500,
    );

    const raiseIsScrollLikelyLayoutTriggered = useCallback(() => {
        isScrollLikelyLayoutTriggered.current = true;
        debouncedLowerIsScrollLikelyLayoutTriggered();
    }, [debouncedLowerIsScrollLikelyLayoutTriggered]);

    /**
     * Set the TextInput Ref
     *
     * @param {Element} el
     * @memberof ReportActionCompose
     */
    const setTextInputRef = useCallback(
        (el) => {
            ReportActionComposeFocusManager.composerRef.current = el;
            textInputRef.current = el;
            if (_.isFunction(animatedRef)) {
                animatedRef(el);
            }
        },
        [animatedRef],
    );

    const resetKeyboardInput = useCallback(() => {
        if (!RNTextInputReset) {
            return;
        }
        RNTextInputReset.resetKeyboardInput(findNodeHandle(textInputRef.current));
    }, [textInputRef]);

    const debouncedSaveReportComment = useMemo(
        () =>
            _.debounce((selectedReportID, newComment) => {
                Report.saveReportComment(selectedReportID, newComment || '');
            }, 1000),
        [],
    );

    /**
     * Update the value of the comment in Onyx
     *
     * @param {String} comment
     * @param {Boolean} shouldDebounceSaveComment
     */
    const updateComment = useCallback(
        (commentValue, shouldDebounceSaveComment) => {
            raiseIsScrollLikelyLayoutTriggered();
            const {text: newComment, emojis, cursorPosition} = EmojiUtils.replaceAndExtractEmojis(commentValue, preferredSkinTone, preferredLocale);
            if (!_.isEmpty(emojis)) {
                const newEmojis = EmojiUtils.getAddedEmojis(emojis, emojisPresentBefore.current);
                if (!_.isEmpty(newEmojis)) {
                    // Ensure emoji suggestions are hidden after inserting emoji even when the selection is not changed
                    if (suggestionsRef.current) {
                        suggestionsRef.current.resetSuggestions();
                    }
                    insertedEmojisRef.current = [...insertedEmojisRef.current, ...newEmojis];
                    debouncedUpdateFrequentlyUsedEmojis();
                }
            }

            let newCommentConvertedToLTR = newComment;
            const prevComment = commentRef.current;

            // This prevent the double execution of setting input value that could affect the place holder and could send an empty message or draft messages in android
            if (prevComment !== newComment) {
                newCommentConvertedToLTR = convertToLTRForComposer(newCommentConvertedToLTR, composerIsEmpty.current);
                setValue(newCommentConvertedToLTR);
                moveCursorToEndOfLine(newComment.length, setSelection);
                composerIsEmpty.current = false;
            }

            const isNewCommentEmpty = !!newCommentConvertedToLTR.match(/^(\s)*$/);
            const isPrevCommentEmpty = !!prevComment.match(/^(\s)*$/);

            /** Only update isCommentEmpty state if it's different from previous one */
            if (isNewCommentEmpty !== isPrevCommentEmpty) {
                setIsCommentEmpty(isNewCommentEmpty);
                if (isNewCommentEmpty) {
                    composerIsEmpty.current = true;
                }
            }

            emojisPresentBefore.current = emojis;

            if (commentValue !== newComment) {
                const position = Math.max(selection.end + (newComment.length - prevComment.length), cursorPosition || 0);
                setSelection({
                    start: position,
                    end: position,
                });
            }

            // Indicate that draft has been created.
            if (prevComment.length === 0 && newCommentConvertedToLTR.length !== 0) {
                Report.setReportWithDraft(reportID, true);
            }

            const hasDraftStatus = Report.getReportDraftStatus(reportID);

            /**
             * The extra `!hasDraftStatus` check is to prevent the draft being set
             * when the user navigates to the ReportScreen. This doesn't alter anything
             * in terms of functionality.
             */
            // The draft has been deleted.
<<<<<<< HEAD
            if (newCommentConverted.length === 0 && hasDraftStatus) {
                Report.setReportWithDraft(reportID, false);
            }

            commentRef.current = newCommentConverted;
            const isDraftCommentEmpty = getDraftComment(reportID) === '';
            if (shouldDebounceSaveComment) {
                debouncedSaveReportComment(reportID, newCommentConverted);
            } else if (isDraftCommentEmpty && newCommentConverted.length !== 0) {
                Report.saveReportComment(reportID, newCommentConverted || '');
=======
            if (newCommentConvertedToLTR.length === 0) {
                Report.setReportWithDraft(reportID, false);
            }

            commentRef.current = newCommentConvertedToLTR;
            if (shouldDebounceSaveComment) {
                debouncedSaveReportComment(reportID, newCommentConvertedToLTR);
            } else {
                Report.saveReportComment(reportID, newCommentConvertedToLTR || '');
>>>>>>> 6365aebb
            }
            if (newCommentConvertedToLTR) {
                debouncedBroadcastUserIsTyping(reportID);
            }
        },
        [
            debouncedUpdateFrequentlyUsedEmojis,
            preferredLocale,
            preferredSkinTone,
            reportID,
            setIsCommentEmpty,
            suggestionsRef,
            raiseIsScrollLikelyLayoutTriggered,
            debouncedSaveReportComment,
            selection.end,
            composerIsEmpty,
        ],
    );

    /**
     * Update the number of lines for a comment in Onyx
     * @param {Number} numberOfLines
     */
    const updateNumberOfLines = useCallback(
        (newNumberOfLines) => {
            if (newNumberOfLines === numberOfLines) {
                return;
            }
            Report.saveReportCommentNumberOfLines(reportID, newNumberOfLines);
        },
        [reportID, numberOfLines],
    );

    /**
     * @returns {String}
     */
    const prepareCommentAndResetComposer = useCallback(() => {
        const trimmedComment = commentRef.current.trim();
        const commentLength = ReportUtils.getCommentLength(trimmedComment);

        // Don't submit empty comments or comments that exceed the character limit
        if (!commentLength || commentLength > CONST.MAX_COMMENT_LENGTH) {
            return '';
        }

        // Since we're submitting the form here which should clear the composer
        // We don't really care about saving the draft the user was typing
        // We need to make sure an empty draft gets saved instead
        debouncedSaveReportComment.cancel();

        updateComment('');
        setTextInputShouldClear(true);
        if (isComposerFullSize) {
            Report.setIsComposerFullSize(reportID, false);
        }
        setIsFullComposerAvailable(false);
        return trimmedComment;
    }, [updateComment, setTextInputShouldClear, isComposerFullSize, setIsFullComposerAvailable, reportID, debouncedSaveReportComment]);

    /**
     * Callback to add whatever text is chosen into the main input (used f.e as callback for the emoji picker)
     * @param {String} text
     * @param {Boolean} shouldAddTrailSpace
     */
    const replaceSelectionWithText = useCallback(
        (text, shouldAddTrailSpace = true) => {
            const updatedText = shouldAddTrailSpace ? `${text} ` : text;
            const selectionSpaceLength = shouldAddTrailSpace ? CONST.SPACE_LENGTH : 0;
            updateComment(ComposerUtils.insertText(commentRef.current, selection, updatedText));
            setSelection((prevSelection) => ({
                start: prevSelection.start + text.length + selectionSpaceLength,
                end: prevSelection.start + text.length + selectionSpaceLength,
            }));
        },
        [selection, updateComment],
    );

    const triggerHotkeyActions = useCallback(
        (e) => {
            if (!e || ComposerUtils.canSkipTriggerHotkeys(isSmallScreenWidth, isKeyboardShown)) {
                return;
            }

            if (suggestionsRef.current.triggerHotkeyActions(e)) {
                return;
            }

            // Submit the form when Enter is pressed
            if (e.key === CONST.KEYBOARD_SHORTCUTS.ENTER.shortcutKey && !e.shiftKey) {
                e.preventDefault();
                handleSendMessage();
            }

            // Trigger the edit box for last sent message if ArrowUp is pressed and the comment is empty and Chronos is not in the participants
            const valueLength = valueRef.current.length;
            if (e.key === CONST.KEYBOARD_SHORTCUTS.ARROW_UP.shortcutKey && textInputRef.current.selectionStart === 0 && valueLength === 0 && !includeChronos) {
                e.preventDefault();

                if (lastReportAction) {
                    Report.saveReportActionDraft(reportID, lastReportAction, _.last(lastReportAction.message).html);
                }
            }
        },
        [isSmallScreenWidth, isKeyboardShown, suggestionsRef, includeChronos, handleSendMessage, lastReportAction, reportID],
    );

    const onSelectionChange = useCallback(
        (e) => {
            if (textInputRef.current && textInputRef.current.isFocused() && suggestionsRef.current.onSelectionChange(e)) {
                return;
            }

            setSelection(e.nativeEvent.selection);
        },
        [suggestionsRef],
    );

    const hideSuggestionMenu = useCallback(() => {
        if (!suggestionsRef.current || isScrollLikelyLayoutTriggered.current) {
            return;
        }
        suggestionsRef.current.updateShouldShowSuggestionMenuToFalse(false);
    }, [suggestionsRef]);

    const setShouldBlockSuggestionCalcToFalse = useCallback(() => {
        if (!suggestionsRef.current) {
            return false;
        }
        InputFocus.inputFocusChange(false);
        return suggestionsRef.current.setShouldBlockSuggestionCalc(false);
    }, [suggestionsRef]);

    /**
     * Focus the composer text input
     * @param {Boolean} [shouldDelay=false] Impose delay before focusing the composer
     * @memberof ReportActionCompose
     */
    const focus = useCallback((shouldDelay = false) => {
        focusComposerWithDelay(textInputRef.current)(shouldDelay);
    }, []);

    const setUpComposeFocusManager = useCallback(() => {
        // This callback is used in the contextMenuActions to manage giving focus back to the compose input.
        ReportActionComposeFocusManager.onComposerFocus(() => {
            if (!willBlurTextInputOnTapOutside || !isFocused) {
                return;
            }

            focus(false);
        }, true);
    }, [focus, isFocused]);

    /**
     * Check if the composer is visible. Returns true if the composer is not covered up by emoji picker or menu. False otherwise.
     * @returns {Boolean}
     */
    const checkComposerVisibility = useCallback(() => {
        // Checking whether the screen is focused or not, helps avoid `modal.isVisible` false when popups are closed, even if the modal is opened.
        const isComposerCoveredUp = !isFocused || EmojiPickerActions.isEmojiPickerVisible() || isMenuVisible || modal.isVisible || modal.willAlertModalBecomeVisible;
        return !isComposerCoveredUp;
    }, [isMenuVisible, modal, isFocused]);

    const focusComposerOnKeyPress = useCallback(
        (e) => {
            const isComposerVisible = checkComposerVisibility();
            if (!isComposerVisible) {
                return;
            }

            if (!ReportUtils.shouldAutoFocusOnKeyPress(e)) {
                return;
            }

            // if we're typing on another input/text area, do not focus
            if (['INPUT', 'TEXTAREA'].includes(e.target.nodeName)) {
                return;
            }

            focus();
            replaceSelectionWithText(e.key, false);
        },
        [checkComposerVisibility, focus, replaceSelectionWithText],
    );

    const blur = useCallback(() => {
        if (!textInputRef.current) {
            return;
        }
        textInputRef.current.blur();
    }, []);

    useEffect(() => {
        const unsubscribeNavigationBlur = navigation.addListener('blur', () => KeyDownListener.removeKeyDownPressListener(focusComposerOnKeyPress));
        const unsubscribeNavigationFocus = navigation.addListener('focus', () => {
            KeyDownListener.addKeyDownPressListener(focusComposerOnKeyPress);
            setUpComposeFocusManager();
        });
        KeyDownListener.addKeyDownPressListener(focusComposerOnKeyPress);

        setUpComposeFocusManager();

        return () => {
            ReportActionComposeFocusManager.clear(true);

            KeyDownListener.removeKeyDownPressListener(focusComposerOnKeyPress);
            unsubscribeNavigationBlur();
            unsubscribeNavigationFocus();
        };
    }, [focusComposerOnKeyPress, navigation, setUpComposeFocusManager]);

    const prevIsModalVisible = usePrevious(modal.isVisible);
    const prevIsFocused = usePrevious(isFocused);
    useEffect(() => {
        if (modal.isVisible && !prevIsModalVisible) {
            // eslint-disable-next-line no-param-reassign
            isNextModalWillOpenRef.current = false;
        }
        // We want to focus or refocus the input when a modal has been closed or the underlying screen is refocused.
        // We avoid doing this on native platforms since the software keyboard popping
        // open creates a jarring and broken UX.
        if (!((willBlurTextInputOnTapOutside || shouldAutoFocus) && !isNextModalWillOpenRef.current && !modal.isVisible && isFocused && (prevIsModalVisible || !prevIsFocused))) {
            return;
        }

        if (editFocused) {
            InputFocus.inputFocusChange(false);
            return;
        }
        focus(true);
    }, [focus, prevIsFocused, editFocused, prevIsModalVisible, isFocused, modal.isVisible, isNextModalWillOpenRef, shouldAutoFocus]);

    useEffect(() => {
        // Scrolls the composer to the bottom and sets the selection to the end, so that longer drafts are easier to edit
        updateMultilineInputRange(textInputRef.current, shouldAutoFocus);
        // eslint-disable-next-line react-hooks/exhaustive-deps
    }, []);

    useImperativeHandle(
        forwardedRef,
        () => ({
            blur,
            focus,
            replaceSelectionWithText,
            prepareCommentAndResetComposer,
            isFocused: () => textInputRef.current.isFocused(),
        }),
        [blur, focus, prepareCommentAndResetComposer, replaceSelectionWithText],
    );

    useEffect(() => {
        onValueChange(value);
    }, [onValueChange, value]);

    const onLayout = useCallback(
        (e) => {
            const composerLayoutHeight = e.nativeEvent.layout.height;
            if (composerHeight === composerLayoutHeight) {
                return;
            }
            setComposerHeight(composerLayoutHeight);
        },
        [composerHeight],
    );

    const onClear = useCallback(() => {
        setTextInputShouldClear(false);
        // eslint-disable-next-line react-hooks/exhaustive-deps
    }, []);

    const onChangeText = useCallback((text) => {
        updateComment(text, true);
        // eslint-disable-next-line react-hooks/exhaustive-deps
    }, []);

    return (
        <>
            <View style={[StyleUtils.getContainerComposeStyles(), styles.textInputComposeBorder]}>
                <Composer
                    checkComposerVisibility={checkComposerVisibility}
                    autoFocus={shouldAutoFocus}
                    multiline
                    ref={setTextInputRef}
                    placeholder={inputPlaceholder}
                    placeholderTextColor={theme.placeholderText}
                    onChangeText={onChangeText}
                    onKeyPress={triggerHotkeyActions}
                    textAlignVertical="top"
                    style={[styles.textInputCompose, isComposerFullSize ? styles.textInputFullCompose : styles.textInputCollapseCompose]}
                    maxLines={maxComposerLines}
                    onFocus={onFocus}
                    onBlur={onBlur}
                    onClick={setShouldBlockSuggestionCalcToFalse}
                    onPasteFile={displayFileInModal}
                    shouldClear={textInputShouldClear}
                    onClear={onClear}
                    isDisabled={isBlockedFromConcierge || disabled}
                    isReportActionCompose
                    selection={selection}
                    onSelectionChange={onSelectionChange}
                    isFullComposerAvailable={isFullComposerAvailable}
                    setIsFullComposerAvailable={setIsFullComposerAvailable}
                    isComposerFullSize={isComposerFullSize}
                    value={value}
                    testID="composer"
                    numberOfLines={numberOfLines}
                    onNumberOfLinesChange={updateNumberOfLines}
                    shouldCalculateCaretPosition
                    onLayout={onLayout}
                    onScroll={hideSuggestionMenu}
                    shouldContainScroll={Browser.isMobileSafari()}
                />
            </View>

            <Suggestions
                ref={suggestionsRef}
                isComposerFullSize={isComposerFullSize}
                isComposerFocused={textInputRef.current && textInputRef.current.isFocused()}
                updateComment={updateComment}
                composerHeight={composerHeight}
                measureParentContainer={measureParentContainer}
                isAutoSuggestionPickerLarge={isAutoSuggestionPickerLarge}
                // Input
                value={value}
                setValue={setValue}
                selection={selection}
                setSelection={setSelection}
                resetKeyboardInput={resetKeyboardInput}
            />

            <SilentCommentUpdater
                reportID={reportID}
                value={value}
                updateComment={updateComment}
                commentRef={commentRef}
            />

            {/* Only used for testing so far */}
            {children}
        </>
    );
}

ComposerWithSuggestions.propTypes = propTypes;
ComposerWithSuggestions.defaultProps = defaultProps;
ComposerWithSuggestions.displayName = 'ComposerWithSuggestions';

const ComposerWithSuggestionsWithRef = React.forwardRef((props, ref) => (
    <ComposerWithSuggestions
        // eslint-disable-next-line react/jsx-props-no-spreading
        {...props}
        forwardedRef={ref}
    />
));

ComposerWithSuggestionsWithRef.displayName = 'ComposerWithSuggestionsWithRef';

export default compose(
    withKeyboardState,
    withOnyx({
        numberOfLines: {
            key: ({reportID}) => `${ONYXKEYS.COLLECTION.REPORT_DRAFT_COMMENT_NUMBER_OF_LINES}${reportID}`,
            // We might not have number of lines in onyx yet, for which the composer would be rendered as null
            // during the first render, which we want to avoid:
            initWithStoredValues: false,
        },
        modal: {
            key: ONYXKEYS.MODAL,
        },
        preferredSkinTone: {
            key: ONYXKEYS.PREFERRED_EMOJI_SKIN_TONE,
            selector: EmojiUtils.getPreferredSkinToneIndex,
        },
        editFocused: {
            key: ONYXKEYS.INPUT_FOCUSED,
        },
    }),
)(ComposerWithSuggestionsWithRef);<|MERGE_RESOLUTION|>--- conflicted
+++ resolved
@@ -269,28 +269,16 @@
              * in terms of functionality.
              */
             // The draft has been deleted.
-<<<<<<< HEAD
-            if (newCommentConverted.length === 0 && hasDraftStatus) {
+            if (newCommentConvertedToLTR.length === 0 && hasDraftStatus) {
                 Report.setReportWithDraft(reportID, false);
             }
 
-            commentRef.current = newCommentConverted;
+            commentRef.current = newCommentConvertedToLTR;
             const isDraftCommentEmpty = getDraftComment(reportID) === '';
             if (shouldDebounceSaveComment) {
-                debouncedSaveReportComment(reportID, newCommentConverted);
-            } else if (isDraftCommentEmpty && newCommentConverted.length !== 0) {
-                Report.saveReportComment(reportID, newCommentConverted || '');
-=======
-            if (newCommentConvertedToLTR.length === 0) {
-                Report.setReportWithDraft(reportID, false);
-            }
-
-            commentRef.current = newCommentConvertedToLTR;
-            if (shouldDebounceSaveComment) {
                 debouncedSaveReportComment(reportID, newCommentConvertedToLTR);
-            } else {
+            } else if (isDraftCommentEmpty && newCommentConvertedToLTR.length !== 0) {
                 Report.saveReportComment(reportID, newCommentConvertedToLTR || '');
->>>>>>> 6365aebb
             }
             if (newCommentConvertedToLTR) {
                 debouncedBroadcastUserIsTyping(reportID);

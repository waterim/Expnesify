import {useIsFocused, useNavigation} from '@react-navigation/native';
import lodashGet from 'lodash/get';
import React, {useCallback, useEffect, useImperativeHandle, useMemo, useRef, useState} from 'react';
import {findNodeHandle, NativeModules, View} from 'react-native';
import {withOnyx} from 'react-native-onyx';
import _ from 'underscore';
import Composer from '@components/Composer';
import withKeyboardState from '@components/withKeyboardState';
import useDebounce from '@hooks/useDebounce';
import useLocalize from '@hooks/useLocalize';
import usePrevious from '@hooks/usePrevious';
import useStyleUtils from '@hooks/useStyleUtils';
import useTheme from '@hooks/useTheme';
import useThemeStyles from '@hooks/useThemeStyles';
import useWindowDimensions from '@hooks/useWindowDimensions';
import * as Browser from '@libs/Browser';
import canFocusInputOnScreenFocus from '@libs/canFocusInputOnScreenFocus';
import compose from '@libs/compose';
import * as ComposerUtils from '@libs/ComposerUtils';
import getDraftComment from '@libs/ComposerUtils/getDraftComment';
import convertToLTRForComposer from '@libs/convertToLTRForComposer';
import * as EmojiUtils from '@libs/EmojiUtils';
import focusComposerWithDelay from '@libs/focusComposerWithDelay';
import * as KeyDownListener from '@libs/KeyboardShortcut/KeyDownPressListener';
import ReportActionComposeFocusManager from '@libs/ReportActionComposeFocusManager';
import * as ReportActionsUtils from '@libs/ReportActionsUtils';
import * as ReportUtils from '@libs/ReportUtils';
import * as SuggestionUtils from '@libs/SuggestionUtils';
import updateMultilineInputRange from '@libs/updateMultilineInputRange';
import willBlurTextInputOnTapOutsideFunc from '@libs/willBlurTextInputOnTapOutside';
import SilentCommentUpdater from '@pages/home/report/ReportActionCompose/SilentCommentUpdater';
import Suggestions from '@pages/home/report/ReportActionCompose/Suggestions';
import * as EmojiPickerActions from '@userActions/EmojiPickerAction';
import * as InputFocus from '@userActions/InputFocus';
import * as Report from '@userActions/Report';
import * as User from '@userActions/User';
import CONST from '@src/CONST';
import ONYXKEYS from '@src/ONYXKEYS';
import {defaultProps, propTypes} from './composerWithSuggestionsProps';

const {RNTextInputReset} = NativeModules;

/**
 * Broadcast that the user is typing. Debounced to limit how often we publish client events.
 * @param {String} reportID
 */
const debouncedBroadcastUserIsTyping = _.debounce((reportID) => {
    Report.broadcastUserIsTyping(reportID);
}, 100);

const willBlurTextInputOnTapOutside = willBlurTextInputOnTapOutsideFunc();

// We want consistent auto focus behavior on input between native and mWeb so we have some auto focus management code that will
// prevent auto focus on existing chat for mobile device
const shouldFocusInputOnScreenFocus = canFocusInputOnScreenFocus();

/**
 * This component holds the value and selection state.
 * If a component really needs access to these state values it should be put here.
 * However, double check if the component really needs access, as it will re-render
 * on every key press.
 * @param {Object} props
 * @returns {React.Component}
 */
function ComposerWithSuggestions({
    // Onyx
    modal,
    preferredSkinTone,
    parentReportAction,
    numberOfLines,
    // HOCs
    isKeyboardShown,
    // Props: Report
    reportID,
    includeChronos,
    isEmptyChat,
    lastReportAction,
    // Focus
    onFocus,
    onBlur,
    onValueChange,
    // Composer
    isComposerFullSize,
    isMenuVisible,
    inputPlaceholder,
    displayFileInModal,
    textInputShouldClear,
    setTextInputShouldClear,
    isBlockedFromConcierge,
    disabled,
    isFullComposerAvailable,
    setIsFullComposerAvailable,
    setIsCommentEmpty,
    handleSendMessage,
    shouldShowComposeInput,
    measureParentContainer,
    listHeight,
    // Refs
    suggestionsRef,
    animatedRef,
    forwardedRef,
    isNextModalWillOpenRef,
    editFocused,
    // For testing
    children,
}) {
    const theme = useTheme();
    const styles = useThemeStyles();
    const StyleUtils = useStyleUtils();
    const {preferredLocale} = useLocalize();
    const isFocused = useIsFocused();
    const navigation = useNavigation();
    const emojisPresentBefore = useRef([]);
    const [value, setValue] = useState(() => {
        const draft = getDraftComment(reportID) || '';
        if (draft) {
            emojisPresentBefore.current = EmojiUtils.extractEmojis(draft);
        }
        return draft;
    });
    const commentRef = useRef(value);

    const {isSmallScreenWidth} = useWindowDimensions();
    const maxComposerLines = isSmallScreenWidth ? CONST.COMPOSER.MAX_LINES_SMALL_SCREEN : CONST.COMPOSER.MAX_LINES;

    const shouldAutoFocus = !modal.isVisible && (shouldFocusInputOnScreenFocus || (isEmptyChat && !ReportActionsUtils.isTransactionThread(parentReportAction))) && shouldShowComposeInput;

    const valueRef = useRef(value);
    valueRef.current = value;

    const [selection, setSelection] = useState(() => ({start: 0, end: 0}));

    const [composerHeight, setComposerHeight] = useState(0);

    const textInputRef = useRef(null);
    const insertedEmojisRef = useRef([]);

    // A flag to indicate whether the onScroll callback is likely triggered by a layout change (caused by text change) or not
    const isScrollLikelyLayoutTriggered = useRef(false);
    const suggestions = lodashGet(suggestionsRef, 'current.getSuggestions', () => [])();

    const hasEnoughSpaceForLargeSuggestion = SuggestionUtils.hasEnoughSpaceForLargeSuggestionMenu(listHeight, composerHeight, suggestions.length);

    const isAutoSuggestionPickerLarge = !isSmallScreenWidth || (isSmallScreenWidth && hasEnoughSpaceForLargeSuggestion);

    /**
     * Update frequently used emojis list. We debounce this method in the constructor so that UpdateFrequentlyUsedEmojis
     * API is not called too often.
     */
    const debouncedUpdateFrequentlyUsedEmojis = useCallback(() => {
        User.updateFrequentlyUsedEmojis(EmojiUtils.getFrequentlyUsedEmojis(insertedEmojisRef.current));
        insertedEmojisRef.current = [];
    }, []);

    /**
     * Reset isScrollLikelyLayoutTriggered to false.
     *
     * The function is debounced with a handpicked wait time to address 2 issues:
     * 1. There is a slight delay between onChangeText and onScroll
     * 2. Layout change will trigger onScroll multiple times
     */
    const debouncedLowerIsScrollLikelyLayoutTriggered = useDebounce(
        useCallback(() => (isScrollLikelyLayoutTriggered.current = false), []),
        500,
    );

    const raiseIsScrollLikelyLayoutTriggered = useCallback(() => {
        isScrollLikelyLayoutTriggered.current = true;
        debouncedLowerIsScrollLikelyLayoutTriggered();
    }, [debouncedLowerIsScrollLikelyLayoutTriggered]);

    /**
     * Set the TextInput Ref
     *
     * @param {Element} el
     * @memberof ReportActionCompose
     */
    const setTextInputRef = useCallback(
        (el) => {
            ReportActionComposeFocusManager.composerRef.current = el;
            textInputRef.current = el;
            if (_.isFunction(animatedRef)) {
                animatedRef(el);
            }
        },
        [animatedRef],
    );

    const resetKeyboardInput = useCallback(() => {
        if (!RNTextInputReset) {
            return;
        }
        RNTextInputReset.resetKeyboardInput(findNodeHandle(textInputRef.current));
    }, [textInputRef]);

    const debouncedSaveReportComment = useMemo(
        () =>
            _.debounce((selectedReportID, newComment) => {
                Report.saveReportComment(selectedReportID, newComment || '');
            }, 1000),
        [],
    );

    /**
     * Update the value of the comment in Onyx
     *
     * @param {String} comment
     * @param {Boolean} shouldDebounceSaveComment
     */
    const updateComment = useCallback(
        (commentValue, shouldDebounceSaveComment) => {
            raiseIsScrollLikelyLayoutTriggered();
            const {text: newComment, emojis, cursorPosition} = EmojiUtils.replaceAndExtractEmojis(commentValue, preferredSkinTone, preferredLocale);
            if (!_.isEmpty(emojis)) {
                const newEmojis = EmojiUtils.getAddedEmojis(emojis, emojisPresentBefore.current);
                if (!_.isEmpty(newEmojis)) {
                    // Ensure emoji suggestions are hidden after inserting emoji even when the selection is not changed
                    if (suggestionsRef.current) {
                        suggestionsRef.current.resetSuggestions();
                    }
                    insertedEmojisRef.current = [...insertedEmojisRef.current, ...newEmojis];
                    debouncedUpdateFrequentlyUsedEmojis();
                }
            }
            const newCommentConverted = convertToLTRForComposer(newComment);
            const isNewCommentEmpty = !!newCommentConverted.match(/^(\s)*$/);
            const isPrevCommentEmpty = !!commentRef.current.match(/^(\s)*$/);

            /** Only update isCommentEmpty state if it's different from previous one */
            if (isNewCommentEmpty !== isPrevCommentEmpty) {
                setIsCommentEmpty(isNewCommentEmpty);
            }
            emojisPresentBefore.current = emojis;
            setValue(newCommentConverted);
            if (commentValue !== newComment) {
                const position = Math.max(selection.end + (newComment.length - commentRef.current.length), cursorPosition || 0);
                setSelection({
                    start: position,
                    end: position,
                });
            }

            // Indicate that draft has been created.
            if (commentRef.current.length === 0 && newCommentConverted.length !== 0) {
                Report.setReportWithDraft(reportID, true);
            }

            const hasDraftStatus = Report.getReportDraftStatus(reportID);

            /**
             * The extra `!hasDraftStatus` check is to prevent the draft being set
             * when the user navigates to the ReportScreen. This doesn't alter anything
             * in terms of functionality.
             */
            // The draft has been deleted.
            if (newCommentConverted.length === 0 && hasDraftStatus) {
                Report.setReportWithDraft(reportID, false);
            }

            commentRef.current = newCommentConverted;
            const isDraftCommentEmpty = getDraftComment(reportID) === '';
            if (shouldDebounceSaveComment) {
                debouncedSaveReportComment(reportID, newCommentConverted);
            } else if (isDraftCommentEmpty && newCommentConverted.length !== 0) {
                Report.saveReportComment(reportID, newCommentConverted || '');
            }
            if (newCommentConverted) {
                debouncedBroadcastUserIsTyping(reportID);
            }
        },
        [
            debouncedUpdateFrequentlyUsedEmojis,
            preferredLocale,
            preferredSkinTone,
            reportID,
            setIsCommentEmpty,
            suggestionsRef,
            raiseIsScrollLikelyLayoutTriggered,
            debouncedSaveReportComment,
            selection.end,
        ],
    );

    /**
     * Update the number of lines for a comment in Onyx
     * @param {Number} numberOfLines
     */
    const updateNumberOfLines = useCallback(
        (newNumberOfLines) => {
            if (newNumberOfLines === numberOfLines) {
                return;
            }
            Report.saveReportCommentNumberOfLines(reportID, newNumberOfLines);
        },
        [reportID, numberOfLines],
    );

    /**
     * @returns {String}
     */
    const prepareCommentAndResetComposer = useCallback(() => {
        const trimmedComment = commentRef.current.trim();
        const commentLength = ReportUtils.getCommentLength(trimmedComment);

        // Don't submit empty comments or comments that exceed the character limit
        if (!commentLength || commentLength > CONST.MAX_COMMENT_LENGTH) {
            return '';
        }

        // Since we're submitting the form here which should clear the composer
        // We don't really care about saving the draft the user was typing
        // We need to make sure an empty draft gets saved instead
        debouncedSaveReportComment.cancel();

        updateComment('');
        setTextInputShouldClear(true);
        if (isComposerFullSize) {
            Report.setIsComposerFullSize(reportID, false);
        }
        setIsFullComposerAvailable(false);
        return trimmedComment;
    }, [updateComment, setTextInputShouldClear, isComposerFullSize, setIsFullComposerAvailable, reportID, debouncedSaveReportComment]);

    /**
     * Callback to add whatever text is chosen into the main input (used f.e as callback for the emoji picker)
     * @param {String} text
     * @param {Boolean} shouldAddTrailSpace
     */
    const replaceSelectionWithText = useCallback(
        (text, shouldAddTrailSpace = true) => {
            const updatedText = shouldAddTrailSpace ? `${text} ` : text;
            const selectionSpaceLength = shouldAddTrailSpace ? CONST.SPACE_LENGTH : 0;
            updateComment(ComposerUtils.insertText(commentRef.current, selection, updatedText));
            setSelection((prevSelection) => ({
                start: prevSelection.start + text.length + selectionSpaceLength,
                end: prevSelection.start + text.length + selectionSpaceLength,
            }));
        },
        [selection, updateComment],
    );

    const triggerHotkeyActions = useCallback(
        (e) => {
            if (!e || ComposerUtils.canSkipTriggerHotkeys(isSmallScreenWidth, isKeyboardShown)) {
                return;
            }

            if (suggestionsRef.current.triggerHotkeyActions(e)) {
                return;
            }

            // Submit the form when Enter is pressed
            if (e.key === CONST.KEYBOARD_SHORTCUTS.ENTER.shortcutKey && !e.shiftKey) {
                e.preventDefault();
                handleSendMessage();
            }

            // Trigger the edit box for last sent message if ArrowUp is pressed and the comment is empty and Chronos is not in the participants
            const valueLength = valueRef.current.length;
            if (e.key === CONST.KEYBOARD_SHORTCUTS.ARROW_UP.shortcutKey && textInputRef.current.selectionStart === 0 && valueLength === 0 && !includeChronos) {
                e.preventDefault();

                if (lastReportAction) {
                    Report.saveReportActionDraft(reportID, lastReportAction, _.last(lastReportAction.message).html);
                }
            }
        },
        [isSmallScreenWidth, isKeyboardShown, suggestionsRef, includeChronos, handleSendMessage, lastReportAction, reportID],
    );

    const onSelectionChange = useCallback(
        (e) => {
            if (textInputRef.current && textInputRef.current.isFocused() && suggestionsRef.current.onSelectionChange(e)) {
                return;
            }

            setSelection(e.nativeEvent.selection);
        },
        [suggestionsRef],
    );

    const hideSuggestionMenu = useCallback(() => {
        if (!suggestionsRef.current || isScrollLikelyLayoutTriggered.current) {
            return;
        }
        suggestionsRef.current.updateShouldShowSuggestionMenuToFalse(false);
    }, [suggestionsRef]);

    const setShouldBlockSuggestionCalcToFalse = useCallback(() => {
        if (!suggestionsRef.current) {
            return false;
        }
        InputFocus.inputFocusChange(false);
        return suggestionsRef.current.setShouldBlockSuggestionCalc(false);
    }, [suggestionsRef]);

    /**
     * Focus the composer text input
     * @param {Boolean} [shouldDelay=false] Impose delay before focusing the composer
     * @memberof ReportActionCompose
     */
    const focus = useCallback((shouldDelay = false) => {
        focusComposerWithDelay(textInputRef.current)(shouldDelay);
    }, []);

    const setUpComposeFocusManager = useCallback(() => {
        // This callback is used in the contextMenuActions to manage giving focus back to the compose input.
        ReportActionComposeFocusManager.onComposerFocus(() => {
            if (!willBlurTextInputOnTapOutside || !isFocused) {
                return;
            }

            focus(false);
        }, true);
    }, [focus, isFocused]);

    /**
     * Check if the composer is visible. Returns true if the composer is not covered up by emoji picker or menu. False otherwise.
     * @returns {Boolean}
     */
    const checkComposerVisibility = useCallback(() => {
        // Checking whether the screen is focused or not, helps avoid `modal.isVisible` false when popups are closed, even if the modal is opened.
        const isComposerCoveredUp = !isFocused || EmojiPickerActions.isEmojiPickerVisible() || isMenuVisible || modal.isVisible || modal.willAlertModalBecomeVisible;
        return !isComposerCoveredUp;
    }, [isMenuVisible, modal, isFocused]);

    const focusComposerOnKeyPress = useCallback(
        (e) => {
            const isComposerVisible = checkComposerVisibility();
            if (!isComposerVisible) {
                return;
            }

            if (!ReportUtils.shouldAutoFocusOnKeyPress(e)) {
                return;
            }

            // if we're typing on another input/text area, do not focus
            if (['INPUT', 'TEXTAREA'].includes(e.target.nodeName)) {
                return;
            }

            focus();
            replaceSelectionWithText(e.key, false);
        },
        [checkComposerVisibility, focus, replaceSelectionWithText],
    );

    const blur = useCallback(() => {
        if (!textInputRef.current) {
            return;
        }
        textInputRef.current.blur();
    }, []);

    useEffect(() => {
        const unsubscribeNavigationBlur = navigation.addListener('blur', () => KeyDownListener.removeKeyDownPressListener(focusComposerOnKeyPress));
        const unsubscribeNavigationFocus = navigation.addListener('focus', () => {
            KeyDownListener.addKeyDownPressListener(focusComposerOnKeyPress);
            setUpComposeFocusManager();
        });
        KeyDownListener.addKeyDownPressListener(focusComposerOnKeyPress);

        setUpComposeFocusManager();

        return () => {
            ReportActionComposeFocusManager.clear(true);

            KeyDownListener.removeKeyDownPressListener(focusComposerOnKeyPress);
            unsubscribeNavigationBlur();
            unsubscribeNavigationFocus();
        };
    }, [focusComposerOnKeyPress, navigation, setUpComposeFocusManager]);

    const prevIsModalVisible = usePrevious(modal.isVisible);
    const prevIsFocused = usePrevious(isFocused);
    useEffect(() => {
        if (modal.isVisible && !prevIsModalVisible) {
            // eslint-disable-next-line no-param-reassign
            isNextModalWillOpenRef.current = false;
        }
        // We want to focus or refocus the input when a modal has been closed or the underlying screen is refocused.
        // We avoid doing this on native platforms since the software keyboard popping
        // open creates a jarring and broken UX.
        if (!((willBlurTextInputOnTapOutside || shouldAutoFocus) && !isNextModalWillOpenRef.current && !modal.isVisible && isFocused && (prevIsModalVisible || !prevIsFocused))) {
            return;
        }

        if (editFocused) {
            InputFocus.inputFocusChange(false);
            return;
        }
        focus(true);
    }, [focus, prevIsFocused, editFocused, prevIsModalVisible, isFocused, modal.isVisible, isNextModalWillOpenRef, shouldAutoFocus]);

    useEffect(() => {
        // Scrolls the composer to the bottom and sets the selection to the end, so that longer drafts are easier to edit
        updateMultilineInputRange(textInputRef.current, shouldAutoFocus);
        // eslint-disable-next-line react-hooks/exhaustive-deps
    }, []);

    useImperativeHandle(
        forwardedRef,
        () => ({
            blur,
            focus,
            replaceSelectionWithText,
            prepareCommentAndResetComposer,
            isFocused: () => textInputRef.current.isFocused(),
        }),
        [blur, focus, prepareCommentAndResetComposer, replaceSelectionWithText],
    );

<<<<<<< HEAD
    const onLayout = useCallback(
        (e) => {
            const composerLayoutHeight = e.nativeEvent.layout.height;
            if (composerHeight === composerLayoutHeight) {
                return;
            }
            setComposerHeight(composerLayoutHeight);
        },
        [composerHeight],
    );

    const onClear = useCallback(() => {
        setTextInputShouldClear(false);
        // eslint-disable-next-line react-hooks/exhaustive-deps
    }, []);

    const onChangeText = useCallback((text) => {
        updateComment(text, true);
        // eslint-disable-next-line react-hooks/exhaustive-deps
    }, []);
=======
    useEffect(() => {
        onValueChange(value);
    }, [onValueChange, value]);
>>>>>>> e81ed8f4

    return (
        <>
            <View style={[StyleUtils.getContainerComposeStyles(), styles.textInputComposeBorder]}>
                <Composer
                    checkComposerVisibility={checkComposerVisibility}
                    autoFocus={shouldAutoFocus}
                    multiline
                    ref={setTextInputRef}
                    placeholder={inputPlaceholder}
                    placeholderTextColor={theme.placeholderText}
                    onChangeText={onChangeText}
                    onKeyPress={triggerHotkeyActions}
                    textAlignVertical="top"
                    style={[styles.textInputCompose, isComposerFullSize ? styles.textInputFullCompose : styles.textInputCollapseCompose]}
                    maxLines={maxComposerLines}
                    onFocus={onFocus}
                    onBlur={onBlur}
                    onClick={setShouldBlockSuggestionCalcToFalse}
                    onPasteFile={displayFileInModal}
                    shouldClear={textInputShouldClear}
                    onClear={onClear}
                    isDisabled={isBlockedFromConcierge || disabled}
                    isReportActionCompose
                    selection={selection}
                    onSelectionChange={onSelectionChange}
                    isFullComposerAvailable={isFullComposerAvailable}
                    setIsFullComposerAvailable={setIsFullComposerAvailable}
                    isComposerFullSize={isComposerFullSize}
                    value={value}
                    testID="composer"
                    numberOfLines={numberOfLines}
                    onNumberOfLinesChange={updateNumberOfLines}
                    shouldCalculateCaretPosition
                    onLayout={onLayout}
                    onScroll={hideSuggestionMenu}
                    shouldContainScroll={Browser.isMobileSafari()}
                />
            </View>

            <Suggestions
                ref={suggestionsRef}
                isComposerFullSize={isComposerFullSize}
                isComposerFocused={textInputRef.current && textInputRef.current.isFocused()}
                updateComment={updateComment}
                composerHeight={composerHeight}
                measureParentContainer={measureParentContainer}
                isAutoSuggestionPickerLarge={isAutoSuggestionPickerLarge}
                // Input
                value={value}
                setValue={setValue}
                selection={selection}
                setSelection={setSelection}
                resetKeyboardInput={resetKeyboardInput}
            />

            <SilentCommentUpdater
                reportID={reportID}
                value={value}
                updateComment={updateComment}
                commentRef={commentRef}
            />

            {/* Only used for testing so far */}
            {children}
        </>
    );
}

ComposerWithSuggestions.propTypes = propTypes;
ComposerWithSuggestions.defaultProps = defaultProps;
ComposerWithSuggestions.displayName = 'ComposerWithSuggestions';

const ComposerWithSuggestionsWithRef = React.forwardRef((props, ref) => (
    <ComposerWithSuggestions
        // eslint-disable-next-line react/jsx-props-no-spreading
        {...props}
        forwardedRef={ref}
    />
));

ComposerWithSuggestionsWithRef.displayName = 'ComposerWithSuggestionsWithRef';

export default compose(
    withKeyboardState,
    withOnyx({
        numberOfLines: {
            key: ({reportID}) => `${ONYXKEYS.COLLECTION.REPORT_DRAFT_COMMENT_NUMBER_OF_LINES}${reportID}`,
            // We might not have number of lines in onyx yet, for which the composer would be rendered as null
            // during the first render, which we want to avoid:
            initWithStoredValues: false,
        },
        modal: {
            key: ONYXKEYS.MODAL,
        },
        preferredSkinTone: {
            key: ONYXKEYS.PREFERRED_EMOJI_SKIN_TONE,
            selector: EmojiUtils.getPreferredSkinToneIndex,
        },
        editFocused: {
            key: ONYXKEYS.INPUT_FOCUSED,
        },
    }),
)(ComposerWithSuggestionsWithRef);<|MERGE_RESOLUTION|>--- conflicted
+++ resolved
@@ -511,7 +511,10 @@
         [blur, focus, prepareCommentAndResetComposer, replaceSelectionWithText],
     );
 
-<<<<<<< HEAD
+    useEffect(() => {
+        onValueChange(value);
+    }, [onValueChange, value]);
+
     const onLayout = useCallback(
         (e) => {
             const composerLayoutHeight = e.nativeEvent.layout.height;
@@ -532,11 +535,6 @@
         updateComment(text, true);
         // eslint-disable-next-line react-hooks/exhaustive-deps
     }, []);
-=======
-    useEffect(() => {
-        onValueChange(value);
-    }, [onValueChange, value]);
->>>>>>> e81ed8f4
 
     return (
         <>

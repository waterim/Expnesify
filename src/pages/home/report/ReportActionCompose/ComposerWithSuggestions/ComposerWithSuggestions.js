--- conflicted
+++ resolved
@@ -491,15 +491,6 @@
             }
 
             focus();
-<<<<<<< HEAD
-
-            // Reset cursor to last known location
-            setSelection((prevSelection) => ({
-                start: prevSelection.start + 1,
-                end: prevSelection.end + 1,
-            }));
-=======
->>>>>>> 333f7589
         },
         [checkComposerVisibility, focus],
     );

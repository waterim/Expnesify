--- conflicted
+++ resolved
@@ -209,6 +209,7 @@
         [],
     );
 
+    
     /**
      * Find the newly added characters between the previous text and the new text based on the selection.
      *
@@ -225,6 +226,14 @@
             let endIndex = -1;
             let currentIndex = 0;
 
+            const getCommonSuffixLength=(str1, str2) =>{
+                let i = 0;
+                while (str1[str1.length - 1 - i] === str2[str2.length - 1 - i]) {
+                    i++;
+                }
+                return i;
+            }
+
             // Find the first character mismatch with newText
             while (currentIndex < newText.length && prevText.charAt(currentIndex) === newText.charAt(currentIndex) && selection.start > currentIndex) {
                 currentIndex++;
@@ -233,7 +242,7 @@
             if (currentIndex < newText.length) {
                 startIndex = currentIndex;
 
-                const commonSuffixLength = ComposerUtils.getCommonSuffixLength(prevText, newText);
+                const commonSuffixLength = getCommonSuffixLength(prevText, newText);
                 // if text is getting pasted over find length of common suffix and subtract it from new text length
                 if (commonSuffixLength > 0 || selection.end - selection.start > 0) {
                     endIndex = newText.length - commonSuffixLength;
@@ -262,17 +271,9 @@
     const updateComment = useCallback(
         (commentValue, shouldDebounceSaveComment) => {
             raiseIsScrollLikelyLayoutTriggered();
-<<<<<<< HEAD
             const {startIndex, endIndex, diff} = findNewlyAddedChars(lastTextRef.current, commentValue);
             const isEmojiInserted = diff.length && endIndex > startIndex && diff.trim() === diff && EmojiUtils.containsOnlyEmojis(diff);
-            const {text: newComment, emojis} = EmojiUtils.replaceAndExtractEmojis(
-                isEmojiInserted ? insertWhiteSpace(commentValue, endIndex) : commentValue,
-                preferredSkinTone,
-                preferredLocale,
-            );
-=======
-            const {text: newComment, emojis, cursorPosition} = EmojiUtils.replaceAndExtractEmojis(commentValue, preferredSkinTone, preferredLocale);
->>>>>>> e355608a
+            const {text: newComment, emojis, cursorPosition} = EmojiUtils.replaceAndExtractEmojis(isEmojiInserted ? insertWhiteSpace(commentValue, endIndex) : commentValue, preferredSkinTone, preferredLocale);
             if (!_.isEmpty(emojis)) {
                 const newEmojis = EmojiUtils.getAddedEmojis(emojis, emojisPresentBefore.current);
                 if (!_.isEmpty(newEmojis)) {

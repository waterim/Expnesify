import {PortalHost} from '@gorhom/portal';
import lodashGet from 'lodash/get';
import PropTypes from 'prop-types';
import React, {memo, useCallback, useEffect, useMemo, useRef, useState} from 'react';
import {View} from 'react-native';
import {withOnyx} from 'react-native-onyx';
import {runOnJS} from 'react-native-reanimated';
import _ from 'underscore';
import AttachmentModal from '@components/AttachmentModal';
import ExceededCommentLength from '@components/ExceededCommentLength';
import OfflineIndicator from '@components/OfflineIndicator';
import OfflineWithFeedback from '@components/OfflineWithFeedback';
import {usePersonalDetails, withNetwork} from '@components/OnyxProvider';
import withCurrentUserPersonalDetails, {withCurrentUserPersonalDetailsDefaultProps, withCurrentUserPersonalDetailsPropTypes} from '@components/withCurrentUserPersonalDetails';
import useDebounce from '@hooks/useDebounce';
import useHandleExceedMaxCommentLength from '@hooks/useHandleExceedMaxCommentLength';
import useLocalize from '@hooks/useLocalize';
import useThemeStyles from '@hooks/useThemeStyles';
import useWindowDimensions from '@hooks/useWindowDimensions';
import canFocusInputOnScreenFocus from '@libs/canFocusInputOnScreenFocus';
import compose from '@libs/compose';
import getModalState from '@libs/getModalState';
import * as ReportActionsUtils from '@libs/ReportActionsUtils';
import * as ReportUtils from '@libs/ReportUtils';
import willBlurTextInputOnTapOutsideFunc from '@libs/willBlurTextInputOnTapOutside';
import ParticipantLocalTime from '@pages/home/report/ParticipantLocalTime';
import ReportDropUI from '@pages/home/report/ReportDropUI';
import ReportTypingIndicator from '@pages/home/report/ReportTypingIndicator';
import reportPropTypes from '@pages/reportPropTypes';
import * as EmojiPickerActions from '@userActions/EmojiPickerAction';
import * as Report from '@userActions/Report';
import * as User from '@userActions/User';
import CONST from '@src/CONST';
import ONYXKEYS from '@src/ONYXKEYS';
import AttachmentPickerWithMenuItems from './AttachmentPickerWithMenuItems';
import ComposerWithSuggestions from './ComposerWithSuggestions';

const propTypes = {
    /** A method to call when the form is submitted */
    onSubmit: PropTypes.func.isRequired,

    /** The ID of the report actions will be created for */
    reportID: PropTypes.string.isRequired,

    /** The report currently being looked at */
    report: reportPropTypes,

    /** Is composer full size */
    isComposerFullSize: PropTypes.bool,

    /** Whether user interactions should be disabled */
    disabled: PropTypes.bool,

    /** Height of the list which the composer is part of */
    listHeight: PropTypes.number,

    // The NVP describing a user's block status
    blockedFromConcierge: PropTypes.shape({
        // The date that the user will be unblocked
        expiresAt: PropTypes.string,
    }),

    /** Whether the composer input should be shown */
    shouldShowComposeInput: PropTypes.bool,

    /** The type of action that's pending  */
    pendingAction: PropTypes.oneOf(['add', 'update', 'delete']),

    /** /** Whetjer the report is ready for display */
    isReportReadyForDisplay: PropTypes.bool,
    ...withCurrentUserPersonalDetailsPropTypes,
};

const defaultProps = {
    report: {},
    blockedFromConcierge: {},
    preferredSkinTone: CONST.EMOJI_DEFAULT_SKIN_TONE,
    isComposerFullSize: false,
    pendingAction: null,
    shouldShowComposeInput: true,
    listHeight: 0,
    isReportReadyForDisplay: true,
    ...withCurrentUserPersonalDetailsDefaultProps,
};

// We want consistent auto focus behavior on input between native and mWeb so we have some auto focus management code that will
// prevent auto focus on existing chat for mobile device
const shouldFocusInputOnScreenFocus = canFocusInputOnScreenFocus();

const willBlurTextInputOnTapOutside = willBlurTextInputOnTapOutsideFunc();

function ReportActionCompose({
    blockedFromConcierge,
    currentUserPersonalDetails,
    disabled,
    isComposerFullSize,
    network,
    onSubmit,
    pendingAction,
    report,
    reportID,
    isEmptyChat,
    lastReportAction,
    listHeight,
    shouldShowComposeInput,
    isReportReadyForDisplay,
}) {
    const styles = useThemeStyles();
    const {translate} = useLocalize();
    const {isSmallScreenWidth} = useWindowDimensions();
    const actionButtonRef = useRef(null);
    const personalDetails = usePersonalDetails() || CONST.EMPTY_OBJECT;

    /**
     * Updates the Highlight state of the composer
     */
    const [isFocused, setIsFocused] = useState(() => {
        const initialModalState = getModalState();
        return shouldFocusInputOnScreenFocus && shouldShowComposeInput && !initialModalState.isVisible && !initialModalState.willAlertModalBecomeVisible;
    });
    const [isFullComposerAvailable, setIsFullComposerAvailable] = useState(isComposerFullSize);

    // A flag to indicate whether the onScroll callback is likely triggered by a layout change (caused by text change) or not
    const isScrollLikelyLayoutTriggered = useRef(false);

    /**
     * Reset isScrollLikelyLayoutTriggered to false.
     *
     * The function is debounced with a handpicked wait time to address 2 issues:
     * 1. There is a slight delay between onChangeText and onScroll
     * 2. Layout change will trigger onScroll multiple times
     */
    const debouncedLowerIsScrollLikelyLayoutTriggered = useDebounce(
        useCallback(() => (isScrollLikelyLayoutTriggered.current = false), []),
        500,
    );

    const raiseIsScrollLikelyLayoutTriggered = useCallback(() => {
        isScrollLikelyLayoutTriggered.current = true;
        debouncedLowerIsScrollLikelyLayoutTriggered();
    }, [debouncedLowerIsScrollLikelyLayoutTriggered]);

    /**
     * Updates the should clear state of the composer
     */
    const [textInputShouldClear, setTextInputShouldClear] = useState(false);

    /**
     * Updates the visibility state of the menu
     */
    const [isMenuVisible, setMenuVisibility] = useState(false);
    const [isAttachmentPreviewActive, setIsAttachmentPreviewActive] = useState(false);

    /**
     * Updates the composer when the comment length is exceeded
     * Shows red borders and prevents the comment from being sent
     */
    const {hasExceededMaxCommentLength, validateCommentMaxLength} = useHandleExceedMaxCommentLength();

    const suggestionsRef = useRef(null);
    const composerRef = useRef(null);
    const attachementModalRef = useRef(null);

    const reportParticipantIDs = useMemo(
        () => _.without(lodashGet(report, 'participantAccountIDs', []), currentUserPersonalDetails.accountID),
        [currentUserPersonalDetails.accountID, report],
    );

    const shouldShowReportRecipientLocalTime = useMemo(
        () => ReportUtils.canShowReportRecipientLocalTime(personalDetails, report, currentUserPersonalDetails.accountID) && !isComposerFullSize,
        [personalDetails, report, currentUserPersonalDetails.accountID, isComposerFullSize],
    );

    const includesConcierge = useMemo(() => ReportUtils.chatIncludesConcierge({participantAccountIDs: report.participantAccountIDs}), [report.participantAccountIDs]);
    const userBlockedFromConcierge = useMemo(() => User.isBlockedFromConcierge(blockedFromConcierge), [blockedFromConcierge]);
    const isBlockedFromConcierge = useMemo(() => includesConcierge && userBlockedFromConcierge, [includesConcierge, userBlockedFromConcierge]);

    // If we are on a small width device then don't show last 3 items from conciergePlaceholderOptions
    const conciergePlaceholderRandomIndex = useMemo(
        () => _.random(translate('reportActionCompose.conciergePlaceholderOptions').length - (isSmallScreenWidth ? 4 : 1)),
        // eslint-disable-next-line react-hooks/exhaustive-deps
        [],
    );

    // Placeholder to display in the chat input.
    const inputPlaceholder = useMemo(() => {
        if (includesConcierge) {
            if (userBlockedFromConcierge) {
                return translate('reportActionCompose.blockedFromConcierge');
            }

            return translate('reportActionCompose.conciergePlaceholderOptions')[conciergePlaceholderRandomIndex];
        }

        return translate('reportActionCompose.writeSomething');
    }, [includesConcierge, translate, userBlockedFromConcierge, conciergePlaceholderRandomIndex]);

    const focus = () => {
        if (composerRef === null || composerRef.current === null) {
            return;
        }
        composerRef.current.focus(true);
    };

    const isKeyboardVisibleWhenShowingModalRef = useRef(false);
    const isNextModalWillOpenRef = useRef(false);
    const restoreKeyboardState = useCallback(() => {
        if (!isKeyboardVisibleWhenShowingModalRef.current || isNextModalWillOpenRef.current) {
            return;
        }
        focus();
        isKeyboardVisibleWhenShowingModalRef.current = false;
    }, []);

    const containerRef = useRef(null);
    const measureContainer = useCallback(
        (callback) => {
            if (!containerRef.current) {
                return;
            }
            containerRef.current.measureInWindow(callback);
        },
        // We added isComposerFullSize in dependencies so that when this value changes, we recalculate the position of the popup
        // eslint-disable-next-line react-hooks/exhaustive-deps
        [isComposerFullSize],
    );

    const onAddActionPressed = useCallback(() => {
        if (!willBlurTextInputOnTapOutside) {
            isKeyboardVisibleWhenShowingModalRef.current = composerRef.current.isFocused();
        }
        composerRef.current.blur();
    }, []);

    const onItemSelected = useCallback(() => {
        isKeyboardVisibleWhenShowingModalRef.current = false;
    }, []);

    const updateShouldShowSuggestionMenuToFalse = useCallback(() => {
        if (!suggestionsRef.current) {
            return;
        }
        suggestionsRef.current.updateShouldShowSuggestionMenuToFalse(false);
    }, []);

    /**
     * @param {Object} file
     */
    const addAttachment = useCallback(
        (file) => {
            const newComment = composerRef.current.prepareCommentAndResetComposer();
            Report.addAttachment(reportID, file, newComment);
            setTextInputShouldClear(false);
        },
        [reportID],
    );

    /**
     * Event handler to update the state after the attachment preview is closed.
     */
    const onAttachmentPreviewClose = useCallback(() => {
        updateShouldShowSuggestionMenuToFalse();
        setIsAttachmentPreviewActive(false);
        restoreKeyboardState();
    }, [updateShouldShowSuggestionMenuToFalse, restoreKeyboardState]);

    /**
     * Add a new comment to this chat
     *
     * @param {SyntheticEvent} [e]
     */
    const submitForm = useCallback(
        (e) => {
            if (e) {
                e.preventDefault();
            }

            const newComment = composerRef.current.prepareCommentAndResetComposer();
            if (!newComment) {
                return;
            }

            onSubmit(newComment);
        },
        [onSubmit],
    );

    const onTriggerAttachmentPicker = useCallback(() => {
        isNextModalWillOpenRef.current = true;
        isKeyboardVisibleWhenShowingModalRef.current = true;
    }, []);

    const onBlur = useCallback((e) => {
        setIsFocused(false);
        if (suggestionsRef.current) {
            suggestionsRef.current.resetSuggestions();
        }
        if (e.relatedTarget && e.relatedTarget === actionButtonRef.current) {
            isKeyboardVisibleWhenShowingModalRef.current = true;
        }
    }, []);

    const onFocus = useCallback(() => {
        setIsFocused(true);
    }, []);

    // resets the composer to normal size when
    // the send button is pressed.
    const resetFullComposerSize = useCallback(() => {
        if (isComposerFullSize) {
            Report.setIsComposerFullSize(reportID, false);
        }
        setIsFullComposerAvailable(false);
    }, [isComposerFullSize, reportID]);

    // We are returning a callback here as we want to incoke the method on unmount only
    useEffect(
        () => () => {
            if (!EmojiPickerActions.isActive(report.reportID)) {
                return;
            }
            EmojiPickerActions.hideEmojiPicker();
        },
        // eslint-disable-next-line react-hooks/exhaustive-deps
        [],
    );

    const reportRecipientAcountIDs = ReportUtils.getReportRecipientAccountIDs(report, currentUserPersonalDetails.accountID);
    const reportRecipient = personalDetails[reportRecipientAcountIDs[0]];
    const shouldUseFocusedColor = !isBlockedFromConcierge && !disabled && isFocused;

    const hasReportRecipient = _.isObject(reportRecipient) && !_.isEmpty(reportRecipient);

    const isSendDisabled = isBlockedFromConcierge || disabled || hasExceededMaxCommentLength;
    const parentReportAction = ReportActionsUtils.getParentReportAction(report);

    const handleSendMessage = useCallback(() => {
        if (isSendDisabled || !isReportReadyForDisplay) {
            return;
        }

        runOnJS(resetFullComposerSize)();
        runOnJS(submitForm)();
    }, [isSendDisabled, resetFullComposerSize, submitForm, isReportReadyForDisplay]);

    const onDisplayFileInModal = () => {
        attachementModalRef.current.displayFileInModal();
    };

    return (
        <View style={[shouldShowReportRecipientLocalTime && !lodashGet(network, 'isOffline') && styles.chatItemComposeWithFirstRow, isComposerFullSize && styles.chatItemFullComposeRow]}>
            <OfflineWithFeedback pendingAction={pendingAction}>
                {shouldShowReportRecipientLocalTime && hasReportRecipient && <ParticipantLocalTime participant={reportRecipient} />}
            </OfflineWithFeedback>
            <View style={isComposerFullSize ? styles.flex1 : {}}>
                <PortalHost name="suggestions" />
                <OfflineWithFeedback
                    pendingAction={pendingAction}
                    style={isComposerFullSize ? styles.chatItemFullComposeRow : {}}
                    contentContainerStyle={isComposerFullSize ? styles.flex1 : {}}
                >
                    <View
                        ref={containerRef}
                        style={[
                            shouldUseFocusedColor ? styles.chatItemComposeBoxFocusedColor : styles.chatItemComposeBoxColor,
                            styles.flexRow,
                            styles.chatItemComposeBox,
                            isComposerFullSize && styles.chatItemFullComposeBox,
                            hasExceededMaxCommentLength && styles.borderColorDanger,
                        ]}
                    >
                        <AttachmentModal
                            ref={attachementModalRef}
                            headerTitle={translate('reportActionCompose.sendAttachment')}
                            onConfirm={addAttachment}
                            onModalShow={() => setIsAttachmentPreviewActive(true)}
                            onModalHide={onAttachmentPreviewClose}
                        >
                            {({displayFileInModal}) => (
                                <>
                                    <AttachmentPickerWithMenuItems
                                        displayFileInModal={displayFileInModal}
                                        reportID={reportID}
                                        report={report}
                                        reportParticipantIDs={reportParticipantIDs}
                                        isFullComposerAvailable={isFullComposerAvailable}
                                        isComposerFullSize={isComposerFullSize}
                                        isBlockedFromConcierge={isBlockedFromConcierge}
                                        disabled={disabled}
                                        setMenuVisibility={setMenuVisibility}
                                        isMenuVisible={isMenuVisible}
                                        onTriggerAttachmentPicker={onTriggerAttachmentPicker}
                                        raiseIsScrollLikelyLayoutTriggered={raiseIsScrollLikelyLayoutTriggered}
                                        onCanceledAttachmentPicker={() => {
                                            isNextModalWillOpenRef.current = false;
                                            restoreKeyboardState();
                                        }}
                                        onMenuClosed={restoreKeyboardState}
                                        onAddActionPressed={onAddActionPressed}
                                        onItemSelected={onItemSelected}
                                        actionButtonRef={actionButtonRef}
                                    />
<<<<<<< HEAD
=======
                                    <ComposerWithSuggestions
                                        ref={composerRef}
                                        animatedRef={animatedRef}
                                        suggestionsRef={suggestionsRef}
                                        isNextModalWillOpenRef={isNextModalWillOpenRef}
                                        isScrollLikelyLayoutTriggered={isScrollLikelyLayoutTriggered}
                                        raiseIsScrollLikelyLayoutTriggered={raiseIsScrollLikelyLayoutTriggered}
                                        reportID={reportID}
                                        report={report}
                                        reportActions={reportActions}
                                        isMenuVisible={isMenuVisible}
                                        inputPlaceholder={inputPlaceholder}
                                        isComposerFullSize={isComposerFullSize}
                                        displayFileInModal={displayFileInModal}
                                        textInputShouldClear={textInputShouldClear}
                                        setTextInputShouldClear={setTextInputShouldClear}
                                        isBlockedFromConcierge={isBlockedFromConcierge}
                                        disabled={disabled}
                                        isFullComposerAvailable={isFullComposerAvailable}
                                        setIsFullComposerAvailable={setIsFullComposerAvailable}
                                        setIsCommentEmpty={setIsCommentEmpty}
                                        handleSendMessage={handleSendMessage}
                                        shouldShowComposeInput={shouldShowComposeInput}
                                        onFocus={onFocus}
                                        onBlur={onBlur}
                                        measureParentContainer={measureContainer}
                                        listHeight={listHeight}
                                        onValueChange={validateCommentMaxLength}
                                    />
>>>>>>> 2fe11741
                                    <ReportDropUI
                                        onDrop={(e) => {
                                            if (isAttachmentPreviewActive) {
                                                return;
                                            }
                                            const data = lodashGet(e, ['dataTransfer', 'items', 0]);
                                            displayFileInModal(data);
                                        }}
                                    />
                                </>
                            )}
                        </AttachmentModal>
                        <ComposerWithSuggestions
                            ref={composerRef}
                            suggestionsRef={suggestionsRef}
                            isNextModalWillOpenRef={isNextModalWillOpenRef}
                            reportID={reportID}
                            parentReportID={report.parentReportID}
                            includesChronos={ReportUtils.chatIncludesChronos(report)}
                            parentReportAction={parentReportAction}
                            isEmptyChat={isEmptyChat}
                            lastReportAction={lastReportAction}
                            isMenuVisible={isMenuVisible}
                            inputPlaceholder={inputPlaceholder}
                            isComposerFullSize={isComposerFullSize}
                            displayFileInModal={onDisplayFileInModal}
                            textInputShouldClear={textInputShouldClear}
                            setTextInputShouldClear={setTextInputShouldClear}
                            isBlockedFromConcierge={isBlockedFromConcierge}
                            disabled={disabled}
                            isFullComposerAvailable={isFullComposerAvailable}
                            setIsFullComposerAvailable={setIsFullComposerAvailable}
                            handleSendMessage={handleSendMessage}
                            shouldShowComposeInput={shouldShowComposeInput}
                            onFocus={onFocus}
                            onBlur={onBlur}
                            measureParentContainer={measureContainer}
                            listHeight={listHeight}
                            isSendDisabled={isSendDisabled}
                            onValueChange={validateCommentMaxLength}
                        />
                    </View>
                    <View
                        style={[
                            styles.flexRow,
                            styles.justifyContentBetween,
                            styles.alignItemsCenter,
                            (!isSmallScreenWidth || (isSmallScreenWidth && !network.isOffline)) && styles.chatItemComposeSecondaryRow,
                        ]}
                    >
                        {!isSmallScreenWidth && <OfflineIndicator containerStyles={[styles.chatItemComposeSecondaryRow]} />}
                        <ReportTypingIndicator reportID={reportID} />
                        {hasExceededMaxCommentLength && <ExceededCommentLength />}
                    </View>
                </OfflineWithFeedback>
            </View>
        </View>
    );
}

ReportActionCompose.propTypes = propTypes;
ReportActionCompose.defaultProps = defaultProps;
ReportActionCompose.displayName = 'ReportActionCompose';

export default compose(
    withNetwork(),
    withCurrentUserPersonalDetails,
    withOnyx({
        blockedFromConcierge: {
            key: ONYXKEYS.NVP_BLOCKED_FROM_CONCIERGE,
        },
        shouldShowComposeInput: {
            key: ONYXKEYS.SHOULD_SHOW_COMPOSE_INPUT,
        },
    }),
)(memo(ReportActionCompose));<|MERGE_RESOLUTION|>--- conflicted
+++ resolved
@@ -400,38 +400,6 @@
                                         onItemSelected={onItemSelected}
                                         actionButtonRef={actionButtonRef}
                                     />
-<<<<<<< HEAD
-=======
-                                    <ComposerWithSuggestions
-                                        ref={composerRef}
-                                        animatedRef={animatedRef}
-                                        suggestionsRef={suggestionsRef}
-                                        isNextModalWillOpenRef={isNextModalWillOpenRef}
-                                        isScrollLikelyLayoutTriggered={isScrollLikelyLayoutTriggered}
-                                        raiseIsScrollLikelyLayoutTriggered={raiseIsScrollLikelyLayoutTriggered}
-                                        reportID={reportID}
-                                        report={report}
-                                        reportActions={reportActions}
-                                        isMenuVisible={isMenuVisible}
-                                        inputPlaceholder={inputPlaceholder}
-                                        isComposerFullSize={isComposerFullSize}
-                                        displayFileInModal={displayFileInModal}
-                                        textInputShouldClear={textInputShouldClear}
-                                        setTextInputShouldClear={setTextInputShouldClear}
-                                        isBlockedFromConcierge={isBlockedFromConcierge}
-                                        disabled={disabled}
-                                        isFullComposerAvailable={isFullComposerAvailable}
-                                        setIsFullComposerAvailable={setIsFullComposerAvailable}
-                                        setIsCommentEmpty={setIsCommentEmpty}
-                                        handleSendMessage={handleSendMessage}
-                                        shouldShowComposeInput={shouldShowComposeInput}
-                                        onFocus={onFocus}
-                                        onBlur={onBlur}
-                                        measureParentContainer={measureContainer}
-                                        listHeight={listHeight}
-                                        onValueChange={validateCommentMaxLength}
-                                    />
->>>>>>> 2fe11741
                                     <ReportDropUI
                                         onDrop={(e) => {
                                             if (isAttachmentPreviewActive) {
@@ -448,6 +416,8 @@
                             ref={composerRef}
                             suggestionsRef={suggestionsRef}
                             isNextModalWillOpenRef={isNextModalWillOpenRef}
+                            isScrollLikelyLayoutTriggered={isScrollLikelyLayoutTriggered}
+                            raiseIsScrollLikelyLayoutTriggered={raiseIsScrollLikelyLayoutTriggered}
                             reportID={reportID}
                             parentReportID={report.parentReportID}
                             includesChronos={ReportUtils.chatIncludesChronos(report)}

--- conflicted
+++ resolved
@@ -23,7 +23,6 @@
 import getDraftComment from '@libs/ComposerUtils/getDraftComment';
 import * as DeviceCapabilities from '@libs/DeviceCapabilities';
 import getModalState from '@libs/getModalState';
-import * as ReportActionsUtils from '@libs/ReportActionsUtils';
 import * as ReportUtils from '@libs/ReportUtils';
 import willBlurTextInputOnTapOutsideFunc from '@libs/willBlurTextInputOnTapOutside';
 import ParticipantLocalTime from '@pages/home/report/ParticipantLocalTime';
@@ -340,7 +339,6 @@
     const hasReportRecipient = _.isObject(reportRecipient) && !_.isEmpty(reportRecipient);
 
     const isSendDisabled = isCommentEmpty || isBlockedFromConcierge || disabled || hasExceededMaxCommentLength;
-    const parentReportAction = ReportActionsUtils.getParentReportAction(report);
 
     const handleSendMessage = useCallback(() => {
         'worklet';
@@ -423,16 +421,9 @@
                                         isScrollLikelyLayoutTriggered={isScrollLikelyLayoutTriggered}
                                         raiseIsScrollLikelyLayoutTriggered={raiseIsScrollLikelyLayoutTriggered}
                                         reportID={reportID}
-<<<<<<< HEAD
-                                        report={report}
-                                        parentReportID={report.parentReportID}
-                                        includesChronos={ReportUtils.chatIncludesChronos(report)}
-                                        parentReportAction={parentReportAction}
-=======
                                         parentReportID={report.parentReportID}
                                         parentReportActionID={report.parentReportActionID}
                                         includesChronos={ReportUtils.chatIncludesChronos(report)}
->>>>>>> f6ba7513
                                         isEmptyChat={isEmptyChat}
                                         lastReportAction={lastReportAction}
                                         isMenuVisible={isMenuVisible}

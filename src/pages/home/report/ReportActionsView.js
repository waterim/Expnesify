import {useIsFocused} from '@react-navigation/native';
import lodashGet from 'lodash/get';
import PropTypes from 'prop-types';
import React, {useContext, useEffect, useMemo, useRef} from 'react';
import {InteractionManager} from 'react-native';
import {withOnyx} from 'react-native-onyx';
import _ from 'underscore';
import networkPropTypes from '@components/networkPropTypes';
import {withNetwork} from '@components/OnyxProvider';
import withLocalize, {withLocalizePropTypes} from '@components/withLocalize';
import withWindowDimensions, {windowDimensionsPropTypes} from '@components/withWindowDimensions';
import useCopySelectionHelper from '@hooks/useCopySelectionHelper';
import useInitialValue from '@hooks/useInitialValue';
import usePrevious from '@hooks/usePrevious';
import compose from '@libs/compose';
import getIsReportFullyVisible from '@libs/getIsReportFullyVisible';
import Performance from '@libs/Performance';
import * as ReportActionsUtils from '@libs/ReportActionsUtils';
import {isUserCreatedPolicyRoom} from '@libs/ReportUtils';
import {didUserLogInDuringSession} from '@libs/SessionUtils';
import {ReactionListContext} from '@pages/home/ReportScreenContext';
import reportPropTypes from '@pages/reportPropTypes';
import * as Report from '@userActions/Report';
import Timing from '@userActions/Timing';
import CONST from '@src/CONST';
import ONYXKEYS from '@src/ONYXKEYS';
import PopoverReactionList from './ReactionList/PopoverReactionList';
import reportActionPropTypes from './reportActionPropTypes';
import ReportActionsList from './ReportActionsList';

const propTypes = {
    /** The report currently being looked at */
    report: reportPropTypes.isRequired,

    /** Array of report actions for this report */
    reportActions: PropTypes.arrayOf(PropTypes.shape(reportActionPropTypes)),

    /** The report metadata loading states */
    isLoadingInitialReportActions: PropTypes.bool,

    /** The report actions are loading more data */
    isLoadingOlderReportActions: PropTypes.bool,

    /** The report actions are loading newer data */
    isLoadingNewerReportActions: PropTypes.bool,

    /** Whether the composer is full size */
    /* eslint-disable-next-line react/no-unused-prop-types */
    isComposerFullSize: PropTypes.bool.isRequired,

    /** Information about the network */
    network: networkPropTypes.isRequired,

    /** The policy object for the current route */
    policy: PropTypes.shape({
        /** The name of the policy */
        name: PropTypes.string,

        /** The URL for the policy avatar */
        avatar: PropTypes.string,
    }),

    /** Session info for the currently logged in user. */
    session: PropTypes.shape({
        /** Currently logged in user authToken */
        authToken: PropTypes.string,
    }),

    ...windowDimensionsPropTypes,
    ...withLocalizePropTypes,
};

const defaultProps = {
    reportActions: [],
    policy: null,
    isLoadingInitialReportActions: false,
    isLoadingOlderReportActions: false,
    isLoadingNewerReportActions: false,
    session: {
        authTokenType: '',
    },
};

function ReportActionsView(props) {
    useCopySelectionHelper();
    const reactionListRef = useContext(ReactionListContext);
    const didLayout = useRef(false);
    const didSubscribeToReportTypingEvents = useRef(false);
    const isFirstRender = useRef(true);
    const hasCachedActions = useInitialValue(() => _.size(props.reportActions) > 0);
    const mostRecentIOUReportActionID = useMemo(() => ReportActionsUtils.getMostRecentIOURequestActionID(props.reportActions), [props.reportActions]);
    const prevNetworkRef = useRef(props.network);
    const prevAuthTokenType = usePrevious(props.session.authTokenType);

    const prevIsSmallScreenWidthRef = useRef(props.isSmallScreenWidth);

    const isFocused = useIsFocused();
    const reportID = props.report.reportID;
    const hasNewestReportAction = lodashGet(props.reportActions[0], 'isNewestReportAction');

    /**
     * @returns {Boolean}
     */
    const isReportFullyVisible = useMemo(() => getIsReportFullyVisible(isFocused), [isFocused]);

    const openReportIfNecessary = () => {
        const createChatError = _.get(props.report, ['errorFields', 'createChat']);
        // If the report is optimistic (AKA not yet created) we don't need to call openReport again
        if (props.report.isOptimisticReport || !_.isEmpty(createChatError)) {
            return;
        }

        Report.openReport(reportID);
    };

    useEffect(() => {
        const interactionTask = InteractionManager.runAfterInteractions(() => {
            openReportIfNecessary();
        });
        return () => {
            if (!interactionTask) {
                return;
            }
            interactionTask.cancel();
        };
        // eslint-disable-next-line react-hooks/exhaustive-deps
    }, []);

    useEffect(() => {
        const prevNetwork = prevNetworkRef.current;
        // When returning from offline to online state we want to trigger a request to OpenReport which
        // will fetch the reportActions data and mark the report as read. If the report is not fully visible
        // then we call ReconnectToReport which only loads the reportActions data without marking the report as read.
        const wasNetworkChangeDetected = lodashGet(prevNetwork, 'isOffline') && !lodashGet(props.network, 'isOffline');
        if (wasNetworkChangeDetected) {
            if (isReportFullyVisible) {
                openReportIfNecessary();
            } else {
                Report.reconnect(reportID);
            }
        }
        // update ref with current network state
        prevNetworkRef.current = props.network;
        // eslint-disable-next-line react-hooks/exhaustive-deps
    }, [props.network, isReportFullyVisible]);

    useEffect(() => {
        const wasLoginChangedDetected = prevAuthTokenType === 'anonymousAccount' && !props.session.authTokenType;
        if (wasLoginChangedDetected && didUserLogInDuringSession() && isUserCreatedPolicyRoom(props.report)) {
            if (isReportFullyVisible) {
                openReportIfNecessary();
            } else {
                Report.reconnect(reportID);
            }
        }
        // eslint-disable-next-line react-hooks/exhaustive-deps
    }, [props.session, props.report, isReportFullyVisible]);

    useEffect(() => {
        const prevIsSmallScreenWidth = prevIsSmallScreenWidthRef.current;
        // If the view is expanded from mobile to desktop layout
        // we update the new marker position, mark the report as read, and fetch new report actions
        const didScreenSizeIncrease = prevIsSmallScreenWidth && !props.isSmallScreenWidth;
        const didReportBecomeVisible = isReportFullyVisible && didScreenSizeIncrease;
        if (didReportBecomeVisible) {
            openReportIfNecessary();
        }
        // update ref with current state
        prevIsSmallScreenWidthRef.current = props.isSmallScreenWidth;
        // eslint-disable-next-line react-hooks/exhaustive-deps
    }, [props.isSmallScreenWidth, props.reportActions, isReportFullyVisible]);

    useEffect(() => {
        // Ensures subscription event succeeds when the report/workspace room is created optimistically.
        // Check if the optimistic `OpenReport` or `AddWorkspaceRoom` has succeeded by confirming
        // any `pendingFields.createChat` or `pendingFields.addWorkspaceRoom` fields are set to null.
        // Existing reports created will have empty fields for `pendingFields`.
        const didCreateReportSuccessfully = !props.report.pendingFields || (!props.report.pendingFields.addWorkspaceRoom && !props.report.pendingFields.createChat);
        let interactionTask;
        if (!didSubscribeToReportTypingEvents.current && didCreateReportSuccessfully) {
            interactionTask = InteractionManager.runAfterInteractions(() => {
                Report.subscribeToReportTypingEvents(reportID);
                didSubscribeToReportTypingEvents.current = true;
            });
        }
<<<<<<< HEAD

        return () => {
            if (!interactionTask) {
                return;
            }
            interactionTask.cancel();
        };
=======
>>>>>>> f6ba7513
    }, [props.report.pendingFields, didSubscribeToReportTypingEvents, reportID]);

    /**
     * Retrieves the next set of report actions for the chat once we are nearing the end of what we are currently
     * displaying.
     */
    const loadOlderChats = () => {
        // Only fetch more if we are neither already fetching (so that we don't initiate duplicate requests) nor offline.
        if (props.network.isOffline || props.isLoadingOlderReportActions) {
            return;
        }

        const oldestReportAction = _.last(props.reportActions);

        // Don't load more chats if we're already at the beginning of the chat history
        if (!oldestReportAction || oldestReportAction.actionName === CONST.REPORT.ACTIONS.TYPE.CREATED) {
            return;
        }
        // Retrieve the next REPORT.ACTIONS.LIMIT sized page of comments
        Report.getOlderActions(reportID, oldestReportAction.reportActionID);
    };

    /**
     * Retrieves the next set of report actions for the chat once we are nearing the end of what we are currently
     * displaying.
     */
    const loadNewerChats = useMemo(
        () =>
            _.throttle(({distanceFromStart}) => {
                if (props.isLoadingNewerReportActions || props.isLoadingInitialReportActions || hasNewestReportAction) {
                    return;
                }

                // Ideally, we wouldn't need to use the 'distanceFromStart' variable. However, due to the low value set for 'maxToRenderPerBatch',
                // the component undergoes frequent re-renders. This frequent re-rendering triggers the 'onStartReached' callback multiple times.
                //
                // To mitigate this issue, we use 'CONST.CHAT_HEADER_LOADER_HEIGHT' as a threshold. This ensures that 'onStartReached' is not
                // triggered unnecessarily when the chat is initially opened or when the user has reached the end of the list but hasn't scrolled further.
                //
                // Additionally, we use throttling on the 'onStartReached' callback to further reduce the frequency of its invocation.
                // This should be removed once the issue of frequent re-renders is resolved.
                //
                // onStartReached is triggered during the first render. Since we use OpenReport on the first render and are confident about the message ordering, we can safely skip this call
                if (isFirstRender.current || distanceFromStart <= CONST.CHAT_HEADER_LOADER_HEIGHT) {
                    isFirstRender.current = false;
                    return;
                }

                const newestReportAction = _.first(props.reportActions);
                Report.getNewerActions(reportID, newestReportAction.reportActionID);
            }, 500),
        [props.isLoadingNewerReportActions, props.isLoadingInitialReportActions, props.reportActions, reportID, hasNewestReportAction],
    );

    /**
     * Runs when the FlatList finishes laying out
     */
    const recordTimeToMeasureItemLayout = () => {
        if (didLayout.current) {
            return;
        }

        didLayout.current = true;
        Timing.end(CONST.TIMING.SWITCH_REPORT, hasCachedActions ? CONST.TIMING.WARM : CONST.TIMING.COLD);

        // Capture the init measurement only once not per each chat switch as the value gets overwritten
        if (!ReportActionsView.initMeasured) {
            Performance.markEnd(CONST.TIMING.REPORT_INITIAL_RENDER);
            ReportActionsView.initMeasured = true;
        } else {
            Performance.markEnd(CONST.TIMING.SWITCH_REPORT);
        }
    };

    /**
     * Create a lightweight Report so as to keep the re-rendering as light as possible by
     * passing in only the required props.
     */
    const report = useMemo(
        () => ({
            lastReadTime: props.report.lastReadTime,
            reportID: props.report.reportID,
            policyID: props.report.policyID,
            lastVisibleActionCreated: props.report.lastVisibleActionCreated,
        }),
        [props.report.lastReadTime, props.report.reportID, props.report.policyID, props.report.lastVisibleActionCreated],
    );

    // Comments have not loaded at all yet do nothing
    if (!_.size(props.reportActions)) {
        return null;
    }

    return (
        <>
            <ReportActionsList
                report={report}
                onLayout={recordTimeToMeasureItemLayout}
                sortedReportActions={props.reportActions}
                mostRecentIOUReportActionID={mostRecentIOUReportActionID}
                loadOlderChats={loadOlderChats}
                loadNewerChats={loadNewerChats}
                isLoadingInitialReportActions={props.isLoadingInitialReportActions}
                isLoadingOlderReportActions={props.isLoadingOlderReportActions}
                isLoadingNewerReportActions={props.isLoadingNewerReportActions}
                policy={props.policy}
            />
            <PopoverReactionList ref={reactionListRef} />
        </>
    );
}

ReportActionsView.propTypes = propTypes;
ReportActionsView.defaultProps = defaultProps;
ReportActionsView.displayName = 'ReportActionsView';

function arePropsEqual(oldProps, newProps) {
    if (!_.isEqual(oldProps.reportActions, newProps.reportActions)) {
        return false;
    }

    if (lodashGet(oldProps.network, 'isOffline') !== lodashGet(newProps.network, 'isOffline')) {
        return false;
    }

    if (lodashGet(oldProps.session, 'authTokenType') !== lodashGet(newProps.session, 'authTokenType')) {
        return false;
    }

    if (oldProps.isLoadingInitialReportActions !== newProps.isLoadingInitialReportActions) {
        return false;
    }

    if (oldProps.isLoadingOlderReportActions !== newProps.isLoadingOlderReportActions) {
        return false;
    }

    if (oldProps.isLoadingNewerReportActions !== newProps.isLoadingNewerReportActions) {
        return false;
    }

    if (newProps.isSmallScreenWidth !== oldProps.isSmallScreenWidth) {
        return false;
    }

    if (newProps.isComposerFullSize !== oldProps.isComposerFullSize) {
        return false;
    }

    if (lodashGet(newProps, 'policy.avatar') !== lodashGet(oldProps, 'policy.avatar')) {
        return false;
    }

    if (lodashGet(newProps, 'policy.name') !== lodashGet(oldProps, 'policy.name')) {
        return false;
    }

<<<<<<< HEAD
    return (
        oldProps.report.lastReadTime === newProps.report.lastReadTime &&
        oldProps.report.reportID === newProps.report.reportID &&
        oldProps.report.policyID === newProps.report.policyID &&
        oldProps.report.lastVisibleActionCreated === newProps.report.lastVisibleActionCreated &&
        oldProps.report.isOptimisticReport === newProps.report.isOptimisticReport &&
        _.isEqual(oldProps.report.pendingFields, newProps.report.pendingFields)
    );
=======
    return _.isEqual(oldProps.report, newProps.report);
>>>>>>> f6ba7513
}

const MemoizedReportActionsView = React.memo(ReportActionsView, arePropsEqual);

export default compose(
    Performance.withRenderTrace({id: '<ReportActionsView> rendering'}),
    withWindowDimensions,
    withLocalize,
    withNetwork(),
    withOnyx({
        session: {
            key: ONYXKEYS.SESSION,
        },
    }),
)(MemoizedReportActionsView);<|MERGE_RESOLUTION|>--- conflicted
+++ resolved
@@ -183,7 +183,6 @@
                 didSubscribeToReportTypingEvents.current = true;
             });
         }
-<<<<<<< HEAD
 
         return () => {
             if (!interactionTask) {
@@ -191,8 +190,6 @@
             }
             interactionTask.cancel();
         };
-=======
->>>>>>> f6ba7513
     }, [props.report.pendingFields, didSubscribeToReportTypingEvents, reportID]);
 
     /**
@@ -350,18 +347,7 @@
         return false;
     }
 
-<<<<<<< HEAD
-    return (
-        oldProps.report.lastReadTime === newProps.report.lastReadTime &&
-        oldProps.report.reportID === newProps.report.reportID &&
-        oldProps.report.policyID === newProps.report.policyID &&
-        oldProps.report.lastVisibleActionCreated === newProps.report.lastVisibleActionCreated &&
-        oldProps.report.isOptimisticReport === newProps.report.isOptimisticReport &&
-        _.isEqual(oldProps.report.pendingFields, newProps.report.pendingFields)
-    );
-=======
     return _.isEqual(oldProps.report, newProps.report);
->>>>>>> f6ba7513
 }
 
 const MemoizedReportActionsView = React.memo(ReportActionsView, arePropsEqual);

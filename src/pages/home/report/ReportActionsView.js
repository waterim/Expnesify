import {useIsFocused, useRoute} from '@react-navigation/native';
import lodashGet from 'lodash/get';
import PropTypes from 'prop-types';
import React, {useCallback, useContext, useEffect, useLayoutEffect, useMemo, useRef, useState} from 'react';
import {InteractionManager} from 'react-native';
import {withOnyx} from 'react-native-onyx';
import _ from 'underscore';
import networkPropTypes from '@components/networkPropTypes';
import {withNetwork} from '@components/OnyxProvider';
import withLocalize, {withLocalizePropTypes} from '@components/withLocalize';
import withWindowDimensions, {windowDimensionsPropTypes} from '@components/withWindowDimensions';
import useCopySelectionHelper from '@hooks/useCopySelectionHelper';
import useInitialValue from '@hooks/useInitialValue';
import usePrevious from '@hooks/usePrevious';
import useWindowDimensions from '@hooks/useWindowDimensions';
import compose from '@libs/compose';
import getIsReportFullyVisible from '@libs/getIsReportFullyVisible';
import Performance from '@libs/Performance';
import * as ReportActionsUtils from '@libs/ReportActionsUtils';
import {isUserCreatedPolicyRoom} from '@libs/ReportUtils';
import {didUserLogInDuringSession} from '@libs/SessionUtils';
import {ReactionListContext} from '@pages/home/ReportScreenContext';
import reportPropTypes from '@pages/reportPropTypes';
import * as Report from '@userActions/Report';
import Timing from '@userActions/Timing';
import CONST from '@src/CONST';
import ONYXKEYS from '@src/ONYXKEYS';
import PopoverReactionList from './ReactionList/PopoverReactionList';
import reportActionPropTypes from './reportActionPropTypes';
import ReportActionsList from './ReportActionsList';

const propTypes = {
    /** The report currently being looked at */
    report: reportPropTypes.isRequired,

    /** Array of report actions for this report */
    reportActions: PropTypes.arrayOf(PropTypes.shape(reportActionPropTypes)),

    /** The report metadata loading states */
    isLoadingInitialReportActions: PropTypes.bool,

    /** The report actions are loading more data */
    isLoadingOlderReportActions: PropTypes.bool,

    /** The report actions are loading newer data */
    isLoadingNewerReportActions: PropTypes.bool,

    /** Whether the composer is full size */
    /* eslint-disable-next-line react/no-unused-prop-types */
    isComposerFullSize: PropTypes.bool.isRequired,

    /** Information about the network */
    network: networkPropTypes.isRequired,

    /** The policy object for the current route */
    policy: PropTypes.shape({
        /** The name of the policy */
        name: PropTypes.string,

        /** The URL for the policy avatar */
        avatar: PropTypes.string,
    }),

    /** Session info for the currently logged in user. */
    session: PropTypes.shape({
        /** Currently logged in user authToken */
        authToken: PropTypes.string,
    }),

    ...windowDimensionsPropTypes,
    ...withLocalizePropTypes,
};

const defaultProps = {
    reportActions: [],
    policy: null,
    isLoadingInitialReportActions: false,
    isLoadingOlderReportActions: false,
    isLoadingNewerReportActions: false,
    session: {
        authTokenType: '',
    },
};

const DIFF_BETWEEN_SCREEN_HEIGHT_AND_LIST = 120;
const SPACER = 16;
const PAGINATION_SIZE = 15;

let listIDCount = Math.round(Math.random() * 100);

/**
 * usePaginatedReportActionList manages the logic for handling a list of messages with pagination and dynamic loading.
 * It determines the part of the message array to display ('visibleReportActions') based on the current linked message,
 * and manages pagination through 'handleReportActionPagination' function.
 *
 * @param {string} linkedID - ID of the linked message used for initial focus.
 * @param {array} allReportActions - Array of messages.
 * @param {function} fetchNewerReportActions - Function to fetch more messages.
 * @param {string} route - Current route, used to reset states on route change.
 * @param {boolean} isLoading - Loading state indicator.
 * @param {boolean} triggerListID - Used to trigger a listID change.
 * @returns {object} An object containing the sliced message array, the pagination function,
 *                   index of the linked message, and a unique list ID.
 */
const usePaginatedReportActionList = (linkedID, allReportActions, fetchNewerReportActions, route, isLoading, triggerListID) => {
    // triggerListID is used when navigating to a chat with messages loaded from LHN. Typically, these include thread actions, task actions, etc. Since these messages aren't the latest, we don't maintain their position and instead trigger a recalculation of their positioning in the list.
    // we don't set currentReportActionID on initial render as linkedID as it should trigger visibleReportActions after linked message was positioned
    const [currentReportActionID, setCurrentReportActionID] = useState('');
    const isFirstLinkedActionRender = useRef(true);

    useLayoutEffect(() => {
        setCurrentReportActionID('');
    }, [route]);

    const listID = useMemo(() => {
        isFirstLinkedActionRender.current = true;
        listIDCount += 1;
        return listIDCount;
        // eslint-disable-next-line react-hooks/exhaustive-deps
    }, [route, triggerListID]);

    const index = useMemo(() => {
        if (!linkedID || isLoading) {
            return -1;
        }

        return _.findIndex(allReportActions, (obj) => String(obj.reportActionID) === String(isFirstLinkedActionRender.current ? linkedID : currentReportActionID));
    }, [allReportActions, currentReportActionID, linkedID, isLoading]);

    const visibleReportActions = useMemo(() => {
        if (!linkedID) {
            return allReportActions;
        }
        if (isLoading || index === -1) {
            return [];
        }

        if (isFirstLinkedActionRender.current) {
            return allReportActions.slice(index, allReportActions.length);
        }
        const newStartIndex = index >= PAGINATION_SIZE ? index - PAGINATION_SIZE : 0;
        return newStartIndex ? allReportActions.slice(newStartIndex, allReportActions.length) : allReportActions;
        // currentReportActionID is needed to trigger batching once the report action has been positioned
        // eslint-disable-next-line react-hooks/exhaustive-deps
    }, [linkedID, allReportActions, index, isLoading, currentReportActionID]);

    const hasMoreCached = visibleReportActions.length < allReportActions.length;
    const newestReportAction = lodashGet(visibleReportActions, '[0]');

    const handleReportActionPagination = useCallback(
        ({firstReportActionID}) => {
            // This function is a placeholder as the actual pagination is handled by visibleReportActions
            if (!hasMoreCached) {
                isFirstLinkedActionRender.current = false;
                fetchNewerReportActions(newestReportAction);
            }
            if (isFirstLinkedActionRender.current) {
                isFirstLinkedActionRender.current = false;
            }
            setCurrentReportActionID(firstReportActionID);
        },
        [fetchNewerReportActions, hasMoreCached, newestReportAction],
    );

    return {
        visibleReportActions,
        loadMoreReportActionsHandler: handleReportActionPagination,
        linkedIdIndex: index,
        listID,
    };
};

function ReportActionsView({reportActions: allReportActions, ...props}) {
    useCopySelectionHelper();
    const reactionListRef = useContext(ReactionListContext);
    const route = useRoute();
    const reportActionID = lodashGet(route, 'params.reportActionID', null);
    const didLayout = useRef(false);
    const didSubscribeToReportTypingEvents = useRef(false);
<<<<<<< HEAD
    const contentListHeight = useRef(0);
    const layoutListHeight = useRef(0);
    const mostRecentIOUReportActionID = useInitialValue(() => ReportActionsUtils.getMostRecentIOURequestActionID(props.reportActions));
    const {windowHeight} = useWindowDimensions();
    const isFocused = useIsFocused();

=======
    const isFirstRender = useRef(true);
    const hasCachedActions = useInitialValue(() => _.size(props.reportActions) > 0);
    const mostRecentIOUReportActionID = useMemo(() => ReportActionsUtils.getMostRecentIOURequestActionID(props.reportActions), [props.reportActions]);
>>>>>>> f78a92ae
    const prevNetworkRef = useRef(props.network);
    const prevAuthTokenType = usePrevious(props.session.authTokenType);
    const [isInitialLinkedView, setIsInitialLinkedView] = useState(false);
    const prevIsSmallScreenWidthRef = useRef(props.isSmallScreenWidth);
    const reportID = props.report.reportID;
    const isLoading = (!!reportActionID && props.isLoadingInitialReportActions) || !props.isReadyForCommentLinking;

    /**
     * Retrieves the next set of report actions for the chat once we are nearing the end of what we are currently
     * displaying.
     */
    const fetchNewerAction = useCallback(
        (newestReportAction) => {
            if (props.isLoadingNewerReportActions || props.isLoadingInitialReportActions) {
                return;
            }

            Report.getNewerActions(reportID, newestReportAction.reportActionID);
        },
        [props.isLoadingNewerReportActions, props.isLoadingInitialReportActions, reportID],
    );

    const {
        visibleReportActions: reportActions,
        loadMoreReportActionsHandler,
        linkedIdIndex,
        listID,
    } = usePaginatedReportActionList(reportActionID, allReportActions, fetchNewerAction, route, isLoading, props.isLoadingInitialReportActions);
    const hasCachedActions = useInitialValue(() => _.size(reportActions) > 0);
    const hasNewestReportAction = lodashGet(reportActions, ['0', 'created']) === props.report.lastVisibleActionCreated;
    const newestReportAction = lodashGet(reportActions, ['0']);
    const oldestReportAction = useMemo(() => _.last(reportActions), [reportActions]);
    const hasCreatedAction = lodashGet(oldestReportAction, 'actionName') === CONST.REPORT.ACTIONS.TYPE.CREATED;
    const firstReportActionName = lodashGet(reportActions, ['0', 'actionName']);

    /**
     * @returns {Boolean}
     */
    const isReportFullyVisible = useMemo(() => getIsReportFullyVisible(isFocused), [isFocused]);

    const openReportIfNecessary = () => {
        const createChatError = _.get(props.report, ['errorFields', 'createChat']);
        // If the report is optimistic (AKA not yet created) we don't need to call openReport again
        if (props.report.isOptimisticReport || !_.isEmpty(createChatError)) {
            return;
        }

        Report.openReport(reportID, reportActionID);
    };

    useEffect(() => {
        if (reportActionID) {
            return;
        }
        openReportIfNecessary();
        // eslint-disable-next-line react-hooks/exhaustive-deps
    }, []);

    useEffect(() => {
        if (!reportActionID) {
            return;
        }

        // This function is triggered when a user clicks on a link to navigate to a report.
        // For each link click, we retrieve the report data again, even though it may already be cached.
        // There should be only one openReport execution per page start or navigating
        Report.openReport(reportID, reportActionID);
        // eslint-disable-next-line react-hooks/exhaustive-deps
    }, [route]);

    useEffect(() => {
        const prevNetwork = prevNetworkRef.current;
        // When returning from offline to online state we want to trigger a request to OpenReport which
        // will fetch the reportActions data and mark the report as read. If the report is not fully visible
        // then we call ReconnectToReport which only loads the reportActions data without marking the report as read.
        const wasNetworkChangeDetected = lodashGet(prevNetwork, 'isOffline') && !lodashGet(props.network, 'isOffline');
        if (wasNetworkChangeDetected) {
            if (isReportFullyVisible) {
                openReportIfNecessary();
            } else {
                Report.reconnect(reportID);
            }
        }
        // update ref with current network state
        prevNetworkRef.current = props.network;
        // eslint-disable-next-line react-hooks/exhaustive-deps
    }, [props.network, props.report, isReportFullyVisible]);

    useEffect(() => {
        const wasLoginChangedDetected = prevAuthTokenType === 'anonymousAccount' && !props.session.authTokenType;
        if (wasLoginChangedDetected && didUserLogInDuringSession() && isUserCreatedPolicyRoom(props.report)) {
            if (isReportFullyVisible) {
                openReportIfNecessary();
            } else {
                Report.reconnect(reportID);
            }
        }
        // eslint-disable-next-line react-hooks/exhaustive-deps
    }, [props.session, props.report, isReportFullyVisible]);

    useEffect(() => {
        const prevIsSmallScreenWidth = prevIsSmallScreenWidthRef.current;
        // If the view is expanded from mobile to desktop layout
        // we update the new marker position, mark the report as read, and fetch new report actions
        const didScreenSizeIncrease = prevIsSmallScreenWidth && !props.isSmallScreenWidth;
        const didReportBecomeVisible = isReportFullyVisible && didScreenSizeIncrease;
        if (didReportBecomeVisible) {
            openReportIfNecessary();
        }
        // update ref with current state
        prevIsSmallScreenWidthRef.current = props.isSmallScreenWidth;
        // eslint-disable-next-line react-hooks/exhaustive-deps
    }, [props.isSmallScreenWidth, props.report, reportActions, isReportFullyVisible]);

    useEffect(() => {
        // Ensures subscription event succeeds when the report/workspace room is created optimistically.
        // Check if the optimistic `OpenReport` or `AddWorkspaceRoom` has succeeded by confirming
        // any `pendingFields.createChat` or `pendingFields.addWorkspaceRoom` fields are set to null.
        // Existing reports created will have empty fields for `pendingFields`.
        const didCreateReportSuccessfully = !props.report.pendingFields || (!props.report.pendingFields.addWorkspaceRoom && !props.report.pendingFields.createChat);
        if (!didSubscribeToReportTypingEvents.current && didCreateReportSuccessfully) {
            Report.subscribeToReportTypingEvents(reportID);
            didSubscribeToReportTypingEvents.current = true;
        }
    }, [props.report, didSubscribeToReportTypingEvents, reportID]);

    const onContentSizeChange = useCallback((w, h) => {
        contentListHeight.current = h;
    }, []);

    const checkIfContentSmallerThanList = useCallback(() => windowHeight - DIFF_BETWEEN_SCREEN_HEIGHT_AND_LIST - SPACER > contentListHeight.current, [windowHeight]);

    /**
     * Retrieves the next set of report actions for the chat once we are nearing the end of what we are currently
     * displaying.
     */
    const loadOlderChats = useCallback(() => {
        // Only fetch more if we are neither already fetching (so that we don't initiate duplicate requests) nor offline.
        if (props.network.isOffline || props.isLoadingOlderReportActions || props.isLoadingInitialReportActions) {
            return;
        }

        // Don't load more chats if we're already at the beginning of the chat history
        if (!oldestReportAction || hasCreatedAction) {
            return;
        }
        // Retrieve the next REPORT.ACTIONS.LIMIT sized page of comments
        Report.getOlderActions(reportID, oldestReportAction.reportActionID);
    }, [props.network.isOffline, props.isLoadingOlderReportActions, props.isLoadingInitialReportActions, oldestReportAction, hasCreatedAction, reportID]);

    const firstReportActionID = useMemo(() => lodashGet(newestReportAction, 'reportActionID'), [newestReportAction]);
    const loadNewerChats = useCallback(
        // eslint-disable-next-line rulesdir/prefer-early-return
        () => {
            if (
                props.isLoadingInitialReportActions ||
                props.isLoadingOlderReportActions ||
                props.network.isOffline ||
                newestReportAction.pendingAction === CONST.RED_BRICK_ROAD_PENDING_ACTION.DELETE
            ) {
                return;
            }
            // Determines if loading older reports is necessary when the content is smaller than the list
            // and there are fewer than 23 items, indicating we've reached the oldest message.
            const isLoadingOlderReportsFirstNeeded = checkIfContentSmallerThanList() && reportActions.length > 23;

            if (
                (reportActionID && linkedIdIndex > -1 && !hasNewestReportAction && !isLoadingOlderReportsFirstNeeded) ||
                (!reportActionID && !hasNewestReportAction && !isLoadingOlderReportsFirstNeeded)
            ) {
                loadMoreReportActionsHandler({firstReportActionID});
            }
        },
        [
            props.isLoadingInitialReportActions,
            props.isLoadingOlderReportActions,
            checkIfContentSmallerThanList,
            reportActionID,
            linkedIdIndex,
            hasNewestReportAction,
            loadMoreReportActionsHandler,
            firstReportActionID,
            props.network.isOffline,
            reportActions.length,
            newestReportAction,
        ],
    );

    /**
     * Runs when the FlatList finishes laying out
     */
    const recordTimeToMeasureItemLayout = useCallback(
        (e) => {
            layoutListHeight.current = e.nativeEvent.layout.height;

            if (didLayout.current) {
                return;
            }

            didLayout.current = true;
            Timing.end(CONST.TIMING.SWITCH_REPORT, hasCachedActions ? CONST.TIMING.WARM : CONST.TIMING.COLD);

            // Capture the init measurement only once not per each chat switch as the value gets overwritten
            if (!ReportActionsView.initMeasured) {
                Performance.markEnd(CONST.TIMING.REPORT_INITIAL_RENDER);
                ReportActionsView.initMeasured = true;
            } else {
                Performance.markEnd(CONST.TIMING.SWITCH_REPORT);
            }
        },
        [hasCachedActions],
    );

    useEffect(() => {
        // Temporary solution for handling REPORTPREVIEW. More details: https://expensify.slack.com/archives/C035J5C9FAP/p1705417778466539?thread_ts=1705035404.136629&cid=C035J5C9FAP
        // This code should be removed once REPORTPREVIEW is no longer repositioned.
        // We need to call openReport for gaps created by moving REPORTPREVIEW, which causes mismatches in previousReportActionID and reportActionID of adjacent reportActions. The server returns the correct sequence, allowing us to overwrite incorrect data with the correct one.
        const shouldOpenReport =
            firstReportActionName === CONST.REPORT.ACTIONS.TYPE.REPORTPREVIEW &&
            !hasCreatedAction &&
            props.isReadyForCommentLinking &&
            reportActions.length < 24 &&
            reportActions.length >= 1 &&
            !props.isLoadingInitialReportAction &&
            !props.isLoadingOlderReportActions &&
            !props.isLoadingNewerReportActions;

        if (shouldOpenReport) {
            Report.openReport(reportID, reportActionID);
        }
    }, [
        hasCreatedAction,
        reportID,
        reportActions,
        reportActionID,
        firstReportActionName,
        props.isReadyForCommentLinking,
        props.isLoadingOlderReportActions,
        props.isLoadingNewerReportActions,
        props.isLoadingInitialReportAction,
    ]);

    // Check if the first report action in the list is the one we're currently linked to
    const isTheFirstReportActionIsLinked = firstReportActionID === reportActionID;

    useEffect(() => {
        if (isTheFirstReportActionIsLinked) {
            // this should be applied after we navigated to linked reportAction
            InteractionManager.runAfterInteractions(() => {
                setIsInitialLinkedView(true);
            });
        } else {
            setIsInitialLinkedView(false);
        }
    }, [isTheFirstReportActionIsLinked]);

    // Comments have not loaded at all yet do nothing
    if (!_.size(reportActions)) {
        return null;
    }
    // AutoScroll is disabled when we do linking to a specific reportAction
    const shouldEnableAutoScroll = hasNewestReportAction && (!reportActionID || !isInitialLinkedView);

    return (
        <>
            <ReportActionsList
                report={props.report}
                onLayout={recordTimeToMeasureItemLayout}
                sortedReportActions={reportActions}
                mostRecentIOUReportActionID={mostRecentIOUReportActionID}
                loadOlderChats={loadOlderChats}
                loadNewerChats={loadNewerChats}
                isLinkingLoader={!!reportActionID && props.isLoadingInitialReportActions}
                isLoadingInitialReportActions={props.isLoadingInitialReportActions}
                isLoadingOlderReportActions={props.isLoadingOlderReportActions}
                isLoadingNewerReportActions={props.isLoadingNewerReportActions}
                policy={props.policy}
                listID={listID}
                onContentSizeChange={onContentSizeChange}
                shouldEnableAutoScrollToTopThreshold={shouldEnableAutoScroll}
            />
            <PopoverReactionList ref={reactionListRef} />
        </>
    );
}

ReportActionsView.propTypes = propTypes;
ReportActionsView.defaultProps = defaultProps;
ReportActionsView.displayName = 'ReportActionsView';

function arePropsEqual(oldProps, newProps) {
    if (!_.isEqual(oldProps.isReadyForCommentLinking, newProps.isReadyForCommentLinking)) {
        return false;
    }
    if (!_.isEqual(oldProps.reportActions, newProps.reportActions)) {
        return false;
    }

    if (!_.isEqual(oldProps.report.pendingFields, newProps.report.pendingFields)) {
        return false;
    }

    if (!_.isEqual(oldProps.report.errorFields, newProps.report.errorFields)) {
        return false;
    }

    if (lodashGet(oldProps.network, 'isOffline') !== lodashGet(newProps.network, 'isOffline')) {
        return false;
    }

    if (lodashGet(oldProps.session, 'authTokenType') !== lodashGet(newProps.session, 'authTokenType')) {
        return false;
    }

    if (oldProps.isLoadingInitialReportActions !== newProps.isLoadingInitialReportActions) {
        return false;
    }

    if (oldProps.isLoadingOlderReportActions !== newProps.isLoadingOlderReportActions) {
        return false;
    }

    if (oldProps.isLoadingNewerReportActions !== newProps.isLoadingNewerReportActions) {
        return false;
    }

    if (oldProps.isLoadingNewerReportActions !== newProps.isLoadingNewerReportActions) {
        return false;
    }

    if (oldProps.report.lastReadTime !== newProps.report.lastReadTime) {
        return false;
    }

    if (newProps.isSmallScreenWidth !== oldProps.isSmallScreenWidth) {
        return false;
    }

    if (newProps.isComposerFullSize !== oldProps.isComposerFullSize) {
        return false;
    }

    if (lodashGet(newProps.report, 'statusNum') !== lodashGet(oldProps.report, 'statusNum') || lodashGet(newProps.report, 'stateNum') !== lodashGet(oldProps.report, 'stateNum')) {
        return false;
    }

    if (lodashGet(newProps, 'policy.avatar') !== lodashGet(oldProps, 'policy.avatar')) {
        return false;
    }

    if (lodashGet(newProps, 'policy.name') !== lodashGet(oldProps, 'policy.name')) {
        return false;
    }

    if (lodashGet(newProps, 'report.reportName') !== lodashGet(oldProps, 'report.reportName')) {
        return false;
    }

    if (lodashGet(newProps, 'report.description') !== lodashGet(oldProps, 'report.description')) {
        return false;
    }

    if (lodashGet(newProps, 'report.managerID') !== lodashGet(oldProps, 'report.managerID')) {
        return false;
    }

    if (lodashGet(newProps, 'report.total') !== lodashGet(oldProps, 'report.total')) {
        return false;
    }

    if (lodashGet(newProps, 'report.nonReimbursableTotal') !== lodashGet(oldProps, 'report.nonReimbursableTotal')) {
        return false;
    }

    if (lodashGet(newProps, 'report.writeCapability') !== lodashGet(oldProps, 'report.writeCapability')) {
        return false;
    }

    if (lodashGet(newProps, 'report.participantAccountIDs', 0) !== lodashGet(oldProps, 'report.participantAccountIDs', 0)) {
        return false;
    }

    return _.isEqual(lodashGet(newProps.report, 'icons', []), lodashGet(oldProps.report, 'icons', []));
}

const MemoizedReportActionsView = React.memo(ReportActionsView, arePropsEqual);

export default compose(
    Performance.withRenderTrace({id: '<ReportActionsView> rendering'}),
    withWindowDimensions,
    withLocalize,
    withNetwork(),
    withOnyx({
        session: {
            key: ONYXKEYS.SESSION,
        },
    }),
)(MemoizedReportActionsView);<|MERGE_RESOLUTION|>--- conflicted
+++ resolved
@@ -177,18 +177,12 @@
     const reportActionID = lodashGet(route, 'params.reportActionID', null);
     const didLayout = useRef(false);
     const didSubscribeToReportTypingEvents = useRef(false);
-<<<<<<< HEAD
+
     const contentListHeight = useRef(0);
     const layoutListHeight = useRef(0);
-    const mostRecentIOUReportActionID = useInitialValue(() => ReportActionsUtils.getMostRecentIOURequestActionID(props.reportActions));
     const {windowHeight} = useWindowDimensions();
     const isFocused = useIsFocused();
-
-=======
-    const isFirstRender = useRef(true);
-    const hasCachedActions = useInitialValue(() => _.size(props.reportActions) > 0);
     const mostRecentIOUReportActionID = useMemo(() => ReportActionsUtils.getMostRecentIOURequestActionID(props.reportActions), [props.reportActions]);
->>>>>>> f78a92ae
     const prevNetworkRef = useRef(props.network);
     const prevAuthTokenType = usePrevious(props.session.authTokenType);
     const [isInitialLinkedView, setIsInitialLinkedView] = useState(false);

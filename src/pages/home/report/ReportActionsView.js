import React from 'react';
import {
    Keyboard,
    AppState,
} from 'react-native';
import {withOnyx} from 'react-native-onyx';
import PropTypes from 'prop-types';
import _ from 'underscore';
import lodashGet from 'lodash/get';
import * as Report from '../../../libs/actions/Report';
import reportActionPropTypes from './reportActionPropTypes';
import * as CollectionUtils from '../../../libs/CollectionUtils';
import Visibility from '../../../libs/Visibility';
import Timing from '../../../libs/actions/Timing';
import CONST from '../../../CONST';
import compose from '../../../libs/compose';
import withWindowDimensions, {windowDimensionsPropTypes} from '../../../components/withWindowDimensions';
import withDrawerState, {withDrawerPropTypes} from '../../../components/withDrawerState';
import * as ReportScrollManager from '../../../libs/ReportScrollManager';
import withLocalize, {withLocalizePropTypes} from '../../../components/withLocalize';
import ReportActionComposeFocusManager from '../../../libs/ReportActionComposeFocusManager';
import * as ReportActionContextMenu from './ContextMenu/ReportActionContextMenu';
import PopoverReportActionContextMenu from './ContextMenu/PopoverReportActionContextMenu';
import Performance from '../../../libs/Performance';
import ONYXKEYS from '../../../ONYXKEYS';
import {withNetwork} from '../../../components/OnyxProvider';
import * as EmojiPickerAction from '../../../libs/actions/EmojiPickerAction';
import FloatingMessageCounter from './FloatingMessageCounter';
import networkPropTypes from '../../../components/networkPropTypes';
import ReportActionsList from './ReportActionsList';
import CopySelectionHelper from '../../../components/CopySelectionHelper';
import EmojiPicker from '../../../components/EmojiPicker/EmojiPicker';
import * as ReportActionsUtils from '../../../libs/ReportActionsUtils';

const propTypes = {
    /** The ID of the report actions will be created for */
    reportID: PropTypes.number.isRequired,

    /* Onyx Props */

    /** The report currently being looked at */
    report: PropTypes.shape({
        /** Number of actions unread */
        unreadActionCount: PropTypes.number,

        /** The largest sequenceNumber on this report */
        maxSequenceNumber: PropTypes.number,

        /** The current position of the new marker */
        newMarkerSequenceNumber: PropTypes.number,

        /** Whether there is an outstanding amount in IOU */
        hasOutstandingIOU: PropTypes.bool,
    }),

    /** Array of report actions for this report */
    reportActions: PropTypes.objectOf(PropTypes.shape(reportActionPropTypes)),

    /** The session of the logged in person */
    session: PropTypes.shape({
        /** Email of the logged in person */
        email: PropTypes.string,
    }),

    /** Whether the composer is full size */
    isComposerFullSize: PropTypes.bool.isRequired,

    /** Are we loading more report actions? */
    isLoadingMoreReportActions: PropTypes.bool,

    /** Are we waiting for more report data? */
    isLoadingReportData: PropTypes.bool,

    /** Information about the network */
    network: networkPropTypes.isRequired,

    ...windowDimensionsPropTypes,
    ...withDrawerPropTypes,
    ...withLocalizePropTypes,
};

const defaultProps = {
    report: {
        unreadActionCount: 0,
        maxSequenceNumber: 0,
        hasOutstandingIOU: false,
    },
    reportActions: {},
    session: {},
    isLoadingMoreReportActions: false,
    isLoadingReportData: false,
};

class ReportActionsView extends React.Component {
    constructor(props) {
        super(props);

        this.appStateChangeListener = null;

        this.didLayout = false;

        this.state = {
            isFloatingMessageCounterVisible: false,
            messageCounterCount: this.props.report.unreadActionCount,
        };

        this.currentScrollOffset = 0;
        this.sortedReportActions = ReportActionsUtils.getSortedReportActions(props.reportActions);
        this.mostRecentIOUReportSequenceNumber = ReportActionsUtils.getMostRecentIOUReportSequenceNumber(props.reportActions);
        this.trackScroll = this.trackScroll.bind(this);
        this.showFloatingMessageCounter = this.showFloatingMessageCounter.bind(this);
        this.hideFloatingMessageCounter = this.hideFloatingMessageCounter.bind(this);
        this.toggleFloatingMessageCounter = this.toggleFloatingMessageCounter.bind(this);
        this.updateNewMarkerPosition = this.updateNewMarkerPosition.bind(this);
        this.updateMessageCounterCount = this.updateMessageCounterCount.bind(this);
        this.loadMoreChats = this.loadMoreChats.bind(this);
        this.recordTimeToMeasureItemLayout = this.recordTimeToMeasureItemLayout.bind(this);
        this.scrollToBottomAndMarkReportAsRead = this.scrollToBottomAndMarkReportAsRead.bind(this);
    }

    componentDidMount() {
        this.appStateChangeListener = AppState.addEventListener('change', () => {
            if (!this.getIsReportFullyVisible()) {
                return;
            }

            Report.openReport(this.props.reportID);
        });

        // If the reportID is not found then we have either not loaded this chat or the user is unable to access it.
        // We will attempt to fetch it and redirect if still not accessible.
        if (!this.props.report.reportID) {
            Report.fetchChatReportsByIDs([this.props.reportID], true);
        }
        Report.subscribeToReportTypingEvents(this.props.reportID);
        this.keyboardEvent = Keyboard.addListener('keyboardDidShow', () => {
            if (!ReportActionComposeFocusManager.isFocused()) {
                return;
            }
            ReportScrollManager.scrollToBottom();
        });

        Report.openReport(this.props.reportID);
    }

    shouldComponentUpdate(nextProps, nextState) {
        if (!_.isEqual(nextProps.reportActions, this.props.reportActions)) {
            this.sortedReportActions = ReportActionsUtils.getSortedReportActions(nextProps.reportActions);
            this.mostRecentIOUReportSequenceNumber = ReportActionsUtils.getMostRecentIOUReportSequenceNumber(nextProps.reportActions);
            return true;
        }

        // If the new marker has changed places, update the component.
        if (nextProps.report.newMarkerSequenceNumber !== this.props.report.newMarkerSequenceNumber) {
            return true;
        }

        if (nextProps.network.isOffline !== this.props.network.isOffline) {
            return true;
        }

        if (nextProps.isLoadingMoreReportActions !== this.props.isLoadingMoreReportActions) {
            return true;
        }

        if (!nextProps.isLoadingReportData && this.props.isLoadingReportData) {
            return true;
        }

        if (nextState.isFloatingMessageCounterVisible !== this.state.isFloatingMessageCounterVisible) {
            return true;
        }

        if (nextState.messageCounterCount !== this.state.messageCounterCount) {
            return true;
        }

        if (this.props.isSmallScreenWidth !== nextProps.isSmallScreenWidth) {
            return true;
        }

        if (this.props.isDrawerOpen !== nextProps.isDrawerOpen) {
            return true;
        }

        if (this.props.report.hasOutstandingIOU !== nextProps.report.hasOutstandingIOU) {
            return true;
        }

        if (this.props.isComposerFullSize !== nextProps.isComposerFullSize) {
            return true;
        }

        return !_.isEqual(lodashGet(this.props.report, 'icons', []), lodashGet(nextProps.report, 'icons', []));
    }

    componentDidUpdate(prevProps) {
        if (prevProps.network.isOffline && !this.props.network.isOffline) {
            Report.openReport(this.props.reportID);
        }

        // The last sequenceNumber of the same report has changed.
        const previousLastSequenceNumber = lodashGet(CollectionUtils.lastItem(prevProps.reportActions), 'sequenceNumber');
        const currentLastSequenceNumber = lodashGet(CollectionUtils.lastItem(this.props.reportActions), 'sequenceNumber');

        // Record the max action when window is visible and the sidebar is not covering the report view on a small screen
        const isReportFullyVisible = this.getIsReportFullyVisible();
        const sidebarClosed = prevProps.isDrawerOpen && !this.props.isDrawerOpen;
        const screenSizeIncreased = prevProps.isSmallScreenWidth && !this.props.isSmallScreenWidth;
        const reportBecomeVisible = sidebarClosed || screenSizeIncreased;

        if (previousLastSequenceNumber !== currentLastSequenceNumber) {
            const lastAction = CollectionUtils.lastItem(this.props.reportActions);
            const isLastActionFromCurrentUser = lodashGet(lastAction, 'actorEmail', '') === lodashGet(this.props.session, 'email', '');
            if (isLastActionFromCurrentUser) {
                // If a new comment is added and it's from the current user scroll to the bottom otherwise leave the user positioned where they are now in the list.
                ReportScrollManager.scrollToBottom();
            } else {
                // Only update the unread count when the floating message counter is visible
                // Otherwise counter will be shown on scrolling up from the bottom even if user have read those messages
                if (this.state.isFloatingMessageCounterVisible) {
                    this.updateMessageCounterCount(!isReportFullyVisible);
                }

                // Show new floating message counter when there is a new message
                this.toggleFloatingMessageCounter();
            }

            // When the last action changes, record the max action
            // This will make the NEW marker line go away if you receive comments in the same chat you're looking at
            if (isReportFullyVisible) {
                Report.readNewestAction(this.props.reportID);
            }
        }

        // Update the new marker position and last read action when we are closing the sidebar or moving from a small to large screen size
        if (isReportFullyVisible && reportBecomeVisible) {
            this.updateNewMarkerPosition(this.props.report.unreadActionCount);
            Report.openReport(this.props.reportID);
        }
    }

    componentWillUnmount() {
        if (this.keyboardEvent) {
            this.keyboardEvent.remove();
        }

        if (this.appStateChangeListener) {
            this.appStateChangeListener.remove();
        }

        Report.unsubscribeFromReportChannel(this.props.reportID);
    }

    /**
     * @returns {Boolean}
     */
    getIsReportFullyVisible() {
        const isSidebarCoveringReportView = this.props.isSmallScreenWidth && this.props.isDrawerOpen;
        return Visibility.isVisible() && !isSidebarCoveringReportView;
    }

<<<<<<< HEAD
=======
    fetchData() {
        Report.fetchInitialActions(this.props.reportID);
    }

>>>>>>> d10d2e27
    /**
     * Retrieves the next set of report actions for the chat once we are nearing the end of what we are currently
     * displaying.
     */
    loadMoreChats() {
        // Only fetch more if we are not already fetching so that we don't initiate duplicate requests.
        if (this.props.isLoadingMoreReportActions) {
            return;
        }

        const minSequenceNumber = _.chain(this.props.reportActions)
            .pluck('sequenceNumber')
            .min()
            .value();

        if (minSequenceNumber === 0) {
            return;
        }

        // Retrieve the next REPORT.ACTIONS.LIMIT sized page of comments, unless we're near the beginning, in which
        // case just get everything starting from 0.
        const oldestActionSequenceNumber = Math.max(minSequenceNumber - CONST.REPORT.ACTIONS.LIMIT, 0);
        Report.readOldestAction(this.props.reportID, oldestActionSequenceNumber);
    }

    scrollToBottomAndMarkReportAsRead() {
        ReportScrollManager.scrollToBottom();
        Report.readNewestAction(this.props.reportID);
        Report.setNewMarkerPosition(this.props.reportID, 0);
    }

    /**
     * Updates NEW marker position
     * @param {Number} unreadActionCount
     */
    updateNewMarkerPosition(unreadActionCount) {
        // Since we want the New marker to remain in place even if newer messages come in, we set it once on mount.
        // We determine the last read action by deducting the number of unread actions from the total number.
        // Then, we add 1 because we want the New marker displayed over the oldest unread sequence.
        const oldestUnreadSequenceNumber = unreadActionCount === 0 ? 0 : this.props.report.lastReadSequenceNumber + 1;
        Report.setNewMarkerPosition(this.props.reportID, oldestUnreadSequenceNumber);
    }

    /**
     * Show/hide the new floating message counter when user is scrolling back/forth in the history of messages.
     */
    toggleFloatingMessageCounter() {
        // Update the message counter count before counter is about to show
        if (this.currentScrollOffset < -200 && !this.state.isFloatingMessageCounterVisible) {
            this.updateMessageCounterCount();
            this.showFloatingMessageCounter();
        }

        if (this.currentScrollOffset > -200 && this.state.isFloatingMessageCounterVisible) {
            this.hideFloatingMessageCounter();
        }
    }

    /**
     * Update the message counter count to show in the floating message counter
     * @param {Boolean} [shouldResetLocalCount=false] Whether count should increment or reset
     */
    updateMessageCounterCount(shouldResetLocalCount = false) {
        this.setState((prevState) => {
            const messageCounterCount = shouldResetLocalCount
                ? this.props.report.unreadActionCount
                : prevState.messageCounterCount + this.props.report.unreadActionCount;
            this.updateNewMarkerPosition(messageCounterCount);
            return {messageCounterCount};
        });
    }

    /**
     * Show the new floating message counter
     */
    showFloatingMessageCounter() {
        this.setState({isFloatingMessageCounterVisible: true});
    }

    /**
     * Hide the new floating message counter
     */
    hideFloatingMessageCounter() {
        this.setState({
            isFloatingMessageCounterVisible: false,
            messageCounterCount: 0,
        });
    }

    /**
     * keeps track of the Scroll offset of the main messages list
     *
     * @param {Object} {nativeEvent}
     */
    trackScroll({nativeEvent}) {
        this.currentScrollOffset = -nativeEvent.contentOffset.y;
        this.toggleFloatingMessageCounter();
    }

    /**
     * Runs when the FlatList finishes laying out
     */
    recordTimeToMeasureItemLayout() {
        if (this.didLayout) {
            return;
        }

        this.didLayout = true;
        Timing.end(CONST.TIMING.SWITCH_REPORT, CONST.TIMING.COLD);

        // Capture the init measurement only once not per each chat switch as the value gets overwritten
        if (!ReportActionsView.initMeasured) {
            Performance.markEnd(CONST.TIMING.REPORT_INITIAL_RENDER);
            ReportActionsView.initMeasured = true;
        } else {
            Performance.markEnd(CONST.TIMING.SWITCH_REPORT);
        }
    }

    render() {
        // Comments have not loaded at all yet do nothing
        if (!_.size(this.props.reportActions)) {
            return null;
        }

        return (
            <>
                {!this.props.isComposerFullSize && (
                    <>
                        <FloatingMessageCounter
                            active={this.state.isFloatingMessageCounterVisible}
                            count={this.state.messageCounterCount}
                            onClick={this.scrollToBottomAndMarkReportAsRead}
                            onClose={this.hideFloatingMessageCounter}
                        />
                        <ReportActionsList
                            report={this.props.report}
                            onScroll={this.trackScroll}
                            onLayout={this.recordTimeToMeasureItemLayout}
                            sortedReportActions={this.sortedReportActions}
                            mostRecentIOUReportSequenceNumber={this.mostRecentIOUReportSequenceNumber}
                            isLoadingMoreReportActions={this.props.isLoadingMoreReportActions}
                            loadMoreChats={this.loadMoreChats}
                        />
                        <PopoverReportActionContextMenu ref={ReportActionContextMenu.contextMenuRef} />
                    </>
                )}
                <EmojiPicker ref={EmojiPickerAction.emojiPickerRef} />
                <CopySelectionHelper />
            </>
        );
    }
}

ReportActionsView.propTypes = propTypes;
ReportActionsView.defaultProps = defaultProps;

export default compose(
    Performance.withRenderTrace({id: '<ReportActionsView> rendering'}),
    withWindowDimensions,
    withDrawerState,
    withLocalize,
    withNetwork(),
    withOnyx({
        isLoadingReportData: {
            key: ONYXKEYS.IS_LOADING_REPORT_DATA,
        },
        isLoadingMoreReportActions: {
            key: ({reportID}) => `${ONYXKEYS.COLLECTION.IS_LOADING_MORE_REPORT_ACTIONS}${reportID}`,
            initWithStoredValues: false,
        },
    }),
)(ReportActionsView);<|MERGE_RESOLUTION|>--- conflicted
+++ resolved
@@ -260,13 +260,6 @@
         return Visibility.isVisible() && !isSidebarCoveringReportView;
     }
 
-<<<<<<< HEAD
-=======
-    fetchData() {
-        Report.fetchInitialActions(this.props.reportID);
-    }
-
->>>>>>> d10d2e27
     /**
      * Retrieves the next set of report actions for the chat once we are nearing the end of what we are currently
      * displaying.

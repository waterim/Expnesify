import React from 'react';
import {
    Animated,
    View,
    Keyboard,
    AppState,
    ActivityIndicator,
} from 'react-native';
import PropTypes from 'prop-types';
import _ from 'underscore';
import lodashGet from 'lodash.get';
import {withOnyx} from 'react-native-onyx';
import Text from '../../../components/Text';
import UnreadActionIndicator from '../../../components/UnreadActionIndicator';
import {
    fetchActions,
    updateLastReadActionID,
    subscribeToReportTypingEvents,
    unsubscribeFromReportChannel,
} from '../../../libs/actions/Report';
import ONYXKEYS from '../../../ONYXKEYS';
import ReportActionItem from './ReportActionItem';
import styles from '../../../styles/styles';
import ReportActionPropTypes from './ReportActionPropTypes';
import InvertedFlatList from '../../../components/InvertedFlatList';
import {lastItem} from '../../../libs/CollectionUtils';
import Visibility from '../../../libs/Visibility';
<<<<<<< HEAD
import Timing from '../../../libs/actions/Timing';
import CONST from '../../../CONST';
=======
import CONST from '../../../CONST';
import themeColors from '../../../styles/themes/default';
>>>>>>> 831664e1

const propTypes = {
    // The ID of the report actions will be created for
    reportID: PropTypes.number.isRequired,

    /* Onyx Props */

    // The report currently being looked at
    report: PropTypes.shape({
        // Number of actions unread
        unreadActionCount: PropTypes.number,
    }),

    // Array of report actions for this report
    reportActions: PropTypes.objectOf(PropTypes.shape(ReportActionPropTypes)),

    // The session of the logged in person
    session: PropTypes.shape({
        // Email of the logged in person
        email: PropTypes.string,
    }),
};

const defaultProps = {
    report: {
        unreadActionCount: 0,
    },
    reportActions: {},
    session: {},
};

class ReportActionsView extends React.Component {
    constructor(props) {
        super(props);

        this.renderItem = this.renderItem.bind(this);
        this.scrollToListBottom = this.scrollToListBottom.bind(this);
        this.recordMaxAction = this.recordMaxAction.bind(this);
        this.onVisibilityChange = this.onVisibilityChange.bind(this);
        this.loadMoreChats = this.loadMoreChats.bind(this);
        this.sortedReportActions = [];
        this.timers = [];
        this.unreadIndicatorOpacity = new Animated.Value(1);

        // Helper variable that keeps track of the unread action count before it updates to zero
        this.unreadActionCount = 0;

        // Helper variable that prevents the unread indicator to show up for new messages
        // received while the report is still active
        this.shouldShowUnreadActionIndicator = true;
    }

    componentDidMount() {
        AppState.addEventListener('change', this.onVisibilityChange);
        subscribeToReportTypingEvents(this.props.reportID);
        this.keyboardEvent = Keyboard.addListener('keyboardDidShow', this.scrollToListBottom);
        this.recordMaxAction();
        fetchActions(this.props.reportID);
    }

<<<<<<< HEAD
    shouldComponentUpdate(nextProps) {
        if (nextProps.reportID !== this.props.reportID) {
=======
    shouldComponentUpdate(nextProps, nextState) {
        if (nextProps.isActiveReport !== this.props.isActiveReport) {
>>>>>>> 831664e1
            return true;
        }

        if (!_.isEqual(nextProps.reportActions, this.props.reportActions)) {
            return true;
        }

        if (nextState.isLoadingMoreChats !== this.state.isLoadingMoreChats) {
            return true;
        }

        return false;
    }

    componentDidUpdate(prevProps) {
        // We have switched to a new report
        if (prevProps.reportID !== this.props.reportID) {
            this.reset(prevProps.reportID);
            return;
        }

<<<<<<< HEAD
        // The last sequenceNumber of the same report has changed.
        const previousLastSequenceNumber = lodashGet(lastItem(prevProps.reportActions), 'sequenceNumber');
        const currentLastSequenceNumber = lodashGet(lastItem(this.props.reportActions), 'sequenceNumber');
        if (previousLastSequenceNumber !== currentLastSequenceNumber) {
=======
        const previousLastItem = lastItem(prevProps.reportActions) || {};
        const newLastItem = lastItem(this.props.reportActions) || {};
        if (previousLastItem.sequenceNumber !== newLastItem.sequenceNumber) {
>>>>>>> 831664e1
            // If a new comment is added and it's from the current user scroll to the bottom otherwise
            // leave the user positioned where they are now in the list.
            const lastAction = lastItem(this.props.reportActions);
            if (lastAction && (lastAction.actorEmail === this.props.session.email)) {
                this.scrollToListBottom();
            }

            // When the last action changes, wait three seconds, then record the max action
            // This will make the unread indicator go away if you receive comments in the same chat you're looking at
            if (Visibility.isVisible()) {
                this.timers.push(setTimeout(this.recordMaxAction, 3000));
            }
        }
    }

    componentWillUnmount() {
        if (this.keyboardEvent) {
            this.keyboardEvent.remove();
        }

        AppState.removeEventListener('change', this.onVisibilityChange);

        _.each(this.timers, timer => clearTimeout(timer));
        unsubscribeFromReportChannel(this.props.reportID);
    }

    /**
     * Records the max action on app visibility change event.
     */
    onVisibilityChange() {
        if (Visibility.isVisible()) {
            this.timers.push(setTimeout(this.recordMaxAction, 3000));
        }
    }

    /**
     * Checks if the unreadActionIndicator should be shown.
     * If it does, starts a timeout for the fading out animation and creates
     * a flag to not show it again if the report is still open
     */
    setUpUnreadActionIndicator() {
        if (!this.shouldShowUnreadActionIndicator) {
            return;
        }

        this.unreadActionCount = this.props.report.unreadActionCount;

        if (this.unreadActionCount > 0) {
            this.unreadIndicatorOpacity = new Animated.Value(1);
            this.timers.push(setTimeout(() => {
                Animated.timing(this.unreadIndicatorOpacity, {
                    toValue: 0,
                    useNativeDriver: false,
                }).start();
            }, 3000));
        }

        this.shouldShowUnreadActionIndicator = false;
    }

    /**
<<<<<<< HEAD
     * Actions to run when the report has been updated
     * @param {Number} oldReportID
     */
    reset(oldReportID) {
        // Unsubscribe from previous report and resubscribe
        unsubscribeFromReportChannel(oldReportID);
        subscribeToReportTypingEvents(this.props.reportID);
        Timing.end(CONST.TIMING.SWITCH_REPORT, CONST.TIMING.COLD);

        // Fetch the new set of actions
        fetchActions(this.props.reportID);
=======
     * Retrieves the next set of report actions for the chat once we are nearing the end of what we are currently
     * displaying.
     */
    loadMoreChats() {
        const minSequenceNumber = _.chain(this.props.reportActions)
            .pluck('sequenceNumber')
            .min()
            .value();

        if (minSequenceNumber === 0) {
            return;
        }

        this.setState({isLoadingMoreChats: true}, () => {
            // Retrieve the next REPORT_ACTIONS_LIMIT sized page of comments, unless we're near the beginning, in which
            // case just get everything starting from 0.
            const offset = Math.max(minSequenceNumber - CONST.REPORT.REPORT_ACTIONS_LIMIT, 0);
            fetchActions(this.props.reportID, offset)
                .then(() => this.setState({isLoadingMoreChats: false}));
        });
>>>>>>> 831664e1
    }

    /**
     * Updates and sorts the report actions by sequence number
     */
    updateSortedReportActions() {
        this.sortedReportActions = _.chain(this.props.reportActions)
            .sortBy('sequenceNumber')
            .filter(action => action.actionName === 'ADDCOMMENT')
            .map((item, index) => ({action: item, index}))
            .value()
            .reverse();
    }

    /**
     * Returns true when the report action immediately before the
     * specified index is a comment made by the same actor who who
     * is leaving a comment in the action at the specified index.
     * Also checks to ensure that the comment is not too old to
     * be considered part of the same comment
     *
     * @param {Number} actionIndex - index of the comment item in state to check
     *
     * @return {Boolean}
     */
    isConsecutiveActionMadeByPreviousActor(actionIndex) {
        const previousAction = this.sortedReportActions[actionIndex + 1];
        const currentAction = this.sortedReportActions[actionIndex];

        // It's OK for there to be no previous action, and in that case, false will be returned
        // so that the comment isn't grouped
        if (!currentAction || !previousAction) {
            return false;
        }

        // Comments are only grouped if they happen within 5 minutes of each other
        if (currentAction.action.timestamp - previousAction.action.timestamp > 300) {
            return false;
        }

        return currentAction.action.actorEmail === previousAction.action.actorEmail;
    }

    /**
     * When the bottom of the list is reached, this is triggered, so it's a little different than recording the max
     * action when scrolled
     */
    recordMaxAction() {
        const reportActions = lodashGet(this.props, 'reportActions', {});
        const maxVisibleSequenceNumber = _.chain(reportActions)

            // We want to avoid marking any pending actions as read since
            // 1. Any action ID that hasn't been delivered by the server is a temporary action ID.
            // 2. We already set a comment someone has authored as the lastReadActionID_<accountID> rNVP on the server
            // and should sync it locally when we handle it via Pusher or Airship
            .reject(action => action.loading)
            .pluck('sequenceNumber')
            .max()
            .value();

        updateLastReadActionID(this.props.reportID, maxVisibleSequenceNumber);
    }

    /**
     * This function is triggered from the ref callback for the scrollview. That way it can be scrolled once all the
     * items have been rendered. If the number of actions has changed since it was last rendered, then
     * scroll the list to the end.
     */
    scrollToListBottom() {
        if (this.actionListElement) {
            this.actionListElement.scrollToIndex({animated: false, index: 0});
        }
        this.recordMaxAction();
    }

    /**
     * Do not move this or make it an anonymous function it is a method
     * so it will not be recreated each time we render an item
     *
     * See: https://reactnative.dev/docs/optimizing-flatlist-configuration#avoid-anonymous-function-on-renderitem
     *
     * @param {Object} args
     * @param {Object} args.item
     * @param {Number} args.index
     * @param {Function} args.onLayout
     * @param {Boolean} args.needsLayoutCalculation
     *
     * @returns {React.Component}
     */
    renderItem({
        item,
        index,
        onLayout,
        needsLayoutCalculation,
    }) {
        return (

        // Using <View /> instead of a Fragment because there is a difference between how
        // <InvertedFlatList /> are implemented on native and web/desktop which leads to
        // the unread indicator on native to render below the message instead of above it.
            <View>
                {this.unreadActionCount > 0 && index === this.unreadActionCount - 1 && (
                    <UnreadActionIndicator animatedOpacity={this.unreadIndicatorOpacity} />
                )}
                <ReportActionItem
                    action={item.action}
                    displayAsGroup={this.isConsecutiveActionMadeByPreviousActor(index)}
                    onLayout={onLayout}
                    needsLayoutCalculation={needsLayoutCalculation}
                />
            </View>
        );
    }

    render() {
        // Comments have not loaded at all yet do nothing
        if (!_.size(this.props.reportActions)) {
            return null;
        }

        // If we only have the created action then no one has left a comment
        if (_.size(this.props.reportActions) === 1) {
            return (
                <View style={[styles.chatContent, styles.chatContentEmpty]}>
                    <Text style={[styles.textP]}>Be the first person to comment!</Text>
                </View>
            );
        }

        this.setUpUnreadActionIndicator();
        this.updateSortedReportActions();
        return (
            <InvertedFlatList
                ref={el => this.actionListElement = el}
                data={this.sortedReportActions}
                renderItem={this.renderItem}
                contentContainerStyle={[styles.chatContentScrollView]}
                keyExtractor={item => `${item.action.sequenceNumber}`}
                initialRowHeight={32}
                onEndReached={this.loadMoreChats}
                onEndReachedThreshold={0.75}
                ListFooterComponent={this.state.isLoadingMoreChats
                    ? <ActivityIndicator size="small" color={themeColors.spinner} />
                    : null}
            />
        );
    }
}

ReportActionsView.propTypes = propTypes;
ReportActionsView.defaultProps = defaultProps;

export default withOnyx({
    report: {
        key: ({reportID}) => `${ONYXKEYS.COLLECTION.REPORT}${reportID}`,
    },
    reportActions: {
        key: ({reportID}) => `${ONYXKEYS.COLLECTION.REPORT_ACTIONS}${reportID}`,
        canEvict: false,
    },
    session: {
        key: ONYXKEYS.SESSION,
    },
})(ReportActionsView);<|MERGE_RESOLUTION|>--- conflicted
+++ resolved
@@ -25,13 +25,9 @@
 import InvertedFlatList from '../../../components/InvertedFlatList';
 import {lastItem} from '../../../libs/CollectionUtils';
 import Visibility from '../../../libs/Visibility';
-<<<<<<< HEAD
 import Timing from '../../../libs/actions/Timing';
 import CONST from '../../../CONST';
-=======
-import CONST from '../../../CONST';
 import themeColors from '../../../styles/themes/default';
->>>>>>> 831664e1
 
 const propTypes = {
     // The ID of the report actions will be created for
@@ -82,6 +78,10 @@
         // Helper variable that prevents the unread indicator to show up for new messages
         // received while the report is still active
         this.shouldShowUnreadActionIndicator = true;
+
+        this.state = {
+            isLoadingMoreChats: false,
+        };
     }
 
     componentDidMount() {
@@ -92,13 +92,8 @@
         fetchActions(this.props.reportID);
     }
 
-<<<<<<< HEAD
-    shouldComponentUpdate(nextProps) {
+    shouldComponentUpdate(nextProps, nextState) {
         if (nextProps.reportID !== this.props.reportID) {
-=======
-    shouldComponentUpdate(nextProps, nextState) {
-        if (nextProps.isActiveReport !== this.props.isActiveReport) {
->>>>>>> 831664e1
             return true;
         }
 
@@ -120,16 +115,10 @@
             return;
         }
 
-<<<<<<< HEAD
         // The last sequenceNumber of the same report has changed.
         const previousLastSequenceNumber = lodashGet(lastItem(prevProps.reportActions), 'sequenceNumber');
         const currentLastSequenceNumber = lodashGet(lastItem(this.props.reportActions), 'sequenceNumber');
         if (previousLastSequenceNumber !== currentLastSequenceNumber) {
-=======
-        const previousLastItem = lastItem(prevProps.reportActions) || {};
-        const newLastItem = lastItem(this.props.reportActions) || {};
-        if (previousLastItem.sequenceNumber !== newLastItem.sequenceNumber) {
->>>>>>> 831664e1
             // If a new comment is added and it's from the current user scroll to the bottom otherwise
             // leave the user positioned where they are now in the list.
             const lastAction = lastItem(this.props.reportActions);
@@ -191,7 +180,6 @@
     }
 
     /**
-<<<<<<< HEAD
      * Actions to run when the report has been updated
      * @param {Number} oldReportID
      */
@@ -203,7 +191,9 @@
 
         // Fetch the new set of actions
         fetchActions(this.props.reportID);
-=======
+    }
+
+    /**
      * Retrieves the next set of report actions for the chat once we are nearing the end of what we are currently
      * displaying.
      */
@@ -224,7 +214,6 @@
             fetchActions(this.props.reportID, offset)
                 .then(() => this.setState({isLoadingMoreChats: false}));
         });
->>>>>>> 831664e1
     }
 
     /**

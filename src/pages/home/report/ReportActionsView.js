--- conflicted
+++ resolved
@@ -206,18 +206,12 @@
             this.openReportIfNecessary();
         }
 
-<<<<<<< HEAD
         // If the report is unread, we want to check if the number of actions has decreased. If so, then it seems that one of them was deleted. In this case, if the deleted action was the
         // one marking the unread point, we need to recalculate which action should be the unread marker.
         if (ReportUtils.isUnread(this.props.report) && ReportActionsUtils.filterReportActionsForDisplay(prevProps.reportActions).length > this.props.reportActions.length) {
-            this.setState({newMarkerReportActionID: ReportUtils.getNewMarkerReportActionID(this.props.report, this.props.reportActions)});
-=======
-        // If the report action marking the unread point is deleted we need to recalculate which action should be the unread marker
-        if (this.state.newMarkerReportActionID && _.isEmpty(lodashGet(this.props.reportActions[this.state.newMarkerReportActionID], 'message[0].html'))) {
             this.setState({
-                newMarkerReportActionID: ReportUtils.getNewMarkerReportActionID(this.props.report, this.sortedAndFilteredReportActions),
+                newMarkerReportActionID: ReportUtils.getNewMarkerReportActionID(this.props.report, this.props.reportActions),
             });
->>>>>>> 90535718
         }
 
         // When the user navigates to the LHN the ReportActionsView doesn't unmount and just remains hidden.

import lodashIsEqual from 'lodash/isEqual';
import React, {memo, useCallback, useContext, useEffect, useMemo, useRef, useState} from 'react';
import type {GestureResponderEvent, TextInput} from 'react-native';
import {InteractionManager, View} from 'react-native';
import type {OnyxCollection, OnyxEntry} from 'react-native-onyx';
import {useOnyx, withOnyx} from 'react-native-onyx';
import type {Emoji} from '@assets/emojis/types';
import {AttachmentContext} from '@components/AttachmentContext';
import Button from '@components/Button';
import DisplayNames from '@components/DisplayNames';
import Hoverable from '@components/Hoverable';
import Icon from '@components/Icon';
import * as Expensicons from '@components/Icon/Expensicons';
import InlineSystemMessage from '@components/InlineSystemMessage';
import KYCWall from '@components/KYCWall';
import OfflineWithFeedback from '@components/OfflineWithFeedback';
import {useBlockedFromConcierge, usePersonalDetails, useReportActionsDrafts} from '@components/OnyxProvider';
import PressableWithSecondaryInteraction from '@components/PressableWithSecondaryInteraction';
import ReportActionItemEmojiReactions from '@components/Reactions/ReportActionItemEmojiReactions';
import RenderHTML from '@components/RenderHTML';
import type {ActionableItem} from '@components/ReportActionItem/ActionableItemButtons';
import ActionableItemButtons from '@components/ReportActionItem/ActionableItemButtons';
import ChronosOOOListActions from '@components/ReportActionItem/ChronosOOOListActions';
import ExportIntegration from '@components/ReportActionItem/ExportIntegration';
import MoneyRequestAction from '@components/ReportActionItem/MoneyRequestAction';
import RenameAction from '@components/ReportActionItem/RenameAction';
import ReportPreview from '@components/ReportActionItem/ReportPreview';
import TaskAction from '@components/ReportActionItem/TaskAction';
import TaskPreview from '@components/ReportActionItem/TaskPreview';
import TripDetailsView from '@components/ReportActionItem/TripDetailsView';
import TripRoomPreview from '@components/ReportActionItem/TripRoomPreview';
import {ShowContextMenuContext} from '@components/ShowContextMenuContext';
import Text from '@components/Text';
import UnreadActionIndicator from '@components/UnreadActionIndicator';
import useLocalize from '@hooks/useLocalize';
import usePrevious from '@hooks/usePrevious';
import useReportScrollManager from '@hooks/useReportScrollManager';
import useStyleUtils from '@hooks/useStyleUtils';
import useTheme from '@hooks/useTheme';
import useThemeStyles from '@hooks/useThemeStyles';
import useWindowDimensions from '@hooks/useWindowDimensions';
import ControlSelection from '@libs/ControlSelection';
import * as DeviceCapabilities from '@libs/DeviceCapabilities';
import * as ErrorUtils from '@libs/ErrorUtils';
import focusTextInputAfterAnimation from '@libs/focusTextInputAfterAnimation';
import ModifiedExpenseMessage from '@libs/ModifiedExpenseMessage';
import Navigation from '@libs/Navigation/Navigation';
import Permissions from '@libs/Permissions';
import * as PersonalDetailsUtils from '@libs/PersonalDetailsUtils';
import * as PolicyUtils from '@libs/PolicyUtils';
import * as ReportActionsUtils from '@libs/ReportActionsUtils';
import * as ReportUtils from '@libs/ReportUtils';
import SelectionScraper from '@libs/SelectionScraper';
import shouldRenderAddPaymentCard from '@libs/shouldRenderAppPaymentCard';
import {ReactionListContext} from '@pages/home/ReportScreenContext';
import * as BankAccounts from '@userActions/BankAccounts';
import * as EmojiPickerAction from '@userActions/EmojiPickerAction';
import * as Member from '@userActions/Policy/Member';
import * as Report from '@userActions/Report';
import * as ReportActions from '@userActions/ReportActions';
import * as Session from '@userActions/Session';
import * as User from '@userActions/User';
import CONST from '@src/CONST';
import ONYXKEYS from '@src/ONYXKEYS';
import ROUTES from '@src/ROUTES';
import type * as OnyxTypes from '@src/types/onyx';
import type {Errors} from '@src/types/onyx/OnyxCommon';
import type {JoinWorkspaceResolution} from '@src/types/onyx/OriginalMessage';
import {isEmptyObject} from '@src/types/utils/EmptyObject';
import {RestrictedReadOnlyContextMenuActions} from './ContextMenu/ContextMenuActions';
import MiniReportActionContextMenu from './ContextMenu/MiniReportActionContextMenu';
import * as ReportActionContextMenu from './ContextMenu/ReportActionContextMenu';
import {hideContextMenu} from './ContextMenu/ReportActionContextMenu';
import LinkPreviewer from './LinkPreviewer';
import ReportActionItemBasicMessage from './ReportActionItemBasicMessage';
import ReportActionItemContentCreated from './ReportActionItemContentCreated';
import ReportActionItemDraft from './ReportActionItemDraft';
import ReportActionItemGrouped from './ReportActionItemGrouped';
import ReportActionItemMessage from './ReportActionItemMessage';
import ReportActionItemMessageEdit from './ReportActionItemMessageEdit';
import ReportActionItemSingle from './ReportActionItemSingle';
import ReportActionItemThread from './ReportActionItemThread';
import ReportAttachmentsContext from './ReportAttachmentsContext';

const getDraftMessage = (drafts: OnyxCollection<OnyxTypes.ReportActionsDrafts>, reportID: string, action: OnyxTypes.ReportAction): string | undefined => {
    const originalReportID = ReportUtils.getOriginalReportID(reportID, action);
    const draftKey = `${ONYXKEYS.COLLECTION.REPORT_ACTIONS_DRAFTS}${originalReportID}`;
    const draftMessage = drafts?.[draftKey]?.[action.reportActionID];
    return typeof draftMessage === 'string' ? draftMessage : draftMessage?.message;
};

type ReportActionItemOnyxProps = {
    /** Get modal status */
    modal: OnyxEntry<OnyxTypes.Modal>;

    /** IOU report for this action, if any */
    iouReport: OnyxEntry<OnyxTypes.Report>;

    emojiReactions: OnyxEntry<OnyxTypes.ReportActionReactions>;

    /** The user's wallet account */
    userWallet: OnyxEntry<OnyxTypes.UserWallet>;

    /** The transaction (linked with the report action) route error */
    linkedTransactionRouteError: NonNullable<OnyxEntry<Errors>> | null;
};

type ReportActionItemProps = {
    /** Report for this action */
    report: OnyxTypes.Report;

    /** The transaction thread report associated with the report for this action, if any */
    transactionThreadReport?: OnyxEntry<OnyxTypes.Report>;

    /** Array of report actions for the report for this action */
    // eslint-disable-next-line react/no-unused-prop-types
    reportActions: OnyxTypes.ReportAction[];

    /** Report action belonging to the report's parent */
    parentReportAction: OnyxEntry<OnyxTypes.ReportAction>;

    /** The transaction thread report's parentReportAction */
    /** It's used by withOnyx HOC */
    // eslint-disable-next-line react/no-unused-prop-types
    parentReportActionForTransactionThread?: OnyxEntry<OnyxTypes.ReportAction>;

    /** All the data of the action item */
    action: OnyxTypes.ReportAction;

    /** Should the comment have the appearance of being grouped with the previous comment? */
    displayAsGroup: boolean;

    /** Is this the most recent IOU Action? */
    isMostRecentIOUReportAction: boolean;

    /** Should we display the new marker on top of the comment? */
    shouldDisplayNewMarker: boolean;

    /** Determines if the avatar is displayed as a subscript (positioned lower than normal) */
    shouldShowSubscriptAvatar?: boolean;

    /** Position index of the report action in the overall report FlatList view */
    index: number;

    /** Flag to show, hide the thread divider line */
    shouldHideThreadDividerLine?: boolean;

    linkedReportActionID?: string;

    /** Callback to be called on onPress */
    onPress?: () => void;

    /** If this is the first visible report action */
    isFirstVisibleReportAction: boolean;

    /** IF the thread divider line will be used */
    shouldUseThreadDividerLine?: boolean;

    /** Whether context menu should be displayed */
    shouldDisplayContextMenu?: boolean;
} & ReportActionItemOnyxProps;

function ReportActionItem({
    modal,
    action,
    report,
    transactionThreadReport,
    linkedReportActionID,
    displayAsGroup,
    emojiReactions,
    index,
    iouReport,
    isMostRecentIOUReportAction,
    parentReportAction,
    shouldDisplayNewMarker,
    userWallet,
    shouldHideThreadDividerLine = false,
    shouldShowSubscriptAvatar = false,
    onPress = undefined,
    isFirstVisibleReportAction = false,
    shouldUseThreadDividerLine = false,
    linkedTransactionRouteError,
    shouldDisplayContextMenu = true,
    parentReportActionForTransactionThread,
}: ReportActionItemProps) {
    const {translate} = useLocalize();
    const {isSmallScreenWidth} = useWindowDimensions();
    const blockedFromConcierge = useBlockedFromConcierge();
    const reportActionDrafts = useReportActionsDrafts();
    const draftMessage = useMemo(() => getDraftMessage(reportActionDrafts, report.reportID, action), [action, report.reportID, reportActionDrafts]);
    const theme = useTheme();
    const styles = useThemeStyles();
    const [reportNameValuePairs] = useOnyx(`${ONYXKEYS.COLLECTION.REPORT_NAME_VALUE_PAIRS}${report?.reportID ?? -1}`);
    const StyleUtils = useStyleUtils();
    const personalDetails = usePersonalDetails() || CONST.EMPTY_OBJECT;
    const [isContextMenuActive, setIsContextMenuActive] = useState(() => ReportActionContextMenu.isActiveReportAction(action.reportActionID));
    const [isEmojiPickerActive, setIsEmojiPickerActive] = useState<boolean | undefined>();

    const [isHidden, setIsHidden] = useState(false);
    const [moderationDecision, setModerationDecision] = useState<OnyxTypes.DecisionName>(CONST.MODERATION.MODERATOR_DECISION_APPROVED);
    const reactionListRef = useContext(ReactionListContext);
    const {updateHiddenAttachments} = useContext(ReportAttachmentsContext);
    const textInputRef = useRef<TextInput | HTMLTextAreaElement>();
    const popoverAnchorRef = useRef<Exclude<ReportActionContextMenu.ContextMenuAnchor, TextInput>>(null);
    const downloadedPreviews = useRef<string[]>([]);
    const prevDraftMessage = usePrevious(draftMessage);
    const originalReportID = ReportUtils.getOriginalReportID(report.reportID, action);

    // The app would crash due to subscribing to the entire report collection if parentReportID is an empty string. So we should have a fallback ID here.
    // eslint-disable-next-line @typescript-eslint/prefer-nullish-coalescing
    const [parentReport] = useOnyx(`${ONYXKEYS.COLLECTION.REPORT}${report.parentReportID || -1}`);
    const isReportActionLinked = linkedReportActionID && action.reportActionID && linkedReportActionID === action.reportActionID;
    const reportScrollManager = useReportScrollManager();
    const isActionableWhisper =
        ReportActionsUtils.isActionableMentionWhisper(action) || ReportActionsUtils.isActionableTrackExpense(action) || ReportActionsUtils.isActionableReportMentionWhisper(action);
    const originalMessage = ReportActionsUtils.getOriginalMessage(action);

    const highlightedBackgroundColorIfNeeded = useMemo(
        () => (isReportActionLinked ? StyleUtils.getBackgroundColorStyle(theme.messageHighlightBG) : {}),
        [StyleUtils, isReportActionLinked, theme.messageHighlightBG],
    );

    const isDeletedParentAction = ReportActionsUtils.isDeletedParentAction(action);
    const prevActionResolution = usePrevious(isActionableWhisper && originalMessage && 'resolution' in originalMessage ? originalMessage?.resolution : null);

    // IOUDetails only exists when we are sending money
    const isSendingMoney =
        ReportActionsUtils.isMoneyRequestAction(action) &&
        ReportActionsUtils.getOriginalMessage(action)?.type === CONST.IOU.REPORT_ACTION_TYPE.PAY &&
        ReportActionsUtils.getOriginalMessage(action)?.IOUDetails;

    const updateHiddenState = useCallback(
        (isHiddenValue: boolean) => {
            setIsHidden(isHiddenValue);
            const message = Array.isArray(action.message) ? action.message?.at(-1) : action.message;
            const isAttachment = ReportUtils.isReportMessageAttachment(message);
            if (!isAttachment) {
                return;
            }
            updateHiddenAttachments(action.reportActionID, isHiddenValue);
        },
        [action.reportActionID, action.message, updateHiddenAttachments],
    );

    useEffect(
        () => () => {
            // ReportActionContextMenu, EmojiPicker and PopoverReactionList are global components,
            // we should also hide them when the current component is destroyed
            if (ReportActionContextMenu.isActiveReportAction(action.reportActionID)) {
                ReportActionContextMenu.hideContextMenu();
                ReportActionContextMenu.hideDeleteModal();
            }
            if (EmojiPickerAction.isActive(action.reportActionID)) {
                EmojiPickerAction.hideEmojiPicker(true);
            }
            if (reactionListRef?.current?.isActiveReportAction(action.reportActionID)) {
                reactionListRef?.current?.hideReactionList();
            }
        },
        [action.reportActionID, reactionListRef],
    );

    useEffect(() => {
        // We need to hide EmojiPicker when this is a deleted parent action
        if (!isDeletedParentAction || !EmojiPickerAction.isActive(action.reportActionID)) {
            return;
        }

        EmojiPickerAction.hideEmojiPicker(true);
    }, [isDeletedParentAction, action.reportActionID]);

    useEffect(() => {
        if (prevDraftMessage !== undefined || draftMessage === undefined) {
            return;
        }

        focusTextInputAfterAnimation(textInputRef.current, 100);
    }, [prevDraftMessage, draftMessage]);

    useEffect(() => {
        if (!Permissions.canUseLinkPreviews()) {
            return;
        }

        const urls = ReportActionsUtils.extractLinksFromMessageHtml(action);
        if (lodashIsEqual(downloadedPreviews.current, urls) || action.pendingAction === CONST.RED_BRICK_ROAD_PENDING_ACTION.DELETE) {
            return;
        }

        downloadedPreviews.current = urls;
        Report.expandURLPreview(report.reportID, action.reportActionID);
    }, [action, report.reportID]);

    useEffect(() => {
        if (draftMessage === undefined || !ReportActionsUtils.isDeletedAction(action)) {
            return;
        }
        Report.deleteReportActionDraft(report.reportID, action);
    }, [draftMessage, action, report.reportID]);

    // Hide the message if it is being moderated for a higher offense, or is hidden by a moderator
    // Removed messages should not be shown anyway and should not need this flow
    const latestDecision = ReportActionsUtils.getReportActionMessage(action)?.moderationDecision?.decision ?? '';
    useEffect(() => {
        if (action.actionName !== CONST.REPORT.ACTIONS.TYPE.ADD_COMMENT) {
            return;
        }

        // Hide reveal message button and show the message if latestDecision is changed to empty
        if (!latestDecision) {
            setModerationDecision(CONST.MODERATION.MODERATOR_DECISION_APPROVED);
            setIsHidden(false);
            return;
        }

        setModerationDecision(latestDecision);
        if (
            ![CONST.MODERATION.MODERATOR_DECISION_APPROVED, CONST.MODERATION.MODERATOR_DECISION_PENDING].some((item) => item === latestDecision) &&
            !ReportActionsUtils.isPendingRemove(action)
        ) {
            setIsHidden(true);
            return;
        }
        setIsHidden(false);
    }, [latestDecision, action]);

    const toggleContextMenuFromActiveReportAction = useCallback(() => {
        setIsContextMenuActive(ReportActionContextMenu.isActiveReportAction(action.reportActionID));
    }, [action.reportActionID]);

    const isArchivedRoom = ReportUtils.isArchivedRoomWithID(originalReportID);
    const disabledActions = useMemo(() => (!ReportUtils.canWriteInReport(report) ? RestrictedReadOnlyContextMenuActions : []), [report]);
    const isChronosReport = ReportUtils.chatIncludesChronosWithID(originalReportID);
    /**
     * Show the ReportActionContextMenu modal popover.
     *
     * @param [event] - A press event.
     */
    const showPopover = useCallback(
        (event: GestureResponderEvent | MouseEvent) => {
            // Block menu on the message being Edited or if the report action item has errors
            if (draftMessage !== undefined || !isEmptyObject(action.errors) || !shouldDisplayContextMenu) {
                return;
            }

            setIsContextMenuActive(true);
            const selection = SelectionScraper.getCurrentSelection();
            ReportActionContextMenu.showContextMenu(
                CONST.CONTEXT_MENU_TYPES.REPORT_ACTION,
                event,
                selection,
                popoverAnchorRef.current,
                report.reportID,
                action.reportActionID,
                originalReportID,
                draftMessage ?? '',
                () => setIsContextMenuActive(true),
                toggleContextMenuFromActiveReportAction,
                isArchivedRoom,
                isChronosReport,
                false,
                false,
                disabledActions,
                false,
                setIsEmojiPickerActive as () => void,
            );
        },
        [draftMessage, action, report.reportID, toggleContextMenuFromActiveReportAction, originalReportID, shouldDisplayContextMenu, disabledActions, isArchivedRoom, isChronosReport],
    );

    // Handles manual scrolling to the bottom of the chat when the last message is an actionable whisper and it's resolved.
    // This fixes an issue where InvertedFlatList fails to auto scroll down and results in an empty space at the bottom of the chat in IOS.
    useEffect(() => {
        if (index !== 0 || !isActionableWhisper) {
            return;
        }

        if (prevActionResolution !== (originalMessage && 'resolution' in originalMessage ? originalMessage.resolution : null)) {
            reportScrollManager.scrollToIndex(index);
        }
    }, [index, originalMessage, prevActionResolution, reportScrollManager, isActionableWhisper]);

    const toggleReaction = useCallback(
        (emoji: Emoji) => {
            Report.toggleEmojiReaction(report.reportID, action, emoji, emojiReactions);
        },
        [report, action, emojiReactions],
    );

    const contextValue = useMemo(
        () => ({
            anchor: popoverAnchorRef.current,
            report,
            reportNameValuePairs,
            action,
            transactionThreadReport,
            checkIfContextMenuActive: toggleContextMenuFromActiveReportAction,
        }),
        [report, action, toggleContextMenuFromActiveReportAction, transactionThreadReport, reportNameValuePairs],
    );

    const attachmentContextValue = useMemo(() => ({reportID: report.reportID, type: CONST.ATTACHMENT_TYPE.REPORT}), [report.reportID]);

    const actionableItemButtons: ActionableItem[] = useMemo(() => {
        if (ReportActionsUtils.isActionableAddPaymentCard(action) && shouldRenderAddPaymentCard()) {
            return [
                {
                    text: 'subscription.cardSection.addCardButton',
                    key: `${action.reportActionID}-actionableAddPaymentCard-submit`,
                    onPress: () => {
                        Navigation.navigate(ROUTES.SETTINGS_SUBSCRIPTION_ADD_PAYMENT_CARD);
                    },
                    isMediumSized: true,
                    isPrimary: true,
                },
            ];
        }

        if (!isActionableWhisper && (!ReportActionsUtils.isActionableJoinRequest(action) || ReportActionsUtils.getOriginalMessage(action)?.choice !== ('' as JoinWorkspaceResolution))) {
            return [];
        }

        if (ReportActionsUtils.isActionableTrackExpense(action)) {
            const transactionID = ReportActionsUtils.getOriginalMessage(action)?.transactionID;
            return [
                {
                    text: 'actionableMentionTrackExpense.submit',
                    key: `${action.reportActionID}-actionableMentionTrackExpense-submit`,
                    onPress: () => {
                        ReportUtils.createDraftTransactionAndNavigateToParticipantSelector(transactionID ?? '0', report.reportID, CONST.IOU.ACTION.SUBMIT, action.reportActionID);
                    },
                    isMediumSized: true,
                },
                {
                    text: 'actionableMentionTrackExpense.categorize',
                    key: `${action.reportActionID}-actionableMentionTrackExpense-categorize`,
                    onPress: () => {
                        ReportUtils.createDraftTransactionAndNavigateToParticipantSelector(transactionID ?? '0', report.reportID, CONST.IOU.ACTION.CATEGORIZE, action.reportActionID);
                    },
                    isMediumSized: true,
                },
                {
                    text: 'actionableMentionTrackExpense.share',
                    key: `${action.reportActionID}-actionableMentionTrackExpense-share`,
                    onPress: () => {
                        ReportUtils.createDraftTransactionAndNavigateToParticipantSelector(transactionID ?? '0', report.reportID, CONST.IOU.ACTION.SHARE, action.reportActionID);
                    },
                    isMediumSized: true,
                },
                {
                    text: 'actionableMentionTrackExpense.nothing',
                    key: `${action.reportActionID}-actionableMentionTrackExpense-nothing`,
                    onPress: () => {
                        Report.dismissTrackExpenseActionableWhisper(report.reportID, action);
                    },
                    isMediumSized: true,
                },
            ];
        }

        if (ReportActionsUtils.isActionableJoinRequest(action)) {
            return [
                {
                    text: 'actionableMentionJoinWorkspaceOptions.accept',
                    key: `${action.reportActionID}-actionableMentionJoinWorkspace-${CONST.REPORT.ACTIONABLE_MENTION_JOIN_WORKSPACE_RESOLUTION.ACCEPT}`,
                    onPress: () => Member.acceptJoinRequest(report.reportID, action),
                    isPrimary: true,
                },
                {
                    text: 'actionableMentionJoinWorkspaceOptions.decline',
                    key: `${action.reportActionID}-actionableMentionJoinWorkspace-${CONST.REPORT.ACTIONABLE_MENTION_JOIN_WORKSPACE_RESOLUTION.DECLINE}`,
                    onPress: () => Member.declineJoinRequest(report.reportID, action),
                },
            ];
        }

        if (ReportActionsUtils.isActionableReportMentionWhisper(action)) {
            return [
                {
                    text: 'common.yes',
                    key: `${action.reportActionID}-actionableReportMentionWhisper-${CONST.REPORT.ACTIONABLE_REPORT_MENTION_WHISPER_RESOLUTION.CREATE}`,
                    onPress: () => Report.resolveActionableReportMentionWhisper(report.reportID, action, CONST.REPORT.ACTIONABLE_REPORT_MENTION_WHISPER_RESOLUTION.CREATE),
                    isPrimary: true,
                },
                {
                    text: 'common.no',
                    key: `${action.reportActionID}-actionableReportMentionWhisper-${CONST.REPORT.ACTIONABLE_REPORT_MENTION_WHISPER_RESOLUTION.NOTHING}`,
                    onPress: () => Report.resolveActionableReportMentionWhisper(report.reportID, action, CONST.REPORT.ACTIONABLE_REPORT_MENTION_WHISPER_RESOLUTION.NOTHING),
                },
            ];
        }

        return [
            {
                text: 'actionableMentionWhisperOptions.invite',
                key: `${action.reportActionID}-actionableMentionWhisper-${CONST.REPORT.ACTIONABLE_MENTION_WHISPER_RESOLUTION.INVITE}`,
                onPress: () => Report.resolveActionableMentionWhisper(report.reportID, action, CONST.REPORT.ACTIONABLE_MENTION_WHISPER_RESOLUTION.INVITE),
                isPrimary: true,
            },
            {
                text: 'actionableMentionWhisperOptions.nothing',
                key: `${action.reportActionID}-actionableMentionWhisper-${CONST.REPORT.ACTIONABLE_MENTION_WHISPER_RESOLUTION.NOTHING}`,
                onPress: () => Report.resolveActionableMentionWhisper(report.reportID, action, CONST.REPORT.ACTIONABLE_MENTION_WHISPER_RESOLUTION.NOTHING),
            },
        ];
    }, [action, isActionableWhisper, report.reportID]);

    /**
     * Get the content of ReportActionItem
     * @param hovered whether the ReportActionItem is hovered
     * @param isWhisper whether the report action is a whisper
     * @param hasErrors whether the report action has any errors
     * @returns child component(s)
     */
    const renderItemContent = (hovered = false, isWhisper = false, hasErrors = false): React.JSX.Element => {
        let children;

        // Show the MoneyRequestPreview for when expense is present
        if (
            ReportActionsUtils.isMoneyRequestAction(action) &&
            ReportActionsUtils.getOriginalMessage(action) &&
            // For the pay flow, we only want to show MoneyRequestAction when sending money. When paying, we display a regular system message
            (ReportActionsUtils.getOriginalMessage(action)?.type === CONST.IOU.REPORT_ACTION_TYPE.CREATE ||
                ReportActionsUtils.getOriginalMessage(action)?.type === CONST.IOU.REPORT_ACTION_TYPE.SPLIT ||
                ReportActionsUtils.getOriginalMessage(action)?.type === CONST.IOU.REPORT_ACTION_TYPE.TRACK)
        ) {
            // There is no single iouReport for bill splits, so only 1:1 requests require an iouReportID
            const iouReportID = ReportActionsUtils.getOriginalMessage(action)?.IOUReportID ? ReportActionsUtils.getOriginalMessage(action)?.IOUReportID?.toString() ?? '-1' : '-1';
            children = (
                <MoneyRequestAction
                    // If originalMessage.iouReportID is set, this is a 1:1 IOU expense in a DM chat whose reportID is report.chatReportID
                    chatReportID={ReportActionsUtils.getOriginalMessage(action)?.IOUReportID ? report.chatReportID ?? '' : report.reportID}
                    requestReportID={iouReportID}
                    reportID={report.reportID}
                    action={action}
                    isMostRecentIOUReportAction={isMostRecentIOUReportAction}
                    isHovered={hovered}
                    contextMenuAnchor={popoverAnchorRef.current}
                    checkIfContextMenuActive={toggleContextMenuFromActiveReportAction}
                    style={displayAsGroup ? [] : [styles.mt2]}
                    isWhisper={isWhisper}
                    shouldDisplayContextMenu={shouldDisplayContextMenu}
                />
            );
        } else if (ReportActionsUtils.isTripPreview(action)) {
            children = (
                <TripRoomPreview
                    action={action}
                    chatReportID={ReportActionsUtils.getOriginalMessage(action)?.linkedReportID ?? '-1'}
                    isHovered={hovered}
                    contextMenuAnchor={popoverAnchorRef.current}
                    containerStyles={displayAsGroup ? [] : [styles.mt2]}
                    checkIfContextMenuActive={toggleContextMenuFromActiveReportAction}
                />
            );
        } else if (action.actionName === CONST.REPORT.ACTIONS.TYPE.REPORT_PREVIEW) {
            children = ReportUtils.isClosedExpenseReportWithNoExpenses(iouReport) ? (
                <RenderHTML html={`<comment>${translate('parentReportAction.deletedReport')}</comment>`} />
            ) : (
                <ReportPreview
                    iouReportID={ReportActionsUtils.getIOUReportIDFromReportActionPreview(action)}
                    chatReportID={report.reportID}
                    policyID={report.policyID ?? '-1'}
                    containerStyles={displayAsGroup ? [] : [styles.mt2]}
                    action={action}
                    isHovered={hovered}
                    contextMenuAnchor={popoverAnchorRef.current}
                    checkIfContextMenuActive={toggleContextMenuFromActiveReportAction}
                    isWhisper={isWhisper}
                />
            );
        } else if (ReportActionsUtils.isTaskAction(action)) {
            children = <TaskAction action={action} />;
        } else if (ReportActionsUtils.isCreatedTaskReportAction(action)) {
            children = (
                <ShowContextMenuContext.Provider value={contextValue}>
                    <TaskPreview
                        taskReportID={ReportActionsUtils.isAddCommentAction(action) ? ReportActionsUtils.getOriginalMessage(action)?.taskReportID?.toString() ?? '-1' : '-1'}
                        chatReportID={report.reportID}
                        action={action}
                        isHovered={hovered}
                        contextMenuAnchor={popoverAnchorRef.current}
                        checkIfContextMenuActive={toggleContextMenuFromActiveReportAction}
                        policyID={report.policyID ?? '-1'}
                    />
                </ShowContextMenuContext.Provider>
            );
        } else if (ReportActionsUtils.isReimbursementQueuedAction(action)) {
            const linkedReport = ReportUtils.isChatThread(report) ? parentReport : report;
            const submitterDisplayName = PersonalDetailsUtils.getDisplayNameOrDefault(personalDetails[linkedReport?.ownerAccountID ?? -1]);
            const paymentType = ReportActionsUtils.getOriginalMessage(action)?.paymentType ?? '';

            const missingPaymentMethod = ReportUtils.getIndicatedMissingPaymentMethod(userWallet, linkedReport?.reportID ?? '-1', action);
            children = (
                <ReportActionItemBasicMessage
                    message={translate(paymentType === CONST.IOU.PAYMENT_TYPE.EXPENSIFY ? 'iou.waitingOnEnabledWallet' : 'iou.waitingOnBankAccount', {submitterDisplayName})}
                >
                    <>
                        {missingPaymentMethod === 'bankAccount' && (
                            <Button
                                success
                                style={[styles.w100, styles.requestPreviewBox]}
                                text={translate('bankAccount.addBankAccount')}
                                onPress={() => BankAccounts.openPersonalBankAccountSetupView(Navigation.getTopmostReportId() ?? linkedReport?.reportID)}
                                pressOnEnter
                                large
                            />
                        )}
                        {missingPaymentMethod === 'wallet' && (
                            <KYCWall
                                onSuccessfulKYC={() => Navigation.navigate(ROUTES.ENABLE_PAYMENTS)}
                                enablePaymentsRoute={ROUTES.ENABLE_PAYMENTS}
                                addBankAccountRoute={ROUTES.BANK_ACCOUNT_PERSONAL}
                                addDebitCardRoute={ROUTES.SETTINGS_ADD_DEBIT_CARD}
                                chatReportID={linkedReport?.reportID}
                                iouReport={iouReport}
                            >
                                {(triggerKYCFlow, buttonRef) => (
                                    <Button
                                        ref={buttonRef}
                                        success
                                        large
                                        style={[styles.w100, styles.requestPreviewBox]}
                                        text={translate('iou.enableWallet')}
                                        onPress={triggerKYCFlow}
                                    />
                                )}
                            </KYCWall>
                        )}
                    </>
                </ReportActionItemBasicMessage>
            );
        } else if (ReportActionsUtils.isReimbursementDeQueuedAction(action)) {
            children = <ReportActionItemBasicMessage message={ReportUtils.getReimbursementDeQueuedActionMessage(action, report)} />;
        } else if (action.actionName === CONST.REPORT.ACTIONS.TYPE.MODIFIED_EXPENSE) {
            children = <ReportActionItemBasicMessage message={ModifiedExpenseMessage.getForReportAction(report.reportID, action)} />;
        } else if (action.actionName === CONST.REPORT.ACTIONS.TYPE.SUBMITTED) {
            children = <ReportActionItemBasicMessage message={ReportUtils.getIOUSubmittedMessage(report.reportID)} />;
        } else if (action.actionName === CONST.REPORT.ACTIONS.TYPE.APPROVED) {
            children = <ReportActionItemBasicMessage message={ReportUtils.getIOUApprovedMessage(report.reportID)} />;
        } else if (action.actionName === CONST.REPORT.ACTIONS.TYPE.HOLD) {
            children = <ReportActionItemBasicMessage message={translate('iou.heldExpense')} />;
        } else if (action.actionName === CONST.REPORT.ACTIONS.TYPE.HOLD_COMMENT) {
            children = <ReportActionItemBasicMessage message={ReportActionsUtils.getReportActionText(action)} />;
        } else if (action.actionName === CONST.REPORT.ACTIONS.TYPE.UNHOLD) {
            children = <ReportActionItemBasicMessage message={translate('iou.unheldExpense')} />;
        } else if (action.actionName === CONST.REPORT.ACTIONS.TYPE.MERGED_WITH_CASH_TRANSACTION) {
            children = <ReportActionItemBasicMessage message={translate('systemMessage.mergedWithCashTransaction')} />;
<<<<<<< HEAD
        } else if (action.actionName === CONST.REPORT.ACTIONS.TYPE.ROOM_CHANGE_LOG.UPDATE_ROOM_DESCRIPTION) {
            const message = ReportActionsUtils.getUpdateRoomDescriptionMessage(action);
            children = <ReportActionItemBasicMessage message={message} />;
=======
>>>>>>> ab4b8ae3
        } else if (ReportActionsUtils.isActionOfType(action, CONST.REPORT.ACTIONS.TYPE.DISMISSED_VIOLATION)) {
            children = <ReportActionItemBasicMessage message={ReportActionsUtils.getDismissedViolationMessageText(ReportActionsUtils.getOriginalMessage(action))} />;
        } else if (action.actionName === CONST.REPORT.ACTIONS.TYPE.POLICY_CHANGE_LOG.ADD_TAG) {
            children = <ReportActionItemBasicMessage message={PolicyUtils.getCleanedTagName(ReportActionsUtils.getReportActionMessage(action)?.text ?? '')} />;
        } else if (ReportActionsUtils.isActionOfType(action, CONST.REPORT.ACTIONS.TYPE.EXPORTED_TO_INTEGRATION)) {
            children = <ExportIntegration action={action} />;
        } else {
            const hasBeenFlagged =
                ![CONST.MODERATION.MODERATOR_DECISION_APPROVED, CONST.MODERATION.MODERATOR_DECISION_PENDING].some((item) => item === moderationDecision) &&
                !ReportActionsUtils.isPendingRemove(action);
            children = (
                <ShowContextMenuContext.Provider value={contextValue}>
                    <AttachmentContext.Provider value={attachmentContextValue}>
                        {draftMessage === undefined ? (
                            <View style={displayAsGroup && hasBeenFlagged ? styles.blockquote : {}}>
                                <ReportActionItemMessage
                                    reportID={report.reportID}
                                    action={action}
                                    displayAsGroup={displayAsGroup}
                                    isHidden={isHidden}
                                />
                                {hasBeenFlagged && (
                                    <Button
                                        small
                                        style={[styles.mt2, styles.alignSelfStart]}
                                        onPress={() => updateHiddenState(!isHidden)}
                                    >
                                        <Text
                                            style={[styles.buttonSmallText, styles.userSelectNone]}
                                            dataSet={{[CONST.SELECTION_SCRAPER_HIDDEN_ELEMENT]: true}}
                                        >
                                            {isHidden ? translate('moderation.revealMessage') : translate('moderation.hideMessage')}
                                        </Text>
                                    </Button>
                                )}
                                {/**
                                These are the actionable buttons that appear at the bottom of a Concierge message
                                for example: Invite a user mentioned but not a member of the room
                                https://github.com/Expensify/App/issues/32741
                            */}
                                {actionableItemButtons.length > 0 && (
                                    <ActionableItemButtons
                                        items={actionableItemButtons}
                                        layout={ReportActionsUtils.isActionableTrackExpense(action) ? 'vertical' : 'horizontal'}
                                    />
                                )}
                            </View>
                        ) : (
                            <ReportActionItemMessageEdit
                                action={action}
                                draftMessage={draftMessage}
                                reportID={report.reportID}
                                index={index}
                                ref={textInputRef}
                                shouldDisableEmojiPicker={
                                    (ReportUtils.chatIncludesConcierge(report) && User.isBlockedFromConcierge(blockedFromConcierge)) ||
                                    ReportUtils.isArchivedRoom(report, reportNameValuePairs)
                                }
                                isGroupPolicyReport={!!report?.policyID && report.policyID !== CONST.POLICY.ID_FAKE}
                            />
                        )}
                    </AttachmentContext.Provider>
                </ShowContextMenuContext.Provider>
            );
        }
        const numberOfThreadReplies = action.childVisibleActionCount ?? 0;

        const shouldDisplayThreadReplies = ReportUtils.shouldDisplayThreadReplies(action, report.reportID);
        const oldestFourAccountIDs =
            action.childOldestFourAccountIDs
                ?.split(',')
                .map((accountID) => Number(accountID))
                .filter((accountID): accountID is number => typeof accountID === 'number') ?? [];
        const draftMessageRightAlign = draftMessage !== undefined ? styles.chatItemReactionsDraftRight : {};

        return (
            <>
                {children}
                {Permissions.canUseLinkPreviews() && !isHidden && (action.linkMetadata?.length ?? 0) > 0 && (
                    <View style={draftMessage !== undefined ? styles.chatItemReactionsDraftRight : {}}>
                        <LinkPreviewer linkMetadata={action.linkMetadata?.filter((item) => !isEmptyObject(item))} />
                    </View>
                )}
                {!ReportActionsUtils.isMessageDeleted(action) && (
                    <View style={draftMessageRightAlign}>
                        <ReportActionItemEmojiReactions
                            reportAction={action}
                            emojiReactions={emojiReactions}
                            shouldBlockReactions={hasErrors}
                            toggleReaction={(emoji) => {
                                if (Session.isAnonymousUser()) {
                                    hideContextMenu(false);

                                    InteractionManager.runAfterInteractions(() => {
                                        Session.signOutAndRedirectToSignIn();
                                    });
                                } else {
                                    toggleReaction(emoji);
                                }
                            }}
                            setIsEmojiPickerActive={setIsEmojiPickerActive}
                        />
                    </View>
                )}

                {shouldDisplayThreadReplies && (
                    <View style={draftMessageRightAlign}>
                        <ReportActionItemThread
                            childReportID={`${action.childReportID}`}
                            numberOfReplies={numberOfThreadReplies}
                            mostRecentReply={`${action.childLastVisibleActionCreated}`}
                            isHovered={hovered}
                            icons={ReportUtils.getIconsForParticipants(oldestFourAccountIDs, personalDetails)}
                            onSecondaryInteraction={showPopover}
                        />
                    </View>
                )}
            </>
        );
    };

    /**
     * Get ReportActionItem with a proper wrapper
     * @param hovered whether the ReportActionItem is hovered
     * @param isWhisper whether the ReportActionItem is a whisper
     * @param hasErrors whether the report action has any errors
     * @returns report action item
     */

    const renderReportActionItem = (hovered: boolean, isWhisper: boolean, hasErrors: boolean): React.JSX.Element => {
        const content = renderItemContent(hovered || isContextMenuActive || isEmojiPickerActive, isWhisper, hasErrors);

        if (draftMessage !== undefined) {
            return <ReportActionItemDraft>{content}</ReportActionItemDraft>;
        }

        if (!displayAsGroup) {
            return (
                <ReportActionItemSingle
                    action={action}
                    showHeader={draftMessage === undefined}
                    wrapperStyle={isWhisper ? styles.pt1 : {}}
                    shouldShowSubscriptAvatar={shouldShowSubscriptAvatar}
                    report={report}
                    iouReport={iouReport}
                    isHovered={hovered}
                    hasBeenFlagged={
                        ![CONST.MODERATION.MODERATOR_DECISION_APPROVED, CONST.MODERATION.MODERATOR_DECISION_PENDING].some((item) => item === moderationDecision) &&
                        !ReportActionsUtils.isPendingRemove(action)
                    }
                >
                    {content}
                </ReportActionItemSingle>
            );
        }

        return <ReportActionItemGrouped wrapperStyle={isWhisper ? styles.pt1 : {}}>{content}</ReportActionItemGrouped>;
    };

    if (action.actionName === CONST.REPORT.ACTIONS.TYPE.TRIPPREVIEW) {
        if (ReportUtils.isTripRoom(report)) {
            return (
                <OfflineWithFeedback pendingAction={action.pendingAction}>
                    <TripDetailsView
                        tripRoomReportID={report.reportID}
                        shouldShowHorizontalRule={false}
                    />
                </OfflineWithFeedback>
            );
        }
    }

    if (action.actionName === CONST.REPORT.ACTIONS.TYPE.CREATED) {
        const transactionID = ReportActionsUtils.isMoneyRequestAction(parentReportActionForTransactionThread)
            ? ReportActionsUtils.getOriginalMessage(parentReportActionForTransactionThread)?.IOUTransactionID
            : '-1';

        return (
            <ReportActionItemContentCreated
                contextValue={contextValue}
                parentReportAction={parentReportAction}
                transactionID={transactionID}
                draftMessage={draftMessage}
                shouldHideThreadDividerLine={shouldHideThreadDividerLine}
            />
        );
    }
    if (action.actionName === CONST.REPORT.ACTIONS.TYPE.RENAMED) {
        return <RenameAction action={action} />;
    }
    if (ReportActionsUtils.isChronosOOOListAction(action)) {
        return (
            <ChronosOOOListActions
                action={action}
                reportID={report.reportID}
            />
        );
    }

    // For the `pay` IOU action on non-pay expense flow, we don't want to render anything if `isWaitingOnBankAccount` is true
    // Otherwise, we will see two system messages informing the payee needs to add a bank account or wallet
    if (
        ReportActionsUtils.isMoneyRequestAction(action) &&
        !!report?.isWaitingOnBankAccount &&
        ReportActionsUtils.getOriginalMessage(action)?.type === CONST.IOU.REPORT_ACTION_TYPE.PAY &&
        !isSendingMoney
    ) {
        return null;
    }

    // If action is actionable whisper and resolved by user, then we don't want to render anything
    if (isActionableWhisper && (originalMessage && 'resolution' in originalMessage ? originalMessage.resolution : null)) {
        return null;
    }

    // We currently send whispers to all report participants and hide them in the UI for users that shouldn't see them.
    // This is a temporary solution needed for comment-linking.
    // The long term solution will leverage end-to-end encryption and only targeted users will be able to decrypt.
    if (ReportActionsUtils.isWhisperActionTargetedToOthers(action)) {
        return null;
    }

    const hasErrors = !isEmptyObject(action.errors);
    const whisperedTo = ReportActionsUtils.getWhisperedTo(action);
    const isMultipleParticipant = whisperedTo.length > 1;

    const iouReportID =
        ReportActionsUtils.isMoneyRequestAction(action) && ReportActionsUtils.getOriginalMessage(action)?.IOUReportID
            ? (ReportActionsUtils.getOriginalMessage(action)?.IOUReportID ?? '').toString()
            : '-1';
    const transactionsWithReceipts = ReportUtils.getTransactionsWithReceipts(iouReportID);
    const isWhisper = whisperedTo.length > 0 && transactionsWithReceipts.length === 0;
    const whisperedToPersonalDetails = isWhisper
        ? (Object.values(personalDetails ?? {}).filter((details) => whisperedTo.includes(details?.accountID ?? -1)) as OnyxTypes.PersonalDetails[])
        : [];
    const isWhisperOnlyVisibleByUser = isWhisper && ReportUtils.isCurrentUserTheOnlyParticipant(whisperedTo);
    const displayNamesWithTooltips = isWhisper ? ReportUtils.getDisplayNamesWithTooltips(whisperedToPersonalDetails, isMultipleParticipant) : [];

    return (
        <PressableWithSecondaryInteraction
            ref={popoverAnchorRef}
            onPress={draftMessage === undefined ? onPress : undefined}
            style={[action.pendingAction === CONST.RED_BRICK_ROAD_PENDING_ACTION.DELETE && !isDeletedParentAction ? styles.pointerEventsNone : styles.pointerEventsAuto]}
            onPressIn={() => isSmallScreenWidth && DeviceCapabilities.canUseTouchScreen() && ControlSelection.block()}
            onPressOut={() => ControlSelection.unblock()}
            onSecondaryInteraction={showPopover}
            preventDefaultContextMenu={draftMessage === undefined && !hasErrors}
            withoutFocusOnSecondaryInteraction
            accessibilityLabel={translate('accessibilityHints.chatMessage')}
            accessible
        >
            <Hoverable
                shouldFreezeCapture={modal?.willAlertModalBecomeVisible}
                shouldHandleScroll
                isDisabled={draftMessage !== undefined}
            >
                {(hovered) => (
                    <View style={highlightedBackgroundColorIfNeeded}>
                        {shouldDisplayNewMarker && (!shouldUseThreadDividerLine || !isFirstVisibleReportAction) && <UnreadActionIndicator reportActionID={action.reportActionID} />}
                        {shouldDisplayContextMenu && (
                            <MiniReportActionContextMenu
                                reportID={report.reportID}
                                reportActionID={action.reportActionID}
                                anchor={popoverAnchorRef}
                                originalReportID={originalReportID ?? '-1'}
                                isArchivedRoom={isArchivedRoom}
                                displayAsGroup={displayAsGroup}
                                disabledActions={disabledActions}
                                isVisible={hovered && draftMessage === undefined && !hasErrors}
                                draftMessage={draftMessage}
                                isChronosReport={isChronosReport}
                                checkIfContextMenuActive={toggleContextMenuFromActiveReportAction}
                                setIsEmojiPickerActive={setIsEmojiPickerActive}
                            />
                        )}
                        <View
                            style={StyleUtils.getReportActionItemStyle(
                                hovered || isWhisper || isContextMenuActive || !!isEmojiPickerActive || draftMessage !== undefined,
                                draftMessage === undefined && !!onPress,
                            )}
                        >
                            <OfflineWithFeedback
                                onClose={() => ReportActions.clearAllRelatedReportActionErrors(report.reportID, action)}
                                // eslint-disable-next-line @typescript-eslint/prefer-nullish-coalescing
                                pendingAction={
                                    draftMessage !== undefined ? undefined : action.pendingAction ?? (action.isOptimisticAction ? CONST.RED_BRICK_ROAD_PENDING_ACTION.ADD : undefined)
                                }
                                shouldHideOnDelete={!ReportActionsUtils.isThreadParentMessage(action, report.reportID)}
                                errors={linkedTransactionRouteError ?? ErrorUtils.getLatestErrorMessageField(action as ErrorUtils.OnyxDataWithErrors)}
                                errorRowStyles={[styles.ml10, styles.mr2]}
                                needsOffscreenAlphaCompositing={ReportActionsUtils.isMoneyRequestAction(action)}
                                shouldDisableStrikeThrough
                            >
                                {isWhisper && (
                                    <View style={[styles.flexRow, styles.pl5, styles.pt2, styles.pr3]}>
                                        <View style={[styles.pl6, styles.mr3]}>
                                            <Icon
                                                fill={theme.icon}
                                                src={Expensicons.Eye}
                                                small
                                            />
                                        </View>
                                        <Text style={[styles.chatItemMessageHeaderTimestamp]}>
                                            {translate('reportActionContextMenu.onlyVisible')}
                                            &nbsp;
                                        </Text>
                                        <DisplayNames
                                            fullTitle={ReportUtils.getWhisperDisplayNames(whisperedTo) ?? ''}
                                            displayNamesWithTooltips={displayNamesWithTooltips}
                                            tooltipEnabled
                                            numberOfLines={1}
                                            textStyles={[styles.chatItemMessageHeaderTimestamp, styles.flex1]}
                                            shouldUseFullTitle={isWhisperOnlyVisibleByUser}
                                        />
                                    </View>
                                )}
                                {renderReportActionItem(!!hovered || !!isReportActionLinked, isWhisper, hasErrors)}
                            </OfflineWithFeedback>
                        </View>
                    </View>
                )}
            </Hoverable>
            <View style={styles.reportActionSystemMessageContainer}>
                <InlineSystemMessage message={action.error} />
            </View>
        </PressableWithSecondaryInteraction>
    );
}

export default withOnyx<ReportActionItemProps, ReportActionItemOnyxProps>({
    iouReport: {
        key: ({action}) => {
            const iouReportID = ReportActionsUtils.getIOUReportIDFromReportActionPreview(action);
            return `${ONYXKEYS.COLLECTION.REPORT}${iouReportID ?? -1}`;
        },
        initialValue: {} as OnyxTypes.Report,
    },
    emojiReactions: {
        key: ({action}) => `${ONYXKEYS.COLLECTION.REPORT_ACTIONS_REACTIONS}${action.reportActionID}`,
        initialValue: {},
    },
    userWallet: {
        key: ONYXKEYS.USER_WALLET,
    },
    linkedTransactionRouteError: {
        key: ({action}) =>
            `${ONYXKEYS.COLLECTION.TRANSACTION}${ReportActionsUtils.isMoneyRequestAction(action) ? ReportActionsUtils.getOriginalMessage(action)?.IOUTransactionID ?? -1 : -1}`,
        selector: (transaction: OnyxEntry<OnyxTypes.Transaction>) => transaction?.errorFields?.route ?? null,
    },
    modal: {
        key: ONYXKEYS.MODAL,
    },
})(
    memo(ReportActionItem, (prevProps, nextProps) => {
        const prevParentReportAction = prevProps.parentReportAction;
        const nextParentReportAction = nextProps.parentReportAction;
        return (
            prevProps.modal?.willAlertModalBecomeVisible === nextProps.modal?.willAlertModalBecomeVisible &&
            prevProps.displayAsGroup === nextProps.displayAsGroup &&
            prevProps.isMostRecentIOUReportAction === nextProps.isMostRecentIOUReportAction &&
            prevProps.shouldDisplayNewMarker === nextProps.shouldDisplayNewMarker &&
            lodashIsEqual(prevProps.emojiReactions, nextProps.emojiReactions) &&
            lodashIsEqual(prevProps.action, nextProps.action) &&
            lodashIsEqual(prevProps.iouReport, nextProps.iouReport) &&
            lodashIsEqual(prevProps.report.pendingFields, nextProps.report.pendingFields) &&
            lodashIsEqual(prevProps.report.isDeletedParentAction, nextProps.report.isDeletedParentAction) &&
            lodashIsEqual(prevProps.report.errorFields, nextProps.report.errorFields) &&
            prevProps.report?.statusNum === nextProps.report?.statusNum &&
            prevProps.report?.stateNum === nextProps.report?.stateNum &&
            prevProps.report?.parentReportID === nextProps.report?.parentReportID &&
            prevProps.report?.parentReportActionID === nextProps.report?.parentReportActionID &&
            // TaskReport's created actions render the TaskView, which updates depending on certain fields in the TaskReport
            ReportUtils.isTaskReport(prevProps.report) === ReportUtils.isTaskReport(nextProps.report) &&
            prevProps.action.actionName === nextProps.action.actionName &&
            prevProps.report.reportName === nextProps.report.reportName &&
            prevProps.report.description === nextProps.report.description &&
            ReportUtils.isCompletedTaskReport(prevProps.report) === ReportUtils.isCompletedTaskReport(nextProps.report) &&
            prevProps.report.managerID === nextProps.report.managerID &&
            prevProps.shouldHideThreadDividerLine === nextProps.shouldHideThreadDividerLine &&
            prevProps.report?.total === nextProps.report?.total &&
            prevProps.report?.nonReimbursableTotal === nextProps.report?.nonReimbursableTotal &&
            prevProps.linkedReportActionID === nextProps.linkedReportActionID &&
            lodashIsEqual(prevProps.report.fieldList, nextProps.report.fieldList) &&
            lodashIsEqual(prevProps.transactionThreadReport, nextProps.transactionThreadReport) &&
            lodashIsEqual(prevProps.reportActions, nextProps.reportActions) &&
            lodashIsEqual(prevProps.linkedTransactionRouteError, nextProps.linkedTransactionRouteError) &&
            lodashIsEqual(prevParentReportAction, nextParentReportAction) &&
            prevProps.modal?.willAlertModalBecomeVisible === nextProps.modal?.willAlertModalBecomeVisible
        );
    }),
);<|MERGE_RESOLUTION|>--- conflicted
+++ resolved
@@ -646,12 +646,6 @@
             children = <ReportActionItemBasicMessage message={translate('iou.unheldExpense')} />;
         } else if (action.actionName === CONST.REPORT.ACTIONS.TYPE.MERGED_WITH_CASH_TRANSACTION) {
             children = <ReportActionItemBasicMessage message={translate('systemMessage.mergedWithCashTransaction')} />;
-<<<<<<< HEAD
-        } else if (action.actionName === CONST.REPORT.ACTIONS.TYPE.ROOM_CHANGE_LOG.UPDATE_ROOM_DESCRIPTION) {
-            const message = ReportActionsUtils.getUpdateRoomDescriptionMessage(action);
-            children = <ReportActionItemBasicMessage message={message} />;
-=======
->>>>>>> ab4b8ae3
         } else if (ReportActionsUtils.isActionOfType(action, CONST.REPORT.ACTIONS.TYPE.DISMISSED_VIOLATION)) {
             children = <ReportActionItemBasicMessage message={ReportActionsUtils.getDismissedViolationMessageText(ReportActionsUtils.getOriginalMessage(action))} />;
         } else if (action.actionName === CONST.REPORT.ACTIONS.TYPE.POLICY_CHANGE_LOG.ADD_TAG) {

--- conflicted
+++ resolved
@@ -490,22 +490,12 @@
 
         // Show the MoneyRequestPreview for when expense is present
         if (
-<<<<<<< HEAD
-            isIOUReport(action) &&
-            action.originalMessage &&
-            // For the pay flow, we only want to show MoneyRequestAction when sending money and we're not in the combine report. Otherwise, we display a regular system message
-            (action.originalMessage.type === CONST.IOU.REPORT_ACTION_TYPE.CREATE ||
-                action.originalMessage.type === CONST.IOU.REPORT_ACTION_TYPE.SPLIT ||
-                action.originalMessage.type === CONST.IOU.REPORT_ACTION_TYPE.TRACK)
-=======
             ReportActionsUtils.isMoneyRequestAction(action) &&
             ReportActionsUtils.getOriginalMessage(action) &&
             // For the pay flow, we only want to show MoneyRequestAction when sending money. When paying, we display a regular system message
             (ReportActionsUtils.getOriginalMessage(action)?.type === CONST.IOU.REPORT_ACTION_TYPE.CREATE ||
                 ReportActionsUtils.getOriginalMessage(action)?.type === CONST.IOU.REPORT_ACTION_TYPE.SPLIT ||
-                ReportActionsUtils.getOriginalMessage(action)?.type === CONST.IOU.REPORT_ACTION_TYPE.TRACK ||
-                isSendingMoney)
->>>>>>> 0150459d
+                ReportActionsUtils.getOriginalMessage(action)?.type === CONST.IOU.REPORT_ACTION_TYPE.TRACK)
         ) {
             // There is no single iouReport for bill splits, so only 1:1 requests require an iouReportID
             const iouReportID = ReportActionsUtils.getOriginalMessage(action)?.IOUReportID ? ReportActionsUtils.getOriginalMessage(action)?.IOUReportID?.toString() ?? '-1' : '-1';

import lodashIsEqual from 'lodash/isEqual';
import React, {memo, useCallback, useContext, useEffect, useMemo, useRef, useState} from 'react';
import type {GestureResponderEvent, TextInput} from 'react-native';
import {InteractionManager, View} from 'react-native';
import type {OnyxEntry} from 'react-native-onyx';
import {useOnyx} from 'react-native-onyx';
import type {Emoji} from '@assets/emojis/types';
import {AttachmentContext} from '@components/AttachmentContext';
import Button from '@components/Button';
import DisplayNames from '@components/DisplayNames';
import Hoverable from '@components/Hoverable';
import MentionReportContext from '@components/HTMLEngineProvider/HTMLRenderers/MentionReportRenderer/MentionReportContext';
import Icon from '@components/Icon';
import * as Expensicons from '@components/Icon/Expensicons';
import InlineSystemMessage from '@components/InlineSystemMessage';
import KYCWall from '@components/KYCWall';
import OfflineWithFeedback from '@components/OfflineWithFeedback';
import {useBlockedFromConcierge, usePersonalDetails} from '@components/OnyxProvider';
import PressableWithSecondaryInteraction from '@components/PressableWithSecondaryInteraction';
import ReportActionItemEmojiReactions from '@components/Reactions/ReportActionItemEmojiReactions';
import RenderHTML from '@components/RenderHTML';
import type {ActionableItem} from '@components/ReportActionItem/ActionableItemButtons';
import ActionableItemButtons from '@components/ReportActionItem/ActionableItemButtons';
import ChronosOOOListActions from '@components/ReportActionItem/ChronosOOOListActions';
import ExportIntegration from '@components/ReportActionItem/ExportIntegration';
import IssueCardMessage from '@components/ReportActionItem/IssueCardMessage';
import MoneyRequestAction from '@components/ReportActionItem/MoneyRequestAction';
import ReportPreview from '@components/ReportActionItem/ReportPreview';
import TaskAction from '@components/ReportActionItem/TaskAction';
import TaskPreview from '@components/ReportActionItem/TaskPreview';
import TripRoomPreview from '@components/ReportActionItem/TripRoomPreview';
import {ShowContextMenuContext} from '@components/ShowContextMenuContext';
import Text from '@components/Text';
import UnreadActionIndicator from '@components/UnreadActionIndicator';
import useLocalize from '@hooks/useLocalize';
import usePrevious from '@hooks/usePrevious';
import useReportScrollManager from '@hooks/useReportScrollManager';
import useResponsiveLayout from '@hooks/useResponsiveLayout';
import useStyleUtils from '@hooks/useStyleUtils';
import useTheme from '@hooks/useTheme';
import useThemeStyles from '@hooks/useThemeStyles';
import ControlSelection from '@libs/ControlSelection';
import * as DeviceCapabilities from '@libs/DeviceCapabilities';
import * as ErrorUtils from '@libs/ErrorUtils';
import focusComposerWithDelay from '@libs/focusComposerWithDelay';
import ModifiedExpenseMessage from '@libs/ModifiedExpenseMessage';
import Navigation from '@libs/Navigation/Navigation';
import Permissions from '@libs/Permissions';
import * as PersonalDetailsUtils from '@libs/PersonalDetailsUtils';
import * as PolicyUtils from '@libs/PolicyUtils';
import * as ReportActionsUtils from '@libs/ReportActionsUtils';
import * as ReportUtils from '@libs/ReportUtils';
import SelectionScraper from '@libs/SelectionScraper';
import shouldRenderAddPaymentCard from '@libs/shouldRenderAppPaymentCard';
import {ReactionListContext} from '@pages/home/ReportScreenContext';
import * as BankAccounts from '@userActions/BankAccounts';
import * as EmojiPickerAction from '@userActions/EmojiPickerAction';
import * as Member from '@userActions/Policy/Member';
import * as Report from '@userActions/Report';
import * as ReportActions from '@userActions/ReportActions';
import * as Session from '@userActions/Session';
import * as Transaction from '@userActions/Transaction';
import * as User from '@userActions/User';
import CONST from '@src/CONST';
import ONYXKEYS from '@src/ONYXKEYS';
import ROUTES from '@src/ROUTES';
import type * as OnyxTypes from '@src/types/onyx';
import type {JoinWorkspaceResolution} from '@src/types/onyx/OriginalMessage';
import {isEmptyObject} from '@src/types/utils/EmptyObject';
import {RestrictedReadOnlyContextMenuActions} from './ContextMenu/ContextMenuActions';
import MiniReportActionContextMenu from './ContextMenu/MiniReportActionContextMenu';
import * as ReportActionContextMenu from './ContextMenu/ReportActionContextMenu';
import {hideContextMenu} from './ContextMenu/ReportActionContextMenu';
import LinkPreviewer from './LinkPreviewer';
import ReportActionItemBasicMessage from './ReportActionItemBasicMessage';
import ReportActionItemContentCreated from './ReportActionItemContentCreated';
import ReportActionItemDraft from './ReportActionItemDraft';
import ReportActionItemGrouped from './ReportActionItemGrouped';
import ReportActionItemMessage from './ReportActionItemMessage';
import ReportActionItemMessageEdit from './ReportActionItemMessageEdit';
import ReportActionItemSingle from './ReportActionItemSingle';
import ReportActionItemThread from './ReportActionItemThread';
import ReportAttachmentsContext from './ReportAttachmentsContext';

type ReportActionItemProps = {
    /** Report for this action */
    report: OnyxEntry<OnyxTypes.Report>;

    /** The transaction thread report associated with the report for this action, if any */
    transactionThreadReport?: OnyxEntry<OnyxTypes.Report>;

    /** Array of report actions for the report for this action */
    // eslint-disable-next-line react/no-unused-prop-types
    reportActions: OnyxTypes.ReportAction[];

    /** Report action belonging to the report's parent */
    parentReportAction: OnyxEntry<OnyxTypes.ReportAction>;

    /** The transaction thread report's parentReportAction */
    /** It's used by withOnyx HOC */
    // eslint-disable-next-line react/no-unused-prop-types
    parentReportActionForTransactionThread?: OnyxEntry<OnyxTypes.ReportAction>;

    /** All the data of the action item */
    action: OnyxTypes.ReportAction;

    /** Should the comment have the appearance of being grouped with the previous comment? */
    displayAsGroup: boolean;

    /** Is this the most recent IOU Action? */
    isMostRecentIOUReportAction: boolean;

    /** Should we display the new marker on top of the comment? */
    shouldDisplayNewMarker: boolean;

    /** Determines if the avatar is displayed as a subscript (positioned lower than normal) */
    shouldShowSubscriptAvatar?: boolean;

    /** Position index of the report action in the overall report FlatList view */
    index: number;

    /** Flag to show, hide the thread divider line */
    shouldHideThreadDividerLine?: boolean;

    linkedReportActionID?: string;

    /** Callback to be called on onPress */
    onPress?: () => void;

    /** If this is the first visible report action */
    isFirstVisibleReportAction: boolean;

    /** IF the thread divider line will be used */
    shouldUseThreadDividerLine?: boolean;

    hideThreadReplies?: boolean;

    /** Whether context menu should be displayed */
    shouldDisplayContextMenu?: boolean;
};

function ReportActionItem({
    action,
    report,
    transactionThreadReport,
    linkedReportActionID,
    displayAsGroup,
    index,
    isMostRecentIOUReportAction,
    parentReportAction,
    shouldDisplayNewMarker,
    shouldHideThreadDividerLine = false,
    shouldShowSubscriptAvatar = false,
    onPress = undefined,
    isFirstVisibleReportAction = false,
    shouldUseThreadDividerLine = false,
    hideThreadReplies = false,
    shouldDisplayContextMenu = true,
    parentReportActionForTransactionThread,
}: ReportActionItemProps) {
    const {translate} = useLocalize();
    const {shouldUseNarrowLayout} = useResponsiveLayout();
    const blockedFromConcierge = useBlockedFromConcierge();
    const reportID = report?.reportID ?? '';
    // eslint-disable-next-line @typescript-eslint/prefer-nullish-coalescing
    const originalReportID = useMemo(() => ReportUtils.getOriginalReportID(reportID, action) || '-1', [reportID, action]);
    const [draftMessage] = useOnyx(`${ONYXKEYS.COLLECTION.REPORT_ACTIONS_DRAFTS}${originalReportID}`, {
        selector: (draftMessagesForReport) => {
            const matchingDraftMessage = draftMessagesForReport?.[action.reportActionID];
            return typeof matchingDraftMessage === 'string' ? matchingDraftMessage : matchingDraftMessage?.message;
        },
    });
    const [iouReport] = useOnyx(`${ONYXKEYS.COLLECTION.REPORT}${ReportActionsUtils.getIOUReportIDFromReportActionPreview(action) ?? -1}`);
    const [emojiReactions] = useOnyx(`${ONYXKEYS.COLLECTION.REPORT_ACTIONS_REACTIONS}${action.reportActionID}`);
    const [userWallet] = useOnyx(ONYXKEYS.USER_WALLET);
    const [linkedTransactionRouteError] = useOnyx(
        `${ONYXKEYS.COLLECTION.TRANSACTION}${ReportActionsUtils.isMoneyRequestAction(action) ? ReportActionsUtils.getOriginalMessage(action)?.IOUTransactionID ?? -1 : -1}`,
        {selector: (transaction) => transaction?.errorFields?.route ?? null},
    );
    const theme = useTheme();
    const styles = useThemeStyles();
    // eslint-disable-next-line @typescript-eslint/prefer-nullish-coalescing -- This is needed to prevent the app from crashing when the app is using imported state.
    const [reportNameValuePairs] = useOnyx(`${ONYXKEYS.COLLECTION.REPORT_NAME_VALUE_PAIRS}${report?.reportID || '-1'}`);
    const StyleUtils = useStyleUtils();
    const personalDetails = usePersonalDetails() || CONST.EMPTY_OBJECT;
    const [isContextMenuActive, setIsContextMenuActive] = useState(() => ReportActionContextMenu.isActiveReportAction(action.reportActionID));
    const [isEmojiPickerActive, setIsEmojiPickerActive] = useState<boolean | undefined>();
    const [isPaymentMethodPopoverActive, setIsPaymentMethodPopoverActive] = useState<boolean | undefined>();

    const [isHidden, setIsHidden] = useState(false);
    const [moderationDecision, setModerationDecision] = useState<OnyxTypes.DecisionName>(CONST.MODERATION.MODERATOR_DECISION_APPROVED);
    const reactionListRef = useContext(ReactionListContext);
    const {updateHiddenAttachments} = useContext(ReportAttachmentsContext);
    const textInputRef = useRef<TextInput | HTMLTextAreaElement>(null);
    const popoverAnchorRef = useRef<Exclude<ReportActionContextMenu.ContextMenuAnchor, TextInput>>(null);
    const downloadedPreviews = useRef<string[]>([]);
    const prevDraftMessage = usePrevious(draftMessage);

    // The app would crash due to subscribing to the entire report collection if parentReportID is an empty string. So we should have a fallback ID here.
    // eslint-disable-next-line @typescript-eslint/prefer-nullish-coalescing
    const [parentReport] = useOnyx(`${ONYXKEYS.COLLECTION.REPORT}${report?.parentReportID || -1}`);
    const isReportActionLinked = linkedReportActionID && action.reportActionID && linkedReportActionID === action.reportActionID;
    const reportScrollManager = useReportScrollManager();
    const isActionableWhisper =
        ReportActionsUtils.isActionableMentionWhisper(action) || ReportActionsUtils.isActionableTrackExpense(action) || ReportActionsUtils.isActionableReportMentionWhisper(action);
    const originalMessage = ReportActionsUtils.getOriginalMessage(action);

    const highlightedBackgroundColorIfNeeded = useMemo(
        () => (isReportActionLinked ? StyleUtils.getBackgroundColorStyle(theme.messageHighlightBG) : {}),
        [StyleUtils, isReportActionLinked, theme.messageHighlightBG],
    );

    const isDeletedParentAction = ReportActionsUtils.isDeletedParentAction(action);
    const isOriginalMessageAnObject = originalMessage && typeof originalMessage === 'object';
    const hasResolutionInOriginalMessage = isOriginalMessageAnObject && 'resolution' in originalMessage;
    const prevActionResolution = usePrevious(isActionableWhisper && hasResolutionInOriginalMessage ? originalMessage?.resolution : null);

    // IOUDetails only exists when we are sending money
    const isSendingMoney =
        ReportActionsUtils.isMoneyRequestAction(action) &&
        ReportActionsUtils.getOriginalMessage(action)?.type === CONST.IOU.REPORT_ACTION_TYPE.PAY &&
        ReportActionsUtils.getOriginalMessage(action)?.IOUDetails;

    const updateHiddenState = useCallback(
        (isHiddenValue: boolean) => {
            setIsHidden(isHiddenValue);
            const message = Array.isArray(action.message) ? action.message?.at(-1) : action.message;
            const isAttachment = ReportUtils.isReportMessageAttachment(message);
            if (!isAttachment) {
                return;
            }
            updateHiddenAttachments(action.reportActionID, isHiddenValue);
        },
        [action.reportActionID, action.message, updateHiddenAttachments],
    );

    useEffect(
        () => () => {
            // ReportActionContextMenu, EmojiPicker and PopoverReactionList are global components,
            // we should also hide them when the current component is destroyed
            if (ReportActionContextMenu.isActiveReportAction(action.reportActionID)) {
                ReportActionContextMenu.hideContextMenu();
                ReportActionContextMenu.hideDeleteModal();
            }
            if (EmojiPickerAction.isActive(action.reportActionID)) {
                EmojiPickerAction.hideEmojiPicker(true);
            }
            if (reactionListRef?.current?.isActiveReportAction(action.reportActionID)) {
                reactionListRef?.current?.hideReactionList();
            }
        },
        [action.reportActionID, reactionListRef],
    );

    useEffect(() => {
        // We need to hide EmojiPicker when this is a deleted parent action
        if (!isDeletedParentAction || !EmojiPickerAction.isActive(action.reportActionID)) {
            return;
        }

        EmojiPickerAction.hideEmojiPicker(true);
    }, [isDeletedParentAction, action.reportActionID]);

    useEffect(() => {
        if (prevDraftMessage !== undefined || draftMessage === undefined) {
            return;
        }

        focusComposerWithDelay(textInputRef.current)(true);
    }, [prevDraftMessage, draftMessage]);

    useEffect(() => {
        if (!Permissions.canUseLinkPreviews()) {
            return;
        }

        const urls = ReportActionsUtils.extractLinksFromMessageHtml(action);
        if (lodashIsEqual(downloadedPreviews.current, urls) || action.pendingAction === CONST.RED_BRICK_ROAD_PENDING_ACTION.DELETE) {
            return;
        }

        downloadedPreviews.current = urls;
        Report.expandURLPreview(reportID, action.reportActionID);
    }, [action, reportID]);

    useEffect(() => {
        if (draftMessage === undefined || !ReportActionsUtils.isDeletedAction(action)) {
            return;
        }
        Report.deleteReportActionDraft(reportID, action);
    }, [draftMessage, action, reportID]);

    // Hide the message if it is being moderated for a higher offense, or is hidden by a moderator
    // Removed messages should not be shown anyway and should not need this flow
    const latestDecision = ReportActionsUtils.getReportActionMessage(action)?.moderationDecision?.decision ?? '';
    useEffect(() => {
        if (action.actionName !== CONST.REPORT.ACTIONS.TYPE.ADD_COMMENT) {
            return;
        }

        // Hide reveal message button and show the message if latestDecision is changed to empty
        if (!latestDecision) {
            setModerationDecision(CONST.MODERATION.MODERATOR_DECISION_APPROVED);
            setIsHidden(false);
            return;
        }

        setModerationDecision(latestDecision);
        if (
            ![CONST.MODERATION.MODERATOR_DECISION_APPROVED, CONST.MODERATION.MODERATOR_DECISION_PENDING].some((item) => item === latestDecision) &&
            !ReportActionsUtils.isPendingRemove(action)
        ) {
            setIsHidden(true);
            return;
        }
        setIsHidden(false);
    }, [latestDecision, action]);

    const toggleContextMenuFromActiveReportAction = useCallback(() => {
        setIsContextMenuActive(ReportActionContextMenu.isActiveReportAction(action.reportActionID));
    }, [action.reportActionID]);

    const isArchivedRoom = ReportUtils.isArchivedRoomWithID(originalReportID);
    const disabledActions = useMemo(() => (!ReportUtils.canWriteInReport(report) ? RestrictedReadOnlyContextMenuActions : []), [report]);
    const isChronosReport = ReportUtils.chatIncludesChronosWithID(originalReportID);
    /**
     * Show the ReportActionContextMenu modal popover.
     *
     * @param [event] - A press event.
     */
    const showPopover = useCallback(
        (event: GestureResponderEvent | MouseEvent) => {
            // Block menu on the message being Edited or if the report action item has errors
            if (draftMessage !== undefined || !isEmptyObject(action.errors) || !shouldDisplayContextMenu) {
                return;
            }

            setIsContextMenuActive(true);
            const selection = SelectionScraper.getCurrentSelection();
            ReportActionContextMenu.showContextMenu(
                CONST.CONTEXT_MENU_TYPES.REPORT_ACTION,
                event,
                selection,
                popoverAnchorRef.current,
                reportID,
                action.reportActionID,
                originalReportID,
                draftMessage ?? '',
                () => setIsContextMenuActive(true),
                toggleContextMenuFromActiveReportAction,
                isArchivedRoom,
                isChronosReport,
                false,
                false,
                disabledActions,
                false,
                setIsEmojiPickerActive as () => void,
            );
        },
        [draftMessage, action, reportID, toggleContextMenuFromActiveReportAction, originalReportID, shouldDisplayContextMenu, disabledActions, isArchivedRoom, isChronosReport],
    );

    // Handles manual scrolling to the bottom of the chat when the last message is an actionable whisper and it's resolved.
    // This fixes an issue where InvertedFlatList fails to auto scroll down and results in an empty space at the bottom of the chat in IOS.
    useEffect(() => {
        if (index !== 0 || !isActionableWhisper) {
            return;
        }

        if (prevActionResolution !== (hasResolutionInOriginalMessage ? originalMessage.resolution : null)) {
            reportScrollManager.scrollToIndex(index);
        }
    }, [index, originalMessage, prevActionResolution, reportScrollManager, isActionableWhisper, hasResolutionInOriginalMessage]);

    const toggleReaction = useCallback(
        (emoji: Emoji, ignoreSkinToneOnCompare?: boolean) => {
            Report.toggleEmojiReaction(reportID, action, emoji, emojiReactions, undefined, ignoreSkinToneOnCompare);
        },
        [reportID, action, emojiReactions],
    );

    const contextValue = useMemo(
        () => ({
            anchor: popoverAnchorRef.current,
            report: {...report, reportID: report?.reportID ?? ''},
            reportNameValuePairs,
            action,
            transactionThreadReport,
            checkIfContextMenuActive: toggleContextMenuFromActiveReportAction,
            isDisabled: false,
        }),
        [report, action, toggleContextMenuFromActiveReportAction, transactionThreadReport, reportNameValuePairs],
    );

    const attachmentContextValue = useMemo(() => ({reportID, type: CONST.ATTACHMENT_TYPE.REPORT}), [reportID]);

    const mentionReportContextValue = useMemo(() => ({currentReportID: report?.reportID ?? '-1'}), [report?.reportID]);

    const actionableItemButtons: ActionableItem[] = useMemo(() => {
        if (ReportActionsUtils.isActionableAddPaymentCard(action) && shouldRenderAddPaymentCard()) {
            return [
                {
                    text: 'subscription.cardSection.addCardButton',
                    key: `${action.reportActionID}-actionableAddPaymentCard-submit`,
                    onPress: () => {
                        Navigation.navigate(ROUTES.SETTINGS_SUBSCRIPTION_ADD_PAYMENT_CARD);
                    },
                    isMediumSized: true,
                    isPrimary: true,
                },
            ];
        }

        if (!isActionableWhisper && (!ReportActionsUtils.isActionableJoinRequest(action) || ReportActionsUtils.getOriginalMessage(action)?.choice !== ('' as JoinWorkspaceResolution))) {
            return [];
        }

        if (ReportActionsUtils.isActionableTrackExpense(action)) {
            const transactionID = ReportActionsUtils.getOriginalMessage(action)?.transactionID;
            return [
                {
                    text: 'actionableMentionTrackExpense.submit',
                    key: `${action.reportActionID}-actionableMentionTrackExpense-submit`,
                    onPress: () => {
                        ReportUtils.createDraftTransactionAndNavigateToParticipantSelector(transactionID ?? '0', reportID, CONST.IOU.ACTION.SUBMIT, action.reportActionID);
                    },
                    isMediumSized: true,
                },
                {
                    text: 'actionableMentionTrackExpense.categorize',
                    key: `${action.reportActionID}-actionableMentionTrackExpense-categorize`,
                    onPress: () => {
                        ReportUtils.createDraftTransactionAndNavigateToParticipantSelector(transactionID ?? '0', reportID, CONST.IOU.ACTION.CATEGORIZE, action.reportActionID);
                    },
                    isMediumSized: true,
                },
                {
                    text: 'actionableMentionTrackExpense.share',
                    key: `${action.reportActionID}-actionableMentionTrackExpense-share`,
                    onPress: () => {
                        ReportUtils.createDraftTransactionAndNavigateToParticipantSelector(transactionID ?? '0', reportID, CONST.IOU.ACTION.SHARE, action.reportActionID);
                    },
                    isMediumSized: true,
                },
                {
                    text: 'actionableMentionTrackExpense.nothing',
                    key: `${action.reportActionID}-actionableMentionTrackExpense-nothing`,
                    onPress: () => {
                        Report.dismissTrackExpenseActionableWhisper(reportID, action);
                    },
                    isMediumSized: true,
                },
            ];
        }

        if (ReportActionsUtils.isActionableJoinRequest(action)) {
            return [
                {
                    text: 'actionableMentionJoinWorkspaceOptions.accept',
                    key: `${action.reportActionID}-actionableMentionJoinWorkspace-${CONST.REPORT.ACTIONABLE_MENTION_JOIN_WORKSPACE_RESOLUTION.ACCEPT}`,
                    onPress: () => Member.acceptJoinRequest(reportID, action),
                    isPrimary: true,
                },
                {
                    text: 'actionableMentionJoinWorkspaceOptions.decline',
                    key: `${action.reportActionID}-actionableMentionJoinWorkspace-${CONST.REPORT.ACTIONABLE_MENTION_JOIN_WORKSPACE_RESOLUTION.DECLINE}`,
                    onPress: () => Member.declineJoinRequest(reportID, action),
                },
            ];
        }

        if (ReportActionsUtils.isActionableReportMentionWhisper(action)) {
            return [
                {
                    text: 'common.yes',
                    key: `${action.reportActionID}-actionableReportMentionWhisper-${CONST.REPORT.ACTIONABLE_REPORT_MENTION_WHISPER_RESOLUTION.CREATE}`,
                    onPress: () => Report.resolveActionableReportMentionWhisper(reportID, action, CONST.REPORT.ACTIONABLE_REPORT_MENTION_WHISPER_RESOLUTION.CREATE),
                    isPrimary: true,
                },
                {
                    text: 'common.no',
                    key: `${action.reportActionID}-actionableReportMentionWhisper-${CONST.REPORT.ACTIONABLE_REPORT_MENTION_WHISPER_RESOLUTION.NOTHING}`,
                    onPress: () => Report.resolveActionableReportMentionWhisper(reportID, action, CONST.REPORT.ACTIONABLE_REPORT_MENTION_WHISPER_RESOLUTION.NOTHING),
                },
            ];
        }

        return [
            {
                text: 'actionableMentionWhisperOptions.invite',
                key: `${action.reportActionID}-actionableMentionWhisper-${CONST.REPORT.ACTIONABLE_MENTION_WHISPER_RESOLUTION.INVITE}`,
                onPress: () => Report.resolveActionableMentionWhisper(reportID, action, CONST.REPORT.ACTIONABLE_MENTION_WHISPER_RESOLUTION.INVITE),
                isPrimary: true,
            },
            {
                text: 'actionableMentionWhisperOptions.nothing',
                key: `${action.reportActionID}-actionableMentionWhisper-${CONST.REPORT.ACTIONABLE_MENTION_WHISPER_RESOLUTION.NOTHING}`,
                onPress: () => Report.resolveActionableMentionWhisper(reportID, action, CONST.REPORT.ACTIONABLE_MENTION_WHISPER_RESOLUTION.NOTHING),
            },
        ];
    }, [action, isActionableWhisper, reportID]);

    /**
     * Get the content of ReportActionItem
     * @param hovered whether the ReportActionItem is hovered
     * @param isWhisper whether the report action is a whisper
     * @param hasErrors whether the report action has any errors
     * @returns child component(s)
     */
    const renderItemContent = (hovered = false, isWhisper = false, hasErrors = false): React.JSX.Element => {
        let children;

        // Show the MoneyRequestPreview for when expense is present
        if (
            ReportActionsUtils.isMoneyRequestAction(action) &&
            ReportActionsUtils.getOriginalMessage(action) &&
            // For the pay flow, we only want to show MoneyRequestAction when sending money. When paying, we display a regular system message
            (ReportActionsUtils.getOriginalMessage(action)?.type === CONST.IOU.REPORT_ACTION_TYPE.CREATE ||
                ReportActionsUtils.getOriginalMessage(action)?.type === CONST.IOU.REPORT_ACTION_TYPE.SPLIT ||
                ReportActionsUtils.getOriginalMessage(action)?.type === CONST.IOU.REPORT_ACTION_TYPE.TRACK)
        ) {
            // There is no single iouReport for bill splits, so only 1:1 requests require an iouReportID
            const iouReportID = ReportActionsUtils.getOriginalMessage(action)?.IOUReportID ? ReportActionsUtils.getOriginalMessage(action)?.IOUReportID?.toString() ?? '-1' : '-1';
            children = (
                <MoneyRequestAction
                    // If originalMessage.iouReportID is set, this is a 1:1 IOU expense in a DM chat whose reportID is report.chatReportID
                    chatReportID={ReportActionsUtils.getOriginalMessage(action)?.IOUReportID ? report?.chatReportID ?? '' : reportID}
                    requestReportID={iouReportID}
                    reportID={reportID}
                    action={action}
                    isMostRecentIOUReportAction={isMostRecentIOUReportAction}
                    isHovered={hovered}
                    contextMenuAnchor={popoverAnchorRef.current}
                    checkIfContextMenuActive={toggleContextMenuFromActiveReportAction}
                    style={displayAsGroup ? [] : [styles.mt2]}
                    isWhisper={isWhisper}
                    shouldDisplayContextMenu={shouldDisplayContextMenu}
                />
            );
        } else if (ReportActionsUtils.isTripPreview(action)) {
            children = (
                <TripRoomPreview
                    action={action}
                    chatReportID={ReportActionsUtils.getOriginalMessage(action)?.linkedReportID ?? '-1'}
                    isHovered={hovered}
                    contextMenuAnchor={popoverAnchorRef.current}
                    containerStyles={displayAsGroup ? [] : [styles.mt2]}
                    checkIfContextMenuActive={toggleContextMenuFromActiveReportAction}
                />
            );
        } else if (action.actionName === CONST.REPORT.ACTIONS.TYPE.REPORT_PREVIEW) {
            children = ReportUtils.isClosedExpenseReportWithNoExpenses(iouReport) ? (
                <RenderHTML html={`<comment>${translate('parentReportAction.deletedReport')}</comment>`} />
            ) : (
                <ReportPreview
                    iouReportID={ReportActionsUtils.getIOUReportIDFromReportActionPreview(action)}
                    chatReportID={reportID}
                    policyID={report?.policyID ?? '-1'}
                    containerStyles={displayAsGroup ? [] : [styles.mt2]}
                    action={action}
                    isHovered={hovered}
                    contextMenuAnchor={popoverAnchorRef.current}
                    checkIfContextMenuActive={toggleContextMenuFromActiveReportAction}
                    onPaymentOptionsShow={() => setIsPaymentMethodPopoverActive(true)}
                    onPaymentOptionsHide={() => setIsPaymentMethodPopoverActive(false)}
                    isWhisper={isWhisper}
                />
            );
        } else if (ReportActionsUtils.isTaskAction(action)) {
            children = <TaskAction action={action} />;
        } else if (ReportActionsUtils.isCreatedTaskReportAction(action)) {
            children = (
                <ShowContextMenuContext.Provider value={contextValue}>
                    <TaskPreview
                        style={displayAsGroup ? [] : [styles.mt1]}
                        taskReportID={ReportActionsUtils.isAddCommentAction(action) ? ReportActionsUtils.getOriginalMessage(action)?.taskReportID?.toString() ?? '-1' : '-1'}
                        chatReportID={reportID}
                        action={action}
                        isHovered={hovered}
                        contextMenuAnchor={popoverAnchorRef.current}
                        checkIfContextMenuActive={toggleContextMenuFromActiveReportAction}
                        policyID={report?.policyID ?? '-1'}
                    />
                </ShowContextMenuContext.Provider>
            );
        } else if (ReportActionsUtils.isReimbursementQueuedAction(action)) {
            const linkedReport = ReportUtils.isChatThread(report) ? parentReport : report;
            const submitterDisplayName = PersonalDetailsUtils.getDisplayNameOrDefault(personalDetails[linkedReport?.ownerAccountID ?? -1]);
            const paymentType = ReportActionsUtils.getOriginalMessage(action)?.paymentType ?? '';

            const missingPaymentMethod = ReportUtils.getIndicatedMissingPaymentMethod(userWallet, linkedReport?.reportID ?? '-1', action);
            children = (
                <ReportActionItemBasicMessage
                    message={translate(paymentType === CONST.IOU.PAYMENT_TYPE.EXPENSIFY ? 'iou.waitingOnEnabledWallet' : 'iou.waitingOnBankAccount', {submitterDisplayName})}
                >
                    <>
                        {missingPaymentMethod === 'bankAccount' && (
                            <Button
                                success
                                style={[styles.w100, styles.requestPreviewBox]}
                                text={translate('bankAccount.addBankAccount')}
                                onPress={() => BankAccounts.openPersonalBankAccountSetupView(Navigation.getTopmostReportId() ?? linkedReport?.reportID)}
                                pressOnEnter
                                large
                            />
                        )}
                        {missingPaymentMethod === 'wallet' && (
                            <KYCWall
                                onSuccessfulKYC={() => Navigation.navigate(ROUTES.ENABLE_PAYMENTS)}
                                enablePaymentsRoute={ROUTES.ENABLE_PAYMENTS}
                                addBankAccountRoute={ROUTES.BANK_ACCOUNT_PERSONAL}
                                addDebitCardRoute={ROUTES.SETTINGS_ADD_DEBIT_CARD}
                                chatReportID={linkedReport?.reportID}
                                iouReport={iouReport}
                            >
                                {(triggerKYCFlow, buttonRef) => (
                                    <Button
                                        ref={buttonRef}
                                        success
                                        large
                                        style={[styles.w100, styles.requestPreviewBox]}
                                        text={translate('iou.enableWallet')}
                                        onPress={triggerKYCFlow}
                                    />
                                )}
                            </KYCWall>
                        )}
                    </>
                </ReportActionItemBasicMessage>
            );
        } else if (ReportActionsUtils.isReimbursementDeQueuedAction(action)) {
            children = <ReportActionItemBasicMessage message={ReportUtils.getReimbursementDeQueuedActionMessage(action, report)} />;
        } else if (action.actionName === CONST.REPORT.ACTIONS.TYPE.MODIFIED_EXPENSE) {
            children = <ReportActionItemBasicMessage message={ModifiedExpenseMessage.getForReportAction(reportID, action)} />;
        } else if (
            ReportActionsUtils.isActionOfType(action, CONST.REPORT.ACTIONS.TYPE.SUBMITTED) ||
            ReportActionsUtils.isActionOfType(action, CONST.REPORT.ACTIONS.TYPE.SUBMITTED_AND_CLOSED)
        ) {
            const wasSubmittedViaHarvesting = ReportActionsUtils.getOriginalMessage(action)?.harvesting ?? false;
            if (wasSubmittedViaHarvesting) {
                children = (
                    <ReportActionItemBasicMessage message="">
                        <RenderHTML html={`<comment><muted-text>${ReportUtils.getReportAutomaticallySubmittedMessage(action)}</muted-text></comment>`} />
                    </ReportActionItemBasicMessage>
                );
            } else {
                children = <ReportActionItemBasicMessage message={ReportUtils.getIOUSubmittedMessage(action)} />;
            }
<<<<<<< HEAD
        } else if (ReportActionsUtils.isUnapprovedOrApprovedAction(action)) {
            children = <ReportActionItemBasicMessage message={ReportUtils.getIOUUnapprovedOrApprovedMessage(action)} />;
        } else if (action.actionName === CONST.REPORT.ACTIONS.TYPE.FORWARDED) {
            children = <ReportActionItemBasicMessage message={ReportUtils.getIOUForwardedMessage(action, report)} />;
=======
        } else if (ReportActionsUtils.isActionOfType(action, CONST.REPORT.ACTIONS.TYPE.APPROVED)) {
            const wasAutoApproved = ReportActionsUtils.getOriginalMessage(action)?.automaticAction ?? false;
            if (wasAutoApproved) {
                children = (
                    <ReportActionItemBasicMessage message="">
                        <RenderHTML html={`<comment><muted-text>${ReportUtils.getReportAutomaticallyApprovedMessage(action)}</muted-text></comment>`} />
                    </ReportActionItemBasicMessage>
                );
            } else {
                children = <ReportActionItemBasicMessage message={ReportUtils.getIOUApprovedMessage(action)} />;
            }
        } else if (ReportActionsUtils.isActionOfType(action, CONST.REPORT.ACTIONS.TYPE.FORWARDED)) {
            const wasAutoForwarded = ReportActionsUtils.getOriginalMessage(action)?.automaticAction ?? false;
            if (wasAutoForwarded) {
                children = (
                    <ReportActionItemBasicMessage message="">
                        <RenderHTML html={`<comment><muted-text>${ReportUtils.getReportAutomaticallyForwardedMessage(action, reportID)}</muted-text></comment>`} />
                    </ReportActionItemBasicMessage>
                );
            } else {
                children = <ReportActionItemBasicMessage message={ReportUtils.getIOUForwardedMessage(action, report)} />;
            }
>>>>>>> 6556e9a3
        } else if (action.actionName === CONST.REPORT.ACTIONS.TYPE.REJECTED) {
            children = <ReportActionItemBasicMessage message={translate('iou.rejectedThisReport')} />;
        } else if (action.actionName === CONST.REPORT.ACTIONS.TYPE.HOLD) {
            children = <ReportActionItemBasicMessage message={translate('iou.heldExpense')} />;
        } else if (action.actionName === CONST.REPORT.ACTIONS.TYPE.HOLD_COMMENT) {
            children = <ReportActionItemBasicMessage message={ReportActionsUtils.getReportActionText(action)} />;
        } else if (action.actionName === CONST.REPORT.ACTIONS.TYPE.UNHOLD) {
            children = <ReportActionItemBasicMessage message={translate('iou.unheldExpense')} />;
        } else if (action.actionName === CONST.REPORT.ACTIONS.TYPE.MERGED_WITH_CASH_TRANSACTION) {
            children = <ReportActionItemBasicMessage message={translate('systemMessage.mergedWithCashTransaction')} />;
        } else if (ReportActionsUtils.isActionOfType(action, CONST.REPORT.ACTIONS.TYPE.DISMISSED_VIOLATION)) {
            children = <ReportActionItemBasicMessage message={ReportActionsUtils.getDismissedViolationMessageText(ReportActionsUtils.getOriginalMessage(action))} />;
        } else if (ReportActionsUtils.isTagModificationAction(action.actionName)) {
            children = <ReportActionItemBasicMessage message={PolicyUtils.getCleanedTagName(ReportActionsUtils.getReportActionMessage(action)?.text ?? '')} />;
        } else if (action.actionName === CONST.REPORT.ACTIONS.TYPE.POLICY_CHANGE_LOG.UPDATE_NAME) {
            children = <ReportActionItemBasicMessage message={ReportUtils.getWorkspaceNameUpdatedMessage(action)} />;
        } else if (action.actionName === CONST.REPORT.ACTIONS.TYPE.POLICY_CHANGE_LOG.ADD_EMPLOYEE) {
            children = <ReportActionItemBasicMessage message={ReportActionsUtils.getPolicyChangeLogAddEmployeeMessage(action)} />;
        } else if (action.actionName === CONST.REPORT.ACTIONS.TYPE.POLICY_CHANGE_LOG.UPDATE_EMPLOYEE) {
            children = <ReportActionItemBasicMessage message={ReportActionsUtils.getPolicyChangeLogChangeRoleMessage(action)} />;
        } else if (action.actionName === CONST.REPORT.ACTIONS.TYPE.POLICY_CHANGE_LOG.DELETE_EMPLOYEE) {
            children = <ReportActionItemBasicMessage message={ReportActionsUtils.getPolicyChangeLogDeleteMemberMessage(action)} />;
        } else if (ReportActionsUtils.isActionOfType(action, CONST.REPORT.ACTIONS.TYPE.REMOVED_FROM_APPROVAL_CHAIN)) {
            children = <ReportActionItemBasicMessage message={ReportActionsUtils.getRemovedFromApprovalChainMessage(action)} />;
        } else if (
            ReportActionsUtils.isActionOfType(action, CONST.REPORT.ACTIONS.TYPE.CARD_ISSUED, CONST.REPORT.ACTIONS.TYPE.CARD_ISSUED_VIRTUAL, CONST.REPORT.ACTIONS.TYPE.CARD_MISSING_ADDRESS)
        ) {
            children = (
                <IssueCardMessage
                    action={action}
                    policyID={report?.policyID}
                />
            );
        } else if (ReportActionsUtils.isActionOfType(action, CONST.REPORT.ACTIONS.TYPE.EXPORTED_TO_INTEGRATION)) {
            children = <ExportIntegration action={action} />;
        } else if (ReportActionsUtils.isRenamedAction(action)) {
            const message = ReportActionsUtils.getRenamedAction(action);
            children = <ReportActionItemBasicMessage message={message} />;
        } else if (ReportActionsUtils.isActionOfType(action, CONST.REPORT.ACTIONS.TYPE.INTEGRATION_SYNC_FAILED)) {
            const {label, errorMessage} = ReportActionsUtils.getOriginalMessage(action) ?? {label: '', errorMessage: ''};
            children = <ReportActionItemBasicMessage message={translate('report.actions.type.integrationSyncFailed', {label, errorMessage})} />;
        } else if (ReportActionsUtils.isActionOfType(action, CONST.REPORT.ACTIONS.TYPE.POLICY_CHANGE_LOG.DELETE_INTEGRATION)) {
            children = <ReportActionItemBasicMessage message={ReportActionsUtils.getRemovedConnectionMessage(action)} />;
        } else {
            const hasBeenFlagged =
                ![CONST.MODERATION.MODERATOR_DECISION_APPROVED, CONST.MODERATION.MODERATOR_DECISION_PENDING].some((item) => item === moderationDecision) &&
                !ReportActionsUtils.isPendingRemove(action);
            children = (
                <MentionReportContext.Provider value={mentionReportContextValue}>
                    <ShowContextMenuContext.Provider value={contextValue}>
                        <AttachmentContext.Provider value={attachmentContextValue}>
                            {draftMessage === undefined ? (
                                <View style={displayAsGroup && hasBeenFlagged ? styles.blockquote : {}}>
                                    <ReportActionItemMessage
                                        reportID={reportID}
                                        action={action}
                                        displayAsGroup={displayAsGroup}
                                        isHidden={isHidden}
                                    />
                                    {hasBeenFlagged && (
                                        <Button
                                            small
                                            style={[styles.mt2, styles.alignSelfStart]}
                                            onPress={() => updateHiddenState(!isHidden)}
                                        >
                                            <Text
                                                style={[styles.buttonSmallText, styles.userSelectNone]}
                                                dataSet={{[CONST.SELECTION_SCRAPER_HIDDEN_ELEMENT]: true}}
                                            >
                                                {isHidden ? translate('moderation.revealMessage') : translate('moderation.hideMessage')}
                                            </Text>
                                        </Button>
                                    )}
                                    {/**
                                These are the actionable buttons that appear at the bottom of a Concierge message
                                for example: Invite a user mentioned but not a member of the room
                                https://github.com/Expensify/App/issues/32741
                            */}
                                    {actionableItemButtons.length > 0 && (
                                        <ActionableItemButtons
                                            items={actionableItemButtons}
                                            layout={ReportActionsUtils.isActionableTrackExpense(action) ? 'vertical' : 'horizontal'}
                                        />
                                    )}
                                </View>
                            ) : (
                                <ReportActionItemMessageEdit
                                    action={action}
                                    draftMessage={draftMessage}
                                    reportID={reportID}
                                    policyID={report?.policyID}
                                    index={index}
                                    ref={textInputRef}
                                    shouldDisableEmojiPicker={
                                        (ReportUtils.chatIncludesConcierge(report) && User.isBlockedFromConcierge(blockedFromConcierge)) ||
                                        ReportUtils.isArchivedRoom(report, reportNameValuePairs)
                                    }
                                    isGroupPolicyReport={!!report?.policyID && report.policyID !== CONST.POLICY.ID_FAKE}
                                />
                            )}
                        </AttachmentContext.Provider>
                    </ShowContextMenuContext.Provider>
                </MentionReportContext.Provider>
            );
        }
        const numberOfThreadReplies = action.childVisibleActionCount ?? 0;

        const shouldDisplayThreadReplies = !hideThreadReplies && ReportUtils.shouldDisplayThreadReplies(action, reportID);
        const oldestFourAccountIDs =
            action.childOldestFourAccountIDs
                ?.split(',')
                .map((accountID) => Number(accountID))
                .filter((accountID): accountID is number => typeof accountID === 'number') ?? [];
        const draftMessageRightAlign = draftMessage !== undefined ? styles.chatItemReactionsDraftRight : {};

        return (
            <>
                {children}
                {Permissions.canUseLinkPreviews() && !isHidden && (action.linkMetadata?.length ?? 0) > 0 && (
                    <View style={draftMessage !== undefined ? styles.chatItemReactionsDraftRight : {}}>
                        <LinkPreviewer linkMetadata={action.linkMetadata?.filter((item) => !isEmptyObject(item))} />
                    </View>
                )}
                {!ReportActionsUtils.isMessageDeleted(action) && (
                    <View style={draftMessageRightAlign}>
                        <ReportActionItemEmojiReactions
                            reportAction={action}
                            emojiReactions={emojiReactions}
                            shouldBlockReactions={hasErrors}
                            toggleReaction={(emoji, ignoreSkinToneOnCompare) => {
                                if (Session.isAnonymousUser()) {
                                    hideContextMenu(false);

                                    InteractionManager.runAfterInteractions(() => {
                                        Session.signOutAndRedirectToSignIn();
                                    });
                                } else {
                                    toggleReaction(emoji, ignoreSkinToneOnCompare);
                                }
                            }}
                            setIsEmojiPickerActive={setIsEmojiPickerActive}
                        />
                    </View>
                )}

                {shouldDisplayThreadReplies && (
                    <View style={draftMessageRightAlign}>
                        <ReportActionItemThread
                            childReportID={`${action.childReportID}`}
                            numberOfReplies={numberOfThreadReplies}
                            mostRecentReply={`${action.childLastVisibleActionCreated}`}
                            isHovered={hovered}
                            icons={ReportUtils.getIconsForParticipants(oldestFourAccountIDs, personalDetails)}
                            onSecondaryInteraction={showPopover}
                        />
                    </View>
                )}
            </>
        );
    };

    /**
     * Get ReportActionItem with a proper wrapper
     * @param hovered whether the ReportActionItem is hovered
     * @param isWhisper whether the ReportActionItem is a whisper
     * @param hasErrors whether the report action has any errors
     * @returns report action item
     */

    const renderReportActionItem = (hovered: boolean, isWhisper: boolean, hasErrors: boolean): React.JSX.Element => {
        const content = renderItemContent(hovered || isContextMenuActive || isEmojiPickerActive, isWhisper, hasErrors);

        if (draftMessage !== undefined) {
            return <ReportActionItemDraft>{content}</ReportActionItemDraft>;
        }

        if (!displayAsGroup) {
            return (
                <ReportActionItemSingle
                    action={action}
                    showHeader={draftMessage === undefined}
                    wrapperStyle={isWhisper ? styles.pt1 : {}}
                    shouldShowSubscriptAvatar={shouldShowSubscriptAvatar}
                    report={report}
                    iouReport={iouReport}
                    isHovered={hovered}
                    hasBeenFlagged={
                        ![CONST.MODERATION.MODERATOR_DECISION_APPROVED, CONST.MODERATION.MODERATOR_DECISION_PENDING].some((item) => item === moderationDecision) &&
                        !ReportActionsUtils.isPendingRemove(action)
                    }
                >
                    {content}
                </ReportActionItemSingle>
            );
        }

        return <ReportActionItemGrouped wrapperStyle={isWhisper ? styles.pt1 : {}}>{content}</ReportActionItemGrouped>;
    };

    if (action.actionName === CONST.REPORT.ACTIONS.TYPE.CREATED) {
        const transactionID = ReportActionsUtils.isMoneyRequestAction(parentReportActionForTransactionThread)
            ? ReportActionsUtils.getOriginalMessage(parentReportActionForTransactionThread)?.IOUTransactionID
            : '-1';

        return (
            <ReportActionItemContentCreated
                contextValue={contextValue}
                parentReportAction={parentReportAction}
                transactionID={transactionID}
                draftMessage={draftMessage}
                shouldHideThreadDividerLine={shouldHideThreadDividerLine}
            />
        );
    }
    if (ReportActionsUtils.isChronosOOOListAction(action)) {
        return (
            <ChronosOOOListActions
                action={action}
                reportID={reportID}
            />
        );
    }

    // For the `pay` IOU action on non-pay expense flow, we don't want to render anything if `isWaitingOnBankAccount` is true
    // Otherwise, we will see two system messages informing the payee needs to add a bank account or wallet
    if (
        ReportActionsUtils.isMoneyRequestAction(action) &&
        !!report?.isWaitingOnBankAccount &&
        ReportActionsUtils.getOriginalMessage(action)?.type === CONST.IOU.REPORT_ACTION_TYPE.PAY &&
        !isSendingMoney
    ) {
        return null;
    }

    // If action is actionable whisper and resolved by user, then we don't want to render anything
    if (isActionableWhisper && (hasResolutionInOriginalMessage ? originalMessage.resolution : null)) {
        return null;
    }

    // We currently send whispers to all report participants and hide them in the UI for users that shouldn't see them.
    // This is a temporary solution needed for comment-linking.
    // The long term solution will leverage end-to-end encryption and only targeted users will be able to decrypt.
    if (ReportActionsUtils.isWhisperActionTargetedToOthers(action)) {
        return null;
    }

    const hasErrors = !isEmptyObject(action.errors);
    const whisperedTo = ReportActionsUtils.getWhisperedTo(action);
    const isMultipleParticipant = whisperedTo.length > 1;

    const iouReportID =
        ReportActionsUtils.isMoneyRequestAction(action) && ReportActionsUtils.getOriginalMessage(action)?.IOUReportID
            ? (ReportActionsUtils.getOriginalMessage(action)?.IOUReportID ?? '').toString()
            : '-1';
    const transactionsWithReceipts = ReportUtils.getTransactionsWithReceipts(iouReportID);
    const isWhisper = whisperedTo.length > 0 && transactionsWithReceipts.length === 0;
    const whisperedToPersonalDetails = isWhisper
        ? (Object.values(personalDetails ?? {}).filter((details) => whisperedTo.includes(details?.accountID ?? -1)) as OnyxTypes.PersonalDetails[])
        : [];
    const isWhisperOnlyVisibleByUser = isWhisper && ReportUtils.isCurrentUserTheOnlyParticipant(whisperedTo);
    const displayNamesWithTooltips = isWhisper ? ReportUtils.getDisplayNamesWithTooltips(whisperedToPersonalDetails, isMultipleParticipant) : [];

    return (
        <PressableWithSecondaryInteraction
            ref={popoverAnchorRef}
            onPress={draftMessage === undefined ? onPress : undefined}
            style={[action.pendingAction === CONST.RED_BRICK_ROAD_PENDING_ACTION.DELETE && !isDeletedParentAction ? styles.pointerEventsNone : styles.pointerEventsAuto]}
            onPressIn={() => shouldUseNarrowLayout && DeviceCapabilities.canUseTouchScreen() && ControlSelection.block()}
            onPressOut={() => ControlSelection.unblock()}
            onSecondaryInteraction={showPopover}
            preventDefaultContextMenu={draftMessage === undefined && !hasErrors}
            withoutFocusOnSecondaryInteraction
            accessibilityLabel={translate('accessibilityHints.chatMessage')}
            accessible
        >
            <Hoverable
                shouldHandleScroll
                isDisabled={draftMessage !== undefined}
            >
                {(hovered) => (
                    <View style={highlightedBackgroundColorIfNeeded}>
                        {shouldDisplayNewMarker && (!shouldUseThreadDividerLine || !isFirstVisibleReportAction) && <UnreadActionIndicator reportActionID={action.reportActionID} />}
                        {shouldDisplayContextMenu && (
                            <MiniReportActionContextMenu
                                reportID={reportID}
                                reportActionID={action.reportActionID}
                                anchor={popoverAnchorRef}
                                originalReportID={originalReportID}
                                isArchivedRoom={isArchivedRoom}
                                displayAsGroup={displayAsGroup}
                                disabledActions={disabledActions}
                                isVisible={hovered && draftMessage === undefined && !hasErrors}
                                draftMessage={draftMessage}
                                isChronosReport={isChronosReport}
                                checkIfContextMenuActive={toggleContextMenuFromActiveReportAction}
                                setIsEmojiPickerActive={setIsEmojiPickerActive}
                            />
                        )}
                        <View
                            style={StyleUtils.getReportActionItemStyle(
                                hovered || isWhisper || isContextMenuActive || !!isEmojiPickerActive || draftMessage !== undefined || isPaymentMethodPopoverActive,
                                draftMessage === undefined && !!onPress,
                            )}
                        >
                            <OfflineWithFeedback
                                onClose={() => {
                                    const transactionID = ReportActionsUtils.isMoneyRequestAction(action) ? ReportActionsUtils.getOriginalMessage(action)?.IOUTransactionID : undefined;
                                    if (transactionID) {
                                        Transaction.clearError(transactionID);
                                    }
                                    ReportActions.clearAllRelatedReportActionErrors(reportID, action);
                                }}
                                // eslint-disable-next-line @typescript-eslint/prefer-nullish-coalescing
                                pendingAction={
                                    draftMessage !== undefined ? undefined : action.pendingAction ?? (action.isOptimisticAction ? CONST.RED_BRICK_ROAD_PENDING_ACTION.ADD : undefined)
                                }
                                shouldHideOnDelete={!ReportActionsUtils.isThreadParentMessage(action, reportID)}
                                errors={linkedTransactionRouteError ?? ErrorUtils.getLatestErrorMessageField(action as ErrorUtils.OnyxDataWithErrors)}
                                errorRowStyles={[styles.ml10, styles.mr2]}
                                needsOffscreenAlphaCompositing={ReportActionsUtils.isMoneyRequestAction(action)}
                                shouldDisableStrikeThrough
                            >
                                {isWhisper && (
                                    <View style={[styles.flexRow, styles.pl5, styles.pt2, styles.pr3]}>
                                        <View style={[styles.pl6, styles.mr3]}>
                                            <Icon
                                                fill={theme.icon}
                                                src={Expensicons.Eye}
                                                small
                                            />
                                        </View>
                                        <Text style={[styles.chatItemMessageHeaderTimestamp]}>
                                            {translate('reportActionContextMenu.onlyVisible')}
                                            &nbsp;
                                        </Text>
                                        <DisplayNames
                                            fullTitle={ReportUtils.getWhisperDisplayNames(whisperedTo) ?? ''}
                                            displayNamesWithTooltips={displayNamesWithTooltips}
                                            tooltipEnabled
                                            numberOfLines={1}
                                            textStyles={[styles.chatItemMessageHeaderTimestamp, styles.flex1]}
                                            shouldUseFullTitle={isWhisperOnlyVisibleByUser}
                                        />
                                    </View>
                                )}
                                {renderReportActionItem(!!hovered || !!isReportActionLinked, isWhisper, hasErrors)}
                            </OfflineWithFeedback>
                        </View>
                    </View>
                )}
            </Hoverable>
            <View style={styles.reportActionSystemMessageContainer}>
                <InlineSystemMessage message={action.error} />
            </View>
        </PressableWithSecondaryInteraction>
    );
}

export default memo(ReportActionItem, (prevProps, nextProps) => {
    const prevParentReportAction = prevProps.parentReportAction;
    const nextParentReportAction = nextProps.parentReportAction;
    return (
        prevProps.displayAsGroup === nextProps.displayAsGroup &&
        prevProps.isMostRecentIOUReportAction === nextProps.isMostRecentIOUReportAction &&
        prevProps.shouldDisplayNewMarker === nextProps.shouldDisplayNewMarker &&
        lodashIsEqual(prevProps.action, nextProps.action) &&
        lodashIsEqual(prevProps.report?.pendingFields, nextProps.report?.pendingFields) &&
        lodashIsEqual(prevProps.report?.isDeletedParentAction, nextProps.report?.isDeletedParentAction) &&
        lodashIsEqual(prevProps.report?.errorFields, nextProps.report?.errorFields) &&
        prevProps.report?.statusNum === nextProps.report?.statusNum &&
        prevProps.report?.stateNum === nextProps.report?.stateNum &&
        prevProps.report?.parentReportID === nextProps.report?.parentReportID &&
        prevProps.report?.parentReportActionID === nextProps.report?.parentReportActionID &&
        // TaskReport's created actions render the TaskView, which updates depending on certain fields in the TaskReport
        ReportUtils.isTaskReport(prevProps.report) === ReportUtils.isTaskReport(nextProps.report) &&
        prevProps.action.actionName === nextProps.action.actionName &&
        prevProps.report?.reportName === nextProps.report?.reportName &&
        prevProps.report?.description === nextProps.report?.description &&
        ReportUtils.isCompletedTaskReport(prevProps.report) === ReportUtils.isCompletedTaskReport(nextProps.report) &&
        prevProps.report?.managerID === nextProps.report?.managerID &&
        prevProps.shouldHideThreadDividerLine === nextProps.shouldHideThreadDividerLine &&
        prevProps.report?.total === nextProps.report?.total &&
        prevProps.report?.nonReimbursableTotal === nextProps.report?.nonReimbursableTotal &&
        prevProps.report?.policyAvatar === nextProps.report?.policyAvatar &&
        prevProps.linkedReportActionID === nextProps.linkedReportActionID &&
        lodashIsEqual(prevProps.report?.fieldList, nextProps.report?.fieldList) &&
        lodashIsEqual(prevProps.transactionThreadReport, nextProps.transactionThreadReport) &&
        lodashIsEqual(prevProps.reportActions, nextProps.reportActions) &&
        lodashIsEqual(prevParentReportAction, nextParentReportAction)
    );
});<|MERGE_RESOLUTION|>--- conflicted
+++ resolved
@@ -646,14 +646,8 @@
             } else {
                 children = <ReportActionItemBasicMessage message={ReportUtils.getIOUSubmittedMessage(action)} />;
             }
-<<<<<<< HEAD
         } else if (ReportActionsUtils.isUnapprovedOrApprovedAction(action)) {
-            children = <ReportActionItemBasicMessage message={ReportUtils.getIOUUnapprovedOrApprovedMessage(action)} />;
-        } else if (action.actionName === CONST.REPORT.ACTIONS.TYPE.FORWARDED) {
-            children = <ReportActionItemBasicMessage message={ReportUtils.getIOUForwardedMessage(action, report)} />;
-=======
-        } else if (ReportActionsUtils.isActionOfType(action, CONST.REPORT.ACTIONS.TYPE.APPROVED)) {
-            const wasAutoApproved = ReportActionsUtils.getOriginalMessage(action)?.automaticAction ?? false;
+            const wasAutoApproved = ReportActionsUtils.isApprovedAction(action) && ReportActionsUtils.getOriginalMessage(action)?.automaticAction;
             if (wasAutoApproved) {
                 children = (
                     <ReportActionItemBasicMessage message="">
@@ -661,7 +655,7 @@
                     </ReportActionItemBasicMessage>
                 );
             } else {
-                children = <ReportActionItemBasicMessage message={ReportUtils.getIOUApprovedMessage(action)} />;
+                children = <ReportActionItemBasicMessage message={ReportUtils.getIOUUnapprovedOrApprovedMessage(action)} />;
             }
         } else if (ReportActionsUtils.isActionOfType(action, CONST.REPORT.ACTIONS.TYPE.FORWARDED)) {
             const wasAutoForwarded = ReportActionsUtils.getOriginalMessage(action)?.automaticAction ?? false;
@@ -674,7 +668,6 @@
             } else {
                 children = <ReportActionItemBasicMessage message={ReportUtils.getIOUForwardedMessage(action, report)} />;
             }
->>>>>>> 6556e9a3
         } else if (action.actionName === CONST.REPORT.ACTIONS.TYPE.REJECTED) {
             children = <ReportActionItemBasicMessage message={translate('iou.rejectedThisReport')} />;
         } else if (action.actionName === CONST.REPORT.ACTIONS.TYPE.HOLD) {

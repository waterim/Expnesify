import lodashIsEqual from 'lodash/isEqual';
import React, {memo, useCallback, useContext, useEffect, useMemo, useRef, useState} from 'react';
import type {GestureResponderEvent, TextInput} from 'react-native';
import {InteractionManager, View} from 'react-native';
import type {OnyxCollection, OnyxEntry} from 'react-native-onyx';
import {useOnyx, withOnyx} from 'react-native-onyx';
import type {Emoji} from '@assets/emojis/types';
import {AttachmentContext} from '@components/AttachmentContext';
import Button from '@components/Button';
import DisplayNames from '@components/DisplayNames';
import Hoverable from '@components/Hoverable';
import Icon from '@components/Icon';
import * as Expensicons from '@components/Icon/Expensicons';
import InlineSystemMessage from '@components/InlineSystemMessage';
import KYCWall from '@components/KYCWall';
import OfflineWithFeedback from '@components/OfflineWithFeedback';
import {useBlockedFromConcierge, usePersonalDetails, useReportActionsDrafts} from '@components/OnyxProvider';
import PressableWithSecondaryInteraction from '@components/PressableWithSecondaryInteraction';
import ReportActionItemEmojiReactions from '@components/Reactions/ReportActionItemEmojiReactions';
import RenderHTML from '@components/RenderHTML';
import type {ActionableItem} from '@components/ReportActionItem/ActionableItemButtons';
import ActionableItemButtons from '@components/ReportActionItem/ActionableItemButtons';
import ChronosOOOListActions from '@components/ReportActionItem/ChronosOOOListActions';
import ExportIntegration from '@components/ReportActionItem/ExportIntegration';
import IssueCardMessage from '@components/ReportActionItem/IssueCardMessage';
import MoneyRequestAction from '@components/ReportActionItem/MoneyRequestAction';
import ReportPreview from '@components/ReportActionItem/ReportPreview';
import TaskAction from '@components/ReportActionItem/TaskAction';
import TaskPreview from '@components/ReportActionItem/TaskPreview';
import TripRoomPreview from '@components/ReportActionItem/TripRoomPreview';
import {ShowContextMenuContext} from '@components/ShowContextMenuContext';
import Text from '@components/Text';
import UnreadActionIndicator from '@components/UnreadActionIndicator';
import useLocalize from '@hooks/useLocalize';
import usePrevious from '@hooks/usePrevious';
import useReportScrollManager from '@hooks/useReportScrollManager';
import useResponsiveLayout from '@hooks/useResponsiveLayout';
import useStyleUtils from '@hooks/useStyleUtils';
import useTheme from '@hooks/useTheme';
import useThemeStyles from '@hooks/useThemeStyles';
import ControlSelection from '@libs/ControlSelection';
import * as DeviceCapabilities from '@libs/DeviceCapabilities';
import * as ErrorUtils from '@libs/ErrorUtils';
import focusTextInputAfterAnimation from '@libs/focusTextInputAfterAnimation';
import ModifiedExpenseMessage from '@libs/ModifiedExpenseMessage';
import Navigation from '@libs/Navigation/Navigation';
import Permissions from '@libs/Permissions';
import * as PersonalDetailsUtils from '@libs/PersonalDetailsUtils';
import * as PolicyUtils from '@libs/PolicyUtils';
import * as ReportActionsUtils from '@libs/ReportActionsUtils';
import * as ReportUtils from '@libs/ReportUtils';
import SelectionScraper from '@libs/SelectionScraper';
import shouldRenderAddPaymentCard from '@libs/shouldRenderAppPaymentCard';
import {ReactionListContext} from '@pages/home/ReportScreenContext';
import * as BankAccounts from '@userActions/BankAccounts';
import * as EmojiPickerAction from '@userActions/EmojiPickerAction';
import * as Member from '@userActions/Policy/Member';
import * as Report from '@userActions/Report';
import * as ReportActions from '@userActions/ReportActions';
import * as Session from '@userActions/Session';
import * as Transaction from '@userActions/Transaction';
import * as User from '@userActions/User';
import CONST from '@src/CONST';
import ONYXKEYS from '@src/ONYXKEYS';
import ROUTES from '@src/ROUTES';
import type * as OnyxTypes from '@src/types/onyx';
import type {Errors} from '@src/types/onyx/OnyxCommon';
import type {JoinWorkspaceResolution} from '@src/types/onyx/OriginalMessage';
import {isEmptyObject} from '@src/types/utils/EmptyObject';
import {RestrictedReadOnlyContextMenuActions} from './ContextMenu/ContextMenuActions';
import MiniReportActionContextMenu from './ContextMenu/MiniReportActionContextMenu';
import * as ReportActionContextMenu from './ContextMenu/ReportActionContextMenu';
import {hideContextMenu} from './ContextMenu/ReportActionContextMenu';
import LinkPreviewer from './LinkPreviewer';
import ReportActionItemBasicMessage from './ReportActionItemBasicMessage';
import ReportActionItemContentCreated from './ReportActionItemContentCreated';
import ReportActionItemDraft from './ReportActionItemDraft';
import ReportActionItemGrouped from './ReportActionItemGrouped';
import ReportActionItemMessage from './ReportActionItemMessage';
import ReportActionItemMessageEdit from './ReportActionItemMessageEdit';
import ReportActionItemSingle from './ReportActionItemSingle';
import ReportActionItemThread from './ReportActionItemThread';
import ReportAttachmentsContext from './ReportAttachmentsContext';

const getDraftMessage = (drafts: OnyxCollection<OnyxTypes.ReportActionsDrafts>, reportID: string, action: OnyxTypes.ReportAction): string | undefined => {
    const originalReportID = ReportUtils.getOriginalReportID(reportID, action);
    const draftKey = `${ONYXKEYS.COLLECTION.REPORT_ACTIONS_DRAFTS}${originalReportID}`;
    const draftMessage = drafts?.[draftKey]?.[action.reportActionID];
    return typeof draftMessage === 'string' ? draftMessage : draftMessage?.message;
};

type ReportActionItemOnyxProps = {
    /** IOU report for this action, if any */
    iouReport: OnyxEntry<OnyxTypes.Report>;

    emojiReactions: OnyxEntry<OnyxTypes.ReportActionReactions>;

    /** The user's wallet account */
    userWallet: OnyxEntry<OnyxTypes.UserWallet>;

    /** The transaction (linked with the report action) route error */
    linkedTransactionRouteError: NonNullable<OnyxEntry<Errors>> | null;
};

type ReportActionItemProps = {
    /** Report for this action */
    report: OnyxTypes.Report;

    /** The transaction thread report associated with the report for this action, if any */
    transactionThreadReport?: OnyxEntry<OnyxTypes.Report>;

    /** Array of report actions for the report for this action */
    // eslint-disable-next-line react/no-unused-prop-types
    reportActions: OnyxTypes.ReportAction[];

    /** Report action belonging to the report's parent */
    parentReportAction: OnyxEntry<OnyxTypes.ReportAction>;

    /** The transaction thread report's parentReportAction */
    /** It's used by withOnyx HOC */
    // eslint-disable-next-line react/no-unused-prop-types
    parentReportActionForTransactionThread?: OnyxEntry<OnyxTypes.ReportAction>;

    /** All the data of the action item */
    action: OnyxTypes.ReportAction;

    /** Should the comment have the appearance of being grouped with the previous comment? */
    displayAsGroup: boolean;

    /** Is this the most recent IOU Action? */
    isMostRecentIOUReportAction: boolean;

    /** Should we display the new marker on top of the comment? */
    shouldDisplayNewMarker: boolean;

    /** Determines if the avatar is displayed as a subscript (positioned lower than normal) */
    shouldShowSubscriptAvatar?: boolean;

    /** Position index of the report action in the overall report FlatList view */
    index: number;

    /** Flag to show, hide the thread divider line */
    shouldHideThreadDividerLine?: boolean;

    linkedReportActionID?: string;

    /** Callback to be called on onPress */
    onPress?: () => void;

    /** If this is the first visible report action */
    isFirstVisibleReportAction: boolean;

    /** IF the thread divider line will be used */
    shouldUseThreadDividerLine?: boolean;

    hideThreadReplies?: boolean;

    /** Whether context menu should be displayed */
    shouldDisplayContextMenu?: boolean;
} & ReportActionItemOnyxProps;

function ReportActionItem({
    action,
    report,
    transactionThreadReport,
    linkedReportActionID,
    displayAsGroup,
    emojiReactions,
    index,
    iouReport,
    isMostRecentIOUReportAction,
    parentReportAction,
    shouldDisplayNewMarker,
    userWallet,
    shouldHideThreadDividerLine = false,
    shouldShowSubscriptAvatar = false,
    onPress = undefined,
    isFirstVisibleReportAction = false,
    shouldUseThreadDividerLine = false,
    linkedTransactionRouteError,
    hideThreadReplies = false,
    shouldDisplayContextMenu = true,
    parentReportActionForTransactionThread,
}: ReportActionItemProps) {
    const {translate} = useLocalize();
    const {shouldUseNarrowLayout} = useResponsiveLayout();
    const blockedFromConcierge = useBlockedFromConcierge();
    const reportActionDrafts = useReportActionsDrafts();
    const draftMessage = useMemo(() => getDraftMessage(reportActionDrafts, report.reportID, action), [action, report.reportID, reportActionDrafts]);
    const theme = useTheme();
    const styles = useThemeStyles();
    const [reportNameValuePairs] = useOnyx(`${ONYXKEYS.COLLECTION.REPORT_NAME_VALUE_PAIRS}${report?.reportID ?? -1}`);
    const StyleUtils = useStyleUtils();
    const personalDetails = usePersonalDetails() || CONST.EMPTY_OBJECT;
    const [isContextMenuActive, setIsContextMenuActive] = useState(() => ReportActionContextMenu.isActiveReportAction(action.reportActionID));
    const [isEmojiPickerActive, setIsEmojiPickerActive] = useState<boolean | undefined>();
    const [isPaymentMethodPopoverActive, setIsPaymentMethodPopoverActive] = useState<boolean | undefined>();

    const [isHidden, setIsHidden] = useState(false);
    const [moderationDecision, setModerationDecision] = useState<OnyxTypes.DecisionName>(CONST.MODERATION.MODERATOR_DECISION_APPROVED);
    const reactionListRef = useContext(ReactionListContext);
    const {updateHiddenAttachments} = useContext(ReportAttachmentsContext);
    const textInputRef = useRef<TextInput | HTMLTextAreaElement>();
    const popoverAnchorRef = useRef<Exclude<ReportActionContextMenu.ContextMenuAnchor, TextInput>>(null);
    const downloadedPreviews = useRef<string[]>([]);
    const prevDraftMessage = usePrevious(draftMessage);
    const originalReportID = ReportUtils.getOriginalReportID(report.reportID, action);

    // The app would crash due to subscribing to the entire report collection if parentReportID is an empty string. So we should have a fallback ID here.
    // eslint-disable-next-line @typescript-eslint/prefer-nullish-coalescing
    const [parentReport] = useOnyx(`${ONYXKEYS.COLLECTION.REPORT}${report.parentReportID || -1}`);
    const isReportActionLinked = linkedReportActionID && action.reportActionID && linkedReportActionID === action.reportActionID;
    const reportScrollManager = useReportScrollManager();
    const isActionableWhisper =
        ReportActionsUtils.isActionableMentionWhisper(action) || ReportActionsUtils.isActionableTrackExpense(action) || ReportActionsUtils.isActionableReportMentionWhisper(action);
    const originalMessage = ReportActionsUtils.getOriginalMessage(action);

    const highlightedBackgroundColorIfNeeded = useMemo(
        () => (isReportActionLinked ? StyleUtils.getBackgroundColorStyle(theme.messageHighlightBG) : {}),
        [StyleUtils, isReportActionLinked, theme.messageHighlightBG],
    );

    const isDeletedParentAction = ReportActionsUtils.isDeletedParentAction(action);
    const prevActionResolution = usePrevious(isActionableWhisper && originalMessage && 'resolution' in originalMessage ? originalMessage?.resolution : null);

    // IOUDetails only exists when we are sending money
    const isSendingMoney =
        ReportActionsUtils.isMoneyRequestAction(action) &&
        ReportActionsUtils.getOriginalMessage(action)?.type === CONST.IOU.REPORT_ACTION_TYPE.PAY &&
        ReportActionsUtils.getOriginalMessage(action)?.IOUDetails;

    const updateHiddenState = useCallback(
        (isHiddenValue: boolean) => {
            setIsHidden(isHiddenValue);
            const message = Array.isArray(action.message) ? action.message?.at(-1) : action.message;
            const isAttachment = ReportUtils.isReportMessageAttachment(message);
            if (!isAttachment) {
                return;
            }
            updateHiddenAttachments(action.reportActionID, isHiddenValue);
        },
        [action.reportActionID, action.message, updateHiddenAttachments],
    );

    useEffect(
        () => () => {
            // ReportActionContextMenu, EmojiPicker and PopoverReactionList are global components,
            // we should also hide them when the current component is destroyed
            if (ReportActionContextMenu.isActiveReportAction(action.reportActionID)) {
                ReportActionContextMenu.hideContextMenu();
                ReportActionContextMenu.hideDeleteModal();
            }
            if (EmojiPickerAction.isActive(action.reportActionID)) {
                EmojiPickerAction.hideEmojiPicker(true);
            }
            if (reactionListRef?.current?.isActiveReportAction(action.reportActionID)) {
                reactionListRef?.current?.hideReactionList();
            }
        },
        [action.reportActionID, reactionListRef],
    );

    useEffect(() => {
        // We need to hide EmojiPicker when this is a deleted parent action
        if (!isDeletedParentAction || !EmojiPickerAction.isActive(action.reportActionID)) {
            return;
        }

        EmojiPickerAction.hideEmojiPicker(true);
    }, [isDeletedParentAction, action.reportActionID]);

    useEffect(() => {
        if (prevDraftMessage !== undefined || draftMessage === undefined) {
            return;
        }

        focusTextInputAfterAnimation(textInputRef.current, 100);
    }, [prevDraftMessage, draftMessage]);

    useEffect(() => {
        if (!Permissions.canUseLinkPreviews()) {
            return;
        }

        const urls = ReportActionsUtils.extractLinksFromMessageHtml(action);
        if (lodashIsEqual(downloadedPreviews.current, urls) || action.pendingAction === CONST.RED_BRICK_ROAD_PENDING_ACTION.DELETE) {
            return;
        }

        downloadedPreviews.current = urls;
        Report.expandURLPreview(report.reportID, action.reportActionID);
    }, [action, report.reportID]);

    useEffect(() => {
        if (draftMessage === undefined || !ReportActionsUtils.isDeletedAction(action)) {
            return;
        }
        Report.deleteReportActionDraft(report.reportID, action);
    }, [draftMessage, action, report.reportID]);

    // Hide the message if it is being moderated for a higher offense, or is hidden by a moderator
    // Removed messages should not be shown anyway and should not need this flow
    const latestDecision = ReportActionsUtils.getReportActionMessage(action)?.moderationDecision?.decision ?? '';
    useEffect(() => {
        if (action.actionName !== CONST.REPORT.ACTIONS.TYPE.ADD_COMMENT) {
            return;
        }

        // Hide reveal message button and show the message if latestDecision is changed to empty
        if (!latestDecision) {
            setModerationDecision(CONST.MODERATION.MODERATOR_DECISION_APPROVED);
            setIsHidden(false);
            return;
        }

        setModerationDecision(latestDecision);
        if (
            ![CONST.MODERATION.MODERATOR_DECISION_APPROVED, CONST.MODERATION.MODERATOR_DECISION_PENDING].some((item) => item === latestDecision) &&
            !ReportActionsUtils.isPendingRemove(action)
        ) {
            setIsHidden(true);
            return;
        }
        setIsHidden(false);
    }, [latestDecision, action]);

    const toggleContextMenuFromActiveReportAction = useCallback(() => {
        setIsContextMenuActive(ReportActionContextMenu.isActiveReportAction(action.reportActionID));
    }, [action.reportActionID]);

    const isArchivedRoom = ReportUtils.isArchivedRoomWithID(originalReportID);
    const disabledActions = useMemo(() => (!ReportUtils.canWriteInReport(report) ? RestrictedReadOnlyContextMenuActions : []), [report]);
    const isChronosReport = ReportUtils.chatIncludesChronosWithID(originalReportID);
    /**
     * Show the ReportActionContextMenu modal popover.
     *
     * @param [event] - A press event.
     */
    const showPopover = useCallback(
        (event: GestureResponderEvent | MouseEvent) => {
            // Block menu on the message being Edited or if the report action item has errors
            if (draftMessage !== undefined || !isEmptyObject(action.errors) || !shouldDisplayContextMenu) {
                return;
            }

            setIsContextMenuActive(true);
            const selection = SelectionScraper.getCurrentSelection();
            ReportActionContextMenu.showContextMenu(
                CONST.CONTEXT_MENU_TYPES.REPORT_ACTION,
                event,
                selection,
                popoverAnchorRef.current,
                report.reportID,
                action.reportActionID,
                originalReportID,
                draftMessage ?? '',
                () => setIsContextMenuActive(true),
                toggleContextMenuFromActiveReportAction,
                isArchivedRoom,
                isChronosReport,
                false,
                false,
                disabledActions,
                false,
                setIsEmojiPickerActive as () => void,
            );
        },
        [draftMessage, action, report.reportID, toggleContextMenuFromActiveReportAction, originalReportID, shouldDisplayContextMenu, disabledActions, isArchivedRoom, isChronosReport],
    );

    // Handles manual scrolling to the bottom of the chat when the last message is an actionable whisper and it's resolved.
    // This fixes an issue where InvertedFlatList fails to auto scroll down and results in an empty space at the bottom of the chat in IOS.
    useEffect(() => {
        if (index !== 0 || !isActionableWhisper) {
            return;
        }

        if (prevActionResolution !== (originalMessage && 'resolution' in originalMessage ? originalMessage.resolution : null)) {
            reportScrollManager.scrollToIndex(index);
        }
    }, [index, originalMessage, prevActionResolution, reportScrollManager, isActionableWhisper]);

    const toggleReaction = useCallback(
        (emoji: Emoji) => {
            Report.toggleEmojiReaction(report.reportID, action, emoji, emojiReactions);
        },
        [report, action, emojiReactions],
    );

    const contextValue = useMemo(
        () => ({
            anchor: popoverAnchorRef.current,
            report,
            reportNameValuePairs,
            action,
            transactionThreadReport,
            checkIfContextMenuActive: toggleContextMenuFromActiveReportAction,
        }),
        [report, action, toggleContextMenuFromActiveReportAction, transactionThreadReport, reportNameValuePairs],
    );

    const attachmentContextValue = useMemo(() => ({reportID: report.reportID, type: CONST.ATTACHMENT_TYPE.REPORT}), [report.reportID]);

    const actionableItemButtons: ActionableItem[] = useMemo(() => {
        if (ReportActionsUtils.isActionableAddPaymentCard(action) && shouldRenderAddPaymentCard()) {
            return [
                {
                    text: 'subscription.cardSection.addCardButton',
                    key: `${action.reportActionID}-actionableAddPaymentCard-submit`,
                    onPress: () => {
                        Navigation.navigate(ROUTES.SETTINGS_SUBSCRIPTION_ADD_PAYMENT_CARD);
                    },
                    isMediumSized: true,
                    isPrimary: true,
                },
            ];
        }

        if (!isActionableWhisper && (!ReportActionsUtils.isActionableJoinRequest(action) || ReportActionsUtils.getOriginalMessage(action)?.choice !== ('' as JoinWorkspaceResolution))) {
            return [];
        }

        if (ReportActionsUtils.isActionableTrackExpense(action)) {
            const transactionID = ReportActionsUtils.getOriginalMessage(action)?.transactionID;
            return [
                {
                    text: 'actionableMentionTrackExpense.submit',
                    key: `${action.reportActionID}-actionableMentionTrackExpense-submit`,
                    onPress: () => {
                        ReportUtils.createDraftTransactionAndNavigateToParticipantSelector(transactionID ?? '0', report.reportID, CONST.IOU.ACTION.SUBMIT, action.reportActionID);
                    },
                    isMediumSized: true,
                },
                {
                    text: 'actionableMentionTrackExpense.categorize',
                    key: `${action.reportActionID}-actionableMentionTrackExpense-categorize`,
                    onPress: () => {
                        ReportUtils.createDraftTransactionAndNavigateToParticipantSelector(transactionID ?? '0', report.reportID, CONST.IOU.ACTION.CATEGORIZE, action.reportActionID);
                    },
                    isMediumSized: true,
                },
                {
                    text: 'actionableMentionTrackExpense.share',
                    key: `${action.reportActionID}-actionableMentionTrackExpense-share`,
                    onPress: () => {
                        ReportUtils.createDraftTransactionAndNavigateToParticipantSelector(transactionID ?? '0', report.reportID, CONST.IOU.ACTION.SHARE, action.reportActionID);
                    },
                    isMediumSized: true,
                },
                {
                    text: 'actionableMentionTrackExpense.nothing',
                    key: `${action.reportActionID}-actionableMentionTrackExpense-nothing`,
                    onPress: () => {
                        Report.dismissTrackExpenseActionableWhisper(report.reportID, action);
                    },
                    isMediumSized: true,
                },
            ];
        }

        if (ReportActionsUtils.isActionableJoinRequest(action)) {
            return [
                {
                    text: 'actionableMentionJoinWorkspaceOptions.accept',
                    key: `${action.reportActionID}-actionableMentionJoinWorkspace-${CONST.REPORT.ACTIONABLE_MENTION_JOIN_WORKSPACE_RESOLUTION.ACCEPT}`,
                    onPress: () => Member.acceptJoinRequest(report.reportID, action),
                    isPrimary: true,
                },
                {
                    text: 'actionableMentionJoinWorkspaceOptions.decline',
                    key: `${action.reportActionID}-actionableMentionJoinWorkspace-${CONST.REPORT.ACTIONABLE_MENTION_JOIN_WORKSPACE_RESOLUTION.DECLINE}`,
                    onPress: () => Member.declineJoinRequest(report.reportID, action),
                },
            ];
        }

        if (ReportActionsUtils.isActionableReportMentionWhisper(action)) {
            return [
                {
                    text: 'common.yes',
                    key: `${action.reportActionID}-actionableReportMentionWhisper-${CONST.REPORT.ACTIONABLE_REPORT_MENTION_WHISPER_RESOLUTION.CREATE}`,
                    onPress: () => Report.resolveActionableReportMentionWhisper(report.reportID, action, CONST.REPORT.ACTIONABLE_REPORT_MENTION_WHISPER_RESOLUTION.CREATE),
                    isPrimary: true,
                },
                {
                    text: 'common.no',
                    key: `${action.reportActionID}-actionableReportMentionWhisper-${CONST.REPORT.ACTIONABLE_REPORT_MENTION_WHISPER_RESOLUTION.NOTHING}`,
                    onPress: () => Report.resolveActionableReportMentionWhisper(report.reportID, action, CONST.REPORT.ACTIONABLE_REPORT_MENTION_WHISPER_RESOLUTION.NOTHING),
                },
            ];
        }

        return [
            {
                text: 'actionableMentionWhisperOptions.invite',
                key: `${action.reportActionID}-actionableMentionWhisper-${CONST.REPORT.ACTIONABLE_MENTION_WHISPER_RESOLUTION.INVITE}`,
                onPress: () => Report.resolveActionableMentionWhisper(report.reportID, action, CONST.REPORT.ACTIONABLE_MENTION_WHISPER_RESOLUTION.INVITE),
                isPrimary: true,
            },
            {
                text: 'actionableMentionWhisperOptions.nothing',
                key: `${action.reportActionID}-actionableMentionWhisper-${CONST.REPORT.ACTIONABLE_MENTION_WHISPER_RESOLUTION.NOTHING}`,
                onPress: () => Report.resolveActionableMentionWhisper(report.reportID, action, CONST.REPORT.ACTIONABLE_MENTION_WHISPER_RESOLUTION.NOTHING),
            },
        ];
    }, [action, isActionableWhisper, report.reportID]);

    /**
     * Get the content of ReportActionItem
     * @param hovered whether the ReportActionItem is hovered
     * @param isWhisper whether the report action is a whisper
     * @param hasErrors whether the report action has any errors
     * @returns child component(s)
     */
    const renderItemContent = (hovered = false, isWhisper = false, hasErrors = false): React.JSX.Element => {
        let children;

        // Show the MoneyRequestPreview for when expense is present
        if (
            ReportActionsUtils.isMoneyRequestAction(action) &&
            ReportActionsUtils.getOriginalMessage(action) &&
            // For the pay flow, we only want to show MoneyRequestAction when sending money. When paying, we display a regular system message
            (ReportActionsUtils.getOriginalMessage(action)?.type === CONST.IOU.REPORT_ACTION_TYPE.CREATE ||
                ReportActionsUtils.getOriginalMessage(action)?.type === CONST.IOU.REPORT_ACTION_TYPE.SPLIT ||
                ReportActionsUtils.getOriginalMessage(action)?.type === CONST.IOU.REPORT_ACTION_TYPE.TRACK)
        ) {
            // There is no single iouReport for bill splits, so only 1:1 requests require an iouReportID
            const iouReportID = ReportActionsUtils.getOriginalMessage(action)?.IOUReportID ? ReportActionsUtils.getOriginalMessage(action)?.IOUReportID?.toString() ?? '-1' : '-1';
            children = (
                <MoneyRequestAction
                    // If originalMessage.iouReportID is set, this is a 1:1 IOU expense in a DM chat whose reportID is report.chatReportID
                    chatReportID={ReportActionsUtils.getOriginalMessage(action)?.IOUReportID ? report.chatReportID ?? '' : report.reportID}
                    requestReportID={iouReportID}
                    reportID={report.reportID}
                    action={action}
                    isMostRecentIOUReportAction={isMostRecentIOUReportAction}
                    isHovered={hovered}
                    contextMenuAnchor={popoverAnchorRef.current}
                    checkIfContextMenuActive={toggleContextMenuFromActiveReportAction}
                    style={displayAsGroup ? [] : [styles.mt2]}
                    isWhisper={isWhisper}
                    shouldDisplayContextMenu={shouldDisplayContextMenu}
                />
            );
        } else if (ReportActionsUtils.isTripPreview(action)) {
            children = (
                <TripRoomPreview
                    action={action}
                    chatReportID={ReportActionsUtils.getOriginalMessage(action)?.linkedReportID ?? '-1'}
                    isHovered={hovered}
                    contextMenuAnchor={popoverAnchorRef.current}
                    containerStyles={displayAsGroup ? [] : [styles.mt2]}
                    checkIfContextMenuActive={toggleContextMenuFromActiveReportAction}
                />
            );
        } else if (action.actionName === CONST.REPORT.ACTIONS.TYPE.REPORT_PREVIEW) {
            children = ReportUtils.isClosedExpenseReportWithNoExpenses(iouReport) ? (
                <RenderHTML html={`<comment>${translate('parentReportAction.deletedReport')}</comment>`} />
            ) : (
                <ReportPreview
                    iouReportID={ReportActionsUtils.getIOUReportIDFromReportActionPreview(action)}
                    chatReportID={report.reportID}
                    policyID={report.policyID ?? '-1'}
                    containerStyles={displayAsGroup ? [] : [styles.mt2]}
                    action={action}
                    isHovered={hovered}
                    contextMenuAnchor={popoverAnchorRef.current}
                    checkIfContextMenuActive={toggleContextMenuFromActiveReportAction}
                    onPaymentOptionsShow={() => setIsPaymentMethodPopoverActive(true)}
                    onPaymentOptionsHide={() => setIsPaymentMethodPopoverActive(false)}
                    isWhisper={isWhisper}
                />
            );
        } else if (ReportActionsUtils.isTaskAction(action)) {
            children = <TaskAction action={action} />;
        } else if (ReportActionsUtils.isCreatedTaskReportAction(action)) {
            children = (
                <ShowContextMenuContext.Provider value={contextValue}>
                    <TaskPreview
                        taskReportID={ReportActionsUtils.isAddCommentAction(action) ? ReportActionsUtils.getOriginalMessage(action)?.taskReportID?.toString() ?? '-1' : '-1'}
                        chatReportID={report.reportID}
                        action={action}
                        isHovered={hovered}
                        contextMenuAnchor={popoverAnchorRef.current}
                        checkIfContextMenuActive={toggleContextMenuFromActiveReportAction}
                        policyID={report.policyID ?? '-1'}
                    />
                </ShowContextMenuContext.Provider>
            );
        } else if (ReportActionsUtils.isReimbursementQueuedAction(action)) {
            const linkedReport = ReportUtils.isChatThread(report) ? parentReport : report;
            const submitterDisplayName = PersonalDetailsUtils.getDisplayNameOrDefault(personalDetails[linkedReport?.ownerAccountID ?? -1]);
            const paymentType = ReportActionsUtils.getOriginalMessage(action)?.paymentType ?? '';

            const missingPaymentMethod = ReportUtils.getIndicatedMissingPaymentMethod(userWallet, linkedReport?.reportID ?? '-1', action);
            children = (
                <ReportActionItemBasicMessage
                    message={translate(paymentType === CONST.IOU.PAYMENT_TYPE.EXPENSIFY ? 'iou.waitingOnEnabledWallet' : 'iou.waitingOnBankAccount', {submitterDisplayName})}
                >
                    <>
                        {missingPaymentMethod === 'bankAccount' && (
                            <Button
                                success
                                style={[styles.w100, styles.requestPreviewBox]}
                                text={translate('bankAccount.addBankAccount')}
                                onPress={() => BankAccounts.openPersonalBankAccountSetupView(Navigation.getTopmostReportId() ?? linkedReport?.reportID)}
                                pressOnEnter
                                large
                            />
                        )}
                        {missingPaymentMethod === 'wallet' && (
                            <KYCWall
                                onSuccessfulKYC={() => Navigation.navigate(ROUTES.ENABLE_PAYMENTS)}
                                enablePaymentsRoute={ROUTES.ENABLE_PAYMENTS}
                                addBankAccountRoute={ROUTES.BANK_ACCOUNT_PERSONAL}
                                addDebitCardRoute={ROUTES.SETTINGS_ADD_DEBIT_CARD}
                                chatReportID={linkedReport?.reportID}
                                iouReport={iouReport}
                            >
                                {(triggerKYCFlow, buttonRef) => (
                                    <Button
                                        ref={buttonRef}
                                        success
                                        large
                                        style={[styles.w100, styles.requestPreviewBox]}
                                        text={translate('iou.enableWallet')}
                                        onPress={triggerKYCFlow}
                                    />
                                )}
                            </KYCWall>
                        )}
                    </>
                </ReportActionItemBasicMessage>
            );
        } else if (ReportActionsUtils.isReimbursementDeQueuedAction(action)) {
            children = <ReportActionItemBasicMessage message={ReportUtils.getReimbursementDeQueuedActionMessage(action, report)} />;
        } else if (action.actionName === CONST.REPORT.ACTIONS.TYPE.MODIFIED_EXPENSE) {
            children = <ReportActionItemBasicMessage message={ModifiedExpenseMessage.getForReportAction(report.reportID, action)} />;
        } else if (action.actionName === CONST.REPORT.ACTIONS.TYPE.SUBMITTED) {
            children = <ReportActionItemBasicMessage message={ReportUtils.getIOUSubmittedMessage(report.reportID)} />;
        } else if (action.actionName === CONST.REPORT.ACTIONS.TYPE.APPROVED) {
            children = <ReportActionItemBasicMessage message={ReportUtils.getIOUApprovedMessage(report.reportID)} />;
        } else if (action.actionName === CONST.REPORT.ACTIONS.TYPE.FORWARDED) {
            children = <ReportActionItemBasicMessage message={ReportUtils.getIOUForwardedMessage(report.reportID)} />;
        } else if (action.actionName === CONST.REPORT.ACTIONS.TYPE.HOLD) {
            children = <ReportActionItemBasicMessage message={translate('iou.heldExpense')} />;
        } else if (action.actionName === CONST.REPORT.ACTIONS.TYPE.HOLD_COMMENT) {
            children = <ReportActionItemBasicMessage message={ReportActionsUtils.getReportActionText(action)} />;
        } else if (action.actionName === CONST.REPORT.ACTIONS.TYPE.UNHOLD) {
            children = <ReportActionItemBasicMessage message={translate('iou.unheldExpense')} />;
        } else if (action.actionName === CONST.REPORT.ACTIONS.TYPE.MERGED_WITH_CASH_TRANSACTION) {
            children = <ReportActionItemBasicMessage message={translate('systemMessage.mergedWithCashTransaction')} />;
        } else if (ReportActionsUtils.isActionOfType(action, CONST.REPORT.ACTIONS.TYPE.DISMISSED_VIOLATION)) {
            children = <ReportActionItemBasicMessage message={ReportActionsUtils.getDismissedViolationMessageText(ReportActionsUtils.getOriginalMessage(action))} />;
        } else if (action.actionName === CONST.REPORT.ACTIONS.TYPE.POLICY_CHANGE_LOG.ADD_TAG) {
            children = <ReportActionItemBasicMessage message={PolicyUtils.getCleanedTagName(ReportActionsUtils.getReportActionMessage(action)?.text ?? '')} />;
<<<<<<< HEAD
        } else if (action.actionName === CONST.REPORT.ACTIONS.TYPE.POLICY_CHANGE_LOG.UPDATE_NAME) {
            children = <ReportActionItemBasicMessage message={ReportUtils.getWorkspaceNameUpdatedMessage(action)} />;
=======
        } else if (action.actionName === CONST.REPORT.ACTIONS.TYPE.POLICY_CHANGE_LOG.ADD_EMPLOYEE) {
            children = <ReportActionItemBasicMessage message={ReportActionsUtils.getPolicyChangeLogAddEmployeeMessage(action)} />;
        } else if (action.actionName === CONST.REPORT.ACTIONS.TYPE.POLICY_CHANGE_LOG.UPDATE_EMPLOYEE) {
            children = <ReportActionItemBasicMessage message={ReportActionsUtils.getPolicyChangeLogChangeRoleMessage(action)} />;
        } else if (action.actionName === CONST.REPORT.ACTIONS.TYPE.POLICY_CHANGE_LOG.DELETE_EMPLOYEE) {
            children = <ReportActionItemBasicMessage message={ReportActionsUtils.getPolicyChangeLogDeleteMemberMessage(action)} />;
>>>>>>> 212750d7
        } else if (
            ReportActionsUtils.isActionOfType(action, CONST.REPORT.ACTIONS.TYPE.CARD_ISSUED, CONST.REPORT.ACTIONS.TYPE.CARD_ISSUED_VIRTUAL, CONST.REPORT.ACTIONS.TYPE.CARD_MISSING_ADDRESS)
        ) {
            children = <IssueCardMessage action={action} />;
        } else if (ReportActionsUtils.isActionOfType(action, CONST.REPORT.ACTIONS.TYPE.EXPORTED_TO_INTEGRATION)) {
            children = <ExportIntegration action={action} />;
        } else if (ReportActionsUtils.isRenamedAction(action)) {
            const message = ReportActionsUtils.getRenamedAction(action);
            children = <ReportActionItemBasicMessage message={message} />;
        } else {
            const hasBeenFlagged =
                ![CONST.MODERATION.MODERATOR_DECISION_APPROVED, CONST.MODERATION.MODERATOR_DECISION_PENDING].some((item) => item === moderationDecision) &&
                !ReportActionsUtils.isPendingRemove(action);
            children = (
                <ShowContextMenuContext.Provider value={contextValue}>
                    <AttachmentContext.Provider value={attachmentContextValue}>
                        {draftMessage === undefined ? (
                            <View style={displayAsGroup && hasBeenFlagged ? styles.blockquote : {}}>
                                <ReportActionItemMessage
                                    reportID={report.reportID}
                                    action={action}
                                    displayAsGroup={displayAsGroup}
                                    isHidden={isHidden}
                                />
                                {hasBeenFlagged && (
                                    <Button
                                        small
                                        style={[styles.mt2, styles.alignSelfStart]}
                                        onPress={() => updateHiddenState(!isHidden)}
                                    >
                                        <Text
                                            style={[styles.buttonSmallText, styles.userSelectNone]}
                                            dataSet={{[CONST.SELECTION_SCRAPER_HIDDEN_ELEMENT]: true}}
                                        >
                                            {isHidden ? translate('moderation.revealMessage') : translate('moderation.hideMessage')}
                                        </Text>
                                    </Button>
                                )}
                                {/**
                                These are the actionable buttons that appear at the bottom of a Concierge message
                                for example: Invite a user mentioned but not a member of the room
                                https://github.com/Expensify/App/issues/32741
                            */}
                                {actionableItemButtons.length > 0 && (
                                    <ActionableItemButtons
                                        items={actionableItemButtons}
                                        layout={ReportActionsUtils.isActionableTrackExpense(action) ? 'vertical' : 'horizontal'}
                                    />
                                )}
                            </View>
                        ) : (
                            <ReportActionItemMessageEdit
                                action={action}
                                draftMessage={draftMessage}
                                reportID={report.reportID}
                                index={index}
                                ref={textInputRef}
                                shouldDisableEmojiPicker={
                                    (ReportUtils.chatIncludesConcierge(report) && User.isBlockedFromConcierge(blockedFromConcierge)) ||
                                    ReportUtils.isArchivedRoom(report, reportNameValuePairs)
                                }
                                isGroupPolicyReport={!!report?.policyID && report.policyID !== CONST.POLICY.ID_FAKE}
                            />
                        )}
                    </AttachmentContext.Provider>
                </ShowContextMenuContext.Provider>
            );
        }
        const numberOfThreadReplies = action.childVisibleActionCount ?? 0;

        const shouldDisplayThreadReplies = !hideThreadReplies && ReportUtils.shouldDisplayThreadReplies(action, report.reportID);
        const oldestFourAccountIDs =
            action.childOldestFourAccountIDs
                ?.split(',')
                .map((accountID) => Number(accountID))
                .filter((accountID): accountID is number => typeof accountID === 'number') ?? [];
        const draftMessageRightAlign = draftMessage !== undefined ? styles.chatItemReactionsDraftRight : {};

        return (
            <>
                {children}
                {Permissions.canUseLinkPreviews() && !isHidden && (action.linkMetadata?.length ?? 0) > 0 && (
                    <View style={draftMessage !== undefined ? styles.chatItemReactionsDraftRight : {}}>
                        <LinkPreviewer linkMetadata={action.linkMetadata?.filter((item) => !isEmptyObject(item))} />
                    </View>
                )}
                {!ReportActionsUtils.isMessageDeleted(action) && (
                    <View style={draftMessageRightAlign}>
                        <ReportActionItemEmojiReactions
                            reportAction={action}
                            emojiReactions={emojiReactions}
                            shouldBlockReactions={hasErrors}
                            toggleReaction={(emoji) => {
                                if (Session.isAnonymousUser()) {
                                    hideContextMenu(false);

                                    InteractionManager.runAfterInteractions(() => {
                                        Session.signOutAndRedirectToSignIn();
                                    });
                                } else {
                                    toggleReaction(emoji);
                                }
                            }}
                            setIsEmojiPickerActive={setIsEmojiPickerActive}
                        />
                    </View>
                )}

                {shouldDisplayThreadReplies && (
                    <View style={draftMessageRightAlign}>
                        <ReportActionItemThread
                            childReportID={`${action.childReportID}`}
                            numberOfReplies={numberOfThreadReplies}
                            mostRecentReply={`${action.childLastVisibleActionCreated}`}
                            isHovered={hovered}
                            icons={ReportUtils.getIconsForParticipants(oldestFourAccountIDs, personalDetails)}
                            onSecondaryInteraction={showPopover}
                        />
                    </View>
                )}
            </>
        );
    };

    /**
     * Get ReportActionItem with a proper wrapper
     * @param hovered whether the ReportActionItem is hovered
     * @param isWhisper whether the ReportActionItem is a whisper
     * @param hasErrors whether the report action has any errors
     * @returns report action item
     */

    const renderReportActionItem = (hovered: boolean, isWhisper: boolean, hasErrors: boolean): React.JSX.Element => {
        const content = renderItemContent(hovered || isContextMenuActive || isEmojiPickerActive, isWhisper, hasErrors);

        if (draftMessage !== undefined) {
            return <ReportActionItemDraft>{content}</ReportActionItemDraft>;
        }

        if (!displayAsGroup) {
            return (
                <ReportActionItemSingle
                    action={action}
                    showHeader={draftMessage === undefined}
                    wrapperStyle={isWhisper ? styles.pt1 : {}}
                    shouldShowSubscriptAvatar={shouldShowSubscriptAvatar}
                    report={report}
                    iouReport={iouReport}
                    isHovered={hovered}
                    hasBeenFlagged={
                        ![CONST.MODERATION.MODERATOR_DECISION_APPROVED, CONST.MODERATION.MODERATOR_DECISION_PENDING].some((item) => item === moderationDecision) &&
                        !ReportActionsUtils.isPendingRemove(action)
                    }
                >
                    {content}
                </ReportActionItemSingle>
            );
        }

        return <ReportActionItemGrouped wrapperStyle={isWhisper ? styles.pt1 : {}}>{content}</ReportActionItemGrouped>;
    };

    if (action.actionName === CONST.REPORT.ACTIONS.TYPE.CREATED) {
        const transactionID = ReportActionsUtils.isMoneyRequestAction(parentReportActionForTransactionThread)
            ? ReportActionsUtils.getOriginalMessage(parentReportActionForTransactionThread)?.IOUTransactionID
            : '-1';

        return (
            <ReportActionItemContentCreated
                contextValue={contextValue}
                parentReportAction={parentReportAction}
                transactionID={transactionID}
                draftMessage={draftMessage}
                shouldHideThreadDividerLine={shouldHideThreadDividerLine}
            />
        );
    }
    if (ReportActionsUtils.isChronosOOOListAction(action)) {
        return (
            <ChronosOOOListActions
                action={action}
                reportID={report.reportID}
            />
        );
    }

    // For the `pay` IOU action on non-pay expense flow, we don't want to render anything if `isWaitingOnBankAccount` is true
    // Otherwise, we will see two system messages informing the payee needs to add a bank account or wallet
    if (
        ReportActionsUtils.isMoneyRequestAction(action) &&
        !!report?.isWaitingOnBankAccount &&
        ReportActionsUtils.getOriginalMessage(action)?.type === CONST.IOU.REPORT_ACTION_TYPE.PAY &&
        !isSendingMoney
    ) {
        return null;
    }

    // If action is actionable whisper and resolved by user, then we don't want to render anything
    if (isActionableWhisper && (originalMessage && 'resolution' in originalMessage ? originalMessage.resolution : null)) {
        return null;
    }

    // We currently send whispers to all report participants and hide them in the UI for users that shouldn't see them.
    // This is a temporary solution needed for comment-linking.
    // The long term solution will leverage end-to-end encryption and only targeted users will be able to decrypt.
    if (ReportActionsUtils.isWhisperActionTargetedToOthers(action)) {
        return null;
    }

    const hasErrors = !isEmptyObject(action.errors);
    const whisperedTo = ReportActionsUtils.getWhisperedTo(action);
    const isMultipleParticipant = whisperedTo.length > 1;

    const iouReportID =
        ReportActionsUtils.isMoneyRequestAction(action) && ReportActionsUtils.getOriginalMessage(action)?.IOUReportID
            ? (ReportActionsUtils.getOriginalMessage(action)?.IOUReportID ?? '').toString()
            : '-1';
    const transactionsWithReceipts = ReportUtils.getTransactionsWithReceipts(iouReportID);
    const isWhisper = whisperedTo.length > 0 && transactionsWithReceipts.length === 0;
    const whisperedToPersonalDetails = isWhisper
        ? (Object.values(personalDetails ?? {}).filter((details) => whisperedTo.includes(details?.accountID ?? -1)) as OnyxTypes.PersonalDetails[])
        : [];
    const isWhisperOnlyVisibleByUser = isWhisper && ReportUtils.isCurrentUserTheOnlyParticipant(whisperedTo);
    const displayNamesWithTooltips = isWhisper ? ReportUtils.getDisplayNamesWithTooltips(whisperedToPersonalDetails, isMultipleParticipant) : [];

    return (
        <PressableWithSecondaryInteraction
            ref={popoverAnchorRef}
            onPress={draftMessage === undefined ? onPress : undefined}
            style={[action.pendingAction === CONST.RED_BRICK_ROAD_PENDING_ACTION.DELETE && !isDeletedParentAction ? styles.pointerEventsNone : styles.pointerEventsAuto]}
            onPressIn={() => shouldUseNarrowLayout && DeviceCapabilities.canUseTouchScreen() && ControlSelection.block()}
            onPressOut={() => ControlSelection.unblock()}
            onSecondaryInteraction={showPopover}
            preventDefaultContextMenu={draftMessage === undefined && !hasErrors}
            withoutFocusOnSecondaryInteraction
            accessibilityLabel={translate('accessibilityHints.chatMessage')}
            accessible
        >
            <Hoverable
                shouldHandleScroll
                isDisabled={draftMessage !== undefined}
            >
                {(hovered) => (
                    <View style={highlightedBackgroundColorIfNeeded}>
                        {shouldDisplayNewMarker && (!shouldUseThreadDividerLine || !isFirstVisibleReportAction) && <UnreadActionIndicator reportActionID={action.reportActionID} />}
                        {shouldDisplayContextMenu && (
                            <MiniReportActionContextMenu
                                reportID={report.reportID}
                                reportActionID={action.reportActionID}
                                anchor={popoverAnchorRef}
                                originalReportID={originalReportID ?? '-1'}
                                isArchivedRoom={isArchivedRoom}
                                displayAsGroup={displayAsGroup}
                                disabledActions={disabledActions}
                                isVisible={hovered && draftMessage === undefined && !hasErrors}
                                draftMessage={draftMessage}
                                isChronosReport={isChronosReport}
                                checkIfContextMenuActive={toggleContextMenuFromActiveReportAction}
                                setIsEmojiPickerActive={setIsEmojiPickerActive}
                            />
                        )}
                        <View
                            style={StyleUtils.getReportActionItemStyle(
                                hovered || isWhisper || isContextMenuActive || !!isEmojiPickerActive || draftMessage !== undefined || isPaymentMethodPopoverActive,
                                draftMessage === undefined && !!onPress,
                            )}
                        >
                            <OfflineWithFeedback
                                onClose={() => {
                                    const transactionID = ReportActionsUtils.isMoneyRequestAction(action) ? ReportActionsUtils.getOriginalMessage(action)?.IOUTransactionID : undefined;
                                    if (transactionID) {
                                        Transaction.clearError(transactionID);
                                    }
                                    ReportActions.clearAllRelatedReportActionErrors(report.reportID, action);
                                }}
                                // eslint-disable-next-line @typescript-eslint/prefer-nullish-coalescing
                                pendingAction={
                                    draftMessage !== undefined ? undefined : action.pendingAction ?? (action.isOptimisticAction ? CONST.RED_BRICK_ROAD_PENDING_ACTION.ADD : undefined)
                                }
                                shouldHideOnDelete={!ReportActionsUtils.isThreadParentMessage(action, report.reportID)}
                                errors={linkedTransactionRouteError ?? ErrorUtils.getLatestErrorMessageField(action as ErrorUtils.OnyxDataWithErrors)}
                                errorRowStyles={[styles.ml10, styles.mr2]}
                                needsOffscreenAlphaCompositing={ReportActionsUtils.isMoneyRequestAction(action)}
                                shouldDisableStrikeThrough
                            >
                                {isWhisper && (
                                    <View style={[styles.flexRow, styles.pl5, styles.pt2, styles.pr3]}>
                                        <View style={[styles.pl6, styles.mr3]}>
                                            <Icon
                                                fill={theme.icon}
                                                src={Expensicons.Eye}
                                                small
                                            />
                                        </View>
                                        <Text style={[styles.chatItemMessageHeaderTimestamp]}>
                                            {translate('reportActionContextMenu.onlyVisible')}
                                            &nbsp;
                                        </Text>
                                        <DisplayNames
                                            fullTitle={ReportUtils.getWhisperDisplayNames(whisperedTo) ?? ''}
                                            displayNamesWithTooltips={displayNamesWithTooltips}
                                            tooltipEnabled
                                            numberOfLines={1}
                                            textStyles={[styles.chatItemMessageHeaderTimestamp, styles.flex1]}
                                            shouldUseFullTitle={isWhisperOnlyVisibleByUser}
                                        />
                                    </View>
                                )}
                                {renderReportActionItem(!!hovered || !!isReportActionLinked, isWhisper, hasErrors)}
                            </OfflineWithFeedback>
                        </View>
                    </View>
                )}
            </Hoverable>
            <View style={styles.reportActionSystemMessageContainer}>
                <InlineSystemMessage message={action.error} />
            </View>
        </PressableWithSecondaryInteraction>
    );
}

export default withOnyx<ReportActionItemProps, ReportActionItemOnyxProps>({
    iouReport: {
        key: ({action}) => {
            const iouReportID = ReportActionsUtils.getIOUReportIDFromReportActionPreview(action);
            return `${ONYXKEYS.COLLECTION.REPORT}${iouReportID ?? -1}`;
        },
        initialValue: {} as OnyxTypes.Report,
    },
    emojiReactions: {
        key: ({action}) => `${ONYXKEYS.COLLECTION.REPORT_ACTIONS_REACTIONS}${action.reportActionID}`,
        initialValue: {},
    },
    userWallet: {
        key: ONYXKEYS.USER_WALLET,
    },
    linkedTransactionRouteError: {
        key: ({action}) =>
            `${ONYXKEYS.COLLECTION.TRANSACTION}${ReportActionsUtils.isMoneyRequestAction(action) ? ReportActionsUtils.getOriginalMessage(action)?.IOUTransactionID ?? -1 : -1}`,
        selector: (transaction: OnyxEntry<OnyxTypes.Transaction>) => transaction?.errorFields?.route ?? null,
    },
})(
    memo(ReportActionItem, (prevProps, nextProps) => {
        const prevParentReportAction = prevProps.parentReportAction;
        const nextParentReportAction = nextProps.parentReportAction;
        return (
            prevProps.displayAsGroup === nextProps.displayAsGroup &&
            prevProps.isMostRecentIOUReportAction === nextProps.isMostRecentIOUReportAction &&
            prevProps.shouldDisplayNewMarker === nextProps.shouldDisplayNewMarker &&
            lodashIsEqual(prevProps.emojiReactions, nextProps.emojiReactions) &&
            lodashIsEqual(prevProps.action, nextProps.action) &&
            lodashIsEqual(prevProps.iouReport, nextProps.iouReport) &&
            lodashIsEqual(prevProps.report.pendingFields, nextProps.report.pendingFields) &&
            lodashIsEqual(prevProps.report.isDeletedParentAction, nextProps.report.isDeletedParentAction) &&
            lodashIsEqual(prevProps.report.errorFields, nextProps.report.errorFields) &&
            prevProps.report?.statusNum === nextProps.report?.statusNum &&
            prevProps.report?.stateNum === nextProps.report?.stateNum &&
            prevProps.report?.parentReportID === nextProps.report?.parentReportID &&
            prevProps.report?.parentReportActionID === nextProps.report?.parentReportActionID &&
            // TaskReport's created actions render the TaskView, which updates depending on certain fields in the TaskReport
            ReportUtils.isTaskReport(prevProps.report) === ReportUtils.isTaskReport(nextProps.report) &&
            prevProps.action.actionName === nextProps.action.actionName &&
            prevProps.report.reportName === nextProps.report.reportName &&
            prevProps.report.description === nextProps.report.description &&
            ReportUtils.isCompletedTaskReport(prevProps.report) === ReportUtils.isCompletedTaskReport(nextProps.report) &&
            prevProps.report.managerID === nextProps.report.managerID &&
            prevProps.shouldHideThreadDividerLine === nextProps.shouldHideThreadDividerLine &&
            prevProps.report?.total === nextProps.report?.total &&
            prevProps.report?.nonReimbursableTotal === nextProps.report?.nonReimbursableTotal &&
            prevProps.linkedReportActionID === nextProps.linkedReportActionID &&
            lodashIsEqual(prevProps.report.fieldList, nextProps.report.fieldList) &&
            lodashIsEqual(prevProps.transactionThreadReport, nextProps.transactionThreadReport) &&
            lodashIsEqual(prevProps.reportActions, nextProps.reportActions) &&
            lodashIsEqual(prevProps.linkedTransactionRouteError, nextProps.linkedTransactionRouteError) &&
            lodashIsEqual(prevParentReportAction, nextParentReportAction)
        );
    }),
);<|MERGE_RESOLUTION|>--- conflicted
+++ resolved
@@ -654,17 +654,14 @@
             children = <ReportActionItemBasicMessage message={ReportActionsUtils.getDismissedViolationMessageText(ReportActionsUtils.getOriginalMessage(action))} />;
         } else if (action.actionName === CONST.REPORT.ACTIONS.TYPE.POLICY_CHANGE_LOG.ADD_TAG) {
             children = <ReportActionItemBasicMessage message={PolicyUtils.getCleanedTagName(ReportActionsUtils.getReportActionMessage(action)?.text ?? '')} />;
-<<<<<<< HEAD
         } else if (action.actionName === CONST.REPORT.ACTIONS.TYPE.POLICY_CHANGE_LOG.UPDATE_NAME) {
             children = <ReportActionItemBasicMessage message={ReportUtils.getWorkspaceNameUpdatedMessage(action)} />;
-=======
         } else if (action.actionName === CONST.REPORT.ACTIONS.TYPE.POLICY_CHANGE_LOG.ADD_EMPLOYEE) {
             children = <ReportActionItemBasicMessage message={ReportActionsUtils.getPolicyChangeLogAddEmployeeMessage(action)} />;
         } else if (action.actionName === CONST.REPORT.ACTIONS.TYPE.POLICY_CHANGE_LOG.UPDATE_EMPLOYEE) {
             children = <ReportActionItemBasicMessage message={ReportActionsUtils.getPolicyChangeLogChangeRoleMessage(action)} />;
         } else if (action.actionName === CONST.REPORT.ACTIONS.TYPE.POLICY_CHANGE_LOG.DELETE_EMPLOYEE) {
             children = <ReportActionItemBasicMessage message={ReportActionsUtils.getPolicyChangeLogDeleteMemberMessage(action)} />;
->>>>>>> 212750d7
         } else if (
             ReportActionsUtils.isActionOfType(action, CONST.REPORT.ACTIONS.TYPE.CARD_ISSUED, CONST.REPORT.ACTIONS.TYPE.CARD_ISSUED_VIRTUAL, CONST.REPORT.ACTIONS.TYPE.CARD_MISSING_ADDRESS)
         ) {

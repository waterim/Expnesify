--- conflicted
+++ resolved
@@ -1,9 +1,5 @@
-<<<<<<< HEAD
+import PropTypes from 'prop-types';
 import React, {memo, useMemo} from 'react';
-=======
->>>>>>> 84687b8a
-import PropTypes from 'prop-types';
-import React, {useMemo} from 'react';
 import {withOnyx} from 'react-native-onyx';
 import _ from 'underscore';
 import networkPropTypes from '@components/networkPropTypes';

import PropTypes from 'prop-types';
import React, {useCallback, useEffect, useMemo, useRef, useState} from 'react';
import Animated, {useAnimatedStyle, useSharedValue, withTiming} from 'react-native-reanimated';
import _ from 'underscore';
import {DeviceEventEmitter} from 'react-native';
import {useRoute} from '@react-navigation/native';
import lodashGet from 'lodash/get';
import compose from '../../../libs/compose';
import styles from '../../../styles/styles';
import * as ReportUtils from '../../../libs/ReportUtils';
import * as Report from '../../../libs/actions/Report';
import withWindowDimensions, {windowDimensionsPropTypes} from '../../../components/withWindowDimensions';
import withCurrentUserPersonalDetails, {withCurrentUserPersonalDetailsPropTypes, withCurrentUserPersonalDetailsDefaultProps} from '../../../components/withCurrentUserPersonalDetails';
import CONST from '../../../CONST';
import InvertedFlatList from '../../../components/InvertedFlatList';
import {withPersonalDetails} from '../../../components/OnyxProvider';
import ReportActionsSkeletonView from '../../../components/ReportActionsSkeletonView';
import variables from '../../../styles/variables';
import reportActionPropTypes from './reportActionPropTypes';
import useLocalize from '../../../hooks/useLocalize';
import useNetwork from '../../../hooks/useNetwork';
import useReportScrollManager from '../../../hooks/useReportScrollManager';
import DateUtils from '../../../libs/DateUtils';
import reportPropTypes from '../../reportPropTypes';
import FloatingMessageCounter from './FloatingMessageCounter';
import ReportActionsListItemRenderer from './ReportActionsListItemRenderer';
<<<<<<< HEAD
=======
import reportActionPropTypes from './reportActionPropTypes';
import * as ReportActionsUtils from '../../../libs/ReportActionsUtils';
>>>>>>> 473748bd

const propTypes = {
    /** The report currently being looked at */
    report: reportPropTypes.isRequired,

    /** Sorted actions prepared for display */
    sortedReportActions: PropTypes.arrayOf(PropTypes.shape(reportActionPropTypes)).isRequired,

    /** The ID of the most recent IOU report action connected with the shown report */
    mostRecentIOUReportActionID: PropTypes.string,

    /** The report metadata loading states */
    isLoadingReportActions: PropTypes.bool,

    /** Are we loading more report actions? */
    isLoadingMoreReportActions: PropTypes.bool,

    /** Callback executed on list layout */
    onLayout: PropTypes.func.isRequired,

    /** Callback executed on scroll */
    onScroll: PropTypes.func,

    /** Function to load more chats */
    loadMoreChats: PropTypes.func.isRequired,

    /** The policy object for the current route */
    policy: PropTypes.shape({
        /** The name of the policy */
        name: PropTypes.string,

        /** The URL for the policy avatar */
        avatar: PropTypes.string,
    }),

    ...windowDimensionsPropTypes,
    ...withCurrentUserPersonalDetailsPropTypes,
};

const defaultProps = {
    personalDetails: {},
    onScroll: () => {},
    mostRecentIOUReportActionID: '',
    isLoadingReportActions: false,
    isLoadingMoreReportActions: false,
    ...withCurrentUserPersonalDetailsDefaultProps,
};

const VERTICAL_OFFSET_THRESHOLD = 200;
const MSG_VISIBLE_THRESHOLD = 250;

// In the component we are subscribing to the arrival of new actions.
// As there is the possibility that there are multiple instances of a ReportScreen
// for the same report, we only ever want one subscription to be active, as
// the subscriptions could otherwise be conflicting.
const newActionUnsubscribeMap = {};

// We cache the unread markers for each report, because the unread marker isn't
// kept between reports.
const cacheUnreadMarkers = new Map();
/**
 * Create a unique key for each action in the FlatList.
 * We use the reportActionID that is a string representation of a random 64-bit int, which should be
 * random enough to avoid collisions
 * @param {Object} item
 * @param {Object} item.action
 * @return {String}
 */
function keyExtractor(item) {
    return item.reportActionID;
}

function isMessageUnread(message, lastReadTime) {
    if (!lastReadTime) {
        return Boolean(!ReportActionsUtils.isCreatedAction(message));
    }

    return Boolean(message && lastReadTime && message.created && lastReadTime < message.created);
}

function ReportActionsList({
    report,
    isLoadingReportActions,
    isLoadingMoreReportActions,
    sortedReportActions,
    windowHeight,
    onScroll,
    mostRecentIOUReportActionID,
    isSmallScreenWidth,
    personalDetailsList,
    currentUserPersonalDetails,
    hasOutstandingIOU,
    loadMoreChats,
    onLayout,
    isComposerFullSize,
}) {
    const reportScrollManager = useReportScrollManager();
    const {translate} = useLocalize();
    const {isOffline} = useNetwork();
    const route = useRoute();
    const opacity = useSharedValue(0);
    const userActiveSince = useRef(null);
    const prevReportID = useRef(null);
    const unreadActionSubscription = useRef(null);
    const markerInit = () => {
        if (!cacheUnreadMarkers.has(report.reportID)) {
            return null;
        }
        return cacheUnreadMarkers.get(report.reportID);
    };
    const [currentUnreadMarker, setCurrentUnreadMarker] = useState(markerInit);
    const scrollingVerticalOffset = useRef(0);
    const readActionSkipped = useRef(false);
    const reportActionSize = useRef(sortedReportActions.length);
    const lastReadRef = useRef(report.lastReadTime);
    const firstRenderRef = useRef(true);
    const linkedReportActionID = lodashGet(route, 'params.reportActionID', '');

    // This state is used to force a re-render when the user manually marks a message as unread
    // by using a timestamp you can force re-renders without having to worry about if another message was marked as unread before
    const [messageManuallyMarkedUnread, setMessageManuallyMarkedUnread] = useState(0);
    const [isFloatingMessageCounterVisible, setIsFloatingMessageCounterVisible] = useState(false);
    const animatedStyles = useAnimatedStyle(() => ({
        opacity: opacity.value,
    }));

    useEffect(() => {
        opacity.value = withTiming(1, {duration: 100});
    }, [opacity]);

    useEffect(() => {
        // If the reportID changes, we reset the userActiveSince to null, we need to do it because
        // the parent component is sending the previous reportID even when the user isn't active
        // on the report
        if (userActiveSince.current && prevReportID.current && prevReportID.current !== report.reportID) {
            userActiveSince.current = null;
        } else {
            userActiveSince.current = DateUtils.getDBTime();
        }
        prevReportID.current = report.reportID;
    }, [report.reportID]);

    useEffect(() => {
        if (!userActiveSince.current || report.reportID !== prevReportID.current) {
            return;
        }

        if (ReportUtils.isUnread(report)) {
            if (scrollingVerticalOffset.current < MSG_VISIBLE_THRESHOLD) {
                Report.readNewestAction(report.reportID);
            } else {
                readActionSkipped.current = true;
            }
        }

        if (currentUnreadMarker || reportActionSize.current === sortedReportActions.length) {
            return;
        }

        cacheUnreadMarkers.delete(report.reportID);
        reportActionSize.current = sortedReportActions.length;
        setCurrentUnreadMarker(null);
        // eslint-disable-next-line react-hooks/exhaustive-deps
    }, [sortedReportActions.length, report.reportID]);

    useEffect(() => {
        if (!userActiveSince.current || report.reportID !== prevReportID.current) {
            return;
        }
        if (!messageManuallyMarkedUnread && lastReadRef.current && lastReadRef.current < report.lastReadTime) {
            cacheUnreadMarkers.delete(report.reportID);
        }
        lastReadRef.current = report.lastReadTime;
        setMessageManuallyMarkedUnread(0);

        // eslint-disable-next-line react-hooks/exhaustive-deps
    }, [report.lastReadTime, report.reportID]);

    useEffect(() => {
        // If the reportID changes, we reset the userActiveSince to null, we need to do it because
        // this component doesn't unmount when the reportID changes
        if (unreadActionSubscription.current) {
            unreadActionSubscription.current.remove();
            unreadActionSubscription.current = null;
        }

        // Need to listen for the specific reportID, otherwise we could be listening to all the reports
        unreadActionSubscription.current = DeviceEventEmitter.addListener(`unreadAction_${report.reportID}`, (newLastReadTime) => {
            cacheUnreadMarkers.delete(report.reportID);
            lastReadRef.current = newLastReadTime;
            setCurrentUnreadMarker(null);
            setMessageManuallyMarkedUnread(new Date().getTime());
        });
    }, [report.reportID]);

    useEffect(() => {
        // Why are we doing this, when in the cleanup of the useEffect we are already calling the unsubscribe function?
        // Answer: On web, when navigating to another report screen, the previous report screen doesn't get unmounted,
        //         meaning that the cleanup might not get called. When we then open a report we had open already previosuly, a new
        //         ReportScreen will get created. Thus, we have to cancel the earlier subscription of the previous screen,
        //         because the two subscriptions could conflict!
        //         In case we return to the previous screen (e.g. by web back navigation) the useEffect for that screen would
        //         fire again, as the focus has changed and will set up the subscription correctly again.
        const previousSubUnsubscribe = newActionUnsubscribeMap[report.reportID];
        if (previousSubUnsubscribe) {
            previousSubUnsubscribe();
        }

        // This callback is triggered when a new action arrives via Pusher and the event is emitted from Report.js. This allows us to maintain
        // a single source of truth for the "new action" event instead of trying to derive that a new action has appeared from looking at props.
        const unsubscribe = Report.subscribeToNewActionEvent(report.reportID, (isFromCurrentUser) => {
            // If a new comment is added and it's from the current user scroll to the bottom otherwise leave the user positioned where
            // they are now in the list.
            if (!isFromCurrentUser) {
                return;
            }
            reportScrollManager.scrollToBottom();
        });

        const cleanup = () => {
            if (unsubscribe) {
                unsubscribe();
            }
            Report.unsubscribeFromReportChannel(report.reportID);
        };

        newActionUnsubscribeMap[report.reportID] = cleanup;

        return cleanup;

        // eslint-disable-next-line react-hooks/exhaustive-deps
    }, [report.reportID]);

    /**
     * Show/hide the new floating message counter when user is scrolling back/forth in the history of messages.
     */
    const handleUnreadFloatingButton = () => {
        if (scrollingVerticalOffset.current > VERTICAL_OFFSET_THRESHOLD && !isFloatingMessageCounterVisible && !!currentUnreadMarker) {
            setIsFloatingMessageCounterVisible(true);
        }

        if (scrollingVerticalOffset.current < VERTICAL_OFFSET_THRESHOLD && isFloatingMessageCounterVisible) {
            if (readActionSkipped.current) {
                readActionSkipped.current = false;
                Report.readNewestAction(report.reportID);
            }
            setIsFloatingMessageCounterVisible(false);
        }
    };

    const trackVerticalScrolling = (event) => {
        scrollingVerticalOffset.current = event.nativeEvent.contentOffset.y;
        handleUnreadFloatingButton();
        onScroll(event);
    };

    const scrollToBottomAndMarkReportAsRead = () => {
        reportScrollManager.scrollToBottom();
        readActionSkipped.current = false;
        Report.readNewestAction(report.reportID);
    };

    /**
     * Calculates the ideal number of report actions to render in the first render, based on the screen height and on
     * the height of the smallest report action possible.
     * @return {Number}
     */
    const initialNumToRender = useMemo(() => {
        const minimumReportActionHeight = styles.chatItem.paddingTop + styles.chatItem.paddingBottom + variables.fontSizeNormalHeight;
        const availableHeight = windowHeight - (CONST.CHAT_FOOTER_MIN_HEIGHT + variables.contentHeaderHeight);
        return Math.ceil(availableHeight / minimumReportActionHeight);
    }, [windowHeight]);

    /**
     * Thread's divider line should hide when the first chat in the thread is marked as unread.
     * This is so that it will not be conflicting with header's separator line.
     */
    const shouldHideThreadDividerLine = useMemo(
        () => sortedReportActions.length > 1 && sortedReportActions[sortedReportActions.length - 2].reportActionID === currentUnreadMarker,
        [sortedReportActions, currentUnreadMarker],
    );

    /**
     * Evaluate new unread marker visibility for each of the report actions.
     * @returns boolean
     */

    const shouldDisplayNewMarker = useCallback(
        (reportAction, index) => {
            let shouldDisplay = false;

            if (!currentUnreadMarker) {
                const nextMessage = sortedReportActions[index + 1];
<<<<<<< HEAD
                const isCurrentMessageUnread = isMessageUnread(reportAction, lastReadRef.current);
                shouldDisplay = isCurrentMessageUnread && !isMessageUnread(nextMessage, lastReadRef.current);
=======
                const isCurrentMessageUnread = isMessageUnread(reportAction, report.lastReadTime);
                shouldDisplay = isCurrentMessageUnread && (!nextMessage || !isMessageUnread(nextMessage, report.lastReadTime));
>>>>>>> 473748bd
                if (!messageManuallyMarkedUnread) {
                    shouldDisplay = shouldDisplay && reportAction.actorAccountID !== Report.getCurrentUserAccountID();
                }
                if (shouldDisplay) {
                    cacheUnreadMarkers.set(report.reportID, reportAction.reportActionID);
                }
            } else {
                shouldDisplay = reportAction.reportActionID === currentUnreadMarker;
            }

            return shouldDisplay;
        },
        [currentUnreadMarker, sortedReportActions, report.reportID, messageManuallyMarkedUnread],
    );

    useEffect(() => {
        // Iterate through the report actions and set appropriate unread marker.
        // This is to avoid a warning of:
        // Cannot update a component (ReportActionsList) while rendering a different component (CellRenderer).
        _.each(sortedReportActions, (reportAction, index) => {
            if (!shouldDisplayNewMarker(reportAction, index)) {
                return;
            }
            if (!currentUnreadMarker && currentUnreadMarker !== reportAction.reportActionID) {
                cacheUnreadMarkers.set(report.reportID, reportAction.reportActionID);
                setCurrentUnreadMarker(reportAction.reportActionID);
            }
        });
    }, [sortedReportActions, report.lastReadTime, report.reportID, messageManuallyMarkedUnread, shouldDisplayNewMarker, currentUnreadMarker]);

    const renderItem = useCallback(
        ({item: reportAction, index}) => (
            <ReportActionsListItemRenderer
                reportAction={reportAction}
                index={index}
                report={report}
                linkedReportActionID={linkedReportActionID}
                hasOutstandingIOU={hasOutstandingIOU}
                sortedReportActions={sortedReportActions}
                mostRecentIOUReportActionID={mostRecentIOUReportActionID}
                shouldHideThreadDividerLine={shouldHideThreadDividerLine}
                shouldDisplayNewMarker={shouldDisplayNewMarker(reportAction, index)}
            />
        ),
        [report, linkedReportActionID, hasOutstandingIOU, sortedReportActions, mostRecentIOUReportActionID, shouldHideThreadDividerLine, shouldDisplayNewMarker],
    );

    // Native mobile does not render updates flatlist the changes even though component did update called.
    // To notify there something changes we can use extraData prop to flatlist
    const extraData = [isSmallScreenWidth ? currentUnreadMarker : undefined, ReportUtils.isArchivedRoom(report)];
    const hideComposer = ReportUtils.shouldDisableWriteActions(report);
    const shouldShowReportRecipientLocalTime = ReportUtils.canShowReportRecipientLocalTime(personalDetailsList, report, currentUserPersonalDetails.accountID) && !isComposerFullSize;

    const renderFooter = useCallback(() => {
        // Skip this hook on the first render, as we are not sure if more actions are going to be loaded
        // Therefore showing the skeleton on footer might be misleading
        if (firstRenderRef.current) {
            firstRenderRef.current = false;
            return null;
        }

        if (isLoadingMoreReportActions) {
            return <ReportActionsSkeletonView />;
        }

        // Make sure the oldest report action loaded is not the first. This is so we do not show the
        // skeleton view above the created action in a newly generated optimistic chat or one with not
        // that many comments.
        const lastReportAction = _.last(sortedReportActions) || {};
        if (isLoadingReportActions && lastReportAction.actionName !== CONST.REPORT.ACTIONS.TYPE.CREATED) {
            return <ReportActionsSkeletonView animate={!isOffline} />;
        }

        return null;
    }, [isLoadingMoreReportActions, isLoadingReportActions, sortedReportActions, isOffline]);

    const onLayoutInner = useCallback(
        (event) => {
            onLayout(event);
        },
        [onLayout],
    );

    return (
        <>
            <FloatingMessageCounter
                isActive={isFloatingMessageCounterVisible && !!currentUnreadMarker}
                onClick={scrollToBottomAndMarkReportAsRead}
            />
            <Animated.View style={[animatedStyles, styles.flex1, !shouldShowReportRecipientLocalTime && !hideComposer ? styles.pb4 : {}]}>
                <InvertedFlatList
                    accessibilityLabel={translate('sidebarScreen.listOfChatMessages')}
                    ref={reportScrollManager.ref}
                    style={styles.overscrollBehaviorContain}
                    data={sortedReportActions}
                    renderItem={renderItem}
                    contentContainerStyle={styles.chatContentScrollView}
                    keyExtractor={keyExtractor}
                    initialRowHeight={32}
                    initialNumToRender={initialNumToRender}
                    onEndReached={loadMoreChats}
                    onEndReachedThreshold={0.75}
                    ListFooterComponent={renderFooter}
                    keyboardShouldPersistTaps="handled"
                    onLayout={onLayoutInner}
                    onScroll={trackVerticalScrolling}
                    extraData={extraData}
                    testID="report-actions-list"
                />
            </Animated.View>
        </>
    );
}

ReportActionsList.propTypes = propTypes;
ReportActionsList.defaultProps = defaultProps;
ReportActionsList.displayName = 'ReportActionsList';

export default compose(withWindowDimensions, withPersonalDetails(), withCurrentUserPersonalDetails)(ReportActionsList);<|MERGE_RESOLUTION|>--- conflicted
+++ resolved
@@ -24,11 +24,7 @@
 import reportPropTypes from '../../reportPropTypes';
 import FloatingMessageCounter from './FloatingMessageCounter';
 import ReportActionsListItemRenderer from './ReportActionsListItemRenderer';
-<<<<<<< HEAD
-=======
-import reportActionPropTypes from './reportActionPropTypes';
 import * as ReportActionsUtils from '../../../libs/ReportActionsUtils';
->>>>>>> 473748bd
 
 const propTypes = {
     /** The report currently being looked at */
@@ -322,13 +318,9 @@
 
             if (!currentUnreadMarker) {
                 const nextMessage = sortedReportActions[index + 1];
-<<<<<<< HEAD
                 const isCurrentMessageUnread = isMessageUnread(reportAction, lastReadRef.current);
-                shouldDisplay = isCurrentMessageUnread && !isMessageUnread(nextMessage, lastReadRef.current);
-=======
-                const isCurrentMessageUnread = isMessageUnread(reportAction, report.lastReadTime);
-                shouldDisplay = isCurrentMessageUnread && (!nextMessage || !isMessageUnread(nextMessage, report.lastReadTime));
->>>>>>> 473748bd
+                shouldDisplay = isCurrentMessageUnread && (!nextMessage || !isMessageUnread(nextMessage, lastReadRef.current));
+
                 if (!messageManuallyMarkedUnread) {
                     shouldDisplay = shouldDisplay && reportAction.actorAccountID !== Report.getCurrentUserAccountID();
                 }

import PropTypes from 'prop-types';
import React, {useCallback, useEffect, useState} from 'react';
import Animated, {useSharedValue, useAnimatedStyle, withTiming} from 'react-native-reanimated';
import _ from 'underscore';
import InvertedFlatList from '../../../components/InvertedFlatList';
import compose from '../../../libs/compose';
import * as ReportScrollManager from '../../../libs/ReportScrollManager';
import styles from '../../../styles/styles';
import * as ReportUtils from '../../../libs/ReportUtils';
import withWindowDimensions, {windowDimensionsPropTypes} from '../../../components/withWindowDimensions';
import withCurrentUserPersonalDetails, {withCurrentUserPersonalDetailsPropTypes, withCurrentUserPersonalDetailsDefaultProps} from '../../../components/withCurrentUserPersonalDetails';
import {withNetwork, withPersonalDetails} from '../../../components/OnyxProvider';
import ReportActionItem from './ReportActionItem';
import ReportActionItemParentAction from './ReportActionItemParentAction';
import ReportActionsSkeletonView from '../../../components/ReportActionsSkeletonView';
import variables from '../../../styles/variables';
import participantPropTypes from '../../../components/participantPropTypes';
import * as ReportActionsUtils from '../../../libs/ReportActionsUtils';
import reportActionPropTypes from './reportActionPropTypes';
import CONST from '../../../CONST';
import reportPropTypes from '../../reportPropTypes';
import networkPropTypes from '../../../components/networkPropTypes';
import withLocalize from '../../../components/withLocalize';
import MoneyRequestHeader from '../../../components/MoneyRequestHeader';

const propTypes = {
    /** Position of the "New" line marker */
    newMarkerReportActionID: PropTypes.string,

    /** Personal details of all the users */
    personalDetailsList: PropTypes.objectOf(participantPropTypes),

    /** The report currently being looked at */
    report: reportPropTypes.isRequired,

    /** Sorted actions prepared for display */
    sortedReportActions: PropTypes.arrayOf(PropTypes.shape(reportActionPropTypes)).isRequired,

    /** The ID of the most recent IOU report action connected with the shown report */
    mostRecentIOUReportActionID: PropTypes.string,

    /** Are we loading more report actions? */
    isLoadingMoreReportActions: PropTypes.bool,

    /** Callback executed on list layout */
    onLayout: PropTypes.func.isRequired,

    /** Callback executed on scroll */
    onScroll: PropTypes.func.isRequired,

    /** Function to load more chats */
    loadMoreChats: PropTypes.func.isRequired,

    /** Information about the network */
    network: networkPropTypes.isRequired,

    /** The policy object for the current route */
    policy: PropTypes.shape({
        /** The name of the policy */
        name: PropTypes.string,

        /** The URL for the policy avatar */
        avatar: PropTypes.string,
    }),

    ...windowDimensionsPropTypes,
    ...withCurrentUserPersonalDetailsPropTypes,
};

const defaultProps = {
    newMarkerReportActionID: '',
    personalDetails: {},
    mostRecentIOUReportActionID: '',
    isLoadingMoreReportActions: false,
    ...withCurrentUserPersonalDetailsDefaultProps,
};

/**
 * Create a unique key for each action in the FlatList.
 * We use the reportActionID that is a string representation of a random 64-bit int, which should be
 * random enough to avoid collisions
 * @param {Object} item
 * @param {Object} item.action
 * @return {String}
 */
function keyExtractor(item) {
    return item.reportActionID;
}

function ReportActionsList(props) {
    const opacity = useSharedValue(0);
    const animatedStyles = useAnimatedStyle(() => ({
        opacity: opacity.value,
    }));
    useEffect(() => {
        opacity.value = withTiming(1, {duration: 100});
    }, [opacity]);
    const [skeletonViewHeight, setSkeletonViewHeight] = useState(0);

    const windowHeight = props.windowHeight;

    /**
     * Calculates the ideal number of report actions to render in the first render, based on the screen height and on
     * the height of the smallest report action possible.
     * @return {Number}
     */
    const calculateInitialNumToRender = useCallback(() => {
        const minimumReportActionHeight = styles.chatItem.paddingTop + styles.chatItem.paddingBottom + variables.fontSizeNormalHeight;
        const availableHeight = windowHeight - (CONST.CHAT_FOOTER_MIN_HEIGHT + variables.contentHeaderHeight);
        return Math.ceil(availableHeight / minimumReportActionHeight);
    }, [windowHeight]);

    const report = props.report;
    const hasOutstandingIOU = props.report.hasOutstandingIOU;
    const newMarkerReportActionID = props.newMarkerReportActionID;
    const sortedReportActions = props.sortedReportActions;
    const mostRecentIOUReportActionID = props.mostRecentIOUReportActionID;

    /**
     * @param {Object} args
     * @param {Number} args.index
     * @returns {React.Component}
     */
    const renderItem = useCallback(
        ({item: reportAction, index}) => {
            // When the new indicator should not be displayed we explicitly set it to null
            const shouldDisplayNewMarker = reportAction.reportActionID === newMarkerReportActionID;
            const shouldDisplayParentAction = reportAction.actionName === CONST.REPORT.ACTIONS.TYPE.CREATED && ReportUtils.isThread(report);
            const shouldHideThreadDividerLine =
                shouldDisplayParentAction && sortedReportActions.length > 1 && sortedReportActions[sortedReportActions.length - 2].reportActionID === newMarkerReportActionID;
            return shouldDisplayParentAction ? (
                <ReportActionItemParentAction
                    shouldHideThreadDividerLine={shouldHideThreadDividerLine}
                    reportID={report.reportID}
                    parentReportID={`${report.parentReportID}`}
                    shouldDisplayNewMarker={shouldDisplayNewMarker}
                />
            ) : (
                <ReportActionItem
                    report={report}
                    action={reportAction}
                    displayAsGroup={ReportActionsUtils.isConsecutiveActionMadeByPreviousActor(sortedReportActions, index)}
                    shouldDisplayNewMarker={shouldDisplayNewMarker}
                    shouldShowSubscriptAvatar={
                        (ReportUtils.isPolicyExpenseChat(report) || ReportUtils.isExpenseReport(report)) &&
                        _.contains([CONST.REPORT.ACTIONS.TYPE.IOU, CONST.REPORT.ACTIONS.TYPE.REPORTPREVIEW], reportAction.actionName)
                    }
                    isMostRecentIOUReportAction={reportAction.reportActionID === mostRecentIOUReportActionID}
                    hasOutstandingIOU={hasOutstandingIOU}
                    index={index}
                />
            );
        },
        [report, hasOutstandingIOU, newMarkerReportActionID, sortedReportActions, mostRecentIOUReportActionID],
    );

    // Native mobile does not render updates flatlist the changes even though component did update called.
    // To notify there something changes we can use extraData prop to flatlist
    const extraData = [props.isSmallScreenWidth ? props.newMarkerReportActionID : undefined, ReportUtils.isArchivedRoom(props.report)];
<<<<<<< HEAD
    const shouldShowReportRecipientLocalTime = ReportUtils.canShowReportRecipientLocalTime(props.personalDetails, props.report, props.currentUserPersonalDetails.login);

    const parentReportAction = ReportActionsUtils.getParentReportAction(props.report);
    const isSingleTransactionView = ReportActionsUtils.isTransactionThread(parentReportAction);
    const showMoneyRequestHeader = ReportUtils.isMoneyRequestReport(props.report) || isSingleTransactionView;
=======
    const shouldShowReportRecipientLocalTime = ReportUtils.canShowReportRecipientLocalTime(props.personalDetailsList, props.report, props.currentUserPersonalDetails.accountID);
>>>>>>> e6c2704e
    return (
        <Animated.View style={[animatedStyles, styles.flex1]}>
            <InvertedFlatList
                accessibilityLabel={props.translate('sidebarScreen.listOfChatMessages')}
                ref={ReportScrollManager.flatListRef}
                data={props.sortedReportActions}
                renderItem={renderItem}
                contentContainerStyle={[styles.chatContentScrollView, shouldShowReportRecipientLocalTime && styles.pt0, showMoneyRequestHeader && styles.pb0]}
                keyExtractor={keyExtractor}
                initialRowHeight={32}
                initialNumToRender={calculateInitialNumToRender()}
                onEndReached={props.loadMoreChats}
                onEndReachedThreshold={0.75}
                ListFooterComponentStyle={showMoneyRequestHeader && styles.chatFooterAtTheTop}
               
                ListFooterComponent={() => {
                    if (props.report.isLoadingMoreReportActions) {
                        return <ReportActionsSkeletonView containerHeight={CONST.CHAT_SKELETON_VIEW.AVERAGE_ROW_HEIGHT * 3} />;
                    }

                    // Make sure the oldest report action loaded is not the first. This is so we do not show the
                    // skeleton view above the created action in a newly generated optimistic chat or one with not
                    // that many comments.
                    const lastReportAction = _.last(props.sortedReportActions) || {};
                    if (props.report.isLoadingReportActions && lastReportAction.actionName !== CONST.REPORT.ACTIONS.TYPE.CREATED) {
                        return (
                            <ReportActionsSkeletonView
                                containerHeight={skeletonViewHeight}
                                animate={!props.network.isOffline}
                            />
                        );
                    }
                    if(showMoneyRequestHeader) {
                        return (
                            <MoneyRequestHeader
                                report={props.report}
                                policy={props.policy}
                                personalDetails={props.personalDetails}
                                isSingleTransactionView={isSingleTransactionView}
                                parentReportAction={parentReportAction}
                            />
                        );
                    }
                    return null;
                }}
                keyboardShouldPersistTaps="handled"
                onLayout={(event) => {
                    setSkeletonViewHeight(event.nativeEvent.layout.height);
                    props.onLayout(event);
                }}
                onScroll={props.onScroll}
                extraData={extraData}
            />
        </Animated.View>
    );
}

ReportActionsList.propTypes = propTypes;
ReportActionsList.defaultProps = defaultProps;
ReportActionsList.displayName = 'ReportActionsList';

export default compose(withWindowDimensions, withLocalize, withPersonalDetails(), withNetwork(), withCurrentUserPersonalDetails)(ReportActionsList);<|MERGE_RESOLUTION|>--- conflicted
+++ resolved
@@ -157,15 +157,11 @@
     // Native mobile does not render updates flatlist the changes even though component did update called.
     // To notify there something changes we can use extraData prop to flatlist
     const extraData = [props.isSmallScreenWidth ? props.newMarkerReportActionID : undefined, ReportUtils.isArchivedRoom(props.report)];
-<<<<<<< HEAD
-    const shouldShowReportRecipientLocalTime = ReportUtils.canShowReportRecipientLocalTime(props.personalDetails, props.report, props.currentUserPersonalDetails.login);
+    const shouldShowReportRecipientLocalTime = ReportUtils.canShowReportRecipientLocalTime(props.personalDetailsList, props.report, props.currentUserPersonalDetails.accountID);
 
     const parentReportAction = ReportActionsUtils.getParentReportAction(props.report);
     const isSingleTransactionView = ReportActionsUtils.isTransactionThread(parentReportAction);
     const showMoneyRequestHeader = ReportUtils.isMoneyRequestReport(props.report) || isSingleTransactionView;
-=======
-    const shouldShowReportRecipientLocalTime = ReportUtils.canShowReportRecipientLocalTime(props.personalDetailsList, props.report, props.currentUserPersonalDetails.accountID);
->>>>>>> e6c2704e
     return (
         <Animated.View style={[animatedStyles, styles.flex1]}>
             <InvertedFlatList
@@ -203,7 +199,7 @@
                             <MoneyRequestHeader
                                 report={props.report}
                                 policy={props.policy}
-                                personalDetails={props.personalDetails}
+                                personalDetails={props.personalDetailsList}
                                 isSingleTransactionView={isSingleTransactionView}
                                 parentReportAction={parentReportAction}
                             />

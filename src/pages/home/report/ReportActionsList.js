--- conflicted
+++ resolved
@@ -162,13 +162,6 @@
     // To notify there something changes we can use extraData prop to flatlist
     const extraData = [props.isSmallScreenWidth ? props.newMarkerReportActionID : undefined, ReportUtils.isArchivedRoom(props.report)];
     const shouldShowReportRecipientLocalTime = ReportUtils.canShowReportRecipientLocalTime(props.personalDetailsList, props.report, props.currentUserPersonalDetails.accountID);
-
-<<<<<<< HEAD
-=======
-    const parentReportAction = ReportActionsUtils.getParentReportAction(props.report);
-    const isSingleTransactionView = ReportActionsUtils.isTransactionThread(parentReportAction);
-    const showMoneyRequestDetails = isSingleTransactionView;
->>>>>>> 39b25740
     return (
         <Animated.View style={[animatedStyles, styles.flex1]}>
             <InvertedFlatList

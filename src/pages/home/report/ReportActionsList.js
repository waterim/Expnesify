import PropTypes from 'prop-types';
import React, {useCallback, useEffect, useMemo, useRef, useState} from 'react';
import Animated, {useAnimatedStyle, useSharedValue, withTiming} from 'react-native-reanimated';
import _ from 'underscore';
import {useRoute} from '@react-navigation/native';
import lodashGet from 'lodash/get';
import CONST from '../../../CONST';
import InvertedFlatList from '../../../components/InvertedFlatList';
import {withPersonalDetails} from '../../../components/OnyxProvider';
import withCurrentUserPersonalDetails, {withCurrentUserPersonalDetailsDefaultProps, withCurrentUserPersonalDetailsPropTypes} from '../../../components/withCurrentUserPersonalDetails';
import withWindowDimensions, {windowDimensionsPropTypes} from '../../../components/withWindowDimensions';
import useLocalize from '../../../hooks/useLocalize';
import useReportScrollManager from '../../../hooks/useReportScrollManager';
import DateUtils from '../../../libs/DateUtils';
import * as ReportUtils from '../../../libs/ReportUtils';
import * as Report from '../../../libs/actions/Report';
import compose from '../../../libs/compose';
import styles from '../../../styles/styles';
import variables from '../../../styles/variables';
import reportPropTypes from '../../reportPropTypes';
import FloatingMessageCounter from './FloatingMessageCounter';
import ReportActionsListItemRenderer from './ReportActionsListItemRenderer';
import reportActionPropTypes from './reportActionPropTypes';
import ListBoundaryLoader from './ListBoundaryLoader/ListBoundaryLoader';

const propTypes = {
    /** The report currently being looked at */
    report: reportPropTypes.isRequired,

    /** Sorted actions prepared for display */
    sortedReportActions: PropTypes.arrayOf(PropTypes.shape(reportActionPropTypes)).isRequired,

    /** The ID of the most recent IOU report action connected with the shown report */
    mostRecentIOUReportActionID: PropTypes.string,

    /** The report metadata loading states */
    isLoadingInitialReportActions: PropTypes.bool,

    /** Are we loading more report actions? */
    isLoadingOlderReportActions: PropTypes.bool,

    /** Callback executed on list layout */
    onLayout: PropTypes.func.isRequired,

    /** Callback executed on scroll */
    onScroll: PropTypes.func,

    /** Function to load more chats */
    loadOlderChats: PropTypes.func.isRequired,

    /** The policy object for the current route */
    policy: PropTypes.shape({
        /** The name of the policy */
        name: PropTypes.string,

        /** The URL for the policy avatar */
        avatar: PropTypes.string,
    }),

    ...windowDimensionsPropTypes,
    ...withCurrentUserPersonalDetailsPropTypes,
};

const defaultProps = {
    personalDetails: {},
    onScroll: () => {},
    mostRecentIOUReportActionID: '',
    isLoadingInitialReportActions: false,
    isLoadingOlderReportActions: false,
    isLoadingNewerReportActions: false,
    ...withCurrentUserPersonalDetailsDefaultProps,
};

const VERTICAL_OFFSET_THRESHOLD = 200;
const MSG_VISIBLE_THRESHOLD = 250;

// Seems that there is an architecture issue that prevents us from using the reportID with useRef
// the useRef value gets reset when the reportID changes, so we use a global variable to keep track
let prevReportID = null;

// In the component we are subscribing to the arrival of new actions.
// As there is the possibility that there are multiple instances of a ReportScreen
// for the same report, we only ever want one subscription to be active, as
// the subscriptions could otherwise be conflicting.
const newActionUnsubscribeMap = {};

/**
 * Create a unique key for each action in the FlatList.
 * We use the reportActionID that is a string representation of a random 64-bit int, which should be
 * random enough to avoid collisions
 * @param {Object} item
 * @param {Object} item.action
 * @return {String}
 */
function keyExtractor(item) {
    return item.reportActionID;
}

function isMessageUnread(message, lastReadTime) {
    return Boolean(message && lastReadTime && message.created && lastReadTime < message.created);
}

function ReportActionsList({
    report,
    isLoadingInitialReportActions,
    isLoadingOlderReportActions,
    isLoadingNewerReportActions,
    sortedReportActions,
    windowHeight,
    onScroll,
    mostRecentIOUReportActionID,
    isSmallScreenWidth,
    personalDetailsList,
    currentUserPersonalDetails,
    hasOutstandingIOU,
    loadNewerChats,
    loadOlderChats,
    onLayout,
    isComposerFullSize,
}) {
    const reportScrollManager = useReportScrollManager();
    const {translate} = useLocalize();
<<<<<<< HEAD
=======
    const {isOffline} = useNetwork();
    const route = useRoute();
>>>>>>> 09e3d0d4
    const opacity = useSharedValue(0);
    const userActiveSince = useRef(null);
    const [currentUnreadMarker, setCurrentUnreadMarker] = useState(null);
    const scrollingVerticalOffset = useRef(0);
    const readActionSkipped = useRef(false);
    const firstRenderRef = useRef(true);
<<<<<<< HEAD
    const reportActionSize = useRef(sortedReportActions.length);
=======
    const linkedReportActionID = lodashGet(route, 'params.reportActionID', '');
>>>>>>> 09e3d0d4

    // This state is used to force a re-render when the user manually marks a message as unread
    // by using a timestamp you can force re-renders without having to worry about if another message was marked as unread before
    const [messageManuallyMarkedUnread, setMessageManuallyMarkedUnread] = useState(0);
    const [isFloatingMessageCounterVisible, setIsFloatingMessageCounterVisible] = useState(false);
    const animatedStyles = useAnimatedStyle(() => ({
        opacity: opacity.value,
    }));

    useEffect(() => {
        opacity.value = withTiming(1, {duration: 100});
    }, [opacity]);

    useEffect(() => {
        // If the reportID changes, we reset the userActiveSince to null, we need to do it because
        // the parent component is sending the previous reportID even when the user isn't active
        // on the report
        if (userActiveSince.current && prevReportID && prevReportID !== report.reportID) {
            userActiveSince.current = null;
        } else {
            userActiveSince.current = DateUtils.getDBTime();
        }
        prevReportID = report.reportID;
    }, [report.reportID]);

    useEffect(() => {
        if (!userActiveSince.current || report.reportID !== prevReportID) {
            return;
        }

        if (ReportUtils.isUnread(report)) {
            if (scrollingVerticalOffset.current < MSG_VISIBLE_THRESHOLD) {
                Report.readNewestAction(report.reportID);
            } else {
                readActionSkipped.current = true;
            }
        }

        if (currentUnreadMarker || reportActionSize.current === sortedReportActions.length) {
            return;
        }

        reportActionSize.current = sortedReportActions.length;
        setCurrentUnreadMarker(null);
        // eslint-disable-next-line react-hooks/exhaustive-deps
    }, [sortedReportActions.length, report.reportID]);

    useEffect(() => {
        const didManuallyMarkReportAsUnread = report.lastReadTime < DateUtils.getDBTime() && ReportUtils.isUnread(report);
        if (didManuallyMarkReportAsUnread) {
            // Clearing the current unread marker so that it can be recalculated
            setCurrentUnreadMarker(null);
            setMessageManuallyMarkedUnread(new Date().getTime());
            return;
        }

        setMessageManuallyMarkedUnread(0);

        // We only care when a new lastReadTime is set in the report
        // eslint-disable-next-line react-hooks/exhaustive-deps
    }, [report.lastReadTime]);

    useEffect(() => {
        // Why are we doing this, when in the cleanup of the useEffect we are already calling the unsubscribe function?
        // Answer: On web, when navigating to another report screen, the previous report screen doesn't get unmounted,
        //         meaning that the cleanup might not get called. When we then open a report we had open already previosuly, a new
        //         ReportScreen will get created. Thus, we have to cancel the earlier subscription of the previous screen,
        //         because the two subscriptions could conflict!
        //         In case we return to the previous screen (e.g. by web back navigation) the useEffect for that screen would
        //         fire again, as the focus has changed and will set up the subscription correctly again.
        const previousSubUnsubscribe = newActionUnsubscribeMap[report.reportID];
        if (previousSubUnsubscribe) {
            previousSubUnsubscribe();
        }

        // This callback is triggered when a new action arrives via Pusher and the event is emitted from Report.js. This allows us to maintain
        // a single source of truth for the "new action" event instead of trying to derive that a new action has appeared from looking at props.
        const unsubscribe = Report.subscribeToNewActionEvent(report.reportID, (isFromCurrentUser) => {
            // If a new comment is added and it's from the current user scroll to the bottom otherwise leave the user positioned where
            // they are now in the list.
            if (!isFromCurrentUser) {
                return;
            }
            reportScrollManager.scrollToBottom();
        });

        const cleanup = () => {
            if (unsubscribe) {
                unsubscribe();
            }
            Report.unsubscribeFromReportChannel(report.reportID);
        };

        newActionUnsubscribeMap[report.reportID] = cleanup;

        return cleanup;

        // eslint-disable-next-line react-hooks/exhaustive-deps
    }, [report.reportID]);

    /**
     * Show/hide the new floating message counter when user is scrolling back/forth in the history of messages.
     */
    const handleUnreadFloatingButton = () => {
        if (scrollingVerticalOffset.current > VERTICAL_OFFSET_THRESHOLD && !isFloatingMessageCounterVisible && !!currentUnreadMarker) {
            setIsFloatingMessageCounterVisible(true);
        }

        if (scrollingVerticalOffset.current < VERTICAL_OFFSET_THRESHOLD && isFloatingMessageCounterVisible) {
            if (readActionSkipped.current) {
                readActionSkipped.current = false;
                Report.readNewestAction(report.reportID);
            }
            setIsFloatingMessageCounterVisible(false);
        }
    };

    const trackVerticalScrolling = (event) => {
        scrollingVerticalOffset.current = event.nativeEvent.contentOffset.y;
        handleUnreadFloatingButton();
        onScroll(event);
    };

    const scrollToBottomAndMarkReportAsRead = () => {
        reportScrollManager.scrollToBottom();
        readActionSkipped.current = false;
        Report.readNewestAction(report.reportID);
    };

    /**
     * Calculates the ideal number of report actions to render in the first render, based on the screen height and on
     * the height of the smallest report action possible.
     * @return {Number}
     */
    const initialNumToRender = useMemo(() => {
        const minimumReportActionHeight = styles.chatItem.paddingTop + styles.chatItem.paddingBottom + variables.fontSizeNormalHeight;
        const availableHeight = windowHeight - (CONST.CHAT_FOOTER_MIN_HEIGHT + variables.contentHeaderHeight);
        return Math.ceil(availableHeight / minimumReportActionHeight);
    }, [windowHeight]);

    const lastReportAction = useMemo(() => _.last(sortedReportActions) || {}, [sortedReportActions]);
    /**
     * Thread's divider line should hide when the first chat in the thread is marked as unread.
     * This is so that it will not be conflicting with header's separator line.
     */
    const shouldHideThreadDividerLine = useMemo(
        () => sortedReportActions.length > 1 && sortedReportActions[sortedReportActions.length - 2].reportActionID === currentUnreadMarker,
        [sortedReportActions, currentUnreadMarker],
    );

    /**
     * @param {Object} args
     * @param {Number} args.index
     * @returns {React.Component}
     */
    const renderItem = useCallback(
        ({item: reportAction, index}) => {
            let shouldDisplayNewMarker = false;

            if (!currentUnreadMarker) {
                const nextMessage = sortedReportActions[index + 1];
                const isCurrentMessageUnread = isMessageUnread(reportAction, report.lastReadTime);
                shouldDisplayNewMarker = isCurrentMessageUnread && !isMessageUnread(nextMessage, report.lastReadTime);

                if (!messageManuallyMarkedUnread) {
                    shouldDisplayNewMarker = shouldDisplayNewMarker && reportAction.actorAccountID !== Report.getCurrentUserAccountID();
                }
                const canDisplayMarker = scrollingVerticalOffset.current < MSG_VISIBLE_THRESHOLD ? reportAction.created < userActiveSince.current : true;

                if (!currentUnreadMarker && shouldDisplayNewMarker && canDisplayMarker) {
                    setCurrentUnreadMarker(reportAction.reportActionID);
                }
            } else {
                shouldDisplayNewMarker = reportAction.reportActionID === currentUnreadMarker;
            }
            return (
                <ReportActionsListItemRenderer
                    reportAction={reportAction}
                    index={index}
                    report={report}
                    linkedReportActionID={linkedReportActionID}
                    hasOutstandingIOU={hasOutstandingIOU}
                    sortedReportActions={sortedReportActions}
                    mostRecentIOUReportActionID={mostRecentIOUReportActionID}
                    shouldHideThreadDividerLine={shouldHideThreadDividerLine}
                    shouldDisplayNewMarker={shouldDisplayNewMarker}
                />
            );
        },
        [report, linkedReportActionID, hasOutstandingIOU, sortedReportActions, mostRecentIOUReportActionID, messageManuallyMarkedUnread, shouldHideThreadDividerLine, currentUnreadMarker],
    );

    // Native mobile does not render updates flatlist the changes even though component did update called.
    // To notify there something changes we can use extraData prop to flatlist
    const extraData = [isSmallScreenWidth ? currentUnreadMarker : undefined, ReportUtils.isArchivedRoom(report)];
    const hideComposer = ReportUtils.shouldDisableWriteActions(report);
    const shouldShowReportRecipientLocalTime = ReportUtils.canShowReportRecipientLocalTime(personalDetailsList, report, currentUserPersonalDetails.accountID) && !isComposerFullSize;

    const contentContainerStyle = useMemo(
        () => [styles.chatContentScrollView, isLoadingNewerReportActions ? styles.chatContentScrollViewWithHeaderLoader : {}],
        [isLoadingNewerReportActions],
    );

    const listFooterComponent = useCallback(() => {
        if (firstRenderRef.current) {
            firstRenderRef.current = false;
            return null;
        }

        return (
            <ListBoundaryLoader
                type={CONST.LIST_COMPONENTS.FOOTER}
                isLoadingOlderReportActions={isLoadingOlderReportActions}
                isLoadingInitialReportActions={isLoadingInitialReportActions}
                lastReportActionName={lastReportAction.actionName}
            />
        );
    }, [isLoadingInitialReportActions, isLoadingOlderReportActions, lastReportAction.actionName]);

    const onLayoutInner = useCallback(
        (event) => {
            onLayout(event);
        },
        [onLayout],
    );

    const listHeaderComponent = useCallback(() => {
        if (firstRenderRef.current) {
            firstRenderRef.current = false;
            return null;
        }
        return (
            <ListBoundaryLoader
                type={CONST.LIST_COMPONENTS.HEADER}
                isLoadingNewerReportActions={isLoadingNewerReportActions}
            />
        );
    }, [isLoadingNewerReportActions]);

    return (
        <>
            <FloatingMessageCounter
                isActive={isFloatingMessageCounterVisible && !!currentUnreadMarker}
                onClick={scrollToBottomAndMarkReportAsRead}
            />
            <Animated.View style={[animatedStyles, styles.flex1, !shouldShowReportRecipientLocalTime && !hideComposer ? styles.pb4 : {}]}>
                <InvertedFlatList
                    accessibilityLabel={translate('sidebarScreen.listOfChatMessages')}
                    ref={reportScrollManager.ref}
                    style={styles.overscrollBehaviorContain}
                    data={sortedReportActions}
                    renderItem={renderItem}
                    contentContainerStyle={contentContainerStyle}
                    keyExtractor={keyExtractor}
                    initialRowHeight={32}
                    initialNumToRender={initialNumToRender}
                    onEndReached={loadOlderChats}
                    onEndReachedThreshold={0.75}
                    onStartReached={loadNewerChats}
                    onStartReachedThreshold={0.75}
                    ListFooterComponent={listFooterComponent}
                    ListHeaderComponent={listHeaderComponent}
                    keyboardShouldPersistTaps="handled"
                    onLayout={onLayoutInner}
                    onScroll={trackVerticalScrolling}
                    extraData={extraData}
                />
            </Animated.View>
        </>
    );
}

ReportActionsList.propTypes = propTypes;
ReportActionsList.defaultProps = defaultProps;
ReportActionsList.displayName = 'ReportActionsList';

export default compose(withWindowDimensions, withPersonalDetails(), withCurrentUserPersonalDetails)(ReportActionsList);<|MERGE_RESOLUTION|>--- conflicted
+++ resolved
@@ -120,22 +120,15 @@
 }) {
     const reportScrollManager = useReportScrollManager();
     const {translate} = useLocalize();
-<<<<<<< HEAD
-=======
-    const {isOffline} = useNetwork();
     const route = useRoute();
->>>>>>> 09e3d0d4
     const opacity = useSharedValue(0);
     const userActiveSince = useRef(null);
     const [currentUnreadMarker, setCurrentUnreadMarker] = useState(null);
     const scrollingVerticalOffset = useRef(0);
     const readActionSkipped = useRef(false);
     const firstRenderRef = useRef(true);
-<<<<<<< HEAD
     const reportActionSize = useRef(sortedReportActions.length);
-=======
     const linkedReportActionID = lodashGet(route, 'params.reportActionID', '');
->>>>>>> 09e3d0d4
 
     // This state is used to force a re-render when the user manually marks a message as unread
     // by using a timestamp you can force re-renders without having to worry about if another message was marked as unread before

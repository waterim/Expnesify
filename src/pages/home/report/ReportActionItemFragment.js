import React, {memo} from 'react';
import {ActivityIndicator, View} from 'react-native';
import PropTypes from 'prop-types';
import Str from 'expensify-common/lib/str';
import reportActionFragmentPropTypes from './reportActionFragmentPropTypes';
import styles from '../../../styles/styles';
import variables from '../../../styles/variables';
import themeColors from '../../../styles/themes/default';
import RenderHTML from '../../../components/RenderHTML';
import Text from '../../../components/Text';
import * as EmojiUtils from '../../../libs/EmojiUtils';
import withWindowDimensions, {windowDimensionsPropTypes} from '../../../components/withWindowDimensions';
import withLocalize, {withLocalizePropTypes} from '../../../components/withLocalize';
import * as DeviceCapabilities from '../../../libs/DeviceCapabilities';
import compose from '../../../libs/compose';
import convertToLTR from '../../../libs/convertToLTR';
import {withNetwork} from '../../../components/OnyxProvider';
import CONST from '../../../CONST';
import editedLabelStyles from '../../../styles/editedLabelStyles';
import UserDetailsTooltip from '../../../components/UserDetailsTooltip';
import avatarPropTypes from '../../../components/avatarPropTypes';

const propTypes = {
    /** Users accountID */
    accountID: PropTypes.number.isRequired,

    /** The message fragment needing to be displayed */
    fragment: reportActionFragmentPropTypes.isRequired,

    /** Is this fragment an attachment? */
    isAttachment: PropTypes.bool,

    /** If this fragment is attachment than has info? */
    attachmentInfo: PropTypes.shape({
        /** The file name of attachment */
        name: PropTypes.string,

        /** The file size of the attachment in bytes. */
        size: PropTypes.number,

        /** The MIME type of the attachment. */
        type: PropTypes.string,

        /** Attachment's URL represents the specified File object or Blob object  */
        source: PropTypes.string,
    }),

    /** Message(text) of an IOU report action */
    iouMessage: PropTypes.string,

    /** Does this fragment belong to a reportAction that has not yet loaded? */
    loading: PropTypes.bool,

    /** The reportAction's source */
    source: PropTypes.oneOf(['Chronos', 'email', 'ios', 'android', 'web', 'email', '']),

    /** Should this fragment be contained in a single line? */
    isSingleLine: PropTypes.bool,

    // Additional styles to add after local styles
    style: PropTypes.oneOfType([PropTypes.arrayOf(PropTypes.object), PropTypes.object]),

    /** The accountID of the copilot who took this action on behalf of the user */
    delegateAccountID: PropTypes.number,

    /** icon */
    actorIcon: avatarPropTypes,

    ...windowDimensionsPropTypes,

    /** localization props */
    ...withLocalizePropTypes,
};

const defaultProps = {
    isAttachment: false,
    attachmentInfo: {
        name: '',
        size: 0,
        type: '',
        source: '',
    },
    iouMessage: '',
    loading: false,
    isSingleLine: false,
    source: '',
    style: [],
    delegateAccountID: 0,
    actorIcon: {},
};

function ReportActionItemFragment(props) {
    switch (props.fragment.type) {
        case 'COMMENT': {
            // If this is an attachment placeholder, return the placeholder component
            if (props.isAttachment && props.loading) {
                return Str.isImage(props.attachmentInfo.name) ? (
                    <RenderHTML html={`<comment><img src="${props.attachmentInfo.source}" data-expensify-preview-modal-disabled="true"/></comment>`} />
                ) : (
                    <View style={[styles.chatItemAttachmentPlaceholder]}>
                        <ActivityIndicator
                            size="large"
                            color={themeColors.textSupporting}
                            style={[styles.flex1]}
                        />
                    </View>
                );
            }
            const {html, text} = props.fragment;
            const isPendingDelete = props.pendingAction === CONST.RED_BRICK_ROAD_PENDING_ACTION.DELETE && props.network.isOffline;

            // Threaded messages display "[Deleted message]" instead of being hidden altogether.
            // While offline we display the previous message with a strikethrough style. Once online we want to
            // immediately display "[Deleted message]" while the delete action is pending.

            if ((!props.network.isOffline && props.hasCommentThread && props.pendingAction === CONST.RED_BRICK_ROAD_PENDING_ACTION.DELETE) || props.fragment.isDeletedParentAction) {
                return <RenderHTML html={`<comment>${props.translate('parentReportAction.deletedMessage')}</comment>`} />;
            }

            // If the only difference between fragment.text and fragment.html is <br /> tags
            // we render it as text, not as html.
            // This is done to render emojis with line breaks between them as text.
            const differByLineBreaksOnly = Str.replaceAll(html, '<br />', '\n') === text;

            // Only render HTML if we have html in the fragment
            if (!differByLineBreaksOnly) {
                const editedTag = props.fragment.isEdited ? `<edited ${isPendingDelete ? 'deleted' : ''}></edited>` : '';
                const htmlContent = isPendingDelete ? `<del>${html}</del>` : html;

                const htmlWithTag = editedTag ? `${htmlContent}${editedTag}` : htmlContent;

                return <RenderHTML html={props.source === 'email' ? `<email-comment>${htmlWithTag}</email-comment>` : `<comment>${htmlWithTag}</comment>`} />;
            }
            const containsOnlyEmojis = EmojiUtils.containsOnlyEmojis(text);

            return (
<<<<<<< HEAD
                <Text style={[containsOnlyEmojis ? styles.onlyEmojisText : undefined, styles.ltr, ...props.style]}>
                    <Text
                        selectable={!DeviceCapabilities.canUseTouchScreen() || !props.isSmallScreenWidth}
                        style={[containsOnlyEmojis ? styles.onlyEmojisText : undefined, styles.ltr, ...props.style, isPendingDelete ? styles.offlineFeedback.deleted : undefined]}
                    >
                        {convertToLTR(text)}
                    </Text>
=======
                <Text
                    selectable={!DeviceCapabilities.canUseTouchScreen() || !props.isSmallScreenWidth}
                    style={[containsOnlyEmojis ? styles.onlyEmojisText : undefined, styles.ltr, ...props.style]}
                >
                    {convertToLTR(props.iouMessage || text)}
>>>>>>> 4a632ba5
                    {Boolean(props.fragment.isEdited) && (
                        <>
                            <Text
                                selectable={false}
                                style={[containsOnlyEmojis ? styles.onlyEmojisTextLineHeight : undefined, styles.userSelectNone]}
                            >
                                {' '}
                            </Text>
                            <Text
                                fontSize={variables.fontSizeSmall}
                                color={themeColors.textSupporting}
                                style={[editedLabelStyles, isPendingDelete ? styles.offlineFeedback.deleted : undefined, ...props.style]}
                            >
                                {props.translate('reportActionCompose.edited')}
                            </Text>
                        </>
                    )}
                </Text>
            );
        }
        case 'TEXT':
            return (
                <UserDetailsTooltip
                    accountID={props.accountID}
                    delegateAccountID={props.delegateAccountID}
                    icon={props.actorIcon}
                >
                    <Text
                        numberOfLines={props.isSingleLine ? 1 : undefined}
                        style={[styles.chatItemMessageHeaderSender, props.isSingleLine ? styles.pre : styles.preWrap]}
                    >
                        {props.fragment.text}
                    </Text>
                </UserDetailsTooltip>
            );
        case 'LINK':
            return <Text>LINK</Text>;
        case 'INTEGRATION_COMMENT':
            return <Text>REPORT_LINK</Text>;
        case 'REPORT_LINK':
            return <Text>REPORT_LINK</Text>;
        case 'POLICY_LINK':
            return <Text>POLICY_LINK</Text>;

        // If we have a message fragment type of OLD_MESSAGE this means we have not yet converted this over to the
        // new data structure. So we simply set this message as inner html and render it like we did before.
        // This wil allow us to convert messages over to the new structure without needing to do it all at once.
        case 'OLD_MESSAGE':
            return <Text>OLD_MESSAGE</Text>;
        default:
            return <Text>props.fragment.text</Text>;
    }
}

ReportActionItemFragment.propTypes = propTypes;
ReportActionItemFragment.defaultProps = defaultProps;
ReportActionItemFragment.displayName = 'ReportActionItemFragment';

export default compose(withWindowDimensions, withLocalize, withNetwork())(memo(ReportActionItemFragment));<|MERGE_RESOLUTION|>--- conflicted
+++ resolved
@@ -134,21 +134,13 @@
             const containsOnlyEmojis = EmojiUtils.containsOnlyEmojis(text);
 
             return (
-<<<<<<< HEAD
                 <Text style={[containsOnlyEmojis ? styles.onlyEmojisText : undefined, styles.ltr, ...props.style]}>
                     <Text
                         selectable={!DeviceCapabilities.canUseTouchScreen() || !props.isSmallScreenWidth}
                         style={[containsOnlyEmojis ? styles.onlyEmojisText : undefined, styles.ltr, ...props.style, isPendingDelete ? styles.offlineFeedback.deleted : undefined]}
                     >
-                        {convertToLTR(text)}
+                        {convertToLTR(props.iouMessage || text)}
                     </Text>
-=======
-                <Text
-                    selectable={!DeviceCapabilities.canUseTouchScreen() || !props.isSmallScreenWidth}
-                    style={[containsOnlyEmojis ? styles.onlyEmojisText : undefined, styles.ltr, ...props.style]}
-                >
-                    {convertToLTR(props.iouMessage || text)}
->>>>>>> 4a632ba5
                     {Boolean(props.fragment.isEdited) && (
                         <>
                             <Text

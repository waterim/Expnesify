import React from 'react';
import PropTypes from 'prop-types';
import {withOnyx} from 'react-native-onyx';
import {Keyboard, View} from 'react-native';
import CONST from '../../../CONST';
import ReportActionCompose from './ReportActionCompose';
import AnonymousReportFooter from '../../../components/AnonymousReportFooter';
import SwipeableView from '../../../components/SwipeableView';
import OfflineIndicator from '../../../components/OfflineIndicator';
import ArchivedReportFooter from '../../../components/ArchivedReportFooter';
import compose from '../../../libs/compose';
import ONYXKEYS from '../../../ONYXKEYS';
import withWindowDimensions, {windowDimensionsPropTypes} from '../../../components/withWindowDimensions';
import styles from '../../../styles/styles';
import variables from '../../../styles/variables';
import reportActionPropTypes from './reportActionPropTypes';
import reportPropTypes from '../../reportPropTypes';
import * as ReportUtils from '../../../libs/ReportUtils';
import * as Session from '../../../libs/actions/Session';

const propTypes = {
    /** Report object for the current report */
    report: reportPropTypes,

    /** Report actions for the current report */
    reportActions: PropTypes.arrayOf(PropTypes.shape(reportActionPropTypes)),

    /** Offline status */
    isOffline: PropTypes.bool.isRequired,

    /** Callback fired when the comment is submitted */
    onSubmitComment: PropTypes.func,

    /** Any errors associated with an attempt to create a chat */
    // eslint-disable-next-line react/forbid-prop-types
    errors: PropTypes.object,

    /** The pending action when we are adding a chat */
    pendingAction: PropTypes.string,

    /** Whether the composer input should be shown */
    shouldShowComposeInput: PropTypes.bool,

    /** Whether user interactions should be disabled */
    shouldDisableCompose: PropTypes.bool,

    ...windowDimensionsPropTypes,
};

const defaultProps = {
    report: {reportID: '0'},
    reportActions: [],
    onSubmitComment: () => {},
    errors: {},
    pendingAction: null,
    shouldShowComposeInput: true,
    shouldDisableCompose: false,
};

function ReportFooter(props) {
    const chatFooterStyles = {
        ...styles.chatFooter,
        minHeight: !props.isOffline ? CONST.CHAT_FOOTER_MIN_HEIGHT : 0,
    };
    const isArchivedRoom = ReportUtils.isArchivedRoom(props.report);
    const isAnonymousUser = Session.isAnonymousUser();

    const isSmallSizeLayout = props.windowWidth - (props.isSmallScreenWidth ? 0 : variables.sideBarWidth) < variables.anonymousReportFooterBreakpoint;
    const hideComposer = ReportUtils.shouldHideComposer(props.report, props.errors);

    return (
        <>
            {hideComposer && (
                <View style={[styles.chatFooter, props.isSmallScreenWidth ? styles.mb5 : null]}>
                    {isAnonymousUser && !isArchivedRoom && (
                        <AnonymousReportFooter
                            report={props.report}
                            isSmallSizeLayout={isSmallSizeLayout}
                        />
                    )}
                    {isArchivedRoom && <ArchivedReportFooter report={props.report} />}
                    {!props.isSmallScreenWidth && (
                        <View style={styles.offlineIndicatorRow}>{hideComposer && <OfflineIndicator containerStyles={[styles.chatItemComposeSecondaryRow]} />}</View>
                    )}
                </View>
            )}
            {!hideComposer && (props.shouldShowComposeInput || !props.isSmallScreenWidth) && (
                <View style={[chatFooterStyles, props.isComposerFullSize && styles.chatFooterFullCompose]}>
<<<<<<< HEAD
                    <SwipeableView
                        onSwipeDown={Keyboard.dismiss}
                        style={styles.flex1}
                    >
                        {Session.isAnonymousUser() ? (
                            <AnonymousReportFooter report={props.report} />
                        ) : (
                            <ReportActionCompose
                                onSubmit={props.onSubmitComment}
                                reportID={props.report.reportID.toString()}
                                reportActions={props.reportActions}
                                report={props.report}
                                pendingAction={props.pendingAction}
                                isComposerFullSize={props.isComposerFullSize}
                                disabled={props.shouldDisableCompose}
                            />
                        )}
=======
                    <SwipeableView onSwipeDown={Keyboard.dismiss}>
                        <ReportActionCompose
                            onSubmit={props.onSubmitComment}
                            reportID={props.report.reportID.toString()}
                            reportActions={props.reportActions}
                            report={props.report}
                            pendingAction={props.pendingAction}
                            isComposerFullSize={props.isComposerFullSize}
                            disabled={props.shouldDisableCompose}
                        />
>>>>>>> ab3d0e87
                    </SwipeableView>
                </View>
            )}
        </>
    );
}

ReportFooter.displayName = 'ReportFooter';
ReportFooter.propTypes = propTypes;
ReportFooter.defaultProps = defaultProps;
export default compose(
    withWindowDimensions,
    withOnyx({
        shouldShowComposeInput: {key: ONYXKEYS.SHOULD_SHOW_COMPOSE_INPUT},
    }),
)(ReportFooter);<|MERGE_RESOLUTION|>--- conflicted
+++ resolved
@@ -86,26 +86,7 @@
             )}
             {!hideComposer && (props.shouldShowComposeInput || !props.isSmallScreenWidth) && (
                 <View style={[chatFooterStyles, props.isComposerFullSize && styles.chatFooterFullCompose]}>
-<<<<<<< HEAD
-                    <SwipeableView
-                        onSwipeDown={Keyboard.dismiss}
-                        style={styles.flex1}
-                    >
-                        {Session.isAnonymousUser() ? (
-                            <AnonymousReportFooter report={props.report} />
-                        ) : (
-                            <ReportActionCompose
-                                onSubmit={props.onSubmitComment}
-                                reportID={props.report.reportID.toString()}
-                                reportActions={props.reportActions}
-                                report={props.report}
-                                pendingAction={props.pendingAction}
-                                isComposerFullSize={props.isComposerFullSize}
-                                disabled={props.shouldDisableCompose}
-                            />
-                        )}
-=======
-                    <SwipeableView onSwipeDown={Keyboard.dismiss}>
+                    <SwipeableView onSwipeDown={Keyboard.dismiss} style={styles.flex1}>
                         <ReportActionCompose
                             onSubmit={props.onSubmitComment}
                             reportID={props.report.reportID.toString()}
@@ -115,7 +96,6 @@
                             isComposerFullSize={props.isComposerFullSize}
                             disabled={props.shouldDisableCompose}
                         />
->>>>>>> ab3d0e87
                     </SwipeableView>
                 </View>
             )}

import _ from 'underscore';
import React from 'react';
import {View} from 'react-native';
import PropTypes from 'prop-types';
import lodashGet from 'lodash/get';
import {withOnyx} from 'react-native-onyx';
import {
    Clipboard as ClipboardIcon, LinkCopy, Mail, Pencil, Trashcan, Checkmark,
} from '../../../components/Icon/Expensicons';
import getReportActionContextMenuStyles from '../../../styles/getReportActionContextMenuStyles';
import {setNewMarkerPosition, updateLastReadActionID} from '../../../libs/actions/Report';
import ReportActionContextMenuItem from './ReportActionContextMenuItem';
import {saveReportActionDraft} from '../../../libs/actions/Report';
import ReportActionPropTypes from './ReportActionPropTypes';
import Clipboard from '../../../libs/Clipboard';
import {isReportMessageAttachment} from '../../../libs/reportUtils';
<<<<<<< HEAD
import ONYXKEYS from '../../../ONYXKEYS';
=======
>>>>>>> b05d8367

const propTypes = {
    // The ID of the report this report action is attached to.
    // eslint-disable-next-line react/no-unused-prop-types
    reportID: PropTypes.number.isRequired,

    // The report action this context menu is attached to.
    reportAction: PropTypes.shape(ReportActionPropTypes).isRequired,

    // If true, this component will be a small, row-oriented menu that displays icons but not text.
    // If false, this component will be a larger, column-oriented menu that displays icons alongside text in each row.
    isMini: PropTypes.bool,

    // Controls the visibility of this component.
    isVisible: PropTypes.bool,

    // Draft message - if this is set the comment is in 'edit' mode
    draftMessage: PropTypes.string,

    // Function to dismiss the popover containing this menu
    hidePopover: PropTypes.func.isRequired,

    /* Onyx Props */
    // The session of the logged in person
    session: PropTypes.shape({
        // Email of the logged in person
        email: PropTypes.string,
    }),
};

const defaultProps = {
    isMini: false,
    isVisible: false,
    session: {},
    draftMessage: '',
};

class ReportActionContextMenu extends React.Component {
<<<<<<< HEAD
    /**
     * A list of all the context actions in this menu.
     */
    CONTEXT_ACTIONS = [
        // Copy to clipboard
        {
            text: 'Copy to Clipboard',
            icon: ClipboardIcon,
            successText: 'Copied!',
            successIcon: Checkmark,
            shouldShow: true,

            // If return value is true, we switch the `text` and `icon` on
            // `ReportActionContextMenuItem` with `successText` and `successIcon` which will fallback to
            // the `text` and `icon`
            onPress: (action) => {
                const message = _.last(lodashGet(action, 'message', null));
                const html = lodashGet(message, 'html', '');
                const text = lodashGet(message, 'text', '');
                const isAttachment = _.has(action, 'isAttachment')
                    ? action.isAttachment
                    : isReportMessageAttachment(text);
                if (!isAttachment) {
                    Clipboard.setString(text);
                } else {
                    Clipboard.setString(html);
                }
            },
        },

        // Copy chat link
        {
            text: 'Copy Link',
            icon: LinkCopy,
            shouldShow: false,
            onPress: () => {},
        },

        // Mark as Unread
        {
            text: 'Mark as Unread',
            icon: Mail,
            shouldShow: false,
            onPress: () => {},
        },

        // Edit Comment
        {
            text: 'Edit Comment',
            icon: Pencil,
            shouldShow: this.props.reportAction.actorEmail === this.props.session.email
                && !isReportMessageAttachment(this.getActionText()),
            onPress: () => {
                this.props.hidePopover();
                saveReportActionDraft(
                    this.props.reportID,
                    this.props.reportAction.reportActionID,
                    _.isEmpty(this.props.draftMessage) ? this.getActionText() : '',
                );
            },
        },

        // Delete Comment
        {
            text: 'Delete Comment',
            icon: Trashcan,
            shouldShow: false,
            onPress: () => {},
        },
    ];

    constructor(props) {
        super(props);

        this.getActionText = this.getActionText.bind(this);
    }

    /**
     * Gets the text (not HTML) portion of the message in an action.
     *
     * @return {String}
     */
    getActionText() {
        const message = _.last(lodashGet(this.props.reportAction, 'message', null));
        return lodashGet(message, 'text', '');
    }

    render() {
        const wrapperStyle = getReportActionContextMenuStyles(this.props.isMini);
        return this.props.isVisible && (
            <View style={wrapperStyle}>
=======
    constructor(props) {
        super(props);

        // A list of all the context actions in this menu.
        this.CONTEXT_ACTIONS = [
            // Copy to clipboard
            {
                text: 'Copy to Clipboard',
                icon: ClipboardIcon,
                successText: 'Copied!',
                successIcon: Checkmark,
                shouldShow: true,

                // If return value is true, we switch the `text` and `icon` on
                // `ReportActionContextMenuItem` with `successText` and `successIcon` which will fallback to
                // the `text` and `icon`
                onPress: () => {
                    const message = _.last(lodashGet(this.props.reportAction, 'message', null));
                    const html = lodashGet(message, 'html', '');
                    const text = lodashGet(message, 'text', '');
                    const isAttachment = _.has(this.props.reportAction, 'isAttachment')
                        ? this.props.reportAction.isAttachment
                        : isReportMessageAttachment(text);
                    if (!isAttachment) {
                        Clipboard.setString(text);
                    } else {
                        Clipboard.setString(html);
                    }
                },
            },

            {
                text: 'Copy Link',
                icon: LinkCopy,
                shouldShow: false,
                onPress: () => {},
            },

            {
                text: 'Mark as Unread',
                icon: Mail,
                successIcon: Checkmark,
                shouldShow: true,
                onPress: () => {
                    updateLastReadActionID(this.props.reportID, this.props.reportAction.sequenceNumber);
                    setNewMarkerPosition(this.props.reportID, this.props.reportAction.sequenceNumber);
                },
            },

            {
                text: 'Edit Comment',
                icon: Pencil,
                shouldShow: false,
                onPress: () => {},
            },

            {
                text: 'Delete Comment',
                icon: Trashcan,
                shouldShow: false,
                onPress: () => {},
            },
        ];

        this.wrapperStyle = getReportActionContextMenuStyles(this.props.isMini);
    }

    render() {
        return this.props.isVisible && (
            <View style={this.wrapperStyle}>
>>>>>>> b05d8367
                {this.CONTEXT_ACTIONS.map(contextAction => contextAction.shouldShow && (
                    <ReportActionContextMenuItem
                        icon={contextAction.icon}
                        text={contextAction.text}
                        successIcon={contextAction.successIcon}
                        successText={contextAction.successText}
                        isMini={this.props.isMini}
<<<<<<< HEAD
                        onPress={() => contextAction.onPress(this.props.reportAction)}
                        key={contextAction.text}
=======
                        key={contextAction.text}
                        onPress={contextAction.onPress}
>>>>>>> b05d8367
                    />
                ))}
            </View>
        );
    }
}

ReportActionContextMenu.propTypes = propTypes;
ReportActionContextMenu.defaultProps = defaultProps;

export default withOnyx({
    session: {
        key: ONYXKEYS.SESSION,
    },
})(ReportActionContextMenu);<|MERGE_RESOLUTION|>--- conflicted
+++ resolved
@@ -8,16 +8,12 @@
     Clipboard as ClipboardIcon, LinkCopy, Mail, Pencil, Trashcan, Checkmark,
 } from '../../../components/Icon/Expensicons';
 import getReportActionContextMenuStyles from '../../../styles/getReportActionContextMenuStyles';
-import {setNewMarkerPosition, updateLastReadActionID} from '../../../libs/actions/Report';
+import {setNewMarkerPosition, updateLastReadActionID, saveReportActionDraft} from '../../../libs/actions/Report';
 import ReportActionContextMenuItem from './ReportActionContextMenuItem';
-import {saveReportActionDraft} from '../../../libs/actions/Report';
 import ReportActionPropTypes from './ReportActionPropTypes';
 import Clipboard from '../../../libs/Clipboard';
 import {isReportMessageAttachment} from '../../../libs/reportUtils';
-<<<<<<< HEAD
 import ONYXKEYS from '../../../ONYXKEYS';
-=======
->>>>>>> b05d8367
 
 const propTypes = {
     // The ID of the report this report action is attached to.
@@ -56,99 +52,6 @@
 };
 
 class ReportActionContextMenu extends React.Component {
-<<<<<<< HEAD
-    /**
-     * A list of all the context actions in this menu.
-     */
-    CONTEXT_ACTIONS = [
-        // Copy to clipboard
-        {
-            text: 'Copy to Clipboard',
-            icon: ClipboardIcon,
-            successText: 'Copied!',
-            successIcon: Checkmark,
-            shouldShow: true,
-
-            // If return value is true, we switch the `text` and `icon` on
-            // `ReportActionContextMenuItem` with `successText` and `successIcon` which will fallback to
-            // the `text` and `icon`
-            onPress: (action) => {
-                const message = _.last(lodashGet(action, 'message', null));
-                const html = lodashGet(message, 'html', '');
-                const text = lodashGet(message, 'text', '');
-                const isAttachment = _.has(action, 'isAttachment')
-                    ? action.isAttachment
-                    : isReportMessageAttachment(text);
-                if (!isAttachment) {
-                    Clipboard.setString(text);
-                } else {
-                    Clipboard.setString(html);
-                }
-            },
-        },
-
-        // Copy chat link
-        {
-            text: 'Copy Link',
-            icon: LinkCopy,
-            shouldShow: false,
-            onPress: () => {},
-        },
-
-        // Mark as Unread
-        {
-            text: 'Mark as Unread',
-            icon: Mail,
-            shouldShow: false,
-            onPress: () => {},
-        },
-
-        // Edit Comment
-        {
-            text: 'Edit Comment',
-            icon: Pencil,
-            shouldShow: this.props.reportAction.actorEmail === this.props.session.email
-                && !isReportMessageAttachment(this.getActionText()),
-            onPress: () => {
-                this.props.hidePopover();
-                saveReportActionDraft(
-                    this.props.reportID,
-                    this.props.reportAction.reportActionID,
-                    _.isEmpty(this.props.draftMessage) ? this.getActionText() : '',
-                );
-            },
-        },
-
-        // Delete Comment
-        {
-            text: 'Delete Comment',
-            icon: Trashcan,
-            shouldShow: false,
-            onPress: () => {},
-        },
-    ];
-
-    constructor(props) {
-        super(props);
-
-        this.getActionText = this.getActionText.bind(this);
-    }
-
-    /**
-     * Gets the text (not HTML) portion of the message in an action.
-     *
-     * @return {String}
-     */
-    getActionText() {
-        const message = _.last(lodashGet(this.props.reportAction, 'message', null));
-        return lodashGet(message, 'text', '');
-    }
-
-    render() {
-        const wrapperStyle = getReportActionContextMenuStyles(this.props.isMini);
-        return this.props.isVisible && (
-            <View style={wrapperStyle}>
-=======
     constructor(props) {
         super(props);
 
@@ -184,7 +87,8 @@
                 text: 'Copy Link',
                 icon: LinkCopy,
                 shouldShow: false,
-                onPress: () => {},
+                onPress: () => {
+                },
             },
 
             {
@@ -201,25 +105,45 @@
             {
                 text: 'Edit Comment',
                 icon: Pencil,
-                shouldShow: false,
-                onPress: () => {},
+                shouldShow: this.props.reportAction.actorEmail === this.props.session.email
+                    && !isReportMessageAttachment(this.getActionText()),
+                onPress: () => {
+                    this.props.hidePopover();
+                    saveReportActionDraft(
+                        this.props.reportID,
+                        this.props.reportAction.reportActionID,
+                        _.isEmpty(this.props.draftMessage) ? this.getActionText() : '',
+                    );
+                },
             },
 
             {
                 text: 'Delete Comment',
                 icon: Trashcan,
                 shouldShow: false,
-                onPress: () => {},
+                onPress: () => {
+                },
             },
         ];
 
         this.wrapperStyle = getReportActionContextMenuStyles(this.props.isMini);
+
+        this.getActionText = this.getActionText.bind(this);
+    }
+
+    /**
+     * Gets the text (not HTML) portion of the message in an action.
+     *
+     * @return {String}
+     */
+    getActionText() {
+        const message = _.last(lodashGet(this.props.reportAction, 'message', null));
+        return lodashGet(message, 'text', '');
     }
 
     render() {
         return this.props.isVisible && (
             <View style={this.wrapperStyle}>
->>>>>>> b05d8367
                 {this.CONTEXT_ACTIONS.map(contextAction => contextAction.shouldShow && (
                     <ReportActionContextMenuItem
                         icon={contextAction.icon}
@@ -227,13 +151,8 @@
                         successIcon={contextAction.successIcon}
                         successText={contextAction.successText}
                         isMini={this.props.isMini}
-<<<<<<< HEAD
+                        key={contextAction.text}
                         onPress={() => contextAction.onPress(this.props.reportAction)}
-                        key={contextAction.text}
-=======
-                        key={contextAction.text}
-                        onPress={contextAction.onPress}
->>>>>>> b05d8367
                     />
                 ))}
             </View>

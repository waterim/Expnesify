import {Str} from 'expensify-common';
import type {MutableRefObject} from 'react';
import React from 'react';
import {InteractionManager} from 'react-native';
// eslint-disable-next-line no-restricted-imports
import type {GestureResponderEvent, Text, View} from 'react-native';
import type {OnyxEntry} from 'react-native-onyx';
import type {Emoji} from '@assets/emojis/types';
import * as Expensicons from '@components/Icon/Expensicons';
import MiniQuickEmojiReactions from '@components/Reactions/MiniQuickEmojiReactions';
import QuickEmojiReactions from '@components/Reactions/QuickEmojiReactions';
import addEncryptedAuthTokenToURL from '@libs/addEncryptedAuthTokenToURL';
import * as Browser from '@libs/Browser';
import Clipboard from '@libs/Clipboard';
import EmailUtils from '@libs/EmailUtils';
import * as Environment from '@libs/Environment/Environment';
import fileDownload from '@libs/fileDownload';
import getAttachmentDetails from '@libs/fileDownload/getAttachmentDetails';
import * as Localize from '@libs/Localize';
import ModifiedExpenseMessage from '@libs/ModifiedExpenseMessage';
import Navigation from '@libs/Navigation/Navigation';
import Parser from '@libs/Parser';
import ReportActionComposeFocusManager from '@libs/ReportActionComposeFocusManager';
import * as ReportActionsUtils from '@libs/ReportActionsUtils';
import * as ReportConnection from '@libs/ReportConnection';
import * as ReportUtils from '@libs/ReportUtils';
import * as TaskUtils from '@libs/TaskUtils';
import * as Download from '@userActions/Download';
import * as Report from '@userActions/Report';
import CONST from '@src/CONST';
import type {TranslationPaths} from '@src/languages/types';
import ONYXKEYS from '@src/ONYXKEYS';
import ROUTES from '@src/ROUTES';
import type {Beta, Download as DownloadOnyx, OnyxInputOrEntry, ReportAction, ReportActionReactions, Transaction} from '@src/types/onyx';
import type IconAsset from '@src/types/utils/IconAsset';
import type {ContextMenuAnchor} from './ReportActionContextMenu';
import {hideContextMenu, showDeleteModal} from './ReportActionContextMenu';

/** Gets the HTML version of the message in an action */
function getActionHtml(reportAction: OnyxInputOrEntry<ReportAction>): string {
    const message = Array.isArray(reportAction?.message) ? reportAction?.message?.at(-1) ?? null : reportAction?.message ?? null;
    return message?.html ?? '';
}

/** Sets the HTML string to Clipboard */
function setClipboardMessage(content: string) {
    if (!Clipboard.canSetHtml()) {
        Clipboard.setString(Parser.htmlToMarkdown(content));
    } else {
        const anchorRegex = CONST.REGEX_LINK_IN_ANCHOR;
        const isAnchorTag = anchorRegex.test(content);
        const plainText = isAnchorTag ? Parser.htmlToMarkdown(content) : Parser.htmlToText(content);
        Clipboard.setHtml(content, plainText);
    }
}

type ShouldShow = (
    type: string,
    reportAction: OnyxEntry<ReportAction>,
    isArchivedRoom: boolean,
    betas: OnyxEntry<Beta[]>,
    menuTarget: MutableRefObject<ContextMenuAnchor> | undefined,
    isChronosReport: boolean,
    reportID: string,
    isPinnedChat: boolean,
    isUnreadChat: boolean,
    isOffline: boolean,
    isMini: boolean,
    isProduction: boolean,
    moneyRequestAction: ReportAction | undefined,
    areHoldRequirementsMet: boolean,
) => boolean;

type ContextMenuActionPayload = {
    reportAction: ReportAction;
    transaction?: OnyxEntry<Transaction>;
    reportID: string;
    draftMessage: string;
    selection: string;
    close: () => void;
    openContextMenu: () => void;
    interceptAnonymousUser: (callback: () => void, isAnonymousAction?: boolean) => void;
    anchor?: MutableRefObject<HTMLDivElement | View | Text | null>;
    checkIfContextMenuActive?: () => void;
    openOverflowMenu: (event: GestureResponderEvent | MouseEvent, anchorRef: MutableRefObject<View | null>) => void;
    event?: GestureResponderEvent | MouseEvent | KeyboardEvent;
    setIsEmojiPickerActive?: (state: boolean) => void;
    anchorRef?: MutableRefObject<View | null>;
    moneyRequestAction: ReportAction | undefined;
};

type OnPress = (closePopover: boolean, payload: ContextMenuActionPayload, selection?: string, reportID?: string, draftMessage?: string) => void;

type RenderContent = (closePopover: boolean, payload: ContextMenuActionPayload) => React.ReactElement;

type GetDescription = (selection?: string) => string | void;

type ContextMenuActionWithContent = {
    renderContent: RenderContent;
};

type ContextMenuActionWithIcon = {
    textTranslateKey: TranslationPaths;
    icon: IconAsset;
    successTextTranslateKey?: TranslationPaths;
    successIcon?: IconAsset;
    onPress: OnPress;
    getDescription: GetDescription;
};

type ContextMenuAction = (ContextMenuActionWithContent | ContextMenuActionWithIcon) & {
    isAnonymousAction: boolean;
    shouldShow: ShouldShow;
    shouldPreventDefaultFocusOnPress?: boolean;
    shouldDisable?: (download: OnyxEntry<DownloadOnyx>) => boolean;
};

// A list of all the context actions in this menu.
const ContextMenuActions: ContextMenuAction[] = [
    {
        isAnonymousAction: false,
        shouldShow: (type, reportAction): reportAction is ReportAction =>
            type === CONST.CONTEXT_MENU_TYPES.REPORT_ACTION && !!reportAction && 'message' in reportAction && !ReportActionsUtils.isMessageDeleted(reportAction),
        renderContent: (closePopover, {reportID, reportAction, close: closeManually, openContextMenu, setIsEmojiPickerActive}) => {
            const isMini = !closePopover;

            const closeContextMenu = (onHideCallback?: () => void) => {
                if (isMini) {
                    closeManually();
                    if (onHideCallback) {
                        onHideCallback();
                    }
                } else {
                    hideContextMenu(false, onHideCallback);
                }
            };

            const toggleEmojiAndCloseMenu = (emoji: Emoji, existingReactions: OnyxEntry<ReportActionReactions>) => {
                Report.toggleEmojiReaction(reportID, reportAction, emoji, existingReactions);
                closeContextMenu();
                setIsEmojiPickerActive?.(false);
            };

            if (isMini) {
                return (
                    <MiniQuickEmojiReactions
                        key="MiniQuickEmojiReactions"
                        onEmojiSelected={toggleEmojiAndCloseMenu}
                        onPressOpenPicker={() => {
                            openContextMenu();
                            setIsEmojiPickerActive?.(true);
                        }}
                        onEmojiPickerClosed={() => {
                            closeContextMenu();
                            setIsEmojiPickerActive?.(false);
                        }}
                        reportActionID={reportAction?.reportActionID}
                        reportAction={reportAction}
                    />
                );
            }

            return (
                <QuickEmojiReactions
                    key="BaseQuickEmojiReactions"
                    closeContextMenu={closeContextMenu}
                    onEmojiSelected={toggleEmojiAndCloseMenu}
                    reportActionID={reportAction?.reportActionID}
                    reportAction={reportAction}
                    setIsEmojiPickerActive={setIsEmojiPickerActive}
                />
            );
        },
    },
    {
        isAnonymousAction: false,
        textTranslateKey: 'reportActionContextMenu.replyInThread',
        icon: Expensicons.ChatBubbleReply,
        shouldShow: (type, reportAction, isArchivedRoom, betas, menuTarget, isChronosReport, reportID) => {
            if (type !== CONST.CONTEXT_MENU_TYPES.REPORT_ACTION) {
                return false;
            }
            return !ReportUtils.shouldDisableThread(reportAction, reportID);
        },
        onPress: (closePopover, {reportAction, reportID}) => {
            const originalReportID = ReportUtils.getOriginalReportID(reportID, reportAction);
            if (closePopover) {
                hideContextMenu(false, () => {
                    InteractionManager.runAfterInteractions(() => {
                        // Normally the focus callback of the main composer doesn't focus when willBlurTextInputOnTapOutside
                        // is false, so we need to pass true here to override this condition.
                        ReportActionComposeFocusManager.focus(true);
                    });
                    Report.navigateToAndOpenChildReport(reportAction?.childReportID ?? '-1', reportAction, originalReportID);
                });
                return;
            }
            Report.navigateToAndOpenChildReport(reportAction?.childReportID ?? '-1', reportAction, originalReportID);
        },
        getDescription: () => {},
    },
    {
        isAnonymousAction: false,
        textTranslateKey: 'reportActionContextMenu.markAsUnread',
        icon: Expensicons.ChatBubbleUnread,
        successIcon: Expensicons.Checkmark,
        shouldShow: (type, reportAction, isArchivedRoom, betas, menuTarget, isChronosReport, reportID, isPinnedChat, isUnreadChat) =>
            type === CONST.CONTEXT_MENU_TYPES.REPORT_ACTION || (type === CONST.CONTEXT_MENU_TYPES.REPORT && !isUnreadChat),
        onPress: (closePopover, {reportAction, reportID}) => {
            const originalReportID = ReportUtils.getOriginalReportID(reportID, reportAction) ?? '-1';
            Report.markCommentAsUnread(originalReportID, reportAction?.created);
            if (closePopover) {
                hideContextMenu(true, ReportActionComposeFocusManager.focus);
            }
        },
        getDescription: () => {},
    },
    {
        isAnonymousAction: false,
        textTranslateKey: 'reportActionContextMenu.markAsRead',
        icon: Expensicons.Mail,
        successIcon: Expensicons.Checkmark,
        shouldShow: (type, reportAction, isArchivedRoom, betas, menuTarget, isChronosReport, reportID, isPinnedChat, isUnreadChat) =>
            type === CONST.CONTEXT_MENU_TYPES.REPORT && isUnreadChat,
        onPress: (closePopover, {reportID}) => {
            Report.readNewestAction(reportID, true);
            if (closePopover) {
                hideContextMenu(true, ReportActionComposeFocusManager.focus);
            }
        },
        getDescription: () => {},
    },
    {
        isAnonymousAction: false,
        textTranslateKey: 'reportActionContextMenu.editAction',
        icon: Expensicons.Pencil,
        shouldShow: (type, reportAction, isArchivedRoom, betas, menuTarget, isChronosReport) =>
            type === CONST.CONTEXT_MENU_TYPES.REPORT_ACTION && ReportUtils.canEditReportAction(reportAction) && !isArchivedRoom && !isChronosReport,
        onPress: (closePopover, {reportID, reportAction, draftMessage}) => {
            if (ReportActionsUtils.isMoneyRequestAction(reportAction)) {
                hideContextMenu(false);
                const childReportID = reportAction?.childReportID ?? '-1';
                Report.openReport(childReportID);
                Navigation.navigate(ROUTES.REPORT_WITH_ID.getRoute(childReportID));
                return;
            }
            const editAction = () => {
                if (!draftMessage) {
                    Report.saveReportActionDraft(reportID, reportAction, Parser.htmlToMarkdown(getActionHtml(reportAction)));
                } else {
                    Report.deleteReportActionDraft(reportID, reportAction);
                }
            };

            if (closePopover) {
                // Hide popover, then call editAction
                hideContextMenu(false, editAction);
                return;
            }

            // No popover to hide, call editAction immediately
            editAction();
        },
        getDescription: () => {},
    },
    {
        isAnonymousAction: false,
        textTranslateKey: 'iou.unhold',
        icon: Expensicons.Stopwatch,
        shouldShow: (
            type,
            reportAction,
            isArchivedRoom,
            betas,
            anchor,
            isChronosReport,
            reportID,
            isPinnedChat,
            isUnreadChat,
            isOffline,
            isMini,
            isProduction,
            moneyRequestAction,
            areHoldRequirementsMet,
        ) => type === CONST.CONTEXT_MENU_TYPES.REPORT_ACTION && areHoldRequirementsMet && ReportUtils.canHoldUnholdReportAction(moneyRequestAction).canUnholdRequest,
        onPress: (closePopover, {moneyRequestAction}) => {
            if (closePopover) {
                hideContextMenu(false, () => ReportUtils.changeMoneyRequestHoldStatus(moneyRequestAction));
                return;
            }

            // No popover to hide, call changeMoneyRequestHoldStatus immediately
            ReportUtils.changeMoneyRequestHoldStatus(moneyRequestAction);
        },
        getDescription: () => {},
    },
    {
        isAnonymousAction: false,
        textTranslateKey: 'iou.hold',
        icon: Expensicons.Stopwatch,
        shouldShow: (
            type,
            reportAction,
            isArchivedRoom,
            betas,
            anchor,
            isChronosReport,
            reportID,
            isPinnedChat,
            isUnreadChat,
            isOffline,
            isMini,
            isProduction,
            moneyRequestAction,
            areHoldRequirementsMet,
        ) => type === CONST.CONTEXT_MENU_TYPES.REPORT_ACTION && areHoldRequirementsMet && ReportUtils.canHoldUnholdReportAction(moneyRequestAction).canHoldRequest,
        onPress: (closePopover, {moneyRequestAction}) => {
            if (closePopover) {
                hideContextMenu(false, () => ReportUtils.changeMoneyRequestHoldStatus(moneyRequestAction));
                return;
            }

            // No popover to hide, call changeMoneyRequestHoldStatus immediately
            ReportUtils.changeMoneyRequestHoldStatus(moneyRequestAction);
        },
        getDescription: () => {},
    },
    {
        isAnonymousAction: false,
        textTranslateKey: 'reportActionContextMenu.joinThread',
        icon: Expensicons.Bell,
        shouldShow: (type, reportAction, isArchivedRoom, betas, menuTarget, isChronosReport, reportID) => {
            const childReportNotificationPreference = ReportUtils.getChildReportNotificationPreference(reportAction);
            const isDeletedAction = ReportActionsUtils.isDeletedAction(reportAction);
            const shouldDisplayThreadReplies = ReportUtils.shouldDisplayThreadReplies(reportAction, reportID);
            const subscribed = childReportNotificationPreference !== 'hidden';
            const isThreadFirstChat = ReportUtils.isThreadFirstChat(reportAction, reportID);
            const isWhisperAction = ReportActionsUtils.isWhisperAction(reportAction) || ReportActionsUtils.isActionableTrackExpense(reportAction);
            const isExpenseReportAction = ReportActionsUtils.isMoneyRequestAction(reportAction) || ReportActionsUtils.isReportPreviewAction(reportAction);
            return !subscribed && !isWhisperAction && !isExpenseReportAction && !isThreadFirstChat && (shouldDisplayThreadReplies || (!isDeletedAction && !isArchivedRoom));
        },
        onPress: (closePopover, {reportAction, reportID}) => {
            const childReportNotificationPreference = ReportUtils.getChildReportNotificationPreference(reportAction);
            const originalReportID = ReportUtils.getOriginalReportID(reportID, reportAction);
            if (closePopover) {
                hideContextMenu(false, () => {
                    ReportActionComposeFocusManager.focus();
                    Report.toggleSubscribeToChildReport(reportAction?.childReportID ?? '-1', reportAction, originalReportID, childReportNotificationPreference);
                });
                return;
            }

            ReportActionComposeFocusManager.focus();
            Report.toggleSubscribeToChildReport(reportAction?.childReportID ?? '-1', reportAction, originalReportID, childReportNotificationPreference);
        },
        getDescription: () => {},
    },
    {
        isAnonymousAction: true,
        textTranslateKey: 'reportActionContextMenu.copyURLToClipboard',
        icon: Expensicons.Copy,
        successTextTranslateKey: 'reportActionContextMenu.copied',
        successIcon: Expensicons.Checkmark,
        shouldShow: (type) => type === CONST.CONTEXT_MENU_TYPES.LINK,
        onPress: (closePopover, {selection}) => {
            Clipboard.setString(selection);
            hideContextMenu(true, ReportActionComposeFocusManager.focus);
        },
        getDescription: (selection) => selection,
    },
    {
        isAnonymousAction: true,
        textTranslateKey: 'reportActionContextMenu.copyEmailToClipboard',
        icon: Expensicons.Copy,
        successTextTranslateKey: 'reportActionContextMenu.copied',
        successIcon: Expensicons.Checkmark,
        shouldShow: (type) => type === CONST.CONTEXT_MENU_TYPES.EMAIL,
        onPress: (closePopover, {selection}) => {
            Clipboard.setString(EmailUtils.trimMailTo(selection));
            hideContextMenu(true, ReportActionComposeFocusManager.focus);
        },
        getDescription: (selection) => EmailUtils.prefixMailSeparatorsWithBreakOpportunities(EmailUtils.trimMailTo(selection ?? '')),
    },
    {
        isAnonymousAction: true,
        textTranslateKey: 'reportActionContextMenu.copyToClipboard',
        icon: Expensicons.Copy,
        successTextTranslateKey: 'reportActionContextMenu.copied',
        successIcon: Expensicons.Checkmark,
        shouldShow: (type, reportAction) =>
            type === CONST.CONTEXT_MENU_TYPES.REPORT_ACTION &&
            !ReportActionsUtils.isReportActionAttachment(reportAction) &&
            !ReportActionsUtils.isMessageDeleted(reportAction) &&
            !ReportActionsUtils.isTripPreview(reportAction),

        // If return value is true, we switch the `text` and `icon` on
        // `ContextMenuItem` with `successText` and `successIcon` which will fall back to
        // the `text` and `icon`
        onPress: (closePopover, {reportAction, transaction, selection, reportID}) => {
            const isReportPreviewAction = ReportActionsUtils.isReportPreviewAction(reportAction);
            const messageHtml = getActionHtml(reportAction);
            const messageText = ReportActionsUtils.getReportActionMessageText(reportAction);

            const isAttachment = ReportActionsUtils.isReportActionAttachment(reportAction);
            if (!isAttachment) {
                const content = selection || messageHtml;
                if (isReportPreviewAction) {
                    const iouReportID = ReportActionsUtils.getIOUReportIDFromReportActionPreview(reportAction);
                    const displayMessage = ReportUtils.getReportPreviewMessage(iouReportID, reportAction);
                    Clipboard.setString(displayMessage);
                } else if (ReportActionsUtils.isTaskAction(reportAction)) {
                    const {text, html} = TaskUtils.getTaskReportActionMessage(reportAction);
                    const displayMessage = html ?? text;
                    setClipboardMessage(displayMessage);
                } else if (ReportActionsUtils.isModifiedExpenseAction(reportAction)) {
                    const modifyExpenseMessage = ModifiedExpenseMessage.getForReportAction(reportID, reportAction);
                    Clipboard.setString(modifyExpenseMessage);
                } else if (ReportActionsUtils.isReimbursementDeQueuedAction(reportAction)) {
                    const {expenseReportID} = ReportActionsUtils.getOriginalMessage(reportAction) ?? {};
                    const displayMessage = ReportUtils.getReimbursementDeQueuedActionMessage(reportAction, expenseReportID);
                    Clipboard.setString(displayMessage);
                } else if (ReportActionsUtils.isMoneyRequestAction(reportAction)) {
                    const displayMessage = ReportUtils.getIOUReportActionDisplayMessage(reportAction, transaction);
                    Clipboard.setString(displayMessage);
                } else if (ReportActionsUtils.isCreatedTaskReportAction(reportAction)) {
                    const taskPreviewMessage = TaskUtils.getTaskCreatedMessage(reportAction);
                    Clipboard.setString(taskPreviewMessage);
                } else if (ReportActionsUtils.isMemberChangeAction(reportAction)) {
                    const logMessage = ReportActionsUtils.getMemberChangeMessageFragment(reportAction).html ?? '';
                    setClipboardMessage(logMessage);
                } else if (reportAction?.actionName === CONST.REPORT.ACTIONS.TYPE.POLICY_CHANGE_LOG.UPDATE_NAME) {
                    Clipboard.setString(ReportUtils.getWorkspaceNameUpdatedMessage(reportAction));
                } else if (ReportActionsUtils.isReimbursementQueuedAction(reportAction)) {
                    Clipboard.setString(ReportUtils.getReimbursementQueuedActionMessage(reportAction, reportID, false));
                } else if (ReportActionsUtils.isActionableMentionWhisper(reportAction)) {
                    const mentionWhisperMessage = ReportActionsUtils.getActionableMentionWhisperMessage(reportAction);
                    setClipboardMessage(mentionWhisperMessage);
                } else if (ReportActionsUtils.isActionableTrackExpense(reportAction)) {
                    setClipboardMessage(CONST.ACTIONABLE_TRACK_EXPENSE_WHISPER_MESSAGE);
                } else if (ReportActionsUtils.isRenamedAction(reportAction)) {
                    setClipboardMessage(ReportActionsUtils.getRenamedAction(reportAction));
                } else if (
                    ReportActionsUtils.isActionOfType(reportAction, CONST.REPORT.ACTIONS.TYPE.SUBMITTED) ||
                    ReportActionsUtils.isActionOfType(reportAction, CONST.REPORT.ACTIONS.TYPE.SUBMITTED_AND_CLOSED)
                ) {
                    const {harvesting} = ReportActionsUtils.getOriginalMessage(reportAction) ?? {};
                    let displayMessage = '';
                    if (harvesting) {
                        displayMessage = ReportUtils.getReportAutomaticallySubmittedMessage(reportAction);
                    } else {
                        displayMessage = ReportUtils.getIOUSubmittedMessage(reportAction);
                    }
                    Clipboard.setString(displayMessage);
<<<<<<< HEAD
                } else if (ReportActionsUtils.isUnapprovedOrApprovedAction(reportAction)) {
                    const displayMessage = ReportUtils.getIOUUnapprovedOrApprovedMessage(reportAction);
=======
                } else if (ReportActionsUtils.isActionOfType(reportAction, CONST.REPORT.ACTIONS.TYPE.APPROVED)) {
                    const {automaticAction} = ReportActionsUtils.getOriginalMessage(reportAction) ?? {};
                    let displayMessage = '';
                    if (automaticAction) {
                        displayMessage = ReportUtils.getReportAutomaticallyApprovedMessage(reportAction);
                    } else {
                        displayMessage = ReportUtils.getIOUApprovedMessage(reportAction);
                    }
>>>>>>> 6556e9a3
                    Clipboard.setString(displayMessage);
                } else if (ReportActionsUtils.isActionOfType(reportAction, CONST.REPORT.ACTIONS.TYPE.FORWARDED)) {
                    const {automaticAction} = ReportActionsUtils.getOriginalMessage(reportAction) ?? {};
                    let displayMessage = '';
                    if (automaticAction) {
                        displayMessage = ReportUtils.getReportAutomaticallyForwardedMessage(reportAction, reportID);
                    } else {
                        displayMessage = ReportUtils.getIOUForwardedMessage(reportAction, reportID);
                    }
                    Clipboard.setString(displayMessage);
                } else if (reportAction?.actionName === CONST.REPORT.ACTIONS.TYPE.REJECTED) {
                    const displayMessage = ReportUtils.getRejectedReportMessage();
                    Clipboard.setString(displayMessage);
                } else if (reportAction?.actionName === CONST.REPORT.ACTIONS.TYPE.HOLD) {
                    Clipboard.setString(Localize.translateLocal('iou.heldExpense'));
                } else if (reportAction?.actionName === CONST.REPORT.ACTIONS.TYPE.UNHOLD) {
                    Clipboard.setString(Localize.translateLocal('iou.unheldExpense'));
                } else if (ReportActionsUtils.isOldDotReportAction(reportAction)) {
                    const oldDotActionMessage = ReportActionsUtils.getMessageOfOldDotReportAction(reportAction);
                    Clipboard.setString(oldDotActionMessage);
                } else if (reportAction?.actionName === CONST.REPORT.ACTIONS.TYPE.DISMISSED_VIOLATION) {
                    const originalMessage = ReportActionsUtils.getOriginalMessage(reportAction) as ReportAction<typeof CONST.REPORT.ACTIONS.TYPE.DISMISSED_VIOLATION>['originalMessage'];
                    const reason = originalMessage?.reason;
                    const violationName = originalMessage?.violationName;
                    Clipboard.setString(Localize.translateLocal(`violationDismissal.${violationName}.${reason}` as TranslationPaths));
                } else if (reportAction?.actionName === CONST.REPORT.ACTIONS.TYPE.EXPORTED_TO_INTEGRATION) {
                    setClipboardMessage(ReportActionsUtils.getExportIntegrationMessageHTML(reportAction));
                } else if (reportAction?.actionName === CONST.REPORT.ACTIONS.TYPE.ROOM_CHANGE_LOG.UPDATE_ROOM_DESCRIPTION) {
                    setClipboardMessage(ReportActionsUtils.getUpdateRoomDescriptionMessage(reportAction));
                } else if (reportAction?.actionName === CONST.REPORT.ACTIONS.TYPE.POLICY_CHANGE_LOG.ADD_EMPLOYEE) {
                    setClipboardMessage(ReportActionsUtils.getPolicyChangeLogAddEmployeeMessage(reportAction));
                } else if (reportAction?.actionName === CONST.REPORT.ACTIONS.TYPE.POLICY_CHANGE_LOG.UPDATE_EMPLOYEE) {
                    setClipboardMessage(ReportActionsUtils.getPolicyChangeLogChangeRoleMessage(reportAction));
                } else if (reportAction?.actionName === CONST.REPORT.ACTIONS.TYPE.POLICY_CHANGE_LOG.DELETE_EMPLOYEE) {
                    setClipboardMessage(ReportActionsUtils.getPolicyChangeLogDeleteMemberMessage(reportAction));
                } else if (ReportActionsUtils.isActionOfType(reportAction, CONST.REPORT.ACTIONS.TYPE.INTEGRATION_SYNC_FAILED)) {
                    const {label, errorMessage} = ReportActionsUtils.getOriginalMessage(reportAction) ?? {label: '', errorMessage: ''};
                    setClipboardMessage(Localize.translateLocal('report.actions.type.integrationSyncFailed', {label, errorMessage}));
                } else if (ReportActionsUtils.isCardIssuedAction(reportAction)) {
                    const report = ReportUtils.getReport(reportID);
                    setClipboardMessage(ReportActionsUtils.getCardIssuedMessage(reportAction, true, report?.policyID));
                } else if (ReportActionsUtils.isActionOfType(reportAction, CONST.REPORT.ACTIONS.TYPE.POLICY_CHANGE_LOG.DELETE_INTEGRATION)) {
                    setClipboardMessage(ReportActionsUtils.getRemovedConnectionMessage(reportAction));
                } else if (content) {
                    setClipboardMessage(
                        content.replace(/(<mention-user>)(.*?)(<\/mention-user>)/gi, (match, openTag: string, innerContent: string, closeTag: string): string => {
                            const modifiedContent = Str.removeSMSDomain(innerContent) || '';
                            return openTag + modifiedContent + closeTag || '';
                        }),
                    );
                } else if (messageText) {
                    Clipboard.setString(messageText);
                }
            }

            if (closePopover) {
                hideContextMenu(true, ReportActionComposeFocusManager.focus);
            }
        },
        getDescription: () => {},
    },
    {
        isAnonymousAction: true,
        textTranslateKey: 'reportActionContextMenu.copyLink',
        icon: Expensicons.LinkCopy,
        successIcon: Expensicons.Checkmark,
        successTextTranslateKey: 'reportActionContextMenu.copied',
        shouldShow: (type, reportAction, isArchivedRoom, betas, menuTarget) => {
            const isAttachment = ReportActionsUtils.isReportActionAttachment(reportAction);

            // Only hide the copylink menu item when context menu is opened over img element.
            const isAttachmentTarget = menuTarget?.current && 'tagName' in menuTarget.current && menuTarget?.current.tagName === 'IMG' && isAttachment;
            return type === CONST.CONTEXT_MENU_TYPES.REPORT_ACTION && !isAttachmentTarget && !ReportActionsUtils.isMessageDeleted(reportAction);
        },
        onPress: (closePopover, {reportAction, reportID}) => {
            const originalReportID = ReportUtils.getOriginalReportID(reportID, reportAction);
            Environment.getEnvironmentURL().then((environmentURL) => {
                const reportActionID = reportAction?.reportActionID;
                Clipboard.setString(`${environmentURL}/r/${originalReportID}/${reportActionID}`);
            });
            hideContextMenu(true, ReportActionComposeFocusManager.focus);
        },
        getDescription: () => {},
    },
    {
        isAnonymousAction: false,
        textTranslateKey: 'common.pin',
        icon: Expensicons.Pin,
        shouldShow: (type, reportAction, isArchivedRoom, betas, menuTarget, isChronosReport, reportID, isPinnedChat) => type === CONST.CONTEXT_MENU_TYPES.REPORT && !isPinnedChat,
        onPress: (closePopover, {reportID}) => {
            Report.togglePinnedState(reportID, false);
            if (closePopover) {
                hideContextMenu(false, ReportActionComposeFocusManager.focus);
            }
        },
        getDescription: () => {},
    },
    {
        isAnonymousAction: false,
        textTranslateKey: 'common.unPin',
        icon: Expensicons.Pin,
        shouldShow: (type, reportAction, isArchivedRoom, betas, menuTarget, isChronosReport, reportID, isPinnedChat) => type === CONST.CONTEXT_MENU_TYPES.REPORT && isPinnedChat,
        onPress: (closePopover, {reportID}) => {
            Report.togglePinnedState(reportID, true);
            if (closePopover) {
                hideContextMenu(false, ReportActionComposeFocusManager.focus);
            }
        },
        getDescription: () => {},
    },
    {
        isAnonymousAction: false,
        textTranslateKey: 'reportActionContextMenu.flagAsOffensive',
        icon: Expensicons.Flag,
        shouldShow: (type, reportAction, isArchivedRoom, betas, menuTarget, isChronosReport, reportID) =>
            type === CONST.CONTEXT_MENU_TYPES.REPORT_ACTION &&
            ReportUtils.canFlagReportAction(reportAction, reportID) &&
            !isArchivedRoom &&
            !isChronosReport &&
            reportAction?.actorAccountID !== CONST.ACCOUNT_ID.CONCIERGE,
        onPress: (closePopover, {reportID, reportAction}) => {
            const activeRoute = Navigation.getActiveRoute();
            if (closePopover) {
                hideContextMenu(false, () => Navigation.navigate(ROUTES.FLAG_COMMENT.getRoute(reportID, reportAction?.reportActionID, activeRoute)));
                return;
            }

            Navigation.navigate(ROUTES.FLAG_COMMENT.getRoute(reportID, reportAction?.reportActionID, activeRoute));
        },
        getDescription: () => {},
    },
    {
        isAnonymousAction: true,
        textTranslateKey: 'common.download',
        icon: Expensicons.Download,
        successTextTranslateKey: 'common.download',
        successIcon: Expensicons.Download,
        shouldShow: (type, reportAction, isArchivedRoom, betas, menuTarget, isChronosReport, reportID, isPinnedChat, isUnreadChat, isOffline): reportAction is ReportAction => {
            const isAttachment = ReportActionsUtils.isReportActionAttachment(reportAction);
            const html = getActionHtml(reportAction);
            const isUploading = html.includes(CONST.ATTACHMENT_OPTIMISTIC_SOURCE_ATTRIBUTE);
            return isAttachment && !isUploading && !!reportAction?.reportActionID && !ReportActionsUtils.isMessageDeleted(reportAction) && !isOffline;
        },
        onPress: (closePopover, {reportAction}) => {
            const html = getActionHtml(reportAction);
            const {originalFileName, sourceURL} = getAttachmentDetails(html);
            const sourceURLWithAuth = addEncryptedAuthTokenToURL(sourceURL ?? '');
            const sourceID = (sourceURL?.match(CONST.REGEX.ATTACHMENT_ID) ?? [])[1];
            Download.setDownload(sourceID, true);
            const anchorRegex = CONST.REGEX_LINK_IN_ANCHOR;
            const isAnchorTag = anchorRegex.test(html);
            fileDownload(sourceURLWithAuth, originalFileName ?? '', '', isAnchorTag && Browser.isMobileSafari()).then(() => Download.setDownload(sourceID, false));
            if (closePopover) {
                hideContextMenu(true, ReportActionComposeFocusManager.focus);
            }
        },
        getDescription: () => {},
        shouldDisable: (download) => download?.isDownloading ?? false,
    },
    {
        isAnonymousAction: true,
        textTranslateKey: 'reportActionContextMenu.copyOnyxData',
        icon: Expensicons.Copy,
        successTextTranslateKey: 'reportActionContextMenu.copied',
        successIcon: Expensicons.Checkmark,
        shouldShow: (type, isProduction) => type === CONST.CONTEXT_MENU_TYPES.REPORT && !isProduction,
        onPress: (closePopover, {reportID}) => {
            const report = ReportConnection.getAllReports()?.[`${ONYXKEYS.COLLECTION.REPORT}${reportID}`];
            Clipboard.setString(JSON.stringify(report, null, 4));
            hideContextMenu(true, ReportActionComposeFocusManager.focus);
        },
        getDescription: () => {},
    },
    {
        isAnonymousAction: false,
        textTranslateKey: 'reportActionContextMenu.deleteAction',
        icon: Expensicons.Trashcan,
        shouldShow: (type, reportAction, isArchivedRoom, betas, menuTarget, isChronosReport, reportID) =>
            // Until deleting parent threads is supported in FE, we will prevent the user from deleting a thread parent
            type === CONST.CONTEXT_MENU_TYPES.REPORT_ACTION &&
            ReportUtils.canDeleteReportAction(reportAction, reportID) &&
            !isArchivedRoom &&
            !isChronosReport &&
            !ReportActionsUtils.isMessageDeleted(reportAction),
        onPress: (closePopover, {reportID, reportAction}) => {
            if (closePopover) {
                // Hide popover, then call showDeleteConfirmModal
                hideContextMenu(false, () => showDeleteModal(reportID, reportAction));
                return;
            }

            // No popover to hide, call showDeleteConfirmModal immediately
            showDeleteModal(reportID, reportAction);
        },
        getDescription: () => {},
    },
    {
        isAnonymousAction: true,
        textTranslateKey: 'reportActionContextMenu.menu',
        icon: Expensicons.ThreeDots,
        shouldShow: (type, reportAction, isArchivedRoom, betas, anchor, isChronosReport, reportID, isPinnedChat, isUnreadChat, isOffline, isMini) => isMini,
        onPress: (closePopover, {openOverflowMenu, event, openContextMenu, anchorRef}) => {
            openOverflowMenu(event as GestureResponderEvent | MouseEvent, anchorRef ?? {current: null});
            openContextMenu();
        },
        getDescription: () => {},
        shouldPreventDefaultFocusOnPress: false,
    },
];

const restrictedReadOnlyActions: TranslationPaths[] = [
    'reportActionContextMenu.replyInThread',
    'reportActionContextMenu.editAction',
    'reportActionContextMenu.joinThread',
    'reportActionContextMenu.deleteAction',
];

const RestrictedReadOnlyContextMenuActions: ContextMenuAction[] = ContextMenuActions.filter(
    (action) => 'textTranslateKey' in action && restrictedReadOnlyActions.includes(action.textTranslateKey),
);

export {RestrictedReadOnlyContextMenuActions};
export default ContextMenuActions;
export type {ContextMenuActionPayload, ContextMenuAction};<|MERGE_RESOLUTION|>--- conflicted
+++ resolved
@@ -451,19 +451,14 @@
                         displayMessage = ReportUtils.getIOUSubmittedMessage(reportAction);
                     }
                     Clipboard.setString(displayMessage);
-<<<<<<< HEAD
                 } else if (ReportActionsUtils.isUnapprovedOrApprovedAction(reportAction)) {
-                    const displayMessage = ReportUtils.getIOUUnapprovedOrApprovedMessage(reportAction);
-=======
-                } else if (ReportActionsUtils.isActionOfType(reportAction, CONST.REPORT.ACTIONS.TYPE.APPROVED)) {
-                    const {automaticAction} = ReportActionsUtils.getOriginalMessage(reportAction) ?? {};
+                    const wasAutoApproved = ReportActionsUtils.isApprovedAction(reportAction) && ReportActionsUtils.getOriginalMessage(reportAction)?.automaticAction;
                     let displayMessage = '';
-                    if (automaticAction) {
+                    if (wasAutoApproved) {
                         displayMessage = ReportUtils.getReportAutomaticallyApprovedMessage(reportAction);
                     } else {
-                        displayMessage = ReportUtils.getIOUApprovedMessage(reportAction);
+                        displayMessage = ReportUtils.getIOUUnapprovedOrApprovedMessage(reportAction);
                     }
->>>>>>> 6556e9a3
                     Clipboard.setString(displayMessage);
                 } else if (ReportActionsUtils.isActionOfType(reportAction, CONST.REPORT.ACTIONS.TYPE.FORWARDED)) {
                     const {automaticAction} = ReportActionsUtils.getOriginalMessage(reportAction) ?? {};

--- conflicted
+++ resolved
@@ -22,13 +22,10 @@
 import Navigation from '../../../../libs/Navigation/Navigation';
 import ROUTES from '../../../../ROUTES';
 import * as Task from '../../../../libs/actions/Task';
-<<<<<<< HEAD
 import * as Localize from '../../../../libs/Localize';
 import * as TransactionUtils from '../../../../libs/TransactionUtils';
 import * as CurrencyUtils from '../../../../libs/CurrencyUtils';
 import * as NetworkStore from '../../../../libs/Network/NetworkStore';
-=======
->>>>>>> cfad43ff
 
 /**
  * Gets the HTML version of the message in an action.

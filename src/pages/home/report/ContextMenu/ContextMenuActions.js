--- conflicted
+++ resolved
@@ -168,11 +168,7 @@
             const isReportPreviewAction = reportAction.actionName === CONST.REPORT.ACTIONS.TYPE.REPORTPREVIEW;
             const isIOUAction = reportAction.actionName === CONST.REPORT.ACTIONS.TYPE.IOU && !ReportActionsUtils.isSplitBillAction(reportAction);
             const isWhisperAction = ReportActionsUtils.isWhisperAction(reportAction);
-<<<<<<< HEAD
-            return !isMini && !subscribed && !isWhisperAction && (isCommentAction || isReportPreviewAction || isIOUAction);
-=======
-            return !subscribed && !isWhisperAction && (isCommentAction || isReportPreviewAction || isIOUAction) && (!isDeletedAction || shouldDisplayThreadReplies);
->>>>>>> 900ce722
+            return !isMini && !subscribed && !isWhisperAction && (isCommentAction || isReportPreviewAction || isIOUAction) && (!isDeletedAction || shouldDisplayThreadReplies);
         },
         onPress: (closePopover, {reportAction, reportID}) => {
             let childReportNotificationPreference = lodashGet(reportAction, 'childReportNotificationPreference', '');
@@ -214,11 +210,7 @@
             const isCommentAction = reportAction.actionName === CONST.REPORT.ACTIONS.TYPE.ADDCOMMENT && !ReportUtils.isThreadFirstChat(reportAction, reportID);
             const isReportPreviewAction = reportAction.actionName === CONST.REPORT.ACTIONS.TYPE.REPORTPREVIEW;
             const isIOUAction = reportAction.actionName === CONST.REPORT.ACTIONS.TYPE.IOU && !ReportActionsUtils.isSplitBillAction(reportAction);
-<<<<<<< HEAD
-            return !isMini && subscribed && (isCommentAction || isReportPreviewAction || isIOUAction);
-=======
-            return subscribed && (isCommentAction || isReportPreviewAction || isIOUAction) && (!isDeletedAction || shouldDisplayThreadReplies);
->>>>>>> 900ce722
+            return !isMini && subscribed && (isCommentAction || isReportPreviewAction || isIOUAction) && (!isDeletedAction || shouldDisplayThreadReplies);
         },
         onPress: (closePopover, {reportAction, reportID}) => {
             let childReportNotificationPreference = lodashGet(reportAction, 'childReportNotificationPreference', '');

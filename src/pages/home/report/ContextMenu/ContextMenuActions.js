import _ from 'underscore';
import ExpensiMark from 'expensify-common/lib/ExpensiMark';
import Str from 'expensify-common/lib/str';
import lodashGet from 'lodash/get';
import * as Expensicons from '../../../../components/Icon/Expensicons';
import * as Report from '../../../../libs/actions/Report';
import Clipboard from '../../../../libs/Clipboard';
import * as ReportUtils from '../../../../libs/ReportUtils';
import ReportActionComposeFocusManager from '../../../../libs/ReportActionComposeFocusManager';
import {hideContextMenu, showDeleteModal} from './ReportActionContextMenu';
import CONST from '../../../../CONST';
import getAttachmentDetails from '../../../../libs/fileDownload/getAttachmentDetails';
import fileDownload from '../../../../libs/fileDownload';
import addEncryptedAuthTokenToURL from '../../../../libs/addEncryptedAuthTokenToURL';
import * as ContextMenuUtils from './ContextMenuUtils';
import * as Environment from '../../../../libs/Environment/Environment';
import Permissions from '../../../../libs/Permissions';

/**
 * Gets the HTML version of the message in an action.
 * @param {Object} reportAction
 * @return {String}
 */
function getActionText(reportAction) {
    const message = _.last(lodashGet(reportAction, 'message', null));
    return lodashGet(message, 'html', '');
}

const CONTEXT_MENU_TYPES = {
    LINK: 'LINK',
    REPORT_ACTION: 'REPORT_ACTION',
    EMAIL: 'EMAIL',
};

// A list of all the context actions in this menu.
export default [
    {
        textTranslateKey: 'common.download',
        icon: Expensicons.Download,
        successTextTranslateKey: 'common.download',
        successIcon: Expensicons.Download,
        shouldShow: (type, reportAction) => {
            const message = _.last(lodashGet(reportAction, 'message', [{}]));
            const isAttachment = _.has(reportAction, 'isAttachment')
                ? reportAction.isAttachment
                : ReportUtils.isReportMessageAttachment(message);
            return isAttachment && reportAction.reportActionID;
        },
        onPress: (closePopover, {reportAction}) => {
            const message = _.last(lodashGet(reportAction, 'message', [{}]));
            const html = lodashGet(message, 'html', '');
            const attachmentDetails = getAttachmentDetails(html);
            const {originalFileName} = attachmentDetails;
            let {sourceURL} = attachmentDetails;
            sourceURL = addEncryptedAuthTokenToURL(sourceURL);
            fileDownload(sourceURL, originalFileName);
            if (closePopover) {
                hideContextMenu(true, ReportActionComposeFocusManager.focus);
            }
        },
        getDescription: () => {},
    },
    {
        textTranslateKey: 'reportActionContextMenu.copyURLToClipboard',
        icon: Expensicons.Clipboard,
        successTextTranslateKey: 'reportActionContextMenu.copied',
        successIcon: Expensicons.Checkmark,
        shouldShow: type => type === CONTEXT_MENU_TYPES.LINK,
        onPress: (closePopover, {selection}) => {
            Clipboard.setString(selection);
            hideContextMenu(true, ReportActionComposeFocusManager.focus);
        },
        getDescription: ContextMenuUtils.getPopoverDescription,
    },
    {
        textTranslateKey: 'reportActionContextMenu.copyEmailToClipboard',
        icon: Expensicons.Clipboard,
        successTextTranslateKey: 'reportActionContextMenu.copied',
        successIcon: Expensicons.Checkmark,
        shouldShow: type => type === CONTEXT_MENU_TYPES.EMAIL,
        onPress: (closePopover, {selection}) => {
            Clipboard.setString(selection.replace('mailto:', ''));
            hideContextMenu(true, ReportActionComposeFocusManager.focus);
        },
        getDescription: () => {},
    },
    {
        textTranslateKey: 'reportActionContextMenu.copyToClipboard',
        icon: Expensicons.Clipboard,
        successTextTranslateKey: 'reportActionContextMenu.copied',
        successIcon: Expensicons.Checkmark,
        shouldShow: (type, reportAction) => (type === CONTEXT_MENU_TYPES.REPORT_ACTION
            && reportAction.actionName !== CONST.REPORT.ACTIONS.TYPE.IOU
            && !ReportUtils.isReportMessageAttachment(_.last(lodashGet(reportAction, ['message'], [{}])))),

        // If return value is true, we switch the `text` and `icon` on
        // `ContextMenuItem` with `successText` and `successIcon` which will fallback to
        // the `text` and `icon`
        onPress: (closePopover, {reportAction, selection}) => {
            const message = _.last(lodashGet(reportAction, 'message', [{}]));
            const messageHtml = lodashGet(message, 'html', '');

            const isAttachment = _.has(reportAction, 'isAttachment')
                ? reportAction.isAttachment
                : ReportUtils.isReportMessageAttachment(message);
            if (!isAttachment) {
                const content = selection || messageHtml;
                if (content) {
                    const parser = new ExpensiMark();
                    if (!Clipboard.canSetHtml()) {
                        Clipboard.setString(parser.htmlToMarkdown(content));
                    } else {
                        Clipboard.setHtml(content, Str.htmlDecode(parser.htmlToText(content)));
                    }
                }
            } else {
                Clipboard.setString(messageHtml);
            }
            if (closePopover) {
                hideContextMenu(true, ReportActionComposeFocusManager.focus);
            }
        },
        getDescription: () => {},
    },

    {
        textTranslateKey: 'reportActionContextMenu.copyLink',
        icon: Expensicons.LinkCopy,
        successIcon: Expensicons.Checkmark,
        successTextTranslateKey: 'reportActionContextMenu.copied',
        shouldShow: (type, reportAction, isArchivedRoom, betas, menuTarget) => {
            const isAttachment = ReportUtils.isReportMessageAttachment(_.last(lodashGet(reportAction, ['message'], [{}])));

            // Only hide the copylink menu item when context menu is opened over img element.
            const isAttachmentTarget = lodashGet(menuTarget, 'tagName') === 'IMG' && isAttachment;
            return Permissions.canUseCommentLinking(betas) && type === CONTEXT_MENU_TYPES.REPORT_ACTION && !isAttachmentTarget;
        },
        onPress: (closePopover, {reportAction, reportID}) => {
            Environment.getEnvironmentURL()
                .then((environmentURL) => {
                    const reportActionID = parseInt(lodashGet(reportAction, 'reportActionID'), 10);
                    Clipboard.setString(`${environmentURL}/r/${reportID}/${reportActionID}`);
                });
            hideContextMenu(true, ReportActionComposeFocusManager.focus);
        },
        getDescription: () => {},
    },

    {
        textTranslateKey: 'reportActionContextMenu.markAsUnread',
        icon: Expensicons.Mail,
        successIcon: Expensicons.Checkmark,
        shouldShow: type => type === CONTEXT_MENU_TYPES.REPORT_ACTION,
        onPress: (closePopover, {reportAction, reportID}) => {
<<<<<<< HEAD
            Report.markCommentAsUnread(reportID, reportAction.reportActionTimestamp);
=======
            Report.markCommentAsUnread(reportID, reportAction.created, reportAction.sequenceNumber);
>>>>>>> 1c2d01b5
            if (closePopover) {
                hideContextMenu(true, ReportActionComposeFocusManager.focus);
            }
        },
        getDescription: () => {},
        autoReset: false,
    },

    {
        textTranslateKey: 'reportActionContextMenu.editComment',
        icon: Expensicons.Pencil,
        shouldShow: (type, reportAction, isArchivedRoom, betas, menuTarget, isChronosReport) => (
            type === CONTEXT_MENU_TYPES.REPORT_ACTION && ReportUtils.canEditReportAction(reportAction) && !isArchivedRoom && !isChronosReport
        ),
        onPress: (closePopover, {reportID, reportAction, draftMessage}) => {
            const editAction = () => Report.saveReportActionDraft(
                reportID,
                reportAction.reportActionID,
                _.isEmpty(draftMessage) ? getActionText(reportAction) : '',
            );

            if (closePopover) {
                // Hide popover, then call editAction
                hideContextMenu(false, editAction);
                return;
            }

            // No popover to hide, call editAction immediately
            editAction();
        },
        getDescription: () => {},
    },
    {
        textTranslateKey: 'reportActionContextMenu.deleteComment',
        icon: Expensicons.Trashcan,
        shouldShow: (type, reportAction, isArchivedRoom, betas, menuTarget, isChronosReport) => type === CONTEXT_MENU_TYPES.REPORT_ACTION
            && ReportUtils.canDeleteReportAction(reportAction) && !isArchivedRoom && !isChronosReport,
        onPress: (closePopover, {reportID, reportAction}) => {
            if (closePopover) {
                // Hide popover, then call showDeleteConfirmModal
                hideContextMenu(
                    false,
                    () => showDeleteModal(reportID, reportAction),
                );
                return;
            }

            // No popover to hide, call showDeleteConfirmModal immediately
            showDeleteModal(reportID, reportAction);
        },
        getDescription: () => {},
    },
];

export {
    CONTEXT_MENU_TYPES,
};<|MERGE_RESOLUTION|>--- conflicted
+++ resolved
@@ -152,11 +152,7 @@
         successIcon: Expensicons.Checkmark,
         shouldShow: type => type === CONTEXT_MENU_TYPES.REPORT_ACTION,
         onPress: (closePopover, {reportAction, reportID}) => {
-<<<<<<< HEAD
-            Report.markCommentAsUnread(reportID, reportAction.reportActionTimestamp);
-=======
             Report.markCommentAsUnread(reportID, reportAction.created, reportAction.sequenceNumber);
->>>>>>> 1c2d01b5
             if (closePopover) {
                 hideContextMenu(true, ReportActionComposeFocusManager.focus);
             }

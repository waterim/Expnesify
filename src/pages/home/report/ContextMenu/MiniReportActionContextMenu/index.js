import _ from 'underscore';
import React from 'react';
import {View} from 'react-native';
import PropTypes from 'prop-types';
import {propTypes as genericReportActionContextMenuPropTypes, defaultProps as GenericReportActionContextMenuDefaultProps} from '../genericReportActionContextMenuPropTypes';
import * as StyleUtils from '../../../../../styles/StyleUtils';
import BaseReportActionContextMenu from '../BaseReportActionContextMenu';

const propTypes = {
    ..._.omit(genericReportActionContextMenuPropTypes, ['isMini']),

    /** Should the reportAction this menu is attached to have the appearance of being
     * grouped with the previous reportAction? */
    displayAsGroup: PropTypes.bool,
};

const defaultProps = {
    ..._.omit(GenericReportActionContextMenuDefaultProps, ['isMini']),
    displayAsGroup: false,
};

const MiniReportActionContextMenu = (props) => (
    <View style={StyleUtils.getMiniReportActionContextMenuWrapperStyle(props.displayAsGroup)}>
<<<<<<< HEAD
        {/* eslint-disable-next-line react/jsx-props-no-spreading */}
        <BaseReportActionContextMenu
            isMini
=======
        <BaseReportActionContextMenu
            isMini
            // eslint-disable-next-line react/jsx-props-no-spreading
>>>>>>> 6d17cc80
            {...props}
        />
    </View>
);

MiniReportActionContextMenu.propTypes = propTypes;
MiniReportActionContextMenu.defaultProps = defaultProps;
MiniReportActionContextMenu.displayName = 'MiniReportActionContextMenu';

export default MiniReportActionContextMenu;<|MERGE_RESOLUTION|>--- conflicted
+++ resolved
@@ -21,15 +21,9 @@
 
 const MiniReportActionContextMenu = (props) => (
     <View style={StyleUtils.getMiniReportActionContextMenuWrapperStyle(props.displayAsGroup)}>
-<<<<<<< HEAD
-        {/* eslint-disable-next-line react/jsx-props-no-spreading */}
-        <BaseReportActionContextMenu
-            isMini
-=======
         <BaseReportActionContextMenu
             isMini
             // eslint-disable-next-line react/jsx-props-no-spreading
->>>>>>> 6d17cc80
             {...props}
         />
     </View>

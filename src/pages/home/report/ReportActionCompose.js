import React, {useCallback, useEffect, useMemo, useRef, useState} from 'react';
import PropTypes from 'prop-types';
import {View, InteractionManager, LayoutAnimation, NativeModules, findNodeHandle} from 'react-native';
import _ from 'underscore';
import lodashGet from 'lodash/get';
import {withOnyx} from 'react-native-onyx';
import styles from '../../../styles/styles';
import themeColors from '../../../styles/themes/default';
import Composer from '../../../components/Composer';
import ONYXKEYS from '../../../ONYXKEYS';
import Icon from '../../../components/Icon';
import * as Expensicons from '../../../components/Icon/Expensicons';
import AttachmentPicker from '../../../components/AttachmentPicker';
import * as Report from '../../../libs/actions/Report';
import ReportTypingIndicator from './ReportTypingIndicator';
import AttachmentModal from '../../../components/AttachmentModal';
import compose from '../../../libs/compose';
import PopoverMenu from '../../../components/PopoverMenu';
import withWindowDimensions, {windowDimensionsPropTypes} from '../../../components/withWindowDimensions';
import withLocalize, {withLocalizePropTypes} from '../../../components/withLocalize';
import willBlurTextInputOnTapOutsideFunc from '../../../libs/willBlurTextInputOnTapOutside';
import canFocusInputOnScreenFocus from '../../../libs/canFocusInputOnScreenFocus';
import CONST from '../../../CONST';
import reportActionPropTypes from './reportActionPropTypes';
import * as ReportUtils from '../../../libs/ReportUtils';
import ReportActionComposeFocusManager from '../../../libs/ReportActionComposeFocusManager';
import participantPropTypes from '../../../components/participantPropTypes';
import ParticipantLocalTime from './ParticipantLocalTime';
import withCurrentUserPersonalDetails, {withCurrentUserPersonalDetailsPropTypes, withCurrentUserPersonalDetailsDefaultProps} from '../../../components/withCurrentUserPersonalDetails';
import {withNetwork} from '../../../components/OnyxProvider';
import * as User from '../../../libs/actions/User';
import Tooltip from '../../../components/Tooltip';
import EmojiPickerButton from '../../../components/EmojiPicker/EmojiPickerButton';
import * as DeviceCapabilities from '../../../libs/DeviceCapabilities';
import OfflineIndicator from '../../../components/OfflineIndicator';
import ExceededCommentLength from '../../../components/ExceededCommentLength';
import withNavigationFocus from '../../../components/withNavigationFocus';
import withNavigation from '../../../components/withNavigation';
import * as EmojiUtils from '../../../libs/EmojiUtils';
import * as UserUtils from '../../../libs/UserUtils';
import ReportDropUI from './ReportDropUI';
import DragAndDrop from '../../../components/DragAndDrop';
import reportPropTypes from '../../reportPropTypes';
import EmojiSuggestions from '../../../components/EmojiSuggestions';
import MentionSuggestions from '../../../components/MentionSuggestions';
import withKeyboardState, {keyboardStatePropTypes} from '../../../components/withKeyboardState';
import OfflineWithFeedback from '../../../components/OfflineWithFeedback';
import * as ComposerUtils from '../../../libs/ComposerUtils';
import * as Welcome from '../../../libs/actions/Welcome';
import Permissions from '../../../libs/Permissions';
import * as Task from '../../../libs/actions/Task';
import * as Browser from '../../../libs/Browser';
import * as IOU from '../../../libs/actions/IOU';
import useArrowKeyFocusManager from '../../../hooks/useArrowKeyFocusManager';
import PressableWithFeedback from '../../../components/Pressable/PressableWithFeedback';
import usePrevious from '../../../hooks/usePrevious';
import * as KeyDownListener from '../../../libs/KeyboardShortcut/KeyDownPressListener';
import * as EmojiPickerActions from '../../../libs/actions/EmojiPickerAction';

const {RNTextInputReset} = NativeModules;

const propTypes = {
    /** Beta features list */
    betas: PropTypes.arrayOf(PropTypes.string),

    /** A method to call when the form is submitted */
    onSubmit: PropTypes.func.isRequired,

    /** The comment left by the user */
    comment: PropTypes.string,

    /** Number of lines for the comment */
    numberOfLines: PropTypes.number,

    /** The ID of the report actions will be created for */
    reportID: PropTypes.string.isRequired,

    /** Details about any modals being used */
    modal: PropTypes.shape({
        /** Indicates if there is a modal currently visible or not */
        isVisible: PropTypes.bool,
    }),

    /** Personal details of all the users */
    personalDetails: PropTypes.objectOf(participantPropTypes),

    /** The report currently being looked at */
    report: reportPropTypes,

    /** Array of report actions for this report */
    reportActions: PropTypes.arrayOf(PropTypes.shape(reportActionPropTypes)),

    /** The actions from the parent report */
    parentReportActions: PropTypes.objectOf(PropTypes.shape(reportActionPropTypes)),

    /** Is the window width narrow, like on a mobile device */
    isSmallScreenWidth: PropTypes.bool.isRequired,

    /** Is composer screen focused */
    isFocused: PropTypes.bool.isRequired,

    /** Is composer full size */
    isComposerFullSize: PropTypes.bool,

    /** Whether user interactions should be disabled */
    disabled: PropTypes.bool,

    // The NVP describing a user's block status
    blockedFromConcierge: PropTypes.shape({
        // The date that the user will be unblocked
        expiresAt: PropTypes.string,
    }),

    /** Whether the composer input should be shown */
    shouldShowComposeInput: PropTypes.bool,

    /** Stores user's preferred skin tone */
    preferredSkinTone: PropTypes.oneOfType([PropTypes.number, PropTypes.string]),

    /** The type of action that's pending  */
    pendingAction: PropTypes.oneOf(['add', 'update', 'delete']),

    /** Unique id for nativeId in DragAndDrop */
    dragAndDropId: PropTypes.string.isRequired,

    ...windowDimensionsPropTypes,
    ...withLocalizePropTypes,
    ...withCurrentUserPersonalDetailsPropTypes,
    ...keyboardStatePropTypes,
};

const defaultProps = {
    betas: [],
    comment: '',
    numberOfLines: undefined,
    modal: {},
    report: {},
    reportActions: [],
    parentReportActions: {},
    blockedFromConcierge: {},
    personalDetails: {},
    preferredSkinTone: CONST.EMOJI_DEFAULT_SKIN_TONE,
    isComposerFullSize: false,
    pendingAction: null,
    shouldShowComposeInput: true,
    ...withCurrentUserPersonalDetailsDefaultProps,
};

const defaultSuggestionsValues = {
    suggestedEmojis: [],
    suggestedMentions: [],
    colonIndex: -1,
    atSignIndex: -1,
    shouldShowEmojiSuggestionMenu: false,
    shouldShowMentionSuggestionMenu: false,
    mentionPrefix: '',
    isAutoSuggestionPickerLarge: false,
};

/**
 * Return the max available index for arrow manager.
 * @param {Number} numRows
 * @param {Boolean} isAutoSuggestionPickerLarge
 * @returns {Number}
 */
const getMaxArrowIndex = (numRows, isAutoSuggestionPickerLarge) => {
    // rowCount is number of emoji/mention suggestions. For small screen we can fit 3 items
    // and for large we show up to 20 items for mentions/emojis
    const rowCount = isAutoSuggestionPickerLarge
        ? Math.min(numRows, CONST.AUTO_COMPLETE_SUGGESTER.MAX_AMOUNT_OF_SUGGESTIONS)
        : Math.min(numRows, CONST.AUTO_COMPLETE_SUGGESTER.MIN_AMOUNT_OF_SUGGESTIONS);

    // -1 because we start at 0
    return rowCount - 1;
};

const willBlurTextInputOnTapOutside = willBlurTextInputOnTapOutsideFunc();

// We want consistent auto focus behavior on input between native and mWeb so we have some auto focus management code that will
// prevent auto focus on existing chat for mobile device
const shouldFocusInputOnScreenFocus = canFocusInputOnScreenFocus();

/**
 * Save draft report comment. Debounced to happen at most once per second.
 * @param {String} reportID
 * @param {String} comment
 */
const debouncedSaveReportComment = _.debounce((reportID, comment) => {
    Report.saveReportComment(reportID, comment || '');
}, 1000);

/**
 * Broadcast that the user is typing. Debounced to limit how often we publish client events.
 * @param {String} reportID
 */
const debouncedBroadcastUserIsTyping = _.debounce((reportID) => {
    Report.broadcastUserIsTyping(reportID);
}, 100);

/**
 * Check if this piece of string looks like an emoji
 * @param {String} str
 * @param {Number} pos
 * @returns {Boolean}
 */
const isEmojiCode = (str, pos) => {
    const leftWords = str.slice(0, pos).split(CONST.REGEX.SPECIAL_CHAR_OR_EMOJI);
    const leftWord = _.last(leftWords);
    return CONST.REGEX.HAS_COLON_ONLY_AT_THE_BEGINNING.test(leftWord) && leftWord.length > 2;
};

/**
 * Check if this piece of string looks like a mention
 * @param {String} str
 * @returns {Boolean}
 */
const isMentionCode = (str) => CONST.REGEX.HAS_AT_MOST_TWO_AT_SIGNS.test(str);

/**
 * Trims first character of the string if it is a space
 * @param {String} str
 * @returns {String}
 */
const trimLeadingSpace = (str) => (str.slice(0, 1) === ' ' ? str.slice(1) : str);

// For mobile Safari, updating the selection prop on an unfocused input will cause it to automatically gain focus
// and subsequent programmatic focus shifts (e.g., modal focus trap) to show the blue frame (:focus-visible style),
// so we need to ensure that it is only updated after focus.
const isMobileSafari = Browser.isMobileSafari();

function ReportActionCompose({translate, ...props}) {
    /**
     * Updates the Highlight state of the composer
     */
    const [isFocused, setIsFocused] = useState(shouldFocusInputOnScreenFocus && !props.modal.isVisible && !props.modal.willAlertModalBecomeVisible && props.shouldShowComposeInput);
    const [isFullComposerAvailable, setIsFullComposerAvailable] = useState(props.isComposerFullSize);

    const isEmptyChat = useMemo(() => _.size(props.reportActions) === 1, [props.reportActions]);

    const shouldAutoFocus = !props.modal.isVisible && (shouldFocusInputOnScreenFocus || isEmptyChat) && props.shouldShowComposeInput;

    // These variables are used to decide whether to block the suggestions list from showing to prevent flickering
    const shouldBlockEmojiCalc = useRef(false);
    const shouldBlockMentionCalc = useRef(false);

    /**
     * Updates the should clear state of the composer
     */
    const [textInputShouldClear, setTextInputShouldClear] = useState(false);
    const [isCommentEmpty, setIsCommentEmpty] = useState(props.comment.length === 0);

    /**
     * Updates the visibility state of the menu
     */
    const [isMenuVisible, setMenuVisibility] = useState(false);
    const [isDraggingOver, setIsDraggingOver] = useState(false);
    const [selection, setSelection] = useState({
        start: isMobileSafari && !shouldAutoFocus ? 0 : props.comment.length,
        end: isMobileSafari && !shouldAutoFocus ? 0 : props.comment.length,
    });
    const [value, setValue] = useState(props.comment);

    const [composerHeight, setComposerHeight] = useState(0);
    const [isAttachmentPreviewActive, setIsAttachmentPreviewActive] = useState(false);

    // TODO: rewrite suggestion logic to some hook or state machine or util or something to not make it depend on ReportActionComposer
    const [suggestionValues, setSuggestionValues] = useState(defaultSuggestionsValues);

    const isEmojiSuggestionsMenuVisible = !_.isEmpty(suggestionValues.suggestedEmojis) && suggestionValues.shouldShowEmojiSuggestionMenu;
    const isMentionSuggestionsMenuVisible = !_.isEmpty(suggestionValues.suggestedMentions) && suggestionValues.shouldShowMentionSuggestionMenu;

    const [highlightedEmojiIndex] = useArrowKeyFocusManager({
        isActive: isEmojiSuggestionsMenuVisible,
        maxIndex: getMaxArrowIndex(suggestionValues.suggestedEmojis.length, suggestionValues.isAutoSuggestionPickerLarge),
        shouldExcludeTextAreaNodes: false,
    });
    const [highlightedMentionIndex] = useArrowKeyFocusManager({
        isActive: isMentionSuggestionsMenuVisible,
        maxIndex: getMaxArrowIndex(suggestionValues.suggestedMentions.length, suggestionValues.isAutoSuggestionPickerLarge),
        shouldExcludeTextAreaNodes: false,
    });

    const insertedEmojis = useRef([]);

    /**
     * Update frequently used emojis list. We debounce this method in the constructor so that UpdateFrequentlyUsedEmojis
     * API is not called too often.
     */
    const debouncedUpdateFrequentlyUsedEmojis = useCallback(() => {
        User.updateFrequentlyUsedEmojis(EmojiUtils.getFrequentlyUsedEmojis(insertedEmojis));
        insertedEmojis.current = [];
    }, []);

    /**
     * Updates the composer when the comment length is exceeded
     * Shows red borders and prevents the comment from being sent
     */
    const [hasExceededMaxCommentLength, setExceededMaxCommentLength] = useState(false);

    const comment = useRef(props.comment);
    const textInput = useRef(null);
    const actionButton = useRef(null);

    const reportParticipants = useMemo(
        () => _.without(lodashGet(props.report, 'participantAccountIDs', []), props.currentUserPersonalDetails.accountID),
        [props.currentUserPersonalDetails.accountID, props.report],
    );
    const participantsWithoutExpensifyAccountIDs = useMemo(() => _.difference(reportParticipants, CONST.EXPENSIFY_ACCOUNT_IDS), [reportParticipants]);

    const shouldShowReportRecipientLocalTime = useMemo(
        () => ReportUtils.canShowReportRecipientLocalTime(props.personalDetails, props.report, props.currentUserPersonalDetails.accountID) && !props.isComposerFullSize,
        [props.personalDetails, props.report, props.currentUserPersonalDetails.accountID, props.isComposerFullSize],
    );

    const isBlockedFromConcierge = useMemo(
        () => ReportUtils.chatIncludesConcierge(props.report) && User.isBlockedFromConcierge(props.blockedFromConcierge),
        [props.report, props.blockedFromConcierge],
    );

    // If we are on a small width device then don't show last 3 items from conciergePlaceholderOptions
    const conciergePlaceholderRandomIndex = useMemo(
        () => _.random(translate('reportActionCompose.conciergePlaceholderOptions').length - (props.isSmallScreenWidth ? 4 : 1)),
        // eslint-disable-next-line react-hooks/exhaustive-deps
        [],
    );

    // Placeholder to display in the chat input.
    const inputPlaceholder = useMemo(() => {
        if (ReportUtils.chatIncludesConcierge(props.report)) {
            if (User.isBlockedFromConcierge(props.blockedFromConcierge)) {
                return translate('reportActionCompose.blockedFromConcierge');
            }

            return translate('reportActionCompose.conciergePlaceholderOptions')[conciergePlaceholderRandomIndex];
        }

        return translate('reportActionCompose.writeSomething');
    }, [props.report, props.blockedFromConcierge, translate, conciergePlaceholderRandomIndex]);

    /**
     * Focus the composer text input
     * @param {Boolean} [shouldDelay=false] Impose delay before focusing the composer
     * @memberof ReportActionCompose
     */
    const focus = useCallback((shouldDelay = false) => {
        // There could be other animations running while we trigger manual focus.
        // This prevents focus from making those animations janky.
        InteractionManager.runAfterInteractions(() => {
            if (!textInput.current) {
                return;
            }

            if (!shouldDelay) {
                textInput.current.focus();
            } else {
                // Keyboard is not opened after Emoji Picker is closed
                // SetTimeout is used as a workaround
                // https://github.com/react-native-modal/react-native-modal/issues/114
                // We carefully choose a delay. 100ms is found enough for keyboard to open.
                setTimeout(() => textInput.current.focus(), 100);
            }
        });
    }, []);

    /**
     * Update the value of the comment in Onyx
     *
     * @param {String} comment
     * @param {Boolean} shouldDebounceSaveComment
     */
    const updateComment = useCallback(
        (commentValue, shouldDebounceSaveComment) => {
            const {text: newComment = '', emojis = []} = EmojiUtils.replaceEmojis(commentValue, props.preferredSkinTone, props.preferredLocale);

            if (!_.isEmpty(emojis)) {
                User.updateFrequentlyUsedEmojis(EmojiUtils.getFrequentlyUsedEmojis(emojis));
                insertedEmojis.current = [...insertedEmojis, ...emojis];
                debouncedUpdateFrequentlyUsedEmojis();
            }

            setIsCommentEmpty(!!newComment.match(/^(\s)*$/));
            setValue(newComment);
            if (commentValue !== newComment) {
                const remainder = ComposerUtils.getCommonSuffixLength(comment, newComment);
                setSelection({
                    start: newComment.length - remainder,
                    end: newComment.length - remainder,
                });
            }

            // Indicate that draft has been created.
            if (comment.current.length === 0 && newComment.length !== 0) {
                Report.setReportWithDraft(props.reportID, true);
            }

            // The draft has been deleted.
            if (newComment.length === 0) {
                Report.setReportWithDraft(props.reportID, false);
            }

            comment.current = newComment;
            if (shouldDebounceSaveComment) {
                debouncedSaveReportComment(props.reportID, newComment);
            } else {
                Report.saveReportComment(props.reportID, newComment || '');
            }
            if (newComment) {
                debouncedBroadcastUserIsTyping(props.reportID);
            }
        },
        [debouncedUpdateFrequentlyUsedEmojis, props.preferredLocale, props.preferredSkinTone, props.reportID],
    );

    /**
     * Used to show Popover menu on Workspace chat at first sign-in
     * @returns {Boolean}
     */
    const showPopoverMenu = useMemo(
        () =>
            _.debounce(() => {
                setMenuVisibility(true);
                return true;
            }),
        [],
    );

    /**
     * Callback to add whatever text is chosen into the main input (used f.e as callback for the emoji picker)
     * @param {String} text
     * @param {Boolean} shouldAddTrailSpace
     */
    const replaceSelectionWithText = useCallback(
        (text, shouldAddTrailSpace = true) => {
            const updatedText = shouldAddTrailSpace ? `${text} ` : text;
            const selectionSpaceLength = shouldAddTrailSpace ? CONST.SPACE_LENGTH : 0;
            updateComment(ComposerUtils.insertText(comment, selection, updatedText));
            setSelection((prevSelection) => ({
                start: prevSelection.start + text.length + selectionSpaceLength,
                end: prevSelection.start + text.length + selectionSpaceLength,
            }));
        },
        [selection, updateComment],
    );

    /**
     * Check if the composer is visible. Returns true if the composer is not covered up by emoji picker or menu. False otherwise.
     * @returns {Boolean}
     */
    const checkComposerVisibility = useCallback(() => {
        const isComposerCoveredUp = EmojiPickerActions.isEmojiPickerVisible() || isMenuVisible || props.modal.isVisible;
        return !isComposerCoveredUp;
    }, [isMenuVisible, props.modal.isVisible]);

    const focusComposerOnKeyPress = useCallback(
        (e) => {
            const isComposerVisible = checkComposerVisibility();
            if (!isComposerVisible) {
                return;
            }

            // If the key pressed is non-character keys like Enter, Shift, ... do not focus
            if (e.key.length > 1) {
                return;
            }

            // If a key is pressed in combination with Meta, Control or Alt do not focus
            if (e.metaKey || e.ctrlKey || e.altKey) {
                return;
            }

            // if we're typing on another input/text area, do not focus
            if (['INPUT', 'TEXTAREA'].includes(e.target.nodeName)) {
                return;
            }

            focus();
            replaceSelectionWithText(e.key, false);
        },
        [checkComposerVisibility, focus, replaceSelectionWithText],
    );

    useEffect(() => {
        // This callback is used in the contextMenuActions to manage giving focus back to the compose input.
        // TODO: we should clean up this convoluted code and instead move focus management to something like ReportFooter.js or another higher up component
        ReportActionComposeFocusManager.onComposerFocus(() => {
            if (!willBlurTextInputOnTapOutside || !props.isFocused) {
                return;
            }

            focus(false);
        });

<<<<<<< HEAD
        const unsubscribeNavigationBlur = props.navigation.addListener('blur', () => KeyDownListener.removeKeyDownPressListner(focusComposerOnKeyPress));
        const unsubscribeNavigationFocus = props.navigation.addListener('focus', () => KeyDownListener.addKeyDownPressListner(focusComposerOnKeyPress));
        KeyDownListener.addKeyDownPressListner(focusComposerOnKeyPress);

        updateComment(comment.current);

        // Shows Popover Menu on Workspace Chat at first sign-in
        if (!props.disabled) {
            Welcome.show({
                routes: lodashGet(props.navigation.getState(), 'routes', []),
                showPopoverMenu,
=======
        const sortedPersonalDetails = _.sortBy(filteredPersonalDetails, (detail) => detail.displayName || detail.login);
        _.each(_.first(sortedPersonalDetails, CONST.AUTO_COMPLETE_SUGGESTER.MAX_AMOUNT_OF_SUGGESTIONS - suggestions.length), (detail) => {
            suggestions.push({
                text: detail.displayName,
                alternateText: detail.login,
                icons: [
                    {
                        name: detail.login,
                        source: UserUtils.getAvatar(detail.avatar, detail.accountID),
                        type: 'avatar',
                    },
                ],
>>>>>>> 21d14c51
            });
        }

        if (props.comment.length !== 0) {
            Report.setReportWithDraft(props.reportID, true);
        }

<<<<<<< HEAD
        return () => {
            ReportActionComposeFocusManager.clear();

            KeyDownListener.removeKeyDownPressListner(focusComposerOnKeyPress);
            unsubscribeNavigationBlur();
            unsubscribeNavigationFocus();
        };
        // eslint-disable-next-line react-hooks/exhaustive-deps
    }, []);

    const prevProps = usePrevious(props);
    useEffect(() => {
        // We want to focus or refocus the input when a modal has been closed or the underlying screen is refocused.
        // We avoid doing this on native platforms since the software keyboard popping
        // open creates a jarring and broken UX.
        if (!willBlurTextInputOnTapOutside || props.modal.isVisible || !props.isFocused || prevProps.modal.isVisible || !prevProps.isFocused) {
            return;
        }

        focus();
    }, [focus, prevProps, props.isFocused, props.modal.isVisible]);

    useEffect(() => {
        if (value === props.comment) return;

        updateComment(comment.current);
    }, [props.comment, props.report.reportID, updateComment, value]);

=======
>>>>>>> 21d14c51
    /**
     * Clean data related to EmojiSuggestions
     */
    const resetSuggestions = useCallback(() => {
        setSuggestionValues(defaultSuggestionsValues);
    }, []);

    /**
     * Calculates and cares about the content of an Emoji Suggester
     */
    const calculateEmojiSuggestion = useCallback(
        (selectionEnd) => {
            if (shouldBlockEmojiCalc.current) {
                shouldBlockEmojiCalc.current = false;
                return;
            }
            const leftString = value.substring(0, selectionEnd);
            const colonIndex = leftString.lastIndexOf(':');
            const isCurrentlyShowingEmojiSuggestion = isEmojiCode(value, selectionEnd);

            // the larger composerHeight the less space for EmojiPicker, Pixel 2 has pretty small screen and this value equal 5.3
            const hasEnoughSpaceForLargeSuggestion = props.windowHeight / composerHeight >= 6.8;
            const isAutoSuggestionPickerLarge = !props.isSmallScreenWidth || (props.isSmallScreenWidth && hasEnoughSpaceForLargeSuggestion);

            const nextState = {
                suggestedEmojis: [],
                colonIndex,
                shouldShowEmojiSuggestionMenu: false,
                isAutoSuggestionPickerLarge,
            };
            const newSuggestedEmojis = EmojiUtils.suggestEmojis(leftString, props.preferredLocale);

            if (newSuggestedEmojis.length && isCurrentlyShowingEmojiSuggestion) {
                nextState.suggestedEmojis = newSuggestedEmojis;
                nextState.shouldShowEmojiSuggestionMenu = !_.isEmpty(newSuggestedEmojis);
            }

            setSuggestionValues((prevState) => ({...prevState, ...nextState}));
        },
        [value, props.windowHeight, props.isSmallScreenWidth, props.preferredLocale, composerHeight],
    );

    const getMentionOptions = useCallback(
        (personalDetails, searchValue = '') => {
            const suggestions = [];

            if (CONST.AUTO_COMPLETE_SUGGESTER.HERE_TEXT.includes(searchValue.toLowerCase())) {
                suggestions.push({
                    text: CONST.AUTO_COMPLETE_SUGGESTER.HERE_TEXT,
                    alternateText: translate('mentionSuggestions.hereAlternateText'),
                    icons: [
                        {
                            source: Expensicons.Megaphone,
                            type: 'avatar',
                        },
                    ],
                });
            }

            const filteredPersonalDetails = _.filter(_.values(personalDetails), (detail) => {
                // If we don't have user's primary login, that member is not known to the current user and hence we do not allow them to be mentioned
                if (!detail.login) {
                    return false;
                }
                if (searchValue && !`${detail.displayName} ${detail.login}`.toLowerCase().includes(searchValue.toLowerCase())) {
                    return false;
                }
                return true;
            });

            const sortedPersonalDetails = _.sortBy(filteredPersonalDetails, (detail) => detail.displayName || detail.login);
            _.each(_.first(sortedPersonalDetails, CONST.AUTO_COMPLETE_SUGGESTER.MAX_AMOUNT_OF_SUGGESTIONS - suggestions.length), (detail) => {
                suggestions.push({
                    text: detail.displayName,
                    alternateText: detail.login,
                    icons: [
                        {
                            name: detail.login,
                            source: detail.avatar,
                            type: 'avatar',
                        },
                    ],
                });
            });

            return suggestions;
        },
        [translate],
    );

    const getNavigationKey = useCallback(() => {
        const navigation = props.navigation.getState();
        return lodashGet(navigation.routes, [navigation.index, 'key']);
    }, [props.navigation]);

    const calculateMentionSuggestion = useCallback(
        (selectionEnd) => {
            if (shouldBlockMentionCalc.current) {
                shouldBlockMentionCalc.current = false;
                return;
            }

            const valueAfterTheCursor = value.substring(selectionEnd);
            const indexOfFirstWhitespaceCharOrEmojiAfterTheCursor = valueAfterTheCursor.search(CONST.REGEX.NEW_LINE_OR_WHITE_SPACE_OR_EMOJI);

            let indexOfLastNonWhitespaceCharAfterTheCursor;
            if (indexOfFirstWhitespaceCharOrEmojiAfterTheCursor === -1) {
                // we didn't find a whitespace/emoji after the cursor, so we will use the entire string
                indexOfLastNonWhitespaceCharAfterTheCursor = value.length;
            } else {
                indexOfLastNonWhitespaceCharAfterTheCursor = indexOfFirstWhitespaceCharOrEmojiAfterTheCursor + selectionEnd;
            }

            const leftString = value.substring(0, indexOfLastNonWhitespaceCharAfterTheCursor);
            const words = leftString.split(CONST.REGEX.SPECIAL_CHAR_OR_EMOJI);
            const lastWord = _.last(words);

            let atSignIndex;
            if (lastWord.startsWith('@')) {
                atSignIndex = leftString.lastIndexOf(lastWord);
            }

            const prefix = lastWord.substring(1);

            const nextState = {
                suggestedMentions: [],
                atSignIndex,
                mentionPrefix: prefix,
            };

            const isCursorBeforeTheMention = valueAfterTheCursor.startsWith(lastWord);

            if (!isCursorBeforeTheMention && isMentionCode(lastWord)) {
                const suggestions = getMentionOptions(props.personalDetails, prefix);
                nextState.suggestedMentions = suggestions;
                nextState.shouldShowMentionSuggestionMenu = !_.isEmpty(suggestions);
            }

            setSuggestionValues((prevState) => ({
                ...prevState,
                ...nextState,
            }));
        },
        [getMentionOptions, props.personalDetails, value],
    );

    const onSelectionChange = useCallback(
        (e) => {
            LayoutAnimation.configureNext(LayoutAnimation.create(50, LayoutAnimation.Types.easeInEaseOut, LayoutAnimation.Properties.opacity));

            if (!value || e.nativeEvent.selection.end < 1) {
                resetSuggestions();
                shouldBlockEmojiCalc.current = false;
                shouldBlockMentionCalc.current = false;
                return;
            }

            setSelection(e.nativeEvent.selection);

            /**
             * we pass here e.nativeEvent.selection.end directly to calculateEmojiSuggestion
             * because in other case calculateEmojiSuggestion will have an old calculation value
             * of suggestion instead of current one
             */
            calculateEmojiSuggestion(e.nativeEvent.selection.end);
            calculateMentionSuggestion(e.nativeEvent.selection.end);
        },
        [calculateEmojiSuggestion, calculateMentionSuggestion, resetSuggestions, value],
    );

    /**
     * Set the TextInput Ref
     *
     * @param {Element} el
     * @memberof ReportActionCompose
     */
    const setTextInputRef = useCallback((el) => {
        ReportActionComposeFocusManager.composerRef.current = el;
        textInput.current = el;
    }, []);

    /**
     * Returns the list of IOU Options
     * @returns {Array<object>}
     */
    const moneyRequestOptions = useMemo(() => {
        const options = {
            [CONST.IOU.MONEY_REQUEST_TYPE.SPLIT]: {
                icon: Expensicons.Receipt,
                text: translate('iou.splitBill'),
            },
            [CONST.IOU.MONEY_REQUEST_TYPE.REQUEST]: {
                icon: Expensicons.MoneyCircle,
                text: translate('iou.requestMoney'),
            },
            [CONST.IOU.MONEY_REQUEST_TYPE.SEND]: {
                icon: Expensicons.Send,
                text: translate('iou.sendMoney'),
            },
        };

        return _.map(ReportUtils.getMoneyRequestOptions(props.report, reportParticipants, props.betas), (option) => ({
            ...options[option],
            onSelected: () => IOU.startMoneyRequest(option, props.report.reportID),
        }));
    }, [props.betas, props.report, reportParticipants, translate]);

    // eslint-disable-next-line rulesdir/prefer-early-return
    const updateShouldShowSuggestionMenuToFalse = useCallback(() => {
        if (suggestionValues.shouldShowEmojiSuggestionMenu) {
            setSuggestionValues((prevState) => ({...prevState, shouldShowEmojiSuggestionMenu: false}));
        }
        if (suggestionValues.shouldShowMentionSuggestionMenu) {
            setSuggestionValues((prevState) => ({...prevState, shouldShowMentionSuggestionMenu: false}));
        }
    }, [suggestionValues.shouldShowEmojiSuggestionMenu, suggestionValues.shouldShowMentionSuggestionMenu]);

    /**
     * Determines if we can show the task option
     * @returns {Boolean}
     */
    const taskOption = useMemo(() => {
        // We only prevent the task option from showing if it's a DM and the other user is an Expensify default email
        if (
            !Permissions.canUseTasks(props.betas) ||
            (lodashGet(props.report, 'participantAccountIDs', []).length === 1 && _.some(reportParticipants, (accountID) => _.contains(CONST.EXPENSIFY_ACCOUNT_IDS, accountID)))
        ) {
            return [];
        }

        return [
            {
                icon: Expensicons.Task,
                text: translate('newTaskPage.assignTask'),
                onSelected: () => Task.clearOutTaskInfoAndNavigate(props.reportID),
            },
        ];
    }, [props.betas, props.report, props.reportID, reportParticipants, translate]);

    /**
     * Replace the code of emoji and update selection
     * @param {Number} selectedEmoji
     */
    const insertSelectedEmoji = useCallback(
        (selectedEmoji) => {
            const commentBeforeColon = value.slice(0, suggestionValues.colonIndex);
            const emojiObject = suggestionValues.suggestedEmojis[selectedEmoji];
            const emojiCode = emojiObject.types && emojiObject.types[props.preferredSkinTone] ? emojiObject.types[props.preferredSkinTone] : emojiObject.code;
            const commentAfterColonWithEmojiNameRemoved = value.slice(selection.end);

            updateComment(`${commentBeforeColon}${emojiCode} ${trimLeadingSpace(commentAfterColonWithEmojiNameRemoved)}`, true);

            // In some Android phones keyboard, the text to search for the emoji is not cleared
            // will be added after the user starts typing again on the keyboard. This package is
            // a workaround to reset the keyboard natively.
            if (RNTextInputReset) {
                RNTextInputReset.resetKeyboardInput(findNodeHandle(textInput));
            }

            setSelection({
                start: suggestionValues.colonIndex + emojiCode.length + CONST.SPACE_LENGTH,
                end: suggestionValues.colonIndex + emojiCode.length + CONST.SPACE_LENGTH,
            });
            setSuggestionValues((prevState) => ({...prevState, suggestedEmojis: []}));

            insertedEmojis.current = [...insertedEmojis.current, emojiObject];
            debouncedUpdateFrequentlyUsedEmojis(emojiObject);
        },
        [debouncedUpdateFrequentlyUsedEmojis, props.preferredSkinTone, selection.end, suggestionValues.colonIndex, suggestionValues.suggestedEmojis, updateComment, value],
    );

    /**
     * Replace the code of mention and update selection
     * @param {Number} highlightedMentionIndex
     */
    const insertSelectedMention = useCallback(
        (highlightedMentionIndexInner) => {
            const commentBeforeAtSign = value.slice(0, suggestionValues.atSignIndex);
            const mentionObject = suggestionValues.suggestedMentions[highlightedMentionIndexInner];
            const mentionCode = mentionObject.text === CONST.AUTO_COMPLETE_SUGGESTER.HERE_TEXT ? CONST.AUTO_COMPLETE_SUGGESTER.HERE_TEXT : `@${mentionObject.alternateText}`;
            const commentAfterAtSignWithMentionRemoved = value.slice(suggestionValues.atSignIndex).replace(CONST.REGEX.MENTION_REPLACER, '');

            updateComment(`${commentBeforeAtSign}${mentionCode} ${trimLeadingSpace(commentAfterAtSignWithMentionRemoved)}`, true);
            setSelection({
                start: suggestionValues.atSignIndex + mentionCode.length + CONST.SPACE_LENGTH,
                end: suggestionValues.atSignIndex + mentionCode.length + CONST.SPACE_LENGTH,
            });
            setSuggestionValues((prevState) => ({
                ...prevState,
                suggestedMentions: [],
            }));
        },
        [suggestionValues, value, updateComment],
    );

    /**
     * Update the number of lines for a comment in Onyx
     * @param {Number} numberOfLines
     */
    const updateNumberOfLines = useCallback(
        (numberOfLines) => {
            Report.saveReportCommentNumberOfLines(props.reportID, numberOfLines);
        },
        [props.reportID],
    );

    /**
     * @returns {String}
     */
    const prepareCommentAndResetComposer = useCallback(() => {
        const trimmedComment = comment.current.trim();

        // Don't submit empty comments or comments that exceed the character limit
        if (isCommentEmpty || ReportUtils.getCommentLength(trimmedComment) > CONST.MAX_COMMENT_LENGTH) {
            return '';
        }

        updateComment('');
        setTextInputShouldClear(true);
        if (props.isComposerFullSize) {
            Report.setIsComposerFullSize(props.reportID, false);
        }
        setIsFullComposerAvailable(false);
        return trimmedComment;
    }, [isCommentEmpty, props.reportID, updateComment, props.isComposerFullSize]);

    /**
     * Add a new comment to this chat
     *
     * @param {SyntheticEvent} [e]
     */
    const submitForm = useCallback(
        (e) => {
            if (e) {
                e.preventDefault();
            }

            // Since we're submitting the form here which should clear the composer
            // We don't really care about saving the draft the user was typing
            // We need to make sure an empty draft gets saved instead
            debouncedSaveReportComment.cancel();

            const newComment = prepareCommentAndResetComposer();
            if (!newComment) {
                return;
            }

            props.onSubmit(newComment);
        },
        [prepareCommentAndResetComposer, props],
    );

    /**
     * Listens for keyboard shortcuts and applies the action
     *
     * @param {Object} e
     */
    const triggerHotkeyActions = useCallback(
        (e) => {
            if (!e || ComposerUtils.canSkipTriggerHotkeys(props.isSmallScreenWidth, props.isKeyboardShown)) {
                return;
            }

            const suggestionsExist = suggestionValues.suggestedEmojis.length > 0 || suggestionValues.suggestedMentions.length > 0;

            if (((!e.shiftKey && e.key === CONST.KEYBOARD_SHORTCUTS.ENTER.shortcutKey) || e.key === CONST.KEYBOARD_SHORTCUTS.TAB.shortcutKey) && suggestionsExist) {
                e.preventDefault();
                if (suggestionValues.suggestedEmojis.length > 0) {
                    insertSelectedEmoji(highlightedEmojiIndex);
                }
                if (suggestionValues.suggestedMentions.length > 0) {
                    insertSelectedMention(highlightedMentionIndex);
                }
                return;
            }

            if (e.key === CONST.KEYBOARD_SHORTCUTS.ESCAPE.shortcutKey) {
                e.preventDefault();

                if (suggestionsExist) {
                    resetSuggestions();
                }

                return;
            }

            // Submit the form when Enter is pressed
            if (e.key === CONST.KEYBOARD_SHORTCUTS.ENTER.shortcutKey && !e.shiftKey) {
                e.preventDefault();
                submitForm();
            }

            // Trigger the edit box for last sent message if ArrowUp is pressed and the comment is empty and Chronos is not in the participants
            if (e.key === CONST.KEYBOARD_SHORTCUTS.ARROW_UP.shortcutKey && textInput.current.selectionStart === 0 && value.length === 0 && !ReportUtils.chatIncludesChronos(props.report)) {
                e.preventDefault();

                const parentReportActionID = lodashGet(props.report, 'parentReportActionID', '');
                const parentReportAction = lodashGet(props.parentReportActions, [parentReportActionID], {});
                const lastReportAction = _.find([...props.reportActions, parentReportAction], (action) => ReportUtils.canEditReportAction(action));

                if (lastReportAction !== -1 && lastReportAction) {
                    Report.saveReportActionDraft(props.reportID, lastReportAction.reportActionID, _.last(lastReportAction.message).html);
                }
            }
        },
        [
            highlightedEmojiIndex,
            highlightedMentionIndex,
            insertSelectedEmoji,
            insertSelectedMention,
            props.isKeyboardShown,
            props.isSmallScreenWidth,
            props.parentReportActions,
            props.report,
            props.reportActions,
            props.reportID,
            resetSuggestions,
            submitForm,
            suggestionValues.suggestedEmojis.length,
            suggestionValues.suggestedMentions.length,
            value.length,
        ],
    );

    /**
     * @param {Object} file
     */
    const addAttachment = useCallback(
        (file) => {
            // Since we're submitting the form here which should clear the composer
            // We don't really care about saving the draft the user was typing
            // We need to make sure an empty draft gets saved instead
            debouncedSaveReportComment.cancel();
            const newComment = prepareCommentAndResetComposer();
            Report.addAttachment(props.reportID, file, newComment);
            setTextInputShouldClear(false);
        },
        [props.reportID, prepareCommentAndResetComposer],
    );

    /**
     * Event handler to update the state after the attachment preview is closed.
     */
    const attachmentPreviewClosed = useCallback(() => {
        shouldBlockEmojiCalc.current = false;
        shouldBlockMentionCalc.current = false;
        setIsAttachmentPreviewActive(false);
    }, []);

    const onDropAttachment = useCallback(
        (e, displayFileInModal) => {
            e.preventDefault();
            if (isAttachmentPreviewActive) {
                setIsDraggingOver(false);
                return;
            }

            const file = lodashGet(e, ['dataTransfer', 'files', 0]);

            displayFileInModal(file);

            setIsDraggingOver(false);
        },
        [isAttachmentPreviewActive],
    );

    // Prevents focusing and showing the keyboard while the drawer is covering the chat.
    const reportRecipient = props.personalDetails[participantsWithoutExpensifyAccountIDs[0]];
    const shouldUseFocusedColor = !isBlockedFromConcierge && !props.disabled && (isFocused || isDraggingOver);
    const isFullSizeComposerAvailable = isFullComposerAvailable && !_.isEmpty(value);
    const maxComposerLines = props.isSmallScreenWidth ? CONST.COMPOSER.MAX_LINES_SMALL_SCREEN : CONST.COMPOSER.MAX_LINES;
    const hasReportRecipient = _.isObject(reportRecipient) && !_.isEmpty(reportRecipient);

    return (
        <View
            style={[
                shouldShowReportRecipientLocalTime && !lodashGet(props.network, 'isOffline') && styles.chatItemComposeWithFirstRow,
                props.isComposerFullSize && styles.chatItemFullComposeRow,
            ]}
        >
            <OfflineWithFeedback
                pendingAction={props.pendingAction}
                style={props.isComposerFullSize ? styles.chatItemFullComposeRow : {}}
                contentContainerStyle={props.isComposerFullSize ? styles.flex1 : {}}
            >
                {shouldShowReportRecipientLocalTime && hasReportRecipient && <ParticipantLocalTime participant={reportRecipient} />}
                <View
                    style={[
                        shouldUseFocusedColor ? styles.chatItemComposeBoxFocusedColor : styles.chatItemComposeBoxColor,
                        styles.flexRow,
                        styles.chatItemComposeBox,
                        props.isComposerFullSize && styles.chatItemFullComposeBox,
                        hasExceededMaxCommentLength && styles.borderColorDanger,
                    ]}
                >
                    <AttachmentModal
                        headerTitle={translate('reportActionCompose.sendAttachment')}
                        onConfirm={addAttachment}
                        onModalShow={() => setIsAttachmentPreviewActive(true)}
                        onModalHide={attachmentPreviewClosed}
                    >
                        {({displayFileInModal}) => (
                            <>
                                <AttachmentPicker>
                                    {({openPicker}) => (
                                        <>
                                            <View
                                                style={[
                                                    styles.dFlex,
                                                    styles.flexColumn,
                                                    isFullSizeComposerAvailable || props.isComposerFullSize ? styles.justifyContentBetween : styles.justifyContentCenter,
                                                ]}
                                            >
                                                {props.isComposerFullSize && (
                                                    <Tooltip text={translate('reportActionCompose.collapse')}>
                                                        <PressableWithFeedback
                                                            onPress={(e) => {
                                                                e.preventDefault();
                                                                updateShouldShowSuggestionMenuToFalse();
                                                                Report.setIsComposerFullSize(props.reportID, false);
                                                            }}
                                                            // Keep focus on the composer when Collapse button is clicked.
                                                            onMouseDown={(e) => e.preventDefault()}
                                                            style={styles.composerSizeButton}
                                                            disabled={isBlockedFromConcierge || props.disabled}
                                                            accessibilityRole={CONST.ACCESSIBILITY_ROLE.BUTTON}
                                                            accessibilityLabel={translate('reportActionCompose.collapse')}
                                                        >
                                                            <Icon src={Expensicons.Collapse} />
                                                        </PressableWithFeedback>
                                                    </Tooltip>
                                                )}
                                                {!props.isComposerFullSize && isFullSizeComposerAvailable && (
                                                    <Tooltip text={translate('reportActionCompose.expand')}>
                                                        <PressableWithFeedback
                                                            onPress={(e) => {
                                                                e.preventDefault();
                                                                updateShouldShowSuggestionMenuToFalse();
                                                                Report.setIsComposerFullSize(props.reportID, true);
                                                            }}
                                                            // Keep focus on the composer when Expand button is clicked.
                                                            onMouseDown={(e) => e.preventDefault()}
                                                            style={styles.composerSizeButton}
                                                            disabled={isBlockedFromConcierge || props.disabled}
                                                            accessibilityRole={CONST.ACCESSIBILITY_ROLE.BUTTON}
                                                            accessibilityLabel={translate('reportActionCompose.expand')}
                                                        >
                                                            <Icon src={Expensicons.Expand} />
                                                        </PressableWithFeedback>
                                                    </Tooltip>
                                                )}
                                                <Tooltip text={translate('reportActionCompose.addAction')}>
                                                    <PressableWithFeedback
                                                        ref={actionButton}
                                                        onPress={(e) => {
                                                            e.preventDefault();

                                                            // Drop focus to avoid blue focus ring.
                                                            actionButton.current.blur();
                                                            setMenuVisibility(true);
                                                        }}
                                                        style={styles.composerSizeButton}
                                                        disabled={isBlockedFromConcierge || props.disabled}
                                                        accessibilityRole={CONST.ACCESSIBILITY_ROLE.BUTTON}
                                                        accessibilityLabel={translate('reportActionCompose.addAction')}
                                                    >
                                                        <Icon src={Expensicons.Plus} />
                                                    </PressableWithFeedback>
                                                </Tooltip>
                                            </View>
                                            <PopoverMenu
                                                animationInTiming={CONST.ANIMATION_IN_TIMING}
                                                isVisible={isMenuVisible}
                                                onClose={() => setMenuVisibility(false)}
                                                onItemSelected={() => setMenuVisibility(false)}
                                                anchorPosition={styles.createMenuPositionReportActionCompose(props.windowHeight)}
                                                anchorAlignment={{horizontal: CONST.MODAL.ANCHOR_ORIGIN_HORIZONTAL.LEFT, vertical: CONST.MODAL.ANCHOR_ORIGIN_VERTICAL.BOTTOM}}
                                                menuItems={[
                                                    ...moneyRequestOptions,
                                                    ...taskOption,
                                                    {
                                                        icon: Expensicons.Paperclip,
                                                        text: translate('reportActionCompose.addAttachment'),
                                                        onSelected: () => {
                                                            // Set a flag to block suggestion calculation until we're finished using the file picker,
                                                            // which will stop any flickering as the file picker opens on non-native devices.
                                                            if (willBlurTextInputOnTapOutside) {
                                                                shouldBlockMentionCalc.current = true;
                                                            }

                                                            openPicker({
                                                                onPicked: displayFileInModal,
                                                            });
                                                        },
<<<<<<< HEAD
                                                    },
                                                ]}
                                            />
                                        </>
                                    )}
                                </AttachmentPicker>
                                <View style={[styles.textInputComposeSpacing, styles.textInputComposeBorder]}>
                                    <DragAndDrop
                                        dropZoneId={CONST.REPORT.DROP_NATIVE_ID + getNavigationKey()}
                                        activeDropZoneId={CONST.REPORT.ACTIVE_DROP_NATIVE_ID + props.reportID}
                                        onDragEnter={() => setIsDraggingOver(true)}
                                        onDragLeave={() => setIsDraggingOver(false)}
                                        onDrop={(e) => onDropAttachment(e, displayFileInModal)}
                                        disabled={props.disabled}
                                    >
                                        <Composer
                                            checkComposerVisibility={checkComposerVisibility}
                                            autoFocus={shouldAutoFocus}
                                            multiline
                                            ref={setTextInputRef}
                                            textAlignVertical="top"
                                            placeholder={inputPlaceholder}
                                            placeholderTextColor={themeColors.placeholderText}
                                            onChangeText={(commentValue) => updateComment(commentValue, true)}
                                            onKeyPress={triggerHotkeyActions}
                                            style={[styles.textInputCompose, props.isComposerFullSize ? styles.textInputFullCompose : styles.flex4]}
                                            maxLines={maxComposerLines}
                                            onFocus={() => setIsFocused(true)}
                                            onBlur={() => {
                                                setIsFocused(false);
                                                resetSuggestions();
=======
                                                    ]}
                                                />
                                            </>
                                        )}
                                    </AttachmentPicker>
                                    <View style={[styles.textInputComposeSpacing, styles.textInputComposeBorder]}>
                                        <DragAndDrop
                                            dropZoneId={this.props.dragAndDropId}
                                            activeDropZoneId={CONST.REPORT.ACTIVE_DROP_NATIVE_ID + this.props.reportID}
                                            onDragEnter={() => {
                                                this.setState({isDraggingOver: true});
>>>>>>> 21d14c51
                                            }}
                                            onClick={() => {
                                                shouldBlockEmojiCalc.current = false;
                                                shouldBlockMentionCalc.current = false;
                                            }}
                                            onPasteFile={displayFileInModal}
                                            shouldClear={textInputShouldClear}
                                            onClear={() => setTextInputShouldClear(false)}
                                            isDisabled={isBlockedFromConcierge || props.disabled}
                                            selection={selection}
                                            onSelectionChange={onSelectionChange}
                                            isFullComposerAvailable={isFullSizeComposerAvailable}
                                            setIsFullComposerAvailable={setIsFullComposerAvailable}
                                            isComposerFullSize={props.isComposerFullSize}
                                            value={value}
                                            numberOfLines={props.numberOfLines}
                                            onNumberOfLinesChange={updateNumberOfLines}
                                            shouldCalculateCaretPosition
                                            onLayout={(e) => {
                                                const composerLayoutHeight = e.nativeEvent.layout.height;
                                                if (composerHeight === composerLayoutHeight) {
                                                    return;
                                                }
                                                setComposerHeight(composerLayoutHeight);
                                            }}
                                            onScroll={() => updateShouldShowSuggestionMenuToFalse()}
                                        />
                                    </DragAndDrop>
                                </View>
                            </>
                        )}
                    </AttachmentModal>
                    {DeviceCapabilities.canUseTouchScreen() && props.isMediumScreenWidth ? null : (
                        <EmojiPickerButton
                            isDisabled={isBlockedFromConcierge || props.disabled}
                            onModalHide={() => focus(true)}
                            onEmojiSelected={replaceSelectionWithText}
                        />
                    )}
                    <View
                        style={[styles.justifyContentEnd]}
                        // Keep focus on the composer when Send message is clicked.
                        onMouseDown={(e) => e.preventDefault()}
                    >
                        <Tooltip text={translate('common.send')}>
                            <PressableWithFeedback
                                style={[styles.chatItemSubmitButton, isCommentEmpty || hasExceededMaxCommentLength ? undefined : styles.buttonSuccess]}
                                onPress={submitForm}
                                disabled={isCommentEmpty || isBlockedFromConcierge || props.disabled || hasExceededMaxCommentLength}
                                accessibilityRole={CONST.ACCESSIBILITY_ROLE.BUTTON}
                                accessibilityLabel={translate('common.send')}
                            >
                                <Icon
                                    src={Expensicons.Send}
                                    fill={isCommentEmpty || hasExceededMaxCommentLength ? themeColors.icon : themeColors.textLight}
                                />
                            </PressableWithFeedback>
                        </Tooltip>
                    </View>
                </View>
                <View
                    style={[
                        styles.flexRow,
                        styles.justifyContentBetween,
                        styles.alignItemsCenter,
                        (!props.isSmallScreenWidth || (props.isSmallScreenWidth && !props.network.isOffline)) && styles.chatItemComposeSecondaryRow,
                    ]}
                >
                    {!props.isSmallScreenWidth && <OfflineIndicator containerStyles={[styles.chatItemComposeSecondaryRow]} />}
                    <ReportTypingIndicator reportID={props.reportID} />
                    <ExceededCommentLength
                        comment={comment.current}
                        onExceededMaxCommentLength={setExceededMaxCommentLength}
                    />
                </View>
            </OfflineWithFeedback>
            {isDraggingOver && <ReportDropUI />}
            {isEmojiSuggestionsMenuVisible && (
                <EmojiSuggestions
                    onClose={() => setSuggestionValues((prevState) => ({...prevState, suggestedEmojis: []}))}
                    highlightedEmojiIndex={highlightedEmojiIndex}
                    emojis={suggestionValues.suggestedEmojis}
                    comment={value}
                    updateComment={(newComment) => setValue(newComment)}
                    colonIndex={suggestionValues.colonIndex}
                    prefix={value.slice(suggestionValues.colonIndex + 1, selection.start)}
                    onSelect={insertSelectedEmoji}
                    isComposerFullSize={props.isComposerFullSize}
                    preferredSkinToneIndex={props.preferredSkinTone}
                    isEmojiPickerLarge={suggestionValues.isAutoSuggestionPickerLarge}
                    composerHeight={composerHeight}
                    shouldIncludeReportRecipientLocalTimeHeight={shouldShowReportRecipientLocalTime}
                />
            )}
            {isMentionSuggestionsMenuVisible && (
                <MentionSuggestions
                    onClose={() => setSuggestionValues((prevState) => ({...prevState, suggestedMentions: []}))}
                    highlightedMentionIndex={highlightedMentionIndex}
                    mentions={suggestionValues.suggestedMentions}
                    comment={value}
                    updateComment={(newComment) => setValue(newComment)}
                    colonIndex={suggestionValues.colonIndex}
                    prefix={suggestionValues.mentionPrefix}
                    onSelect={insertSelectedMention}
                    isComposerFullSize={props.isComposerFullSize}
                    isMentionPickerLarge={suggestionValues.isAutoSuggestionPickerLarge}
                    composerHeight={composerHeight}
                    shouldIncludeReportRecipientLocalTimeHeight={shouldShowReportRecipientLocalTime}
                />
            )}
        </View>
    );
}

ReportActionCompose.propTypes = propTypes;
ReportActionCompose.defaultProps = defaultProps;

export default compose(
    withWindowDimensions,
    withNavigation,
    withNavigationFocus,
    withLocalize,
    withNetwork(),
    withCurrentUserPersonalDetails,
    withKeyboardState,
    withOnyx({
        betas: {
            key: ONYXKEYS.BETAS,
        },
        comment: {
            key: ({reportID}) => `${ONYXKEYS.COLLECTION.REPORT_DRAFT_COMMENT}${reportID}`,
        },
        numberOfLines: {
            key: ({reportID}) => `${ONYXKEYS.COLLECTION.REPORT_DRAFT_COMMENT_NUMBER_OF_LINES}${reportID}`,
        },
        modal: {
            key: ONYXKEYS.MODAL,
        },
        blockedFromConcierge: {
            key: ONYXKEYS.NVP_BLOCKED_FROM_CONCIERGE,
        },
        preferredSkinTone: {
            key: ONYXKEYS.PREFERRED_EMOJI_SKIN_TONE,
            selector: EmojiUtils.getPreferredSkinToneIndex,
        },
        personalDetails: {
            key: ONYXKEYS.PERSONAL_DETAILS_LIST,
        },
        shouldShowComposeInput: {
            key: ONYXKEYS.SHOULD_SHOW_COMPOSE_INPUT,
        },
        parentReportActions: {
            key: ({report}) => `${ONYXKEYS.COLLECTION.REPORT_ACTIONS}${report.parentReportID}`,
            canEvict: false,
        },
    }),
)(ReportActionCompose);<|MERGE_RESOLUTION|>--- conflicted
+++ resolved
@@ -490,7 +490,6 @@
             focus(false);
         });
 
-<<<<<<< HEAD
         const unsubscribeNavigationBlur = props.navigation.addListener('blur', () => KeyDownListener.removeKeyDownPressListner(focusComposerOnKeyPress));
         const unsubscribeNavigationFocus = props.navigation.addListener('focus', () => KeyDownListener.addKeyDownPressListner(focusComposerOnKeyPress));
         KeyDownListener.addKeyDownPressListner(focusComposerOnKeyPress);
@@ -502,20 +501,6 @@
             Welcome.show({
                 routes: lodashGet(props.navigation.getState(), 'routes', []),
                 showPopoverMenu,
-=======
-        const sortedPersonalDetails = _.sortBy(filteredPersonalDetails, (detail) => detail.displayName || detail.login);
-        _.each(_.first(sortedPersonalDetails, CONST.AUTO_COMPLETE_SUGGESTER.MAX_AMOUNT_OF_SUGGESTIONS - suggestions.length), (detail) => {
-            suggestions.push({
-                text: detail.displayName,
-                alternateText: detail.login,
-                icons: [
-                    {
-                        name: detail.login,
-                        source: UserUtils.getAvatar(detail.avatar, detail.accountID),
-                        type: 'avatar',
-                    },
-                ],
->>>>>>> 21d14c51
             });
         }
 
@@ -523,7 +508,6 @@
             Report.setReportWithDraft(props.reportID, true);
         }
 
-<<<<<<< HEAD
         return () => {
             ReportActionComposeFocusManager.clear();
 
@@ -552,8 +536,6 @@
         updateComment(comment.current);
     }, [props.comment, props.report.reportID, updateComment, value]);
 
-=======
->>>>>>> 21d14c51
     /**
      * Clean data related to EmojiSuggestions
      */
@@ -632,7 +614,7 @@
                     icons: [
                         {
                             name: detail.login,
-                            source: detail.avatar,
+                            source: UserUtils.getAvatar(detail.avatar, detail.accountID),
                             type: 'avatar',
                         },
                     ],
@@ -643,11 +625,6 @@
         },
         [translate],
     );
-
-    const getNavigationKey = useCallback(() => {
-        const navigation = props.navigation.getState();
-        return lodashGet(navigation.routes, [navigation.index, 'key']);
-    }, [props.navigation]);
 
     const calculateMentionSuggestion = useCallback(
         (selectionEnd) => {
@@ -1148,7 +1125,6 @@
                                                                 onPicked: displayFileInModal,
                                                             });
                                                         },
-<<<<<<< HEAD
                                                     },
                                                 ]}
                                             />
@@ -1157,7 +1133,7 @@
                                 </AttachmentPicker>
                                 <View style={[styles.textInputComposeSpacing, styles.textInputComposeBorder]}>
                                     <DragAndDrop
-                                        dropZoneId={CONST.REPORT.DROP_NATIVE_ID + getNavigationKey()}
+                                        dropZoneId={props.dragAndDropId}
                                         activeDropZoneId={CONST.REPORT.ACTIVE_DROP_NATIVE_ID + props.reportID}
                                         onDragEnter={() => setIsDraggingOver(true)}
                                         onDragLeave={() => setIsDraggingOver(false)}
@@ -1180,19 +1156,6 @@
                                             onBlur={() => {
                                                 setIsFocused(false);
                                                 resetSuggestions();
-=======
-                                                    ]}
-                                                />
-                                            </>
-                                        )}
-                                    </AttachmentPicker>
-                                    <View style={[styles.textInputComposeSpacing, styles.textInputComposeBorder]}>
-                                        <DragAndDrop
-                                            dropZoneId={this.props.dragAndDropId}
-                                            activeDropZoneId={CONST.REPORT.ACTIVE_DROP_NATIVE_ID + this.props.reportID}
-                                            onDragEnter={() => {
-                                                this.setState({isDraggingOver: true});
->>>>>>> 21d14c51
                                             }}
                                             onClick={() => {
                                                 shouldBlockEmojiCalc.current = false;

--- conflicted
+++ resolved
@@ -51,14 +51,11 @@
 import Permissions from '../../../libs/Permissions';
 import * as TaskUtils from '../../../libs/actions/Task';
 import * as Browser from '../../../libs/Browser';
-<<<<<<< HEAD
 import useArrowKeyFocusManager from '../../../hooks/useArrowKeyFocusManager';
 import useKeyboardShortcut from '../../../hooks/useKeyboardShortcut';
+import PressableWithFeedback from '../../../components/Pressable/PressableWithFeedback';
 
 const {RNTextInputReset} = NativeModules;
-=======
-import PressableWithFeedback from '../../../components/Pressable/PressableWithFeedback';
->>>>>>> 23978e41
 
 const propTypes = {
     /** Beta features list */
@@ -977,7 +974,6 @@
                         onModalShow={() => setIsAttachmentPreviewActive(true)}
                         onModalHide={attachmentPreviewClosed}
                     >
-<<<<<<< HEAD
                         {({displayFileInModal}) => (
                             <>
                                 <AttachmentPicker>
@@ -992,72 +988,7 @@
                                             >
                                                 {props.isComposerFullSize && (
                                                     <Tooltip text={props.translate('reportActionCompose.collapse')}>
-                                                        <TouchableOpacity
-=======
-                        <AttachmentModal
-                            headerTitle={this.props.translate('reportActionCompose.sendAttachment')}
-                            onConfirm={this.addAttachment}
-                            onModalShow={() => this.setState({isAttachmentPreviewActive: true})}
-                            onModalHide={() => {
-                                this.shouldBlockEmojiCalc = false;
-                                this.shouldBlockMentionCalc = false;
-                                this.setState({isAttachmentPreviewActive: false});
-                            }}
-                        >
-                            {({displayFileInModal}) => (
-                                <>
-                                    <AttachmentPicker>
-                                        {({openPicker}) => (
-                                            <>
-                                                <View
-                                                    style={[
-                                                        styles.dFlex,
-                                                        styles.flexColumn,
-                                                        isFullComposerAvailable || this.props.isComposerFullSize ? styles.justifyContentBetween : styles.justifyContentEnd,
-                                                    ]}
-                                                >
-                                                    {this.props.isComposerFullSize && (
-                                                        <Tooltip text={this.props.translate('reportActionCompose.collapse')}>
-                                                            <PressableWithFeedback
-                                                                onPress={(e) => {
-                                                                    e.preventDefault();
-                                                                    this.setShouldShowSuggestionMenuToFalse();
-                                                                    Report.setIsComposerFullSize(this.props.reportID, false);
-                                                                }}
-                                                                // Keep focus on the composer when Collapse button is clicked.
-                                                                onMouseDown={(e) => e.preventDefault()}
-                                                                style={styles.composerSizeButton}
-                                                                disabled={isBlockedFromConcierge || this.props.disabled}
-                                                                accessibilityRole="button"
-                                                                accessibilityLabel={this.props.translate('reportActionCompose.collapse')}
-                                                            >
-                                                                <Icon src={Expensicons.Collapse} />
-                                                            </PressableWithFeedback>
-                                                        </Tooltip>
-                                                    )}
-                                                    {!this.props.isComposerFullSize && isFullComposerAvailable && (
-                                                        <Tooltip text={this.props.translate('reportActionCompose.expand')}>
-                                                            <PressableWithFeedback
-                                                                onPress={(e) => {
-                                                                    e.preventDefault();
-                                                                    this.setShouldShowSuggestionMenuToFalse();
-                                                                    Report.setIsComposerFullSize(this.props.reportID, true);
-                                                                }}
-                                                                // Keep focus on the composer when Expand button is clicked.
-                                                                onMouseDown={(e) => e.preventDefault()}
-                                                                style={styles.composerSizeButton}
-                                                                disabled={isBlockedFromConcierge || this.props.disabled}
-                                                                accessibilityRole="button"
-                                                                accessibilityLabel={this.props.translate('reportActionCompose.expand')}
-                                                            >
-                                                                <Icon src={Expensicons.Expand} />
-                                                            </PressableWithFeedback>
-                                                        </Tooltip>
-                                                    )}
-                                                    <Tooltip text={this.props.translate('reportActionCompose.addAction')}>
                                                         <PressableWithFeedback
-                                                            ref={(el) => (this.actionButton = el)}
->>>>>>> 23978e41
                                                             onPress={(e) => {
                                                                 e.preventDefault();
                                                                 updateShouldShowSuggestionMenuToFalse();
@@ -1066,24 +997,17 @@
                                                             // Keep focus on the composer when Collapse button is clicked.
                                                             onMouseDown={(e) => e.preventDefault()}
                                                             style={styles.composerSizeButton}
-<<<<<<< HEAD
                                                             disabled={isBlockedFromConcierge || props.disabled}
+                                                            accessibilityRole="button"
+                                                            accessibilityLabel={props.translate('reportActionCompose.collapse')}
                                                         >
                                                             <Icon src={Expensicons.Collapse} />
-                                                        </TouchableOpacity>
-=======
-                                                            disabled={isBlockedFromConcierge || this.props.disabled}
-                                                            accessibilityRole="button"
-                                                            accessibilityLabel={this.props.translate('reportActionCompose.addAction')}
-                                                        >
-                                                            <Icon src={Expensicons.Plus} />
                                                         </PressableWithFeedback>
->>>>>>> 23978e41
                                                     </Tooltip>
                                                 )}
                                                 {!props.isComposerFullSize && isFullSizeComposerAvailable && (
                                                     <Tooltip text={props.translate('reportActionCompose.expand')}>
-                                                        <TouchableOpacity
+                                                        <PressableWithFeedback
                                                             onPress={(e) => {
                                                                 e.preventDefault();
                                                                 updateShouldShowSuggestionMenuToFalse();
@@ -1093,13 +1017,15 @@
                                                             onMouseDown={(e) => e.preventDefault()}
                                                             style={styles.composerSizeButton}
                                                             disabled={isBlockedFromConcierge || props.disabled}
+                                                            accessibilityRole="button"
+                                                            accessibilityLabel={props.translate('reportActionCompose.expand')}
                                                         >
                                                             <Icon src={Expensicons.Expand} />
-                                                        </TouchableOpacity>
+                                                        </PressableWithFeedback>
                                                     </Tooltip>
                                                 )}
                                                 <Tooltip text={props.translate('reportActionCompose.addAction')}>
-                                                    <TouchableOpacity
+                                                    <PressableWithFeedback
                                                         ref={actionButton}
                                                         onPress={(e) => {
                                                             e.preventDefault();
@@ -1110,9 +1036,11 @@
                                                         }}
                                                         style={styles.composerSizeButton}
                                                         disabled={isBlockedFromConcierge || props.disabled}
+                                                        accessibilityRole="button"
+                                                        accessibilityLabel={props.translate('reportActionCompose.addAction')}
                                                     >
                                                         <Icon src={Expensicons.Plus} />
-                                                    </TouchableOpacity>
+                                                    </PressableWithFeedback>
                                                 </Tooltip>
                                             </View>
                                             <PopoverMenu
@@ -1200,7 +1128,6 @@
                                 </View>
                             </>
                         )}
-<<<<<<< HEAD
                     </AttachmentModal>
                     {DeviceCapabilities.canUseTouchScreen() && props.isMediumScreenWidth ? null : (
                         <EmojiPickerButton
@@ -1209,51 +1136,24 @@
                             onEmojiSelected={addEmojiToTextBox}
                         />
                     )}
-=======
-                        <View
-                            style={[styles.justifyContentEnd]}
-                            // Keep focus on the composer when Send message is clicked.
-                            onMouseDown={(e) => e.preventDefault()}
-                        >
-                            <Tooltip text={this.props.translate('common.send')}>
-                                <PressableWithFeedback
-                                    style={[styles.chatItemSubmitButton, this.state.isCommentEmpty || hasExceededMaxCommentLength ? undefined : styles.buttonSuccess]}
-                                    onPress={this.submitForm}
-                                    disabled={this.state.isCommentEmpty || isBlockedFromConcierge || this.props.disabled || hasExceededMaxCommentLength}
-                                    accessibilityRole="button"
-                                    accessibilityLabel={this.props.translate('common.send')}
-                                >
-                                    <Icon
-                                        src={Expensicons.Send}
-                                        fill={this.state.isCommentEmpty || hasExceededMaxCommentLength ? themeColors.icon : themeColors.textLight}
-                                    />
-                                </PressableWithFeedback>
-                            </Tooltip>
-                        </View>
-                    </View>
->>>>>>> 23978e41
                     <View
                         style={[styles.justifyContentEnd]}
                         // Keep focus on the composer when Send message is clicked.
                         onMouseDown={(e) => e.preventDefault()}
                     >
                         <Tooltip text={props.translate('common.send')}>
-                            <TouchableOpacity
+                            <PressableWithFeedback
                                 style={[styles.chatItemSubmitButton, isCommentEmpty || hasExceededMaxCommentLength ? undefined : styles.buttonSuccess]}
                                 onPress={submitForm}
                                 disabled={isCommentEmpty || isBlockedFromConcierge || props.disabled || hasExceededMaxCommentLength}
-                                hitSlop={{
-                                    top: 3,
-                                    right: 3,
-                                    bottom: 3,
-                                    left: 3,
-                                }}
+                                accessibilityRole="button"
+                                accessibilityLabel={props.translate('common.send')}
                             >
                                 <Icon
                                     src={Expensicons.Send}
                                     fill={isCommentEmpty || hasExceededMaxCommentLength ? themeColors.icon : themeColors.textLight}
                                 />
-                            </TouchableOpacity>
+                            </PressableWithFeedback>
                         </Tooltip>
                     </View>
                 </View>

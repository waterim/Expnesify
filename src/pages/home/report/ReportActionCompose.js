--- conflicted
+++ resolved
@@ -239,22 +239,13 @@
         });
 
         const shortcutConfig = CONST.KEYBOARD_SHORTCUTS.ESCAPE;
-<<<<<<< HEAD
-        this.unsubscribeEscapeKey = KeyboardShortcut.subscribe(shortcutConfig.shortcutKey, () => {
-            const suggestionsExist = this.state.suggestedEmojis.length > 0
-                || this.state.suggestedMentions.length > 0;
-
-            if (!this.state.isFocused || this.comment.length === 0 || suggestionsExist) {
-                return;
-            }
-
-            this.updateComment('', true);
-        }, shortcutConfig.descriptionKey, shortcutConfig.modifiers, true, true);
-=======
         this.unsubscribeEscapeKey = KeyboardShortcut.subscribe(
             shortcutConfig.shortcutKey,
             () => {
-                if (!this.state.isFocused || this.comment.length === 0) {
+                const suggestionsExist = this.state.suggestedEmojis.length > 0
+                    || this.state.suggestedMentions.length > 0;
+                
+                if (!this.state.isFocused || this.comment.length === 0 || suggestionsExist) {
                     return;
                 }
 
@@ -265,7 +256,6 @@
             true,
             true,
         );
->>>>>>> 18c8f9a3
 
         this.setMaxLines();
         this.updateComment(this.comment);

import _ from 'underscore';
import React from 'react';
import PropTypes from 'prop-types';
import {
    Image,
    Text,
    TouchableOpacity,
    View,
    StyleSheet,
} from 'react-native';
import styles from '../../../styles/styles';
import ChatSwitcherOptionPropTypes from './ChatSwitcherOptionPropTypes';
import pencilIcon from '../../../../assets/images/icon-pencil.png';
<<<<<<< HEAD
import CONST from '../../../CONST';
=======
import PressableLink from '../../../components/PressableLink';
>>>>>>> 82e73734
import Avatar from '../../../components/Avatar';

const propTypes = {
    // Option to allow the user to choose from can be type 'report' or 'user'
    option: ChatSwitcherOptionPropTypes.isRequired,

    // Whether this option is currently in focus so we can modify its style
    optionIsFocused: PropTypes.bool.isRequired,

    // A function that is called when an option is selected. Selected option is passed as a param
    onSelectRow: PropTypes.func.isRequired,

    // Callback that adds a user to the pending list of Group DM users
    onAddToGroup: PropTypes.func,

    // A flag to indicate whether this comes from the Chat Switcher so we can display the group button
    isChatSwitcher: PropTypes.bool,
};

const defaultProps = {
    onAddToGroup: () => {},
    isChatSwitcher: false,
};

const ChatLinkRow = ({
    option,
    optionIsFocused,
    onSelectRow,
    onAddToGroup,
    isChatSwitcher,
}) => {
    const textStyle = optionIsFocused
        ? styles.sidebarLinkActiveText
        : styles.sidebarLinkText;
    const textUnreadStyle = option.isUnread
        ? [textStyle, styles.sidebarLinkTextUnread] : [textStyle];
    return (
        <View
            style={[
                styles.flexRow,
                styles.alignItemsCenter,
                styles.justifyContentBetween,
                styles.sidebarLink,
                styles.sidebarLinkInner,
                optionIsFocused ? styles.sidebarLinkActive : null
            ]}
        >
            <TouchableOpacity
                onPress={() => onSelectRow(option)}
                activeOpacity={0.8}
                style={StyleSheet.flatten([
                    styles.chatLinkRowPressable,
                    styles.flexGrow1,
                    styles.chatSwitcherItemAvatarNameWrapper,
                ])}
            >
                <View
                    style={[
                        styles.flexRow,
                        styles.alignItemsCenter,
                    ]}
                >
                    {
                        !_.isEmpty(option.icon)
                        && (
                            <View style={[styles.chatSwitcherAvatar, styles.mr3]}>
                                <Avatar source={option.icon} />
                            </View>
                        )
                    }
                    <View style={[styles.flex1]}>
                        {(option.text === option.alternateText || option.alternateText.length === 0) ? (
                            <Text style={[styles.chatSwitcherDisplayName, textUnreadStyle]} numberOfLines={1}>
                                {option.text}
                            </Text>
                        ) : (
                            <>
                                <Text style={[styles.chatSwitcherDisplayName, textUnreadStyle]} numberOfLines={1}>
                                    {option.text}
                                </Text>
                                <Text
                                    style={[textStyle, styles.textMicro, styles.chatSwitcherLogin]}
                                    numberOfLines={1}
                                >
                                    {option.alternateText}
                                </Text>
                            </>
                        )}
                    </View>
                </View>
<<<<<<< HEAD
            </TouchableOpacity>
            {isSingleUserDM && isChatSwitcher && (
=======
            </PressableLink>
            {option.singleUserDM && isChatSwitcher && (
>>>>>>> 82e73734
                <View>
                    <TouchableOpacity
                        style={[styles.chatSwitcherItemButton]}
                        onPress={() => onAddToGroup(option)}
                    >
                        <Text
                            style={[styles.chatSwitcherItemButtonText]}
                            numberOfLines={1}
                        >
                            Add
                        </Text>
                    </TouchableOpacity>
                </View>
            )}
            {option.hasDraftComment && (
                <Image
                    style={[styles.LHNPencilIcon]}
                    resizeMode="contain"
                    source={pencilIcon}
                />
            )}
        </View>
    );
};

ChatLinkRow.propTypes = propTypes;
ChatLinkRow.defaultProps = defaultProps;
ChatLinkRow.displayName = 'ChatLinkRow';

export default ChatLinkRow;<|MERGE_RESOLUTION|>--- conflicted
+++ resolved
@@ -11,11 +11,6 @@
 import styles from '../../../styles/styles';
 import ChatSwitcherOptionPropTypes from './ChatSwitcherOptionPropTypes';
 import pencilIcon from '../../../../assets/images/icon-pencil.png';
-<<<<<<< HEAD
-import CONST from '../../../CONST';
-=======
-import PressableLink from '../../../components/PressableLink';
->>>>>>> 82e73734
 import Avatar from '../../../components/Avatar';
 
 const propTypes = {
@@ -106,13 +101,8 @@
                         )}
                     </View>
                 </View>
-<<<<<<< HEAD
             </TouchableOpacity>
-            {isSingleUserDM && isChatSwitcher && (
-=======
-            </PressableLink>
             {option.singleUserDM && isChatSwitcher && (
->>>>>>> 82e73734
                 <View>
                     <TouchableOpacity
                         style={[styles.chatSwitcherItemButton]}

import PropTypes from 'prop-types';
import React, {forwardRef, useCallback, useEffect, useImperativeHandle, useRef, useState} from 'react';
import {View} from 'react-native';
import {withOnyx} from 'react-native-onyx';
import FloatingActionButton from '@components/FloatingActionButton';
import * as Expensicons from '@components/Icon/Expensicons';
import PopoverMenu from '@components/PopoverMenu';
import withNavigation from '@components/withNavigation';
import withNavigationFocus from '@components/withNavigationFocus';
import withWindowDimensions, {windowDimensionsPropTypes} from '@components/withWindowDimensions';
import useLocalize from '@hooks/useLocalize';
import usePrevious from '@hooks/usePrevious';
import useThemeStyles from '@hooks/useThemeStyles';
import compose from '@libs/compose';
import interceptAnonymousUser from '@libs/interceptAnonymousUser';
import Navigation from '@libs/Navigation/Navigation';
import * as ReportUtils from '@libs/ReportUtils';
import * as App from '@userActions/App';
import * as Policy from '@userActions/Policy';
import * as Task from '@userActions/Task';
import CONST from '@src/CONST';
import ONYXKEYS from '@src/ONYXKEYS';
import ROUTES from '@src/ROUTES';

/**
 * @param {Object} [policy]
 * @returns {Object|undefined}
 */
const policySelector = (policy) =>
    policy && {
        type: policy.type,
        role: policy.role,
        isPolicyExpenseChatEnabled: policy.isPolicyExpenseChatEnabled,
        pendingAction: policy.pendingAction,
    };

const propTypes = {
    ...windowDimensionsPropTypes,

    /* Callback function when the menu is shown */
    onShowCreateMenu: PropTypes.func,

    /* Callback function before the menu is hidden */
    onHideCreateMenu: PropTypes.func,

    /** The list of policies the user has access to. */
    allPolicies: PropTypes.shape({
        /** The policy name */
        name: PropTypes.string,
    }),

    /** Indicated whether the report data is loading */
    isLoading: PropTypes.bool,

    /** Forwarded ref to FloatingActionButtonAndPopover */
    innerRef: PropTypes.oneOfType([PropTypes.func, PropTypes.object]),
};
const defaultProps = {
    onHideCreateMenu: () => {},
    onShowCreateMenu: () => {},
    allPolicies: {},
    isLoading: false,
    innerRef: null,
};

/**
 * Responsible for rendering the {@link PopoverMenu}, and the accompanying
 * FAB that can open or close the menu.
 * @param {Object} props
 * @returns {JSX.Element}
 */
function FloatingActionButtonAndPopover(props) {
    const styles = useThemeStyles();
    const {translate} = useLocalize();
    const [isCreateMenuActive, setIsCreateMenuActive] = useState(false);
    const fabRef = useRef(null);

    const prevIsFocused = usePrevious(props.isFocused);

    /**
     * Check if LHN status changed from active to inactive.
     * Used to close already opened FAB menu when open any other pages (i.e. Press Command + K on web).
     *
     * @param {Object} prevProps
     * @return {Boolean}
     */
    const didScreenBecomeInactive = useCallback(
        () =>
            // When any other page is opened over LHN
            !props.isFocused && prevIsFocused,
        [props.isFocused, prevIsFocused],
    );

    /**
     * Method called when we click the floating action button
     */
    const showCreateMenu = useCallback(
        () => {
            if (!props.isFocused && props.isSmallScreenWidth) {
                return;
            }
            setIsCreateMenuActive(true);
            props.onShowCreateMenu();
        },
        // eslint-disable-next-line react-hooks/exhaustive-deps
        [props.isFocused, props.isSmallScreenWidth],
    );

    /**
     * Method called either when:
     * - Pressing the floating action button to open the CreateMenu modal
     * - Selecting an item on CreateMenu or closing it by clicking outside of the modal component
     */
    const hideCreateMenu = useCallback(
        () => {
            if (!isCreateMenuActive) {
                return;
            }
            setIsCreateMenuActive(false);
            props.onHideCreateMenu();
        },
        // eslint-disable-next-line react-hooks/exhaustive-deps
        [isCreateMenuActive],
    );

    useEffect(() => {
        if (!didScreenBecomeInactive()) {
            return;
        }

        // Hide menu manually when other pages are opened using shortcut key
        hideCreateMenu();
    }, [didScreenBecomeInactive, hideCreateMenu]);

    useImperativeHandle(props.innerRef, () => ({
        hideCreateMenu() {
            hideCreateMenu();
        },
    }));

    const toggleCreateMenu = () => {
        if (isCreateMenuActive) {
            hideCreateMenu();
        } else {
            showCreateMenu();
        }
    };

    return (
        <View style={styles.flexGrow1}>
            <PopoverMenu
                onClose={hideCreateMenu}
                isVisible={isCreateMenuActive && (!props.isSmallScreenWidth || props.isFocused)}
                anchorPosition={styles.createMenuPositionSidebar(props.windowHeight)}
                onItemSelected={hideCreateMenu}
                fromSidebarMediumScreen={!props.isSmallScreenWidth}
                menuItems={[
                    {
                        icon: Expensicons.ChatBubble,
                        text: translate('sidebarScreen.fabNewChat'),
                        onSelected: () => interceptAnonymousUser(() => Navigation.navigate(ROUTES.NEW)),
                    },
                    {
                        icon: Expensicons.MoneyCircle,
                        text: translate('iou.requestMoney'),
                        onSelected: () =>
                            interceptAnonymousUser(() =>
                                Navigation.navigate(
                                    // When starting to create a money request from the global FAB, there is not an existing report yet. A random optimistic reportID is generated and used
                                    // for all of the routes in the creation flow.
                                    ROUTES.MONEY_REQUEST_CREATE.getRoute(CONST.IOU.TYPE.REQUEST, CONST.IOU.OPTIMISTIC_TRANSACTION_ID, ReportUtils.generateReportID()),
                                ),
                            ),
                    },
                    {
                        icon: Expensicons.Send,
<<<<<<< HEAD
                        text: props.translate('iou.sendMoney'),
                        // onSelected: () => interceptAnonymousUser(() => IOU.startMoneyRequest(CONST.IOU.TYPE.SEND)),
                        onSelected: () =>
                            interceptAnonymousUser(() =>
                                Navigation.navigate(
                                    // When starting to create a send money request from the global FAB, there is not an existing report yet. A random optimistic reportID is generated and used
                                    // for all of the routes in the creation flow.
                                    ROUTES.MONEY_REQUEST_CREATE.getRoute(CONST.IOU.TYPE.SEND, CONST.IOU.OPTIMISTIC_TRANSACTION_ID, ReportUtils.generateReportID()),
                                ),
                            ),
=======
                        text: translate('iou.sendMoney'),
                        onSelected: () => interceptAnonymousUser(() => IOU.startMoneyRequest(CONST.IOU.TYPE.SEND)),
>>>>>>> 3ab4e6e1
                    },
                    ...[
                        {
                            icon: Expensicons.Task,
                            text: translate('newTaskPage.assignTask'),
                            onSelected: () => interceptAnonymousUser(() => Task.clearOutTaskInfoAndNavigate()),
                        },
                    ],
                    {
                        icon: Expensicons.Heart,
                        text: translate('sidebarScreen.saveTheWorld'),
                        onSelected: () => interceptAnonymousUser(() => Navigation.navigate(ROUTES.TEACHERS_UNITE)),
                    },
                    ...(!props.isLoading && !Policy.hasActiveFreePolicy(props.allPolicies)
                        ? [
                              {
                                  displayInDefaultIconColor: true,
                                  contentFit: 'contain',
                                  icon: Expensicons.NewWorkspace,
                                  iconWidth: 46,
                                  iconHeight: 40,
                                  text: translate('workspace.new.newWorkspace'),
                                  description: translate('workspace.new.getTheExpensifyCardAndMore'),
                                  onSelected: () => interceptAnonymousUser(() => App.createWorkspaceWithPolicyDraftAndNavigateToIt()),
                              },
                          ]
                        : []),
                ]}
                withoutOverlay
                anchorRef={fabRef}
            />
            <FloatingActionButton
                accessibilityLabel={translate('sidebarScreen.fabNewChatExplained')}
                role={CONST.ROLE.BUTTON}
                isActive={isCreateMenuActive}
                ref={fabRef}
                onPress={toggleCreateMenu}
            />
        </View>
    );
}

FloatingActionButtonAndPopover.propTypes = propTypes;
FloatingActionButtonAndPopover.defaultProps = defaultProps;
FloatingActionButtonAndPopover.displayName = 'FloatingActionButtonAndPopover';

const FloatingActionButtonAndPopoverWithRef = forwardRef((props, ref) => (
    <FloatingActionButtonAndPopover
        // eslint-disable-next-line react/jsx-props-no-spreading
        {...props}
        innerRef={ref}
    />
));

FloatingActionButtonAndPopoverWithRef.displayName = 'FloatingActionButtonAndPopoverWithRef';

export default compose(
    withNavigation,
    withNavigationFocus,
    withWindowDimensions,
    withOnyx({
        allPolicies: {
            key: ONYXKEYS.COLLECTION.POLICY,
            selector: policySelector,
        },
        isLoading: {
            key: ONYXKEYS.IS_LOADING_APP,
        },
    }),
)(FloatingActionButtonAndPopoverWithRef);<|MERGE_RESOLUTION|>--- conflicted
+++ resolved
@@ -174,7 +174,6 @@
                     },
                     {
                         icon: Expensicons.Send,
-<<<<<<< HEAD
                         text: props.translate('iou.sendMoney'),
                         // onSelected: () => interceptAnonymousUser(() => IOU.startMoneyRequest(CONST.IOU.TYPE.SEND)),
                         onSelected: () =>
@@ -185,10 +184,6 @@
                                     ROUTES.MONEY_REQUEST_CREATE.getRoute(CONST.IOU.TYPE.SEND, CONST.IOU.OPTIMISTIC_TRANSACTION_ID, ReportUtils.generateReportID()),
                                 ),
                             ),
-=======
-                        text: translate('iou.sendMoney'),
-                        onSelected: () => interceptAnonymousUser(() => IOU.startMoneyRequest(CONST.IOU.TYPE.SEND)),
->>>>>>> 3ab4e6e1
                     },
                     ...[
                         {

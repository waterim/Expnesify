--- conflicted
+++ resolved
@@ -193,23 +193,13 @@
                 Task.clearOutTaskInfoAndNavigate(quickAction?.chatReportID ?? '', quickActionReport, quickAction.targetAccountID ?? 0, true);
                 break;
             case CONST.QUICK_ACTIONS.TRACK_MANUAL:
-<<<<<<< HEAD
-                IOU.startMoneyRequest(CONST.IOU.TYPE.TRACK_EXPENSE, quickAction?.chatReportID ?? '', CONST.IOU.REQUEST_TYPE.MANUAL, true);
+                IOU.startMoneyRequest(CONST.IOU.TYPE.TRACK, quickAction?.chatReportID ?? '', CONST.IOU.REQUEST_TYPE.MANUAL, true);
                 break;
             case CONST.QUICK_ACTIONS.TRACK_SCAN:
-                IOU.startMoneyRequest(CONST.IOU.TYPE.TRACK_EXPENSE, quickAction?.chatReportID ?? '', CONST.IOU.REQUEST_TYPE.SCAN, true);
+                IOU.startMoneyRequest(CONST.IOU.TYPE.TRACK, quickAction?.chatReportID ?? '', CONST.IOU.REQUEST_TYPE.SCAN, true);
                 break;
             case CONST.QUICK_ACTIONS.TRACK_DISTANCE:
-                IOU.startMoneyRequest(CONST.IOU.TYPE.TRACK_EXPENSE, quickAction?.chatReportID ?? '', CONST.IOU.REQUEST_TYPE.DISTANCE, true);
-=======
-                IOU.startMoneyRequest(CONST.IOU.TYPE.TRACK, quickAction?.chatReportID ?? '', CONST.IOU.REQUEST_TYPE.MANUAL);
-                break;
-            case CONST.QUICK_ACTIONS.TRACK_SCAN:
-                IOU.startMoneyRequest(CONST.IOU.TYPE.TRACK, quickAction?.chatReportID ?? '', CONST.IOU.REQUEST_TYPE.SCAN);
-                break;
-            case CONST.QUICK_ACTIONS.TRACK_DISTANCE:
-                IOU.startMoneyRequest(CONST.IOU.TYPE.TRACK, quickAction?.chatReportID ?? '', CONST.IOU.REQUEST_TYPE.DISTANCE);
->>>>>>> 64695c85
+                IOU.startMoneyRequest(CONST.IOU.TYPE.TRACK, quickAction?.chatReportID ?? '', CONST.IOU.REQUEST_TYPE.DISTANCE, true);
                 break;
             default:
         }

--- conflicted
+++ resolved
@@ -31,10 +31,6 @@
             style={[styles.sidebar, Browser.isMobile() ? styles.userSelectNone : {}, styles.pb0]}
             testID={BaseSidebarScreen.displayName}
             includePaddingTop={false}
-<<<<<<< HEAD
-            shouldDisableSafeAreaPaddingBottom
-=======
->>>>>>> feac02c7
         >
             {({insets}) => (
                 <View style={[styles.flex1]}>

<<<<<<< HEAD
import React from 'react';
=======
import React, {useRef} from 'react';
>>>>>>> b6540062
import sidebarPropTypes from './sidebarPropTypes';
import BaseSidebarScreen from './BaseSidebarScreen';
import FloatingActionButtonAndPopover from './FloatingActionButtonAndPopover';

const SidebarScreen = (props) => {
<<<<<<< HEAD
    let popoverModal = null;
=======
    const popoverModal = useRef(null);
>>>>>>> b6540062

    /**
     * Method create event listener
     */
    const createDragoverListener = () => {
<<<<<<< HEAD
        document.addEventListener('dragover', popoverModal.hideCreateMenu);
=======
        document.addEventListener('dragover', popoverModal.current.hideCreateMenu);
>>>>>>> b6540062
    };

    /**
     * Method remove event listener.
     */
    const removeDragoverListener = () => {
<<<<<<< HEAD
        document.removeEventListener('dragover', popoverModal.hideCreateMenu);
=======
        document.removeEventListener('dragover', popoverModal.current.hideCreateMenu);
>>>>>>> b6540062
    };

    return (
        <BaseSidebarScreen
            // eslint-disable-next-line react/jsx-props-no-spreading
            {...props}
        >
            <FloatingActionButtonAndPopover
<<<<<<< HEAD
                ref={el => popoverModal = el}
=======
                ref={popoverModal}
>>>>>>> b6540062
                onShowCreateMenu={createDragoverListener}
                onHideCreateMenu={removeDragoverListener}
            />
        </BaseSidebarScreen>
    );
};

SidebarScreen.propTypes = sidebarPropTypes;
SidebarScreen.displayName = 'SidebarScreen';

export default SidebarScreen;<|MERGE_RESOLUTION|>--- conflicted
+++ resolved
@@ -1,39 +1,23 @@
-<<<<<<< HEAD
-import React from 'react';
-=======
 import React, {useRef} from 'react';
->>>>>>> b6540062
 import sidebarPropTypes from './sidebarPropTypes';
 import BaseSidebarScreen from './BaseSidebarScreen';
 import FloatingActionButtonAndPopover from './FloatingActionButtonAndPopover';
 
 const SidebarScreen = (props) => {
-<<<<<<< HEAD
-    let popoverModal = null;
-=======
     const popoverModal = useRef(null);
->>>>>>> b6540062
 
     /**
      * Method create event listener
      */
     const createDragoverListener = () => {
-<<<<<<< HEAD
-        document.addEventListener('dragover', popoverModal.hideCreateMenu);
-=======
         document.addEventListener('dragover', popoverModal.current.hideCreateMenu);
->>>>>>> b6540062
     };
 
     /**
      * Method remove event listener.
      */
     const removeDragoverListener = () => {
-<<<<<<< HEAD
-        document.removeEventListener('dragover', popoverModal.hideCreateMenu);
-=======
         document.removeEventListener('dragover', popoverModal.current.hideCreateMenu);
->>>>>>> b6540062
     };
 
     return (
@@ -42,11 +26,7 @@
             {...props}
         >
             <FloatingActionButtonAndPopover
-<<<<<<< HEAD
-                ref={el => popoverModal = el}
-=======
                 ref={popoverModal}
->>>>>>> b6540062
                 onShowCreateMenu={createDragoverListener}
                 onHideCreateMenu={removeDragoverListener}
             />

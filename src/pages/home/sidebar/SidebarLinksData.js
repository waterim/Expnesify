import React, {useCallback, useMemo, useRef} from 'react';
import _ from 'underscore';
import {deepEqual} from 'fast-equals';
import {withOnyx} from 'react-native-onyx';
import PropTypes from 'prop-types';
import lodashGet from 'lodash/get';
import {View} from 'react-native';
import SidebarUtils from '../../../libs/SidebarUtils';
import SidebarLinks, {basePropTypes} from './SidebarLinks';
import withCurrentReportID from '../../../components/withCurrentReportID';
import compose from '../../../libs/compose';
import ONYXKEYS from '../../../ONYXKEYS';
import reportPropTypes from '../../reportPropTypes';
import CONST from '../../../CONST';
import useLocalize from '../../../hooks/useLocalize';
import styles from '../../../styles/styles';
import withNavigationFocus from '../../../components/withNavigationFocus';
import * as SessionUtils from '../../../libs/SessionUtils';

const propTypes = {
    ...basePropTypes,

    /* Onyx Props */
    /** List of reports */
    chatReports: PropTypes.objectOf(reportPropTypes),

    /** All report actions for all reports */
    allReportActions: PropTypes.objectOf(
        PropTypes.arrayOf(
            PropTypes.shape({
                error: PropTypes.string,
                message: PropTypes.arrayOf(
                    PropTypes.shape({
                        moderationDecision: PropTypes.shape({
                            decision: PropTypes.string,
                        }),
                    }),
                ),
            }),
        ),
    ),

    /** Whether the reports are loading. When false it means they are ready to be used. */
    isLoadingReportData: PropTypes.bool,

    /** The chat priority mode */
    priorityMode: PropTypes.string,

    /** Beta features list */
    betas: PropTypes.arrayOf(PropTypes.string),

    /** The policies which the user has access to */
    // eslint-disable-next-line react/forbid-prop-types
    policies: PropTypes.object,

    /** Holds the reportIDs which are in draft */
    // eslint-disable-next-line react/forbid-prop-types
    draftReportIDs: PropTypes.object,
};

const defaultProps = {
    chatReports: {},
    allReportActions: {},
    isLoadingReportData: true,
    priorityMode: CONST.PRIORITY_MODE.DEFAULT,
    betas: [],
    policies: [],
    draftReportIDs: {},
};

<<<<<<< HEAD
function SidebarLinksData({
    isFocused,
    allReportActions,
    draftReportIDs,
    betas,
    chatReports,
    currentReportID,
    insets,
    isLoadingReportData,
    isSmallScreenWidth,
    onLinkClick,
    policies,
    priorityMode,
}) {
=======
function SidebarLinksData({isFocused, allReportActions, betas, chatReports, currentReportID, insets, isLoadingReportData, onLinkClick, policies, priorityMode}) {
>>>>>>> 7f063c7b
    const {translate} = useLocalize();

    const reportIDsRef = useRef(null);
    const isLoading = SessionUtils.didUserLogInDuringSession() && isLoadingReportData;
    const optionListItems = useMemo(() => {
        const reportIDs = SidebarUtils.getOrderedReportIDs(null, draftReportIDs, chatReports, betas, policies, priorityMode, allReportActions);
        if (deepEqual(reportIDsRef.current, reportIDs)) {
            return reportIDsRef.current;
        }

        // We need to update existing reports only once while loading because they are updated several times during loading and causes this regression: https://github.com/Expensify/App/issues/24596#issuecomment-1681679531
        if (!isLoading || !reportIDsRef.current) {
            reportIDsRef.current = reportIDs;
        }
        return reportIDsRef.current || [];
    }, [allReportActions, betas, chatReports, draftReportIDs, policies, priorityMode, isLoading]);

    // We need to make sure the current report is in the list of reports, but we do not want
    // to have to re-generate the list every time the currentReportID changes. To do that
    // we first generate the list as if there was no current report, then here we check if
    // the current report is missing from the list, which should very rarely happen. In this
    // case we re-generate the list a 2nd time with the current report included.
    const optionListItemsWithCurrentReport = useMemo(() => {
        if (currentReportID && !_.contains(optionListItems, currentReportID)) {
            return SidebarUtils.getOrderedReportIDs(currentReportID, draftReportIDs, chatReports, betas, policies, priorityMode, allReportActions);
        }
        return optionListItems;
    }, [currentReportID, optionListItems, chatReports, betas, draftReportIDs, policies, priorityMode, allReportActions]);

    const currentReportIDRef = useRef(currentReportID);
    currentReportIDRef.current = currentReportID;
    const isActiveReport = useCallback((reportID) => currentReportIDRef.current === reportID, []);

    return (
        <View
            accessibilityElementsHidden={!isFocused}
            accessibilityLabel={translate('sidebarScreen.listOfChats')}
            style={[styles.flex1, styles.h100]}
        >
            <SidebarLinks
                // Forwarded props:
                onLinkClick={onLinkClick}
                insets={insets}
                priorityMode={priorityMode}
                // Data props:
                isActiveReport={isActiveReport}
                isLoading={isLoading}
                optionListItems={optionListItemsWithCurrentReport}
            />
        </View>
    );
}

SidebarLinksData.propTypes = propTypes;
SidebarLinksData.defaultProps = defaultProps;
SidebarLinksData.displayName = 'SidebarLinksData';

/**
 * This function (and the few below it), narrow down the data from Onyx to just the properties that we want to trigger a re-render of the component. This helps minimize re-rendering
 * and makes the entire component more performant because it's not re-rendering when a bunch of properties change which aren't ever used in the UI.
 * @param {Object} [report]
 * @returns {Object|undefined}
 */
const chatReportSelector = (report) =>
    report && {
        reportID: report.reportID,
        participantAccountIDs: report.participantAccountIDs,
        isPinned: report.isPinned,
        isHidden: report.isHidden,
        errorFields: {
            addWorkspaceRoom: report.errorFields && report.errorFields.addWorkspaceRoom,
        },
        lastMessageText: report.lastMessageText,
        lastVisibleActionCreated: report.lastVisibleActionCreated,
        iouReportID: report.iouReportID,
        total: report.total,
        hasOutstandingIOU: report.hasOutstandingIOU,
        isWaitingOnBankAccount: report.isWaitingOnBankAccount,
        statusNum: report.statusNum,
        stateNum: report.stateNum,
        chatType: report.chatType,
        type: report.type,
        policyID: report.policyID,
        visibility: report.visibility,
        lastReadTime: report.lastReadTime,
        // Needed for name sorting:
        reportName: report.reportName,
        policyName: report.policyName,
        oldPolicyName: report.oldPolicyName,
        // Other less obvious properites considered for sorting:
        ownerAccountID: report.ownerAccountID,
        currency: report.currency,
        managerID: report.managerID,
        // Other important less obivous properties for filtering:
        parentReportActionID: report.parentReportActionID,
        parentReportID: report.parentReportID,
    };

/**
 * @param {Object} [reportActions]
 * @returns {Object|undefined}
 */
const reportActionsSelector = (reportActions) =>
    reportActions &&
    _.map(reportActions, (reportAction) => ({
        errors: lodashGet(reportAction, 'errors', []),
        message: [
            {
                moderationDecision: {decision: lodashGet(reportAction, 'message[0].moderationDecision.decision')},
            },
        ],
    }));

/**
 * @param {Object} [policy]
 * @returns {Object|undefined}
 */
const policySelector = (policy) =>
    policy && {
        type: policy.type,
        name: policy.name,
        avatar: policy.avatar,
    };

export default compose(
    withCurrentReportID,
    withNavigationFocus,
    withOnyx({
        chatReports: {
            key: ONYXKEYS.COLLECTION.REPORT,
            selector: chatReportSelector,
        },
        isLoadingReportData: {
            key: ONYXKEYS.IS_LOADING_REPORT_DATA,
        },
        draftReportIDs: {
            key: ONYXKEYS.DRAFT_REPORT_IDS,
        },
        priorityMode: {
            key: ONYXKEYS.NVP_PRIORITY_MODE,
        },
        betas: {
            key: ONYXKEYS.BETAS,
        },
        allReportActions: {
            key: ONYXKEYS.COLLECTION.REPORT_ACTIONS,
            selector: reportActionsSelector,
        },
        policies: {
            key: ONYXKEYS.COLLECTION.POLICY,
            selector: policySelector,
        },
    }),
)(SidebarLinksData);<|MERGE_RESOLUTION|>--- conflicted
+++ resolved
@@ -68,24 +68,7 @@
     draftReportIDs: {},
 };
 
-<<<<<<< HEAD
-function SidebarLinksData({
-    isFocused,
-    allReportActions,
-    draftReportIDs,
-    betas,
-    chatReports,
-    currentReportID,
-    insets,
-    isLoadingReportData,
-    isSmallScreenWidth,
-    onLinkClick,
-    policies,
-    priorityMode,
-}) {
-=======
-function SidebarLinksData({isFocused, allReportActions, betas, chatReports, currentReportID, insets, isLoadingReportData, onLinkClick, policies, priorityMode}) {
->>>>>>> 7f063c7b
+function SidebarLinksData({isFocused, draftReportIDs, allReportActions, betas, chatReports, currentReportID, insets, isLoadingReportData, onLinkClick, policies, priorityMode}) {
     const {translate} = useLocalize();
 
     const reportIDsRef = useRef(null);

import {deepEqual} from 'fast-equals';
import lodashGet from 'lodash/get';
import PropTypes from 'prop-types';
import React, {useCallback, useMemo, useRef} from 'react';
import {View} from 'react-native';
import {withOnyx} from 'react-native-onyx';
import _ from 'underscore';
import withCurrentReportID from '@components/withCurrentReportID';
import withNavigationFocus from '@components/withNavigationFocus';
import useLocalize from '@hooks/useLocalize';
import compose from '@libs/compose';
import SidebarUtils from '@libs/SidebarUtils';
import reportPropTypes from '@pages/reportPropTypes';
import useThemeStyles from '@styles/useThemeStyles';
import CONST from '@src/CONST';
import ONYXKEYS from '@src/ONYXKEYS';
import SidebarLinks, {basePropTypes} from './SidebarLinks';
import networkPropTypes from '@components/networkPropTypes';
import {withNetwork} from '@components/OnyxProvider';


const propTypes = {
    ...basePropTypes,

    /* Onyx Props */
    /** List of reports */
    chatReports: PropTypes.objectOf(reportPropTypes),

    /** All report actions for all reports */
    allReportActions: PropTypes.objectOf(
        PropTypes.arrayOf(
            PropTypes.shape({
                error: PropTypes.string,
                message: PropTypes.arrayOf(
                    PropTypes.shape({
                        moderationDecision: PropTypes.shape({
                            decision: PropTypes.string,
                        }),
                    }),
                ),
            }),
        ),
    ),

    /** Whether the reports are loading. When false it means they are ready to be used. */
    isLoadingApp: PropTypes.bool,

    /** The chat priority mode */
    priorityMode: PropTypes.string,

    /** Beta features list */
    betas: PropTypes.arrayOf(PropTypes.string),

    network: networkPropTypes.isRequired,

    /** The policies which the user has access to */
    // eslint-disable-next-line react/forbid-prop-types
    policies: PropTypes.object,
};

const defaultProps = {
    chatReports: {},
    allReportActions: {},
    isLoadingApp: true,
    priorityMode: CONST.PRIORITY_MODE.DEFAULT,
    betas: [],
    policies: {},
};

<<<<<<< HEAD
function SidebarLinksData({isFocused, allReportActions, betas, chatReports, currentReportID, insets, isLoadingReportData, onLinkClick, policies, priorityMode, network}) {
=======
function SidebarLinksData({isFocused, allReportActions, betas, chatReports, currentReportID, insets, isLoadingApp, onLinkClick, policies, priorityMode}) {
>>>>>>> 8fa65ec4
    const styles = useThemeStyles();
    const {translate} = useLocalize();

    const reportIDsRef = useRef(null);
    const isLoading = isLoadingApp;
    const optionListItems = useMemo(() => {
        const reportIDs = SidebarUtils.getOrderedReportIDs(null, chatReports, betas, policies, priorityMode, allReportActions);

        if (deepEqual(reportIDsRef.current, reportIDs)) {
            return reportIDsRef.current;
        }

        // We need to update existing reports only once while loading because they are updated several times during loading and causes this regression: https://github.com/Expensify/App/issues/24596#issuecomment-1681679531
        // However, if the user is offline, we need to update the reports unconditionally, since the loading of report data might be stuck in this case.
        if (!isLoading || !reportIDsRef.current || network.isOffline) {
            reportIDsRef.current = reportIDs;
        }
        return reportIDsRef.current || [];
    }, [allReportActions, betas, chatReports, policies, priorityMode, isLoading, network.isOffline]);

    // We need to make sure the current report is in the list of reports, but we do not want
    // to have to re-generate the list every time the currentReportID changes. To do that
    // we first generate the list as if there was no current report, then here we check if
    // the current report is missing from the list, which should very rarely happen. In this
    // case we re-generate the list a 2nd time with the current report included.
    const optionListItemsWithCurrentReport = useMemo(() => {
        if (currentReportID && !_.contains(optionListItems, currentReportID)) {
            return SidebarUtils.getOrderedReportIDs(currentReportID, chatReports, betas, policies, priorityMode, allReportActions);
        }
        return optionListItems;
    }, [currentReportID, optionListItems, chatReports, betas, policies, priorityMode, allReportActions]);

    const currentReportIDRef = useRef(currentReportID);
    currentReportIDRef.current = currentReportID;
    const isActiveReport = useCallback((reportID) => currentReportIDRef.current === reportID, []);

    return (
        <View
            accessibilityElementsHidden={!isFocused}
            accessibilityLabel={translate('sidebarScreen.listOfChats')}
            style={[styles.flex1, styles.h100]}
        >
            <SidebarLinks
                // Forwarded props:
                onLinkClick={onLinkClick}
                insets={insets}
                priorityMode={priorityMode}
                // Data props:
                isActiveReport={isActiveReport}
                isLoading={isLoading}
                optionListItems={optionListItemsWithCurrentReport}
            />
        </View>
    );
}

SidebarLinksData.propTypes = propTypes;
SidebarLinksData.defaultProps = defaultProps;
SidebarLinksData.displayName = 'SidebarLinksData';

/**
 * This function (and the few below it), narrow down the data from Onyx to just the properties that we want to trigger a re-render of the component. This helps minimize re-rendering
 * and makes the entire component more performant because it's not re-rendering when a bunch of properties change which aren't ever used in the UI.
 * @param {Object} [report]
 * @returns {Object|undefined}
 */
const chatReportSelector = (report) =>
    report && {
        reportID: report.reportID,
        participantAccountIDs: report.participantAccountIDs,
        hasDraft: report.hasDraft,
        isPinned: report.isPinned,
        isHidden: report.isHidden,
        errorFields: {
            addWorkspaceRoom: report.errorFields && report.errorFields.addWorkspaceRoom,
        },
        lastMessageText: report.lastMessageText,
        lastVisibleActionCreated: report.lastVisibleActionCreated,
        iouReportID: report.iouReportID,
        total: report.total,
        nonReimbursableTotal: report.nonReimbursableTotal,
        hasOutstandingIOU: report.hasOutstandingIOU,
        hasOutstandingChildRequest: report.hasOutstandingChildRequest,
        isWaitingOnBankAccount: report.isWaitingOnBankAccount,
        statusNum: report.statusNum,
        stateNum: report.stateNum,
        chatType: report.chatType,
        type: report.type,
        policyID: report.policyID,
        visibility: report.visibility,
        lastReadTime: report.lastReadTime,
        // Needed for name sorting:
        reportName: report.reportName,
        policyName: report.policyName,
        oldPolicyName: report.oldPolicyName,
        // Other less obvious properites considered for sorting:
        ownerAccountID: report.ownerAccountID,
        currency: report.currency,
        managerID: report.managerID,
        // Other important less obivous properties for filtering:
        parentReportActionID: report.parentReportActionID,
        parentReportID: report.parentReportID,
    };

/**
 * @param {Object} [reportActions]
 * @returns {Object|undefined}
 */
const reportActionsSelector = (reportActions) =>
    reportActions &&
    _.map(reportActions, (reportAction) => ({
        errors: lodashGet(reportAction, 'errors', []),
        message: [
            {
                moderationDecision: {decision: lodashGet(reportAction, 'message[0].moderationDecision.decision')},
            },
        ],
    }));

/**
 * @param {Object} [policy]
 * @returns {Object|undefined}
 */
const policySelector = (policy) =>
    policy && {
        type: policy.type,
        name: policy.name,
        avatar: policy.avatar,
    };

export default compose(
    withCurrentReportID,
    withNavigationFocus,
    withNetwork(),
    withOnyx({
        chatReports: {
            key: ONYXKEYS.COLLECTION.REPORT,
            selector: chatReportSelector,
            initialValue: {},
        },
        isLoadingApp: {
            key: ONYXKEYS.IS_LOADING_APP,
        },
        priorityMode: {
            key: ONYXKEYS.NVP_PRIORITY_MODE,
            initialValue: CONST.PRIORITY_MODE.DEFAULT,
        },
        betas: {
            key: ONYXKEYS.BETAS,
            initialValue: [],
        },
        allReportActions: {
            key: ONYXKEYS.COLLECTION.REPORT_ACTIONS,
            selector: reportActionsSelector,
            initialValue: {},
        },
        policies: {
            key: ONYXKEYS.COLLECTION.POLICY,
            selector: policySelector,
            initialValue: {},
        },
    }),
)(SidebarLinksData);<|MERGE_RESOLUTION|>--- conflicted
+++ resolved
@@ -67,11 +67,7 @@
     policies: {},
 };
 
-<<<<<<< HEAD
 function SidebarLinksData({isFocused, allReportActions, betas, chatReports, currentReportID, insets, isLoadingReportData, onLinkClick, policies, priorityMode, network}) {
-=======
-function SidebarLinksData({isFocused, allReportActions, betas, chatReports, currentReportID, insets, isLoadingApp, onLinkClick, policies, priorityMode}) {
->>>>>>> 8fa65ec4
     const styles = useThemeStyles();
     const {translate} = useLocalize();
 

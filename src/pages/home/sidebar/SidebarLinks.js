/* eslint-disable rulesdir/onyx-props-must-have-default */
import lodashGet from 'lodash/get';
import React from 'react';
import {View, TouchableOpacity} from 'react-native';
import _ from 'underscore';
import PropTypes from 'prop-types';
import {withOnyx} from 'react-native-onyx';
import {Freeze} from 'react-freeze';
import styles from '../../../styles/styles';
import * as StyleUtils from '../../../styles/StyleUtils';
import ONYXKEYS from '../../../ONYXKEYS';
import safeAreaInsetPropTypes from '../../safeAreaInsetPropTypes';
import compose from '../../../libs/compose';
import Navigation from '../../../libs/Navigation/Navigation';
import ROUTES from '../../../ROUTES';
import Icon from '../../../components/Icon';
import * as Expensicons from '../../../components/Icon/Expensicons';
import AvatarWithIndicator from '../../../components/AvatarWithIndicator';
import Tooltip from '../../../components/Tooltip';
import CONST from '../../../CONST';
import participantPropTypes from '../../../components/participantPropTypes';
import withLocalize, {withLocalizePropTypes} from '../../../components/withLocalize';
import * as App from '../../../libs/actions/App';
import withCurrentUserPersonalDetails from '../../../components/withCurrentUserPersonalDetails';
import withWindowDimensions from '../../../components/withWindowDimensions';
import reportActionPropTypes from '../report/reportActionPropTypes';
import LHNOptionsList from '../../../components/LHNOptionsList/LHNOptionsList';
import SidebarUtils from '../../../libs/SidebarUtils';
import reportPropTypes from '../../reportPropTypes';
import OfflineWithFeedback from '../../../components/OfflineWithFeedback';
import Header from '../../../components/Header';
import defaultTheme from '../../../styles/themes/default';
import OptionsListSkeletonView from '../../../components/OptionsListSkeletonView';
import variables from '../../../styles/variables';
import LogoComponent from '../../../../assets/images/expensify-wordmark.svg';
<<<<<<< HEAD
import * as Session from '../../../libs/actions/Session';
import Button from '../../../components/Button';
=======
import * as UserUtils from '../../../libs/UserUtils';
>>>>>>> 06192acc

const propTypes = {
    /** Toggles the navigation menu open and closed */
    onLinkClick: PropTypes.func.isRequired,

    /** Safe area insets required for mobile devices margins */
    insets: safeAreaInsetPropTypes.isRequired,

    /* Onyx Props */
    /** List of reports */
    // eslint-disable-next-line react/no-unused-prop-types
    chatReports: PropTypes.objectOf(reportPropTypes),

    /** All report actions for all reports */
    // eslint-disable-next-line react/no-unused-prop-types
    reportActions: PropTypes.objectOf(PropTypes.arrayOf(PropTypes.shape(reportActionPropTypes))),

    /** List of users' personal details */
    personalDetails: PropTypes.objectOf(participantPropTypes),

    /** The personal details of the person who is logged in */
    currentUserPersonalDetails: PropTypes.shape({
        /** Display name of the current user */
        displayName: PropTypes.string,

        /** Avatar URL or SVG of the current user */
        avatar: PropTypes.oneOfType([PropTypes.string, PropTypes.func]),

        /** Login email of the current user */
        login: PropTypes.string,
    }),

    /** Current reportID from the route in react navigation state object */
    reportIDFromRoute: PropTypes.string,

    /** Callback when onLayout of sidebar is called */
    onLayout: PropTypes.func,

    /** Whether we are viewing below the responsive breakpoint */
    isSmallScreenWidth: PropTypes.bool.isRequired,

    /** The chat priority mode */
    priorityMode: PropTypes.string,

    ...withLocalizePropTypes,
};

const defaultProps = {
    chatReports: {},
    reportActions: {},
    personalDetails: {},
    currentUserPersonalDetails: {
        avatar: '',
    },
    reportIDFromRoute: '',
    onLayout: () => {},
    priorityMode: CONST.PRIORITY_MODE.DEFAULT,
};

class SidebarLinks extends React.Component {
    constructor(props) {
        super(props);

        this.showSearchPage = this.showSearchPage.bind(this);
        this.showSettingsPage = this.showSettingsPage.bind(this);
        this.showReportPage = this.showReportPage.bind(this);
    }

    showSearchPage() {
        if (this.props.isCreateMenuOpen) {
            // Prevent opening Search page when click Search icon quickly after clicking FAB icon
            return;
        }

        Navigation.navigate(ROUTES.SEARCH);
    }

    showSettingsPage() {
        if (this.props.isCreateMenuOpen) {
            // Prevent opening Settings page when click profile avatar quickly after clicking FAB icon
            return;
        }

        Navigation.navigate(ROUTES.SETTINGS);
    }

    /**
     * Show Report page with selected report id
     *
     * @param {Object} option
     * @param {String} option.reportID
     */
    showReportPage(option) {
        if (this.props.isCreateMenuOpen) {
            // Prevent opening Report page when click LHN row quickly after clicking FAB icon
            return;
        }
        Navigation.navigate(ROUTES.getReportRoute(option.reportID));
        this.props.onLinkClick();
    }

    render() {
        const isLoading = _.isEmpty(this.props.personalDetails) || _.isEmpty(this.props.chatReports);
        const shouldFreeze = this.props.isSmallScreenWidth && !this.props.isDrawerOpen && this.isSidebarLoaded;
        const optionListItems = SidebarUtils.getOrderedReportIDs(this.props.reportIDFromRoute);

        const skeletonPlaceholder = <OptionsListSkeletonView shouldAnimate={!shouldFreeze} />;

        return (
            <View
                accessibilityElementsHidden={this.props.isSmallScreenWidth && !this.props.isDrawerOpen}
                accessibilityLabel={this.props.translate('sidebarScreen.listOfChats')}
                style={[styles.flex1, styles.h100]}
            >
                <View
                    style={[styles.flexRow, styles.ph5, styles.pv3, styles.justifyContentBetween, styles.alignItemsCenter]}
                    nativeID="drag-area"
                >
                    <Header
                        title={
                            <LogoComponent
                                fill={defaultTheme.textLight}
                                width={variables.lhnLogoWidth}
                                height={variables.lhnLogoHeight}
                            />
                        }
                        accessibilityRole="text"
                        shouldShowEnvironmentBadge
                    />
                    <Tooltip text={this.props.translate('common.search')}>
                        <TouchableOpacity
                            accessibilityLabel={this.props.translate('sidebarScreen.buttonSearch')}
                            accessibilityRole="button"
                            style={[styles.flexRow, styles.ph5]}
                            onPress={Session.checkIfActionIsAllowed(this.showSearchPage)}
                        >
                            <Icon src={Expensicons.MagnifyingGlass} />
                        </TouchableOpacity>
                    </Tooltip>
                    <TouchableOpacity
                        accessibilityLabel={this.props.translate('sidebarScreen.buttonMySettings')}
                        accessibilityRole="button"
                        onPress={Session.checkIfActionIsAllowed(this.showSettingsPage)}
                    >
<<<<<<< HEAD
                        {Session.isAnonymousUser() ? (
                            <View style={styles.signInButtonAvatar}>
                                <Button
                                    medium
                                    success
                                    text={this.props.translate('common.signIn')}
                                    onPress={() => Session.signOutAndRedirectToSignIn()}
                                />
                            </View>
                        ) : (
                            <OfflineWithFeedback pendingAction={lodashGet(this.props.currentUserPersonalDetails, 'pendingFields.avatar', null)}>
                                <AvatarWithIndicator
                                    source={ReportUtils.getAvatar(this.props.currentUserPersonalDetails.avatar, this.props.currentUserPersonalDetails.login)}
                                    tooltipText={this.props.translate('common.settings')}
                                />
                            </OfflineWithFeedback>
                        )}
=======
                        <OfflineWithFeedback pendingAction={lodashGet(this.props.currentUserPersonalDetails, 'pendingFields.avatar', null)}>
                            <AvatarWithIndicator
                                source={UserUtils.getAvatar(this.props.currentUserPersonalDetails.avatar, this.props.currentUserPersonalDetails.login)}
                                tooltipText={this.props.translate('common.settings')}
                            />
                        </OfflineWithFeedback>
>>>>>>> 06192acc
                    </TouchableOpacity>
                </View>
                <Freeze
                    freeze={shouldFreeze}
                    placeholder={skeletonPlaceholder}
                >
                    {isLoading ? (
                        skeletonPlaceholder
                    ) : (
                        <LHNOptionsList
                            contentContainerStyles={[styles.sidebarListContainer, {paddingBottom: StyleUtils.getSafeAreaMargins(this.props.insets).marginBottom}]}
                            data={optionListItems}
                            focusedIndex={_.findIndex(optionListItems, (option) => option.toString() === this.props.reportIDFromRoute)}
                            onSelectRow={this.showReportPage}
                            shouldDisableFocusOptions={this.props.isSmallScreenWidth}
                            optionMode={this.props.priorityMode === CONST.PRIORITY_MODE.GSD ? CONST.OPTION_MODE.COMPACT : CONST.OPTION_MODE.DEFAULT}
                            onLayout={() => {
                                this.props.onLayout();
                                App.setSidebarLoaded();
                                this.isSidebarLoaded = true;
                            }}
                        />
                    )}
                </Freeze>
            </View>
        );
    }
}

SidebarLinks.propTypes = propTypes;
SidebarLinks.defaultProps = defaultProps;

/**
 * This function (and the few below it), narrow down the data from Onyx to just the properties that we want to trigger a re-render of the component. This helps minimize re-rendering
 * and makes the entire component more performant because it's not re-rendering when a bunch of properties change which aren't ever used in the UI.
 * @param {Object} [report]
 * @returns {Object|undefined}
 */
const chatReportSelector = (report) =>
    report && {
        reportID: report.reportID,
        participants: report.participants,
        hasDraft: report.hasDraft,
        isPinned: report.isPinned,
        errorFields: {
            addWorkspaceRoom: report.errorFields && report.errorFields.addWorkspaceRoom,
        },
        lastReadTime: report.lastReadTime,
        lastMentionedTime: report.lastMentionedTime,
        lastMessageText: report.lastMessageText,
        lastVisibleActionCreated: report.lastVisibleActionCreated,
        iouReportID: report.iouReportID,
        hasOutstandingIOU: report.hasOutstandingIOU,
        statusNum: report.statusNum,
        stateNum: report.stateNum,
        chatType: report.chatType,
        policyID: report.policyID,
        reportName: report.reportName,
    };

/**
 * @param {Object} [personalDetails]
 * @returns {Object|undefined}
 */
const personalDetailsSelector = (personalDetails) =>
    _.reduce(
        personalDetails,
        (finalPersonalDetails, personalData, login) => {
            // It's OK to do param-reassignment in _.reduce() because we absolutely know the starting state of finalPersonalDetails
            // eslint-disable-next-line no-param-reassign
            finalPersonalDetails[login] = {
                login: personalData.login,
                displayName: personalData.displayName,
                firstName: personalData.firstName,
                avatar: UserUtils.getAvatar(personalData.avatar, personalData.login),
            };
            return finalPersonalDetails;
        },
        {},
    );

/**
 * @param {Object} [reportActions]
 * @returns {Object|undefined}
 */
const reportActionsSelector = (reportActions) =>
    reportActions &&
    _.map(reportActions, (reportAction) => ({
        errors: reportAction.errors,
    }));

/**
 * @param {Object} [policy]
 * @returns {Object|undefined}
 */
const policySelector = (policy) =>
    policy && {
        type: policy.type,
        name: policy.name,
        avatar: policy.avatar,
    };

export default compose(
    withLocalize,
    withCurrentUserPersonalDetails,
    withWindowDimensions,
    withOnyx({
        // Note: It is very important that the keys subscribed to here are the same
        // keys that are subscribed to at the top of SidebarUtils.js. If there was a key missing from here and data was updated
        // for that key, then there would be no re-render and the options wouldn't reflect the new data because SidebarUtils.getOrderedReportIDs() wouldn't be triggered.
        // This could be changed if each OptionRowLHN used withOnyx() to connect to the Onyx keys, but if you had 10,000 reports
        // with 10,000 withOnyx() connections, it would have unknown performance implications.
        chatReports: {
            key: ONYXKEYS.COLLECTION.REPORT,
            selector: chatReportSelector,
        },
        personalDetails: {
            key: ONYXKEYS.PERSONAL_DETAILS,
            selector: personalDetailsSelector,
        },
        priorityMode: {
            key: ONYXKEYS.NVP_PRIORITY_MODE,
        },
        betas: {
            key: ONYXKEYS.BETAS,
        },
        reportActions: {
            key: ONYXKEYS.COLLECTION.REPORT_ACTIONS,
            selector: reportActionsSelector,
        },
        policies: {
            key: ONYXKEYS.COLLECTION.POLICY,
            selector: policySelector,
        },
        preferredLocale: {
            key: ONYXKEYS.NVP_PREFERRED_LOCALE,
        },
    }),
)(SidebarLinks);<|MERGE_RESOLUTION|>--- conflicted
+++ resolved
@@ -33,12 +33,9 @@
 import OptionsListSkeletonView from '../../../components/OptionsListSkeletonView';
 import variables from '../../../styles/variables';
 import LogoComponent from '../../../../assets/images/expensify-wordmark.svg';
-<<<<<<< HEAD
 import * as Session from '../../../libs/actions/Session';
 import Button from '../../../components/Button';
-=======
 import * as UserUtils from '../../../libs/UserUtils';
->>>>>>> 06192acc
 
 const propTypes = {
     /** Toggles the navigation menu open and closed */
@@ -183,7 +180,6 @@
                         accessibilityRole="button"
                         onPress={Session.checkIfActionIsAllowed(this.showSettingsPage)}
                     >
-<<<<<<< HEAD
                         {Session.isAnonymousUser() ? (
                             <View style={styles.signInButtonAvatar}>
                                 <Button
@@ -196,19 +192,11 @@
                         ) : (
                             <OfflineWithFeedback pendingAction={lodashGet(this.props.currentUserPersonalDetails, 'pendingFields.avatar', null)}>
                                 <AvatarWithIndicator
-                                    source={ReportUtils.getAvatar(this.props.currentUserPersonalDetails.avatar, this.props.currentUserPersonalDetails.login)}
+                                    source={UserUtils.getAvatar(this.props.currentUserPersonalDetails.avatar, this.props.currentUserPersonalDetails.login)}
                                     tooltipText={this.props.translate('common.settings')}
                                 />
                             </OfflineWithFeedback>
                         )}
-=======
-                        <OfflineWithFeedback pendingAction={lodashGet(this.props.currentUserPersonalDetails, 'pendingFields.avatar', null)}>
-                            <AvatarWithIndicator
-                                source={UserUtils.getAvatar(this.props.currentUserPersonalDetails.avatar, this.props.currentUserPersonalDetails.login)}
-                                tooltipText={this.props.translate('common.settings')}
-                            />
-                        </OfflineWithFeedback>
->>>>>>> 06192acc
                     </TouchableOpacity>
                 </View>
                 <Freeze

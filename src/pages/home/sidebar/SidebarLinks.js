--- conflicted
+++ resolved
@@ -201,17 +201,5 @@
 
 SidebarLinks.propTypes = propTypes;
 SidebarLinks.defaultProps = defaultProps;
-<<<<<<< HEAD
-export default compose(
-    withLocalize,
-    withWindowDimensions,
-    withOnyx({
-        report: {
-            key: ({currentReportID}) => `${ONYXKEYS.COLLECTION.REPORT}${currentReportID}`,
-        },
-    }),
-)(SidebarLinks);
-=======
 export default compose(withLocalize, withWindowDimensions)(SidebarLinks);
->>>>>>> 5f668c66
 export {basePropTypes};
/* eslint-disable rulesdir/onyx-props-must-have-default */
import PropTypes from 'prop-types';
import React, {useCallback, useEffect, useRef} from 'react';
import {InteractionManager, StyleSheet, View} from 'react-native';
import _ from 'underscore';
<<<<<<< HEAD
import Breadcrumbs from '@components/Breadcrumbs';
=======
import LogoComponent from '@assets/images/expensify-wordmark.svg';
import Header from '@components/Header';
import Icon from '@components/Icon';
import * as Expensicons from '@components/Icon/Expensicons';
import ImageSVG from '@components/ImageSVG';
>>>>>>> b1e43006
import LHNOptionsList from '@components/LHNOptionsList/LHNOptionsList';
import OptionsListSkeletonView from '@components/OptionsListSkeletonView';
import useLocalize from '@hooks/useLocalize';
import useStyleUtils from '@hooks/useStyleUtils';
import useThemeStyles from '@hooks/useThemeStyles';
import useWindowDimensions from '@hooks/useWindowDimensions';
import KeyboardShortcut from '@libs/KeyboardShortcut';
import Navigation from '@libs/Navigation/Navigation';
import onyxSubscribe from '@libs/onyxSubscribe';
import SidebarUtils from '@libs/SidebarUtils';
import * as ReportActionContextMenu from '@pages/home/report/ContextMenu/ReportActionContextMenu';
import safeAreaInsetPropTypes from '@pages/safeAreaInsetPropTypes';
import * as App from '@userActions/App';
import CONST from '@src/CONST';
import ONYXKEYS from '@src/ONYXKEYS';
import ROUTES from '@src/ROUTES';

const basePropTypes = {
    /** Toggles the navigation menu open and closed */
    onLinkClick: PropTypes.func.isRequired,

    /** Safe area insets required for mobile devices margins */
    insets: safeAreaInsetPropTypes.isRequired,
};

const propTypes = {
    ...basePropTypes,

    optionListItems: PropTypes.arrayOf(PropTypes.string).isRequired,

    isLoading: PropTypes.bool.isRequired,

    // eslint-disable-next-line react/require-default-props
    priorityMode: PropTypes.oneOf(_.values(CONST.PRIORITY_MODE)),

    isActiveReport: PropTypes.func.isRequired,
};

function SidebarLinks({onLinkClick, insets, optionListItems, isLoading, priorityMode = CONST.PRIORITY_MODE.DEFAULT, isActiveReport, isCreateMenuOpen}) {
    const styles = useThemeStyles();
    const StyleUtils = useStyleUtils();
    const modal = useRef({});
    const {translate, updateLocale} = useLocalize();
    const {isSmallScreenWidth} = useWindowDimensions();

    useEffect(() => {
        if (!isSmallScreenWidth) {
            return;
        }
        App.confirmReadyToOpenApp();
    }, [isSmallScreenWidth]);

    useEffect(() => {
        App.setSidebarLoaded();
        SidebarUtils.setIsSidebarLoadedReady();

        InteractionManager.runAfterInteractions(() => {
            requestAnimationFrame(() => {
                updateLocale();
            });
        });

        const unsubscribeOnyxModal = onyxSubscribe({
            key: ONYXKEYS.MODAL,
            callback: (modalArg) => {
                if (_.isNull(modalArg) || typeof modalArg !== 'object') {
                    return;
                }
                modal.current = modalArg;
            },
        });

        const shortcutConfig = CONST.KEYBOARD_SHORTCUTS.ESCAPE;
        const unsubscribeEscapeKey = KeyboardShortcut.subscribe(
            shortcutConfig.shortcutKey,
            () => {
                if (modal.current.willAlertModalBecomeVisible) {
                    return;
                }

                Navigation.dismissModal();
            },
            shortcutConfig.descriptionKey,
            shortcutConfig.modifiers,
            true,
            true,
        );

        ReportActionContextMenu.hideContextMenu(false);

        return () => {
            SidebarUtils.resetIsSidebarLoadedReadyPromise();
            if (unsubscribeEscapeKey) {
                unsubscribeEscapeKey();
            }
            if (unsubscribeOnyxModal) {
                unsubscribeOnyxModal();
            }
        };
        // eslint-disable-next-line react-hooks/exhaustive-deps
    }, []);

    /**
     * Show Report page with selected report id
     *
     * @param {Object} option
     * @param {String} option.reportID
     */
    const showReportPage = useCallback(
        (option) => {
            // Prevent opening Report page when clicking LHN row quickly after clicking FAB icon
            // or when clicking the active LHN row on large screens
            // or when continuously clicking different LHNs, only apply to small screen
            // since getTopmostReportId always returns on other devices
            const reportActionID = Navigation.getTopmostReportActionId();
            if (isCreateMenuOpen || (option.reportID === Navigation.getTopmostReportId() && !reportActionID) || (isSmallScreenWidth && isActiveReport(option.reportID) && !reportActionID)) {
                return;
            }
            Navigation.navigate(ROUTES.REPORT_WITH_ID.getRoute(option.reportID));
            onLinkClick();
        },
        [isCreateMenuOpen, isSmallScreenWidth, isActiveReport, onLinkClick],
    );

    const viewMode = priorityMode === CONST.PRIORITY_MODE.GSD ? CONST.OPTION_MODE.COMPACT : CONST.OPTION_MODE.DEFAULT;

    return (
        <View style={[styles.flex1, styles.h100]}>
<<<<<<< HEAD
            <Breadcrumbs
                breadcrumbs={[
                    {
                        type: CONST.BREADCRUMB_TYPE.ROOT,
                    },
                    {
                        text: translate('common.chats'),
                    },
                ]}
                style={[styles.pb5, styles.ph5]}
            />
=======
            <View
                style={[styles.flexRow, styles.ph5, styles.pv3, styles.justifyContentBetween, styles.alignItemsCenter]}
                dataSet={{dragArea: true}}
            >
                <Header
                    title={
                        <ImageSVG
                            src={LogoComponent}
                            width={variables.lhnLogoWidth}
                            height={variables.lhnLogoHeight}
                            fill={theme.text}
                            contentFit="contain"
                        />
                    }
                    role={CONST.ROLE.PRESENTATION}
                    shouldShowEnvironmentBadge
                />
                <Tooltip text={translate('common.search')}>
                    <PressableWithoutFeedback
                        accessibilityLabel={translate('sidebarScreen.buttonSearch')}
                        role={CONST.ROLE.BUTTON}
                        style={[styles.flexRow, styles.ph5]}
                        onPress={Session.checkIfActionIsAllowed(showSearchPage)}
                    >
                        <Icon
                            fill={theme.icon}
                            src={Expensicons.MagnifyingGlass}
                        />
                    </PressableWithoutFeedback>
                </Tooltip>
                <SignInOrAvatarWithOptionalStatus isCreateMenuOpen={isCreateMenuOpen} />
            </View>
>>>>>>> b1e43006
            <View style={[styles.pRelative, styles.flex1]}>
                <LHNOptionsList
                    style={styles.flex1}
                    contentContainerStyles={StyleSheet.flatten([styles.sidebarListContainer, {paddingBottom: StyleUtils.getSafeAreaMargins(insets).marginBottom}])}
                    data={optionListItems}
                    onSelectRow={showReportPage}
                    shouldDisableFocusOptions={isSmallScreenWidth}
                    optionMode={viewMode}
                />
                {isLoading && optionListItems.length === 0 && (
                    <View style={[StyleSheet.absoluteFillObject, styles.highlightBG]}>
                        <OptionsListSkeletonView shouldAnimate />
                    </View>
                )}
            </View>
        </View>
    );
}

SidebarLinks.propTypes = propTypes;
SidebarLinks.displayName = 'SidebarLinks';

export default SidebarLinks;
export {basePropTypes};<|MERGE_RESOLUTION|>--- conflicted
+++ resolved
@@ -3,15 +3,8 @@
 import React, {useCallback, useEffect, useRef} from 'react';
 import {InteractionManager, StyleSheet, View} from 'react-native';
 import _ from 'underscore';
-<<<<<<< HEAD
 import Breadcrumbs from '@components/Breadcrumbs';
-=======
-import LogoComponent from '@assets/images/expensify-wordmark.svg';
-import Header from '@components/Header';
-import Icon from '@components/Icon';
-import * as Expensicons from '@components/Icon/Expensicons';
 import ImageSVG from '@components/ImageSVG';
->>>>>>> b1e43006
 import LHNOptionsList from '@components/LHNOptionsList/LHNOptionsList';
 import OptionsListSkeletonView from '@components/OptionsListSkeletonView';
 import useLocalize from '@hooks/useLocalize';
@@ -140,7 +133,6 @@
 
     return (
         <View style={[styles.flex1, styles.h100]}>
-<<<<<<< HEAD
             <Breadcrumbs
                 breadcrumbs={[
                     {
@@ -152,40 +144,6 @@
                 ]}
                 style={[styles.pb5, styles.ph5]}
             />
-=======
-            <View
-                style={[styles.flexRow, styles.ph5, styles.pv3, styles.justifyContentBetween, styles.alignItemsCenter]}
-                dataSet={{dragArea: true}}
-            >
-                <Header
-                    title={
-                        <ImageSVG
-                            src={LogoComponent}
-                            width={variables.lhnLogoWidth}
-                            height={variables.lhnLogoHeight}
-                            fill={theme.text}
-                            contentFit="contain"
-                        />
-                    }
-                    role={CONST.ROLE.PRESENTATION}
-                    shouldShowEnvironmentBadge
-                />
-                <Tooltip text={translate('common.search')}>
-                    <PressableWithoutFeedback
-                        accessibilityLabel={translate('sidebarScreen.buttonSearch')}
-                        role={CONST.ROLE.BUTTON}
-                        style={[styles.flexRow, styles.ph5]}
-                        onPress={Session.checkIfActionIsAllowed(showSearchPage)}
-                    >
-                        <Icon
-                            fill={theme.icon}
-                            src={Expensicons.MagnifyingGlass}
-                        />
-                    </PressableWithoutFeedback>
-                </Tooltip>
-                <SignInOrAvatarWithOptionalStatus isCreateMenuOpen={isCreateMenuOpen} />
-            </View>
->>>>>>> b1e43006
             <View style={[styles.pRelative, styles.flex1]}>
                 <LHNOptionsList
                     style={styles.flex1}

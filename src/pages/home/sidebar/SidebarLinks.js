--- conflicted
+++ resolved
@@ -176,33 +176,7 @@
                         </OfflineWithFeedback>
                     </TouchableOpacity>
                 </View>
-<<<<<<< HEAD
-                {isLoading ? skeletonPlaceholder : (
-                    <LHNOptionsList
-                        contentContainerStyles={[
-                            styles.sidebarListContainer,
-                            {paddingBottom: StyleUtils.getSafeAreaMargins(this.props.insets).marginBottom},
-                        ]}
-                        data={optionListItems}
-                        focusedIndex={_.findIndex(optionListItems, (
-                            option => option.toString() === this.props.reportIDFromRoute
-                        ))}
-                        onSelectRow={this.showReportPage}
-                        shouldDisableFocusOptions={this.props.isSmallScreenWidth}
-                        optionMode={this.props.priorityMode === CONST.PRIORITY_MODE.GSD ? CONST.OPTION_MODE.COMPACT : CONST.OPTION_MODE.DEFAULT}
-                        onLayout={() => {
-                            this.props.onLayout();
-                            App.setSidebarLoaded();
-                            this.isSidebarLoaded = true;
-                        }}
-                    />
-                )}
-=======
-                <Freeze
-                    freeze={shouldFreeze}
-                    placeholder={skeletonPlaceholder}
-                >
-                    {isLoading ? (
+                {isLoading ? (
                         skeletonPlaceholder
                     ) : (
                         <LHNOptionsList
@@ -219,8 +193,6 @@
                             }}
                         />
                     )}
-                </Freeze>
->>>>>>> b01caf6b
             </View>
         );
     }

/* eslint-disable rulesdir/onyx-props-must-have-default */
import PropTypes from 'prop-types';
<<<<<<< HEAD
import React, {useCallback, useEffect, useMemo, useRef} from 'react';
import {InteractionManager, View} from 'react-native';
=======
import React, {useCallback, useEffect, useRef} from 'react';
import {InteractionManager, StyleSheet, View} from 'react-native';
>>>>>>> d985a0ee
import _ from 'underscore';
import LogoComponent from '@assets/images/expensify-wordmark.svg';
import Header from '@components/Header';
import Icon from '@components/Icon';
import * as Expensicons from '@components/Icon/Expensicons';
import LHNOptionsList from '@components/LHNOptionsList/LHNOptionsList';
import OptionsListSkeletonView from '@components/OptionsListSkeletonView';
import PressableWithoutFeedback from '@components/Pressable/PressableWithoutFeedback';
import Tooltip from '@components/Tooltip';
import useLocalize from '@hooks/useLocalize';
import useWindowDimensions from '@hooks/useWindowDimensions';
import KeyboardShortcut from '@libs/KeyboardShortcut';
import Navigation from '@libs/Navigation/Navigation';
import onyxSubscribe from '@libs/onyxSubscribe';
import SidebarUtils from '@libs/SidebarUtils';
import * as ReportActionContextMenu from '@pages/home/report/ContextMenu/ReportActionContextMenu';
import safeAreaInsetPropTypes from '@pages/safeAreaInsetPropTypes';
import * as StyleUtils from '@styles/StyleUtils';
import useTheme from '@styles/themes/useTheme';
import useThemeStyles from '@styles/useThemeStyles';
import variables from '@styles/variables';
import * as App from '@userActions/App';
import * as Session from '@userActions/Session';
import CONST from '@src/CONST';
import ONYXKEYS from '@src/ONYXKEYS';
import ROUTES from '@src/ROUTES';
import SignInOrAvatarWithOptionalStatus from './SignInOrAvatarWithOptionalStatus';

const basePropTypes = {
    /** Toggles the navigation menu open and closed */
    onLinkClick: PropTypes.func.isRequired,

    /** Safe area insets required for mobile devices margins */
    insets: safeAreaInsetPropTypes.isRequired,
};

const propTypes = {
    ...basePropTypes,

    optionListItems: PropTypes.arrayOf(PropTypes.string).isRequired,

    isLoading: PropTypes.bool.isRequired,

    // eslint-disable-next-line react/require-default-props
    priorityMode: PropTypes.oneOf(_.values(CONST.PRIORITY_MODE)),

    isActiveReport: PropTypes.func.isRequired,
};

function SidebarLinks({onLinkClick, insets, optionListItems, isLoading, priorityMode = CONST.PRIORITY_MODE.DEFAULT, isActiveReport, isCreateMenuOpen}) {
    const theme = useTheme();
    const styles = useThemeStyles();
    const modal = useRef({});
    const {translate, updateLocale} = useLocalize();
    const {isSmallScreenWidth} = useWindowDimensions();

    useEffect(() => {
        if (!isSmallScreenWidth) {
            return;
        }
        App.confirmReadyToOpenApp();
    }, [isSmallScreenWidth]);

    useEffect(() => {
        App.setSidebarLoaded();
        SidebarUtils.setIsSidebarLoadedReady();

        InteractionManager.runAfterInteractions(() => {
            requestAnimationFrame(() => {
                updateLocale();
            });
        });

        const unsubscribeOnyxModal = onyxSubscribe({
            key: ONYXKEYS.MODAL,
            callback: (modalArg) => {
                if (_.isNull(modalArg) || typeof modalArg !== 'object') {
                    return;
                }
                modal.current = modalArg;
            },
        });

        const shortcutConfig = CONST.KEYBOARD_SHORTCUTS.ESCAPE;
        const unsubscribeEscapeKey = KeyboardShortcut.subscribe(
            shortcutConfig.shortcutKey,
            () => {
                if (modal.current.willAlertModalBecomeVisible) {
                    return;
                }

                Navigation.dismissModal();
            },
            shortcutConfig.descriptionKey,
            shortcutConfig.modifiers,
            true,
            true,
        );

        ReportActionContextMenu.hideContextMenu(false);

        return () => {
            SidebarUtils.resetIsSidebarLoadedReadyPromise();
            if (unsubscribeEscapeKey) {
                unsubscribeEscapeKey();
            }
            if (unsubscribeOnyxModal) {
                unsubscribeOnyxModal();
            }
        };
        // eslint-disable-next-line react-hooks/exhaustive-deps
    }, []);

    const showSearchPage = useCallback(() => {
        if (isCreateMenuOpen) {
            // Prevent opening Search page when click Search icon quickly after clicking FAB icon
            return;
        }

        Navigation.navigate(ROUTES.SEARCH);
    }, [isCreateMenuOpen]);

    /**
     * Show Report page with selected report id
     *
     * @param {Object} option
     * @param {String} option.reportID
     */
    const showReportPage = useCallback(
        (option) => {
            // Prevent opening Report page when clicking LHN row quickly after clicking FAB icon
            // or when clicking the active LHN row on large screens
            // or when continuously clicking different LHNs, only apply to small screen
            // since getTopmostReportId always returns on other devices
            const reportActionID = Navigation.getTopmostReportActionId();
            if (isCreateMenuOpen || (option.reportID === Navigation.getTopmostReportId() && !reportActionID) || (isSmallScreenWidth && isActiveReport(option.reportID) && !reportActionID)) {
                return;
            }
            Navigation.navigate(ROUTES.REPORT_WITH_ID.getRoute(option.reportID));
            onLinkClick();
        },
        [isCreateMenuOpen, isSmallScreenWidth, isActiveReport, onLinkClick],
    );

    const viewMode = priorityMode === CONST.PRIORITY_MODE.GSD ? CONST.OPTION_MODE.COMPACT : CONST.OPTION_MODE.DEFAULT;
    const listStyle = useMemo(() => [isLoading ? styles.flexShrink1 : styles.flex1], [isLoading]);
    const contentContainerStyles = useMemo(() => [styles.sidebarListContainer, {paddingBottom: StyleUtils.getSafeAreaMargins(insets).marginBottom}], [insets]);

    return (
        <View style={[styles.flex1, styles.h100]}>
            <View
                style={[styles.flexRow, styles.ph5, styles.pv3, styles.justifyContentBetween, styles.alignItemsCenter]}
                dataSet={{dragArea: true}}
            >
                <Header
                    title={
                        <LogoComponent
                            fill={theme.text}
                            width={variables.lhnLogoWidth}
                            height={variables.lhnLogoHeight}
                        />
                    }
                    accessibilityRole={CONST.ACCESSIBILITY_ROLE.TEXT}
                    shouldShowEnvironmentBadge
                />
                <Tooltip text={translate('common.search')}>
                    <PressableWithoutFeedback
                        accessibilityLabel={translate('sidebarScreen.buttonSearch')}
                        role={CONST.ACCESSIBILITY_ROLE.BUTTON}
                        style={[styles.flexRow, styles.ph5]}
                        onPress={Session.checkIfActionIsAllowed(showSearchPage)}
                    >
                        <Icon src={Expensicons.MagnifyingGlass} />
                    </PressableWithoutFeedback>
                </Tooltip>
                <SignInOrAvatarWithOptionalStatus isCreateMenuOpen={isCreateMenuOpen} />
            </View>
<<<<<<< HEAD

            <LHNOptionsList
                style={listStyle}
                contentContainerStyles={contentContainerStyles}
                data={optionListItems}
                onSelectRow={showReportPage}
                shouldDisableFocusOptions={isSmallScreenWidth}
                optionMode={viewMode}
            />
            {isLoading && <OptionsListSkeletonView shouldAnimate />}
=======
            <View style={[styles.pRelative, styles.flex1]}>
                <LHNOptionsList
                    style={styles.flex1}
                    contentContainerStyles={StyleSheet.flatten([styles.sidebarListContainer, {paddingBottom: StyleUtils.getSafeAreaMargins(insets).marginBottom}])}
                    data={optionListItems}
                    onSelectRow={showReportPage}
                    shouldDisableFocusOptions={isSmallScreenWidth}
                    optionMode={viewMode}
                />
                {isLoading && optionListItems.length === 0 && (
                    <View style={[StyleSheet.absoluteFillObject, styles.highlightBG]}>
                        <OptionsListSkeletonView shouldAnimate />
                    </View>
                )}
            </View>
>>>>>>> d985a0ee
        </View>
    );
}

SidebarLinks.propTypes = propTypes;
SidebarLinks.displayName = 'SidebarLinks';

export default SidebarLinks;
export {basePropTypes};<|MERGE_RESOLUTION|>--- conflicted
+++ resolved
@@ -1,12 +1,7 @@
 /* eslint-disable rulesdir/onyx-props-must-have-default */
 import PropTypes from 'prop-types';
-<<<<<<< HEAD
 import React, {useCallback, useEffect, useMemo, useRef} from 'react';
-import {InteractionManager, View} from 'react-native';
-=======
-import React, {useCallback, useEffect, useRef} from 'react';
 import {InteractionManager, StyleSheet, View} from 'react-native';
->>>>>>> d985a0ee
 import _ from 'underscore';
 import LogoComponent from '@assets/images/expensify-wordmark.svg';
 import Header from '@components/Header';
@@ -152,7 +147,9 @@
     );
 
     const viewMode = priorityMode === CONST.PRIORITY_MODE.GSD ? CONST.OPTION_MODE.COMPACT : CONST.OPTION_MODE.DEFAULT;
+    // eslint-disable-next-line react-hooks/exhaustive-deps
     const listStyle = useMemo(() => [isLoading ? styles.flexShrink1 : styles.flex1], [isLoading]);
+    // eslint-disable-next-line react-hooks/exhaustive-deps
     const contentContainerStyles = useMemo(() => [styles.sidebarListContainer, {paddingBottom: StyleUtils.getSafeAreaMargins(insets).marginBottom}], [insets]);
 
     return (
@@ -184,22 +181,10 @@
                 </Tooltip>
                 <SignInOrAvatarWithOptionalStatus isCreateMenuOpen={isCreateMenuOpen} />
             </View>
-<<<<<<< HEAD
-
-            <LHNOptionsList
-                style={listStyle}
-                contentContainerStyles={contentContainerStyles}
-                data={optionListItems}
-                onSelectRow={showReportPage}
-                shouldDisableFocusOptions={isSmallScreenWidth}
-                optionMode={viewMode}
-            />
-            {isLoading && <OptionsListSkeletonView shouldAnimate />}
-=======
             <View style={[styles.pRelative, styles.flex1]}>
                 <LHNOptionsList
-                    style={styles.flex1}
-                    contentContainerStyles={StyleSheet.flatten([styles.sidebarListContainer, {paddingBottom: StyleUtils.getSafeAreaMargins(insets).marginBottom}])}
+                    style={listStyle}
+                    contentContainerStyles={contentContainerStyles}
                     data={optionListItems}
                     onSelectRow={showReportPage}
                     shouldDisableFocusOptions={isSmallScreenWidth}
@@ -211,7 +196,6 @@
                     </View>
                 )}
             </View>
->>>>>>> d985a0ee
         </View>
     );
 }

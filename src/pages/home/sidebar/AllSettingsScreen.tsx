import React, {useMemo} from 'react';
import type {OnyxCollection} from 'react-native-onyx';
import {useOnyx, withOnyx} from 'react-native-onyx';
import Breadcrumbs from '@components/Breadcrumbs';
import * as Expensicons from '@components/Icon/Expensicons';
import MenuItemList from '@components/MenuItemList';
import ScreenWrapper from '@components/ScreenWrapper';
import ScrollView from '@components/ScrollView';
import useLocalize from '@hooks/useLocalize';
import useResponsiveLayout from '@hooks/useResponsiveLayout';
import useThemeStyles from '@hooks/useThemeStyles';
import useWaitForNavigation from '@hooks/useWaitForNavigation';
import Navigation from '@libs/Navigation/Navigation';
import {hasGlobalWorkspaceSettingsRBR} from '@libs/WorkspacesSettingsUtils';
import * as Link from '@userActions/Link';
import CONST from '@src/CONST';
import type {TranslationPaths} from '@src/languages/types';
import ONYXKEYS from '@src/ONYXKEYS';
import ROUTES from '@src/ROUTES';
import type {Policy} from '@src/types/onyx';

type AllSettingsScreenOnyxProps = {
    policies: OnyxCollection<Policy>;
};

type AllSettingsScreenProps = AllSettingsScreenOnyxProps;

function AllSettingsScreen({policies}: AllSettingsScreenProps) {
    const styles = useThemeStyles();
    const waitForNavigate = useWaitForNavigation();
    const {translate} = useLocalize();
    const {shouldUseNarrowLayout} = useResponsiveLayout();

    const [privateSubscription] = useOnyx(ONYXKEYS.NVP_PRIVATE_SUBSCRIPTION);

    /**
     * Retuns a list of menu items data for All workspaces settings
     * @returns {Object} object with translationKey, style and items
     */
    const menuItems = useMemo(() => {
        const baseMenuItems = [
            {
                translationKey: 'common.workspaces',
                icon: Expensicons.Building,
                action: () => {
                    waitForNavigate(() => {
                        Navigation.navigate(ROUTES.SETTINGS_WORKSPACES);
                    })();
                },
                focused: !shouldUseNarrowLayout,
                brickRoadIndicator: hasGlobalWorkspaceSettingsRBR(policies) ? CONST.BRICK_ROAD_INDICATOR_STATUS.ERROR : undefined,
            },
            ...(privateSubscription
                ? [
                      {
                          translationKey: 'allSettingsScreen.subscription',
                          icon: Expensicons.MoneyBag,
                          action: () => {
                              Link.openOldDotLink(CONST.OLDDOT_URLS.ADMIN_POLICIES_URL);
                          },
                          shouldShowRightIcon: true,
                          iconRight: Expensicons.NewWindow,
                          link: () => Link.buildOldDotURL(CONST.OLDDOT_URLS.ADMIN_POLICIES_URL),
                      },
                  ]
                : []),
            {
                translationKey: 'allSettingsScreen.cardsAndDomains',
                icon: Expensicons.CardsAndDomains,
                action: () => {
                    Link.openOldDotLink(CONST.OLDDOT_URLS.ADMIN_DOMAINS_URL);
                },
                shouldShowRightIcon: true,
                iconRight: Expensicons.NewWindow,
                link: () => Link.buildOldDotURL(CONST.OLDDOT_URLS.ADMIN_DOMAINS_URL),
            },
        ];
        return baseMenuItems.map((item) => ({
            key: item.translationKey,
            title: translate(item.translationKey as TranslationPaths),
            icon: item.icon,
            link: item.link,
            iconRight: item.iconRight,
            onPress: item.action,
            shouldShowRightIcon: item.shouldShowRightIcon,
            shouldBlockSelection: !!item.link,
            wrapperStyle: styles.sectionMenuItem,
            isPaneMenu: true,
            focused: item.focused,
            hoverAndPressStyle: styles.hoveredComponentBG,
            brickRoadIndicator: item.brickRoadIndicator,
        }));
<<<<<<< HEAD
    }, [shouldUseNarrowLayout, styles.hoveredComponentBG, styles.sectionMenuItem, translate, waitForNavigate, policies]);
=======
    }, [isSmallScreenWidth, policies, privateSubscription, waitForNavigate, translate, styles]);
>>>>>>> cdbb01ba

    return (
        <ScreenWrapper
            testID={AllSettingsScreen.displayName}
            includePaddingTop={false}
            includeSafeAreaPaddingBottom={false}
            style={[styles.pb0]}
        >
            <Breadcrumbs
                breadcrumbs={[
                    {
                        type: CONST.BREADCRUMB_TYPE.ROOT,
                    },
                    {
                        text: translate('common.settings'),
                    },
                ]}
                style={[styles.mb5, styles.ph5]}
            />
            <ScrollView style={[styles.pb4, styles.mh3]}>
                <MenuItemList
                    menuItems={menuItems}
                    shouldUseSingleExecution
                />
            </ScrollView>
        </ScreenWrapper>
    );
}

AllSettingsScreen.displayName = 'AllSettingsScreen';

export default withOnyx<AllSettingsScreenProps, AllSettingsScreenOnyxProps>({
    policies: {
        key: ONYXKEYS.COLLECTION.POLICY,
    },
})(AllSettingsScreen);<|MERGE_RESOLUTION|>--- conflicted
+++ resolved
@@ -90,11 +90,7 @@
             hoverAndPressStyle: styles.hoveredComponentBG,
             brickRoadIndicator: item.brickRoadIndicator,
         }));
-<<<<<<< HEAD
-    }, [shouldUseNarrowLayout, styles.hoveredComponentBG, styles.sectionMenuItem, translate, waitForNavigate, policies]);
-=======
-    }, [isSmallScreenWidth, policies, privateSubscription, waitForNavigate, translate, styles]);
->>>>>>> cdbb01ba
+    }, [shouldUseNarrowLayout, policies, privateSubscription, waitForNavigate, translate, styles]);
 
     return (
         <ScreenWrapper

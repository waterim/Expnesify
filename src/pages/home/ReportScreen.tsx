--- conflicted
+++ resolved
@@ -57,16 +57,7 @@
 
 type ReportScreenNavigationProps = StackScreenProps<AuthScreensParamList, typeof SCREENS.REPORT>;
 
-<<<<<<< HEAD
-    /** The report metadata loading states */
-    reportMetadata: OnyxEntry<OnyxTypes.ReportMetadata>;
-
-    /** Whether to show educational tooltip in workspace chat for first-time user */
-    workspaceTooltip: OnyxEntry<OnyxTypes.WorkspaceTooltip>;
-};
-=======
 type ReportScreenProps = CurrentReportIDContextValue & ReportScreenNavigationProps;
->>>>>>> 3666caa1
 
 const defaultReportMetadata = {
     isLoadingInitialReportActions: true,
@@ -104,27 +95,7 @@
     return parentReportActions[parentReportActionID ?? '0'];
 }
 
-<<<<<<< HEAD
-function ReportScreen({
-    betas = [],
-    route,
-    reportMetadata = {
-        isLoadingInitialReportActions: true,
-        isLoadingOlderReportActions: false,
-        hasLoadingOlderReportActionsError: false,
-        isLoadingNewerReportActions: false,
-        hasLoadingNewerReportActionsError: false,
-    },
-    markReadyForHydration,
-    policies = {},
-    workspaceTooltip,
-    isSidebarLoaded = false,
-    currentReportID = '',
-    navigation,
-}: ReportScreenProps) {
-=======
 function ReportScreen({route, currentReportID = '', navigation}: ReportScreenProps) {
->>>>>>> 3666caa1
     const styles = useThemeStyles();
     const {translate} = useLocalize();
     const reportIDFromRoute = getReportID(route);
@@ -852,49 +823,4 @@
 }
 
 ReportScreen.displayName = 'ReportScreen';
-<<<<<<< HEAD
-
-export default withCurrentReportID(
-    withOnyx<ReportScreenProps, ReportScreenOnyxProps>(
-        {
-            isSidebarLoaded: {
-                key: ONYXKEYS.IS_SIDEBAR_LOADED,
-            },
-            reportMetadata: {
-                key: ({route}) => `${ONYXKEYS.COLLECTION.REPORT_METADATA}${getReportID(route)}`,
-                initialValue: {
-                    isLoadingInitialReportActions: true,
-                    isLoadingOlderReportActions: false,
-                    hasLoadingOlderReportActionsError: false,
-                    isLoadingNewerReportActions: false,
-                    hasLoadingNewerReportActionsError: false,
-                },
-            },
-            betas: {
-                key: ONYXKEYS.BETAS,
-            },
-            policies: {
-                key: ONYXKEYS.COLLECTION.POLICY,
-                allowStaleData: true,
-            },
-            workspaceTooltip: {
-                key: ONYXKEYS.NVP_WORKSPACE_TOOLTIP,
-            },
-        },
-        true,
-    )(
-        memo(
-            ReportScreen,
-            (prevProps, nextProps) =>
-                prevProps.isSidebarLoaded === nextProps.isSidebarLoaded &&
-                lodashIsEqual(prevProps.reportMetadata, nextProps.reportMetadata) &&
-                lodashIsEqual(prevProps.betas, nextProps.betas) &&
-                lodashIsEqual(prevProps.policies, nextProps.policies) &&
-                prevProps.currentReportID === nextProps.currentReportID &&
-                lodashIsEqual(prevProps.route, nextProps.route),
-        ),
-    ),
-);
-=======
-export default withCurrentReportID(memo(ReportScreen, (prevProps, nextProps) => prevProps.currentReportID === nextProps.currentReportID && lodashIsEqual(prevProps.route, nextProps.route)));
->>>>>>> 3666caa1
+export default withCurrentReportID(memo(ReportScreen, (prevProps, nextProps) => prevProps.currentReportID === nextProps.currentReportID && lodashIsEqual(prevProps.route, nextProps.route)));
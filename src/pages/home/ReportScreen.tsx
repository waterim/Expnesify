--- conflicted
+++ resolved
@@ -141,9 +141,6 @@
     const isReportOpenInRHP = useIsReportOpenInRHP();
     const {isSmallScreenWidth} = useWindowDimensions();
     const shouldUseNarrowLayout = isSmallScreenWidth || isReportOpenInRHP;
-<<<<<<< HEAD
-    const permissions = useDeepCompareRef(reportProp?.permissions);
-=======
 
     const [modal] = useOnyx(ONYXKEYS.MODAL);
     const [isComposerFullSize] = useOnyx(`${ONYXKEYS.COLLECTION.REPORT_IS_COMPOSER_FULL_SIZE}${getReportID(route)}`, {initialValue: false});
@@ -157,7 +154,7 @@
     });
 
     const isLoadingReportOnyx = isLoadingOnyxValue(reportResult);
->>>>>>> 6129b386
+    const permissions = useDeepCompareRef(reportOnyx?.permissions);
 
     /**
      * Create a lightweight Report so as to keep the re-rendering as light as possible by
@@ -169,88 +166,6 @@
      */
     const report = useMemo(
         (): OnyxTypes.Report => ({
-<<<<<<< HEAD
-            lastReadTime: reportProp?.lastReadTime,
-            reportID: reportProp?.reportID ?? '',
-            policyID: reportProp?.policyID,
-            lastVisibleActionCreated: reportProp?.lastVisibleActionCreated,
-            statusNum: reportProp?.statusNum,
-            stateNum: reportProp?.stateNum,
-            writeCapability: reportProp?.writeCapability,
-            type: reportProp?.type,
-            errorFields: reportProp?.errorFields,
-            isPolicyExpenseChat: reportProp?.isPolicyExpenseChat,
-            parentReportID: reportProp?.parentReportID,
-            parentReportActionID: reportProp?.parentReportActionID,
-            chatType: reportProp?.chatType,
-            pendingFields: reportProp?.pendingFields,
-            isDeletedParentAction: reportProp?.isDeletedParentAction,
-            reportName: reportProp?.reportName,
-            description: reportProp?.description,
-            managerID: reportProp?.managerID,
-            total: reportProp?.total,
-            nonReimbursableTotal: reportProp?.nonReimbursableTotal,
-            fieldList: reportProp?.fieldList,
-            ownerAccountID: reportProp?.ownerAccountID,
-            currency: reportProp?.currency,
-            unheldTotal: reportProp?.unheldTotal,
-            participants: reportProp?.participants,
-            isWaitingOnBankAccount: reportProp?.isWaitingOnBankAccount,
-            iouReportID: reportProp?.iouReportID,
-            isOwnPolicyExpenseChat: reportProp?.isOwnPolicyExpenseChat,
-            notificationPreference: reportProp?.notificationPreference,
-            isPinned: reportProp?.isPinned,
-            chatReportID: reportProp?.chatReportID,
-            visibility: reportProp?.visibility,
-            oldPolicyName: reportProp?.oldPolicyName,
-            policyName: reportProp?.policyName,
-            isOptimisticReport: reportProp?.isOptimisticReport,
-            lastMentionedTime: reportProp?.lastMentionedTime,
-            avatarUrl: reportProp?.avatarUrl,
-            permissions,
-            invoiceReceiver: reportProp?.invoiceReceiver,
-        }),
-        [
-            reportProp?.lastReadTime,
-            reportProp?.reportID,
-            reportProp?.policyID,
-            reportProp?.lastVisibleActionCreated,
-            reportProp?.statusNum,
-            reportProp?.stateNum,
-            reportProp?.writeCapability,
-            reportProp?.type,
-            reportProp?.errorFields,
-            reportProp?.isPolicyExpenseChat,
-            reportProp?.parentReportID,
-            reportProp?.parentReportActionID,
-            reportProp?.chatType,
-            reportProp?.pendingFields,
-            reportProp?.isDeletedParentAction,
-            reportProp?.reportName,
-            reportProp?.description,
-            reportProp?.managerID,
-            reportProp?.total,
-            reportProp?.nonReimbursableTotal,
-            reportProp?.fieldList,
-            reportProp?.ownerAccountID,
-            reportProp?.currency,
-            reportProp?.unheldTotal,
-            reportProp?.participants,
-            reportProp?.isWaitingOnBankAccount,
-            reportProp?.iouReportID,
-            reportProp?.isOwnPolicyExpenseChat,
-            reportProp?.notificationPreference,
-            reportProp?.isPinned,
-            reportProp?.chatReportID,
-            reportProp?.visibility,
-            reportProp?.oldPolicyName,
-            reportProp?.policyName,
-            reportProp?.isOptimisticReport,
-            reportProp?.lastMentionedTime,
-            reportProp?.avatarUrl,
-            permissions,
-            reportProp?.invoiceReceiver,
-=======
             lastReadTime: reportOnyx?.lastReadTime,
             reportID: reportOnyx?.reportID ?? '',
             policyID: reportOnyx?.policyID,
@@ -288,7 +203,7 @@
             isOptimisticReport: reportOnyx?.isOptimisticReport,
             lastMentionedTime: reportOnyx?.lastMentionedTime,
             avatarUrl: reportOnyx?.avatarUrl,
-            permissions: reportOnyx?.permissions,
+            permissions,
             invoiceReceiver: reportOnyx?.invoiceReceiver,
         }),
         [
@@ -329,9 +244,8 @@
             reportOnyx?.isOptimisticReport,
             reportOnyx?.lastMentionedTime,
             reportOnyx?.avatarUrl,
-            reportOnyx?.permissions,
+            permissions,
             reportOnyx?.invoiceReceiver,
->>>>>>> 6129b386
         ],
     );
 

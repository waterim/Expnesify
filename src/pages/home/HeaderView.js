--- conflicted
+++ resolved
@@ -111,12 +111,8 @@
     const isUserCreatedPolicyRoom = ReportUtils.isUserCreatedPolicyRoom(props.report);
     const isPolicyMember = useMemo(() => !_.isEmpty(props.policy), [props.policy]);
     const canLeaveRoom = ReportUtils.canLeaveRoom(props.report, isPolicyMember);
-<<<<<<< HEAD
     const canLeavePolicyExpenseChat =
         isPolicyExpenseChat && !(PolicyUtils.isPolicyAdmin(props.policy) || PolicyUtils.isPolicyOwner(props.policy, props.session.accountID) || ReportUtils.isReportOwner(props.report));
-    const isArchivedRoom = ReportUtils.isArchivedRoom(props.report);
-=======
->>>>>>> 55af216a
     const reportDescription = ReportUtils.getReportDescriptionText(props.report);
     const policyName = ReportUtils.getPolicyName(props.report);
 

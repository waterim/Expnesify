--- conflicted
+++ resolved
@@ -187,42 +187,13 @@
                                     textStyles={[styles.headerText, styles.pre]}
                                     shouldUseFullTitle={isChatRoom || isPolicyExpenseChat || isChatThread || isTaskReport}
                                 />
-<<<<<<< HEAD
-                                {(isChatRoom || isPolicyExpenseChat || isThread) && !_.isEmpty(subtitle) && (
-                                    <>
-                                        {isThread ? (
-                                            <PressableWithoutFeedback
-                                                onPress={() => {
-                                                    Navigation.navigate(ROUTES.getReportRoute(props.report.parentReportID));
-                                                }}
-                                                style={[styles.alignSelfStart, styles.mw100]}
-                                                accessibilityLabel={subtitle}
-                                                accessibilityRole={CONST.ACCESSIBILITY_ROLE.LINK}
-                                            >
-                                                <Text
-                                                    style={[styles.optionAlternateText, styles.textLabelSupporting, styles.link]}
-                                                    numberOfLines={1}
-                                                >
-                                                    {subtitle}
-                                                </Text>
-                                            </PressableWithoutFeedback>
-                                        ) : (
-                                            <Text
-                                                style={[styles.sidebarLinkText, styles.optionAlternateText, styles.textLabelSupporting]}
-                                                numberOfLines={1}
-                                            >
-                                                {subtitle}
-                                            </Text>
-                                        )}
-                                    </>
-=======
                                 {!_.isEmpty(parentNavigationSubtitle) && (
                                     <PressableWithoutFeedback
                                         onPress={() => {
                                             Navigation.navigate(ROUTES.getReportRoute(props.report.parentReportID));
                                         }}
                                         accessibilityLabel={parentNavigationSubtitle}
-                                        accessibilityRole="link"
+                                        accessibilityRole={CONST.ACCESSIBILITY_ROLE.LINK}
                                     >
                                         <Text
                                             style={[styles.optionAlternateText, styles.textLabelSupporting, styles.link]}
@@ -239,7 +210,6 @@
                                     >
                                         {subtitle}
                                     </Text>
->>>>>>> e23cd16d
                                 )}
                             </View>
                             {brickRoadIndicator === CONST.BRICK_ROAD_INDICATOR_STATUS.ERROR && (

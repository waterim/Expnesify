import React from 'react';
import PropTypes from 'prop-types';
import {
    View,
    Dimensions,
    Animated,
    Easing,
    Keyboard,
} from 'react-native';
import {SafeAreaInsetsContext, SafeAreaProvider} from 'react-native-safe-area-context';
import {withOnyx} from 'react-native-onyx';
import {Route} from '../../libs/Router';
import styles, {getSafeAreaPadding, getNavigationMenuStyle} from '../../styles/styles';
import variables from '../../styles/variables';
import HeaderView from './HeaderView';
import Sidebar from './sidebar/SidebarView';
import SettingsPage from '../SettingsPage';
import Main from './MainView';
import {
    hide as hideSidebar,
    show as showSidebar,
    setIsAnimating as setSideBarIsAnimating,
} from '../../libs/actions/Sidebar';
import {
    subscribeToReportCommentEvents,
    fetchAll as fetchAllReports,
} from '../../libs/actions/Report';
import * as PersonalDetails from '../../libs/actions/PersonalDetails';
import * as Pusher from '../../libs/Pusher/pusher';
import PusherConnectionManager from '../../libs/PusherConnectionManager';
import UnreadIndicatorUpdater from '../../libs/UnreadIndicatorUpdater';
import ROUTES from '../../ROUTES';
import ONYXKEYS from '../../ONYXKEYS';
import Timing from '../../libs/actions/Timing';
import NetworkConnection from '../../libs/NetworkConnection';
import CONFIG from '../../CONFIG';
import CustomStatusBar from '../../components/CustomStatusBar';
import CONST from '../../CONST';
import {fetchCountryCodeByRequestIP} from '../../libs/actions/GeoLocation';
import KeyboardShortcut from '../../libs/KeyboardShortcut';
import * as ChatSwitcher from '../../libs/actions/ChatSwitcher';
import {redirect} from '../../libs/actions/App';

const propTypes = {
    isSidebarShown: PropTypes.bool,
    isChatSwitcherActive: PropTypes.bool,
    currentURL: PropTypes.string,
};
const defaultProps = {
    isSidebarShown: true,
    isChatSwitcherActive: false,
    currentURL: '',
};

class App extends React.Component {
    constructor(props) {
        Timing.start(CONST.TIMING.HOMEPAGE_INITIAL_RENDER);
        Timing.start(CONST.TIMING.HOMEPAGE_REPORTS_LOADED);

        super(props);

        const windowSize = Dimensions.get('window');
        const isSmallScreenWidth = windowSize.width <= variables.mobileResponsiveWidthBreakpoint;
        this.state = {
            windowWidth: windowSize.width,
            isSmallScreenWidth,
            isCreateMenuActive: false,
        };

        this.onCreateMenuItemSelected = this.onCreateMenuItemSelected.bind(this);
        this.toggleCreateMenu = this.toggleCreateMenu.bind(this);
<<<<<<< HEAD
        this.toggleNavigationMenu = this.toggleNavigationMenu.bind(this);
        this.dismissNavigationMenu = this.dismissNavigationMenu.bind(this);
        this.showNavigationMenu = this.showNavigationMenu.bind(this);
        this.toggleNavigationMenuBasedOnDimensions = this.toggleNavigationMenuBasedOnDimensions.bind(this);
        this.recordTimerAndToggleNavigationMenu = this.recordTimerAndToggleNavigationMenu.bind(this);

        const windowBarSize = isSmallScreenWidth
            ? -this.state.windowWidth
            : -variables.sideBarWidth;
=======
        this.toggleHamburger = this.toggleHamburger.bind(this);
        this.dismissHamburger = this.dismissHamburger.bind(this);
        this.showHamburger = this.showHamburger.bind(this);
        this.toggleHamburgerBasedOnDimensions = this.toggleHamburgerBasedOnDimensions.bind(this);
        this.recordTimerAndToggleHamburger = this.recordTimerAndToggleHamburger.bind(this);
        this.navigateToSettings = this.navigateToSettings.bind(this);

>>>>>>> f5c82b95
        this.animationTranslateX = new Animated.Value(
            !props.isSidebarShown ? windowBarSize : 0,
        );
    }

    componentDidMount() {
        NetworkConnection.listenForReconnect();
        PusherConnectionManager.init();
        Pusher.init({
            appKey: CONFIG.PUSHER.APP_KEY,
            cluster: CONFIG.PUSHER.CLUSTER,
            authEndpoint: `${CONFIG.EXPENSIFY.URL_API_ROOT}api?command=Push_Authenticate`,
        }).then(subscribeToReportCommentEvents);

        // Fetch some data we need on initialization
        PersonalDetails.fetch();
        PersonalDetails.fetchTimezone();
        fetchAllReports(true, false, true);
        fetchCountryCodeByRequestIP();
        UnreadIndicatorUpdater.listenForReportChanges();
        Dimensions.addEventListener('change', this.toggleNavigationMenuBasedOnDimensions);

        // Set up the navigationMenu correctly once on init
        if (!this.state.isSmallScreenWidth) {
            showSidebar();
        }

        Timing.end(CONST.TIMING.HOMEPAGE_INITIAL_RENDER);

        // Listen for the Command+K key being pressed so the focus can be given to the chat switcher
        KeyboardShortcut.subscribe('K', () => {
            ChatSwitcher.show();
        }, ['meta'], true);
    }

    componentDidUpdate(prevProps) {
        if (!prevProps.isChatSwitcherActive && this.props.isChatSwitcherActive) {
            this.showNavigationMenu();
        }
        if (this.props.isSidebarShown === prevProps.isSidebarShown) {
            // Nothing changed, don't trigger animation or re-render
            return;
        }
        this.animateNavigationMenu(prevProps.isSidebarShown);
    }

    componentWillUnmount() {
        Dimensions.removeEventListener('change', this.toggleNavigationMenuBasedOnDimensions);
        KeyboardShortcut.unsubscribe('K');
        NetworkConnection.stopListeningForReconnect();
    }

    /**
     * Method called when a Create Menu item is selected.
     */
    onCreateMenuItemSelected() {
        this.toggleCreateMenu();
        ChatSwitcher.show();
    }

    /**
     * Method called when a pinned chat is selected.
     */
    recordTimerAndToggleNavigationMenu() {
        Timing.start(CONST.TIMING.SWITCH_REPORT);
        this.toggleNavigationMenu();
    }

    /**
     * Method called when avatar is clicked
     */
    navigateToSettings() {
        redirect(ROUTES.SETTINGS);
        this.toggleHamburger();
    }

    /**
     * Method called when we click the floating action button
     * will trigger the animation
     * Method called either when:
     * Pressing the floating action button to open the CreateMenu modal
     * Selecting an item on CreateMenu or closing it by clicking outside of the modal component
     */
    toggleCreateMenu() {
        // Prevent from possibly toggling the create menu with the sidebar hidden
        if (!this.props.isSidebarShown) {
            return;
        }
        this.setState(state => ({
            isCreateMenuActive: !state.isCreateMenuActive,
        }));
    }

    /**
     * Fired when the windows dimensions changes
     * @param {Object} changedWindow
     */
    toggleNavigationMenuBasedOnDimensions({window: changedWindow}) {
        if (this.state.windowWidth === changedWindow.width) {
            // Window width hasn't changed, don't toggle sidebar
            return;
        }

        const isSmallScreenWidth = changedWindow.width <= variables.mobileResponsiveWidthBreakpoint;

        // Always show the sidebar if we are moving from small to large screens
        if (this.state.isSmallScreenWidth && !isSmallScreenWidth) {
            showSidebar();
        }

        this.setState({
            windowWidth: changedWindow.width,
            isSmallScreenWidth,
        });
    }

    /**
     * Method called when we want to dismiss the navigationMenu,
     * will not do anything if it already closed
     * Only changes navigationMenu state on small screens (e.g. Mobile and mWeb)
     */
    dismissNavigationMenu() {
        if (!this.state.isSmallScreenWidth || !this.props.isSidebarShown) {
            return;
        }

        this.animateNavigationMenu(true);
    }

    /**
     * Method called when we want to show the navigationMenu,
     * will not do anything if it already open
     * Only changes navigationMenu state on smaller screens (e.g. Mobile and mWeb)
     */
    showNavigationMenu() {
        if (this.props.isSidebarShown) {
            return;
        }

        this.toggleNavigationMenu();
    }

    /**
     * Animates the navigationMenu in and out.
     *
     * @param {Boolean} navigationMenuIsShown
     */
    animateNavigationMenu(navigationMenuIsShown) {
        const windowSideBarSize = this.state.isSmallScreenWidth
            ? -variables.sideBarWidth
            : -this.state.windowWidth;
        const animationFinalValue = navigationMenuIsShown ? windowSideBarSize : 0;

        setSideBarIsAnimating(true);
        Animated.timing(this.animationTranslateX, {
            toValue: animationFinalValue,
            duration: 200,
            easing: Easing.ease,
            useNativeDriver: false,
        }).start(({finished}) => {
            if (finished && navigationMenuIsShown) {
                hideSidebar();
            }

            if (finished) {
                setSideBarIsAnimating(false);
            }
        });
    }

    /**
     * Method called when we want to toggle the navigationMenu opened and closed
     * Only changes navigationMenu state on small screens (e.g. Mobile and mWeb)
     */
    toggleNavigationMenu() {
        if (!this.state.isSmallScreenWidth) {
            return;
        }

        // Dismiss keyboard before toggling sidebar
        Keyboard.dismiss();

        // If the navigationMenu currently is not shown, we want to make it visible before the animation
        if (!this.props.isSidebarShown) {
            showSidebar();
            return;
        }

        // Otherwise, we want to hide it after the animation
        this.animateNavigationMenu(true);
    }

    render() {
        return (
            <SafeAreaProvider>
                <CustomStatusBar />
                <SafeAreaInsetsContext.Consumer style={[styles.flex1]}>
                    {insets => (
                        <View
                            style={[styles.appContentWrapper,
                                styles.flexRow,
                                styles.flex1,
                                getSafeAreaPadding(insets),
                            ]}
                        >
                            <Route path={[ROUTES.REPORT, ROUTES.HOME, ROUTES.SETTINGS]}>
                                <Animated.View style={[
                                    getNavigationMenuStyle(this.state.windowWidth, this.props.isSidebarShown),
                                    {
                                        transform: [{translateX: this.animationTranslateX}],
                                    }]}
                                >
                                    <Sidebar
                                        insets={insets}
<<<<<<< HEAD
                                        onLinkClick={this.recordTimerAndToggleNavigationMenu}
=======
                                        onLinkClick={this.recordTimerAndToggleHamburger}
                                        onAvatarClick={this.navigateToSettings}
>>>>>>> f5c82b95
                                        isChatSwitcherActive={this.props.isChatSwitcherActive}
                                        isCreateMenuActive={this.state.isCreateMenuActive}
                                        toggleCreateMenu={this.toggleCreateMenu}
                                        onCreateMenuItemSelected={this.onCreateMenuItemSelected}
                                    />
                                </Animated.View>
                                <View
                                    style={[styles.appContent, styles.flex1, styles.flexColumn]}
                                >
<<<<<<< HEAD
                                    <HeaderView
                                        shouldShowNavigationMenuButton={this.state.isSmallScreenWidth}
                                        onNavigationMenuButtonClicked={this.toggleNavigationMenu}
                                    />
                                    <Main />
                                </View>
=======
                                    <View
                                        style={[styles.appContent, styles.flex1, styles.flexColumn]}
                                    >
                                        <HeaderView
                                            shouldShowHamburgerButton={this.state.isHamburgerEnabled}
                                            onHamburgerButtonClicked={this.toggleHamburger}
                                        />
                                        {this.props.currentURL === '/settings' && <SettingsPage />}
                                        <Main />
                                    </View>
                                </Pressable>
>>>>>>> f5c82b95
                            </Route>
                        </View>
                    )}
                </SafeAreaInsetsContext.Consumer>
            </SafeAreaProvider>
        );
    }
}

App.propTypes = propTypes;
App.defaultProps = defaultProps;

export default withOnyx(
    {
        isSidebarShown: {
            key: ONYXKEYS.IS_SIDEBAR_SHOWN,
        },
        isChatSwitcherActive: {
            key: ONYXKEYS.IS_CHAT_SWITCHER_ACTIVE,
            initWithStoredValues: false,
        },
        currentURL: {
            key: ONYXKEYS.CURRENT_URL,
        },
    },
)(App);<|MERGE_RESOLUTION|>--- conflicted
+++ resolved
@@ -69,25 +69,16 @@
 
         this.onCreateMenuItemSelected = this.onCreateMenuItemSelected.bind(this);
         this.toggleCreateMenu = this.toggleCreateMenu.bind(this);
-<<<<<<< HEAD
         this.toggleNavigationMenu = this.toggleNavigationMenu.bind(this);
         this.dismissNavigationMenu = this.dismissNavigationMenu.bind(this);
         this.showNavigationMenu = this.showNavigationMenu.bind(this);
         this.toggleNavigationMenuBasedOnDimensions = this.toggleNavigationMenuBasedOnDimensions.bind(this);
         this.recordTimerAndToggleNavigationMenu = this.recordTimerAndToggleNavigationMenu.bind(this);
+        this.navigateToSettings = this.navigateToSettings.bind(this);
 
         const windowBarSize = isSmallScreenWidth
             ? -this.state.windowWidth
             : -variables.sideBarWidth;
-=======
-        this.toggleHamburger = this.toggleHamburger.bind(this);
-        this.dismissHamburger = this.dismissHamburger.bind(this);
-        this.showHamburger = this.showHamburger.bind(this);
-        this.toggleHamburgerBasedOnDimensions = this.toggleHamburgerBasedOnDimensions.bind(this);
-        this.recordTimerAndToggleHamburger = this.recordTimerAndToggleHamburger.bind(this);
-        this.navigateToSettings = this.navigateToSettings.bind(this);
-
->>>>>>> f5c82b95
         this.animationTranslateX = new Animated.Value(
             !props.isSidebarShown ? windowBarSize : 0,
         );
@@ -161,7 +152,7 @@
      */
     navigateToSettings() {
         redirect(ROUTES.SETTINGS);
-        this.toggleHamburger();
+        this.toggleNavigationMenu();
     }
 
     /**
@@ -302,12 +293,8 @@
                                 >
                                     <Sidebar
                                         insets={insets}
-<<<<<<< HEAD
                                         onLinkClick={this.recordTimerAndToggleNavigationMenu}
-=======
-                                        onLinkClick={this.recordTimerAndToggleHamburger}
                                         onAvatarClick={this.navigateToSettings}
->>>>>>> f5c82b95
                                         isChatSwitcherActive={this.props.isChatSwitcherActive}
                                         isCreateMenuActive={this.state.isCreateMenuActive}
                                         toggleCreateMenu={this.toggleCreateMenu}
@@ -317,26 +304,13 @@
                                 <View
                                     style={[styles.appContent, styles.flex1, styles.flexColumn]}
                                 >
-<<<<<<< HEAD
                                     <HeaderView
-                                        shouldShowNavigationMenuButton={this.state.isSmallScreenWidth}
-                                        onNavigationMenuButtonClicked={this.toggleNavigationMenu}
+                                        shouldShowHamburgerButton={this.state.isHamburgerEnabled}
+                                        onHamburgerButtonClicked={this.toggleHamburger}
                                     />
+                                    {this.props.currentURL === '/settings' && <SettingsPage />}
                                     <Main />
                                 </View>
-=======
-                                    <View
-                                        style={[styles.appContent, styles.flex1, styles.flexColumn]}
-                                    >
-                                        <HeaderView
-                                            shouldShowHamburgerButton={this.state.isHamburgerEnabled}
-                                            onHamburgerButtonClicked={this.toggleHamburger}
-                                        />
-                                        {this.props.currentURL === '/settings' && <SettingsPage />}
-                                        <Main />
-                                    </View>
-                                </Pressable>
->>>>>>> f5c82b95
                             </Route>
                         </View>
                     )}

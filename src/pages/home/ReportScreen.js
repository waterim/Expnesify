--- conflicted
+++ resolved
@@ -113,7 +113,6 @@
     return String(lodashGet(route, 'params.reportID', null));
 }
 
-<<<<<<< HEAD
 function ReportScreen({
     betas,
     route,
@@ -176,69 +175,6 @@
                 parentReportAction={parentReportAction}
             />
         );
-=======
-// Keep a reference to the list view height so we can use it when a new ReportScreen component mounts
-let reportActionsListViewHeight = 0;
-
-class ReportScreen extends React.Component {
-    gestureStartListener = null;
-
-    constructor(props) {
-        super(props);
-
-        this.onSubmitComment = this.onSubmitComment.bind(this);
-        this.chatWithAccountManager = this.chatWithAccountManager.bind(this);
-        this.dismissBanner = this.dismissBanner.bind(this);
-
-        this.state = {
-            skeletonViewContainerHeight: reportActionsListViewHeight,
-            isBannerVisible: true,
-        };
-        this.firstRenderRef = React.createRef();
-        this.firstRenderRef.current = reportActionsListViewHeight === 0;
-
-        this.flatListRef = React.createRef();
-        this.reactionListRef = React.createRef();
-    }
-
-    componentDidMount() {
-        this.unsubscribeVisibilityListener = Visibility.onVisibilityChange(() => {
-            const isTopMostReportId = Navigation.getTopmostReportId() === getReportID(this.props.route);
-
-            // If the report is not fully visible (AKA on small screen devices and LHR is open) or the report is optimistic (AKA not yet created)
-            // we don't need to call openReport
-            if (!getIsReportFullyVisible(isTopMostReportId) || this.props.report.isOptimisticReport) {
-                return;
-            }
-
-            Report.openReport(this.props.report.reportID);
-        });
-
-        this.fetchReportIfNeeded();
-        ComposerActions.setShouldShowComposeInput(true);
-    }
-
-    componentDidUpdate(prevProps) {
-        // If you already have a report open and are deeplinking to a new report on native,
-        // the ReportScreen never actually unmounts and the reportID in the route also doesn't change.
-        // Therefore, we need to compare if the existing reportID is the same as the one in the route
-        // before deciding that we shouldn't call OpenReport.
-        const onyxReportID = this.props.report.reportID;
-        const routeReportID = getReportID(this.props.route);
-        if (onyxReportID === prevProps.report.reportID && (!onyxReportID || onyxReportID === routeReportID)) {
-            return;
-        }
-
-        this.fetchReportIfNeeded();
-        ComposerActions.setShouldShowComposeInput(true);
-    }
-
-    componentWillUnmount() {
-        if (!this.unsubscribeVisibilityListener) {
-            return;
-        }
-        this.unsubscribeVisibilityListener();
->>>>>>> 74918db2
     }
 
     if (ReportUtils.isMoneyRequestReport(report)) {
@@ -330,10 +266,6 @@
         if (firstRenderRef.current) {
             firstRenderRef.current = false;
             return;
-        }
-
-        if (ReportUtils.shouldDisableWriteActions(report)) {
-            EmojiPickerAction.hideEmojiPicker(true);
         }
         // If you already have a report open and are deeplinking to a new report on native,
         // the ReportScreen never actually unmounts and the reportID in the route also doesn't change.

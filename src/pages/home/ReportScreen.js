--- conflicted
+++ resolved
@@ -26,13 +26,10 @@
 import {withNetwork} from '../../components/OnyxProvider';
 import compose from '../../libs/compose';
 import networkPropTypes from '../../components/networkPropTypes';
-<<<<<<< HEAD
 import withWindowDimensions, {windowDimensionsPropTypes} from '../../components/withWindowDimensions';
 import OfflineIndicator from '../../components/OfflineIndicator';
 import OfflineWithFeedback from '../../components/OfflineWithFeedback';
-=======
 import withDrawerState, {withDrawerPropTypes} from '../../components/withDrawerState';
->>>>>>> 7d2cdcd7
 
 const propTypes = {
     /** Navigation route context info provided by react navigation */
@@ -88,11 +85,8 @@
     /** Information about the network */
     network: networkPropTypes.isRequired,
 
-<<<<<<< HEAD
     ...windowDimensionsPropTypes,
-=======
     ...withDrawerPropTypes,
->>>>>>> 7d2cdcd7
 };
 
 const defaultProps = {
@@ -319,11 +313,8 @@
 ReportScreen.defaultProps = defaultProps;
 
 export default compose(
-<<<<<<< HEAD
     withWindowDimensions,
-=======
     withDrawerState,
->>>>>>> 7d2cdcd7
     withNetwork(),
     withOnyx({
         isSidebarLoaded: {

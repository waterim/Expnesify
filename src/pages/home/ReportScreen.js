--- conflicted
+++ resolved
@@ -104,15 +104,8 @@
 
 const defaultProps = {
     isSidebarLoaded: false,
-<<<<<<< HEAD
     sortedReportActions: [],
-    report: {
-        hasOutstandingIOU: false,
-    },
-=======
-    reportActions: [],
     report: {},
->>>>>>> 3ed43fff
     reportMetadata: {
         isLoadingInitialReportActions: true,
         isLoadingOlderReportActions: false,
@@ -198,15 +191,11 @@
     const [listHeight, setListHeight] = useState(0);
     const [scrollPosition, setScrollPosition] = useState({});
 
-<<<<<<< HEAD
-=======
     if (firstRenderRef.current) {
         Timing.start(CONST.TIMING.CHAT_RENDER);
         Performance.markStart(CONST.TIMING.CHAT_RENDER);
     }
 
-    const reportID = getReportID(route);
->>>>>>> 3ed43fff
     const {addWorkspaceRoomOrChatPendingAction, addWorkspaceRoomOrChatErrors} = ReportUtils.getReportOfflinePendingActionAndErrors(report);
     const screenWrapperStyle = [styles.appContent, styles.flex1, {marginTop: viewportOffsetTop}];
 

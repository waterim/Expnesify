import React, {useRef, useState, useEffect, useMemo, useCallback} from 'react';
import {withOnyx} from 'react-native-onyx';
import PropTypes from 'prop-types';
import {View} from 'react-native';
import lodashGet from 'lodash/get';
import _ from 'underscore';
import styles from '../../styles/styles';
import ScreenWrapper from '../../components/ScreenWrapper';
import HeaderView from './HeaderView';
import Navigation from '../../libs/Navigation/Navigation';
import ROUTES from '../../ROUTES';
import * as Report from '../../libs/actions/Report';
import ONYXKEYS from '../../ONYXKEYS';
import * as ReportUtils from '../../libs/ReportUtils';
import ReportActionsView from './report/ReportActionsView';
import ReportActionsSkeletonView from '../../components/ReportActionsSkeletonView';
import reportActionPropTypes from './report/reportActionPropTypes';
import {withNetwork} from '../../components/OnyxProvider';
import compose from '../../libs/compose';
import Visibility from '../../libs/Visibility';
import networkPropTypes from '../../components/networkPropTypes';
import withWindowDimensions, {windowDimensionsPropTypes} from '../../components/withWindowDimensions';
import OfflineWithFeedback from '../../components/OfflineWithFeedback';
import ReportFooter from './report/ReportFooter';
import Banner from '../../components/Banner';
import withLocalize from '../../components/withLocalize';
import reportPropTypes from '../reportPropTypes';
import FullPageNotFoundView from '../../components/BlockingViews/FullPageNotFoundView';
import withViewportOffsetTop, {viewportOffsetTopPropTypes} from '../../components/withViewportOffsetTop';
import * as ReportActionsUtils from '../../libs/ReportActionsUtils';
import personalDetailsPropType from '../personalDetailsPropType';
import getIsReportFullyVisible from '../../libs/getIsReportFullyVisible';
import MoneyRequestHeader from '../../components/MoneyRequestHeader';
import MoneyReportHeader from '../../components/MoneyReportHeader';
import * as ComposerActions from '../../libs/actions/Composer';
import ReportScreenContext from './ReportScreenContext';
import TaskHeaderActionButton from '../../components/TaskHeaderActionButton';
import DragAndDropProvider from '../../components/DragAndDrop/Provider';
import usePrevious from '../../hooks/usePrevious';

const propTypes = {
    /** Navigation route context info provided by react navigation */
    route: PropTypes.shape({
        /** Route specific parameters used on this screen */
        params: PropTypes.shape({
            /** The ID of the report this screen should display */
            reportID: PropTypes.string,

            /** The reportActionID to scroll to */
            reportActionID: PropTypes.string,
        }).isRequired,
    }).isRequired,

    /** Tells us if the sidebar has rendered */
    isSidebarLoaded: PropTypes.bool,

    /** The report currently being looked at */
    report: reportPropTypes,

    /** Array of report actions for this report */
    reportActions: PropTypes.arrayOf(PropTypes.shape(reportActionPropTypes)),

    /** Whether the composer is full size */
    isComposerFullSize: PropTypes.bool,

    /** Beta features list */
    betas: PropTypes.arrayOf(PropTypes.string),

    /** The policies which the user has access to */
    policies: PropTypes.objectOf(
        PropTypes.shape({
            /** The policy name */
            name: PropTypes.string,

            /** The type of the policy */
            type: PropTypes.string,
        }),
    ),

    /** Information about the network */
    network: networkPropTypes.isRequired,

    /** The account manager report ID */
    accountManagerReportID: PropTypes.string,

    /** All of the personal details for everyone */
    personalDetails: PropTypes.objectOf(personalDetailsPropType),

    ...windowDimensionsPropTypes,
    ...viewportOffsetTopPropTypes,
};

const defaultProps = {
    isSidebarLoaded: false,
    reportActions: [],
    report: {
        hasOutstandingIOU: false,
        isLoadingReportActions: false,
    },
    isComposerFullSize: false,
    betas: [],
    policies: {},
    accountManagerReportID: null,
    personalDetails: {},
};

/**
 * Get the currently viewed report ID as number
 *
 * @param {Object} route
 * @param {Object} route.params
 * @param {String} route.params.reportID
 * @returns {String}
 */
function getReportID(route) {
    return String(lodashGet(route, 'params.reportID', null));
}

function ReportScreen({
    betas,
    route,
    report,
    reportActions,
    accountManagerReportID,
    personalDetails,
    policies,
    translate,
    network,
    isSmallScreenWidth,
    isSidebarLoaded,
    viewportOffsetTop,
    isComposerFullSize,
    errors,
}) {
    const firstRenderRef = useRef(true);
    const flatListRef = useRef();
    const reactionListRef = useRef();
    const prevReport = usePrevious(report);

    const [skeletonViewContainerHeight, setSkeletonViewContainerHeight] = useState(0);
    const [isBannerVisible, setIsBannerVisible] = useState(true);

    const reportID = getReportID(route);
    const {addWorkspaceRoomOrChatPendingAction, addWorkspaceRoomOrChatErrors} = ReportUtils.getReportOfflinePendingActionAndErrors(report);
    const screenWrapperStyle = [styles.appContent, styles.flex1, {marginTop: viewportOffsetTop}];

    // There are no reportActions at all to display and we are still in the process of loading the next set of actions.
    const isLoadingInitialReportActions = _.isEmpty(reportActions) && report.isLoadingReportActions;

    const shouldHideReport = !ReportUtils.canAccessReport(report, policies, betas);

    const isLoading = !reportID || !isSidebarLoaded || _.isEmpty(personalDetails) || firstRenderRef.current;

    const parentReportAction = ReportActionsUtils.getParentReportAction(report);
    const isDeletedParentAction = ReportActionsUtils.isDeletedParentAction(parentReportAction);
    const isSingleTransactionView = ReportUtils.isMoneyRequest(report);

    const policy = policies[`${ONYXKEYS.COLLECTION.POLICY}${report.policyID}`];

    const isTopMostReportId = Navigation.getTopmostReportId() === getReportID(route);

    let headerView = (
        <HeaderView
            reportID={reportID}
            onNavigationMenuButtonClicked={() => Navigation.goBack(ROUTES.HOME, false, true)}
            personalDetails={personalDetails}
            report={report}
        />
    );

    if (isSingleTransactionView && !isDeletedParentAction) {
        headerView = (
            <MoneyRequestHeader
                report={report}
                policy={policy}
                personalDetails={personalDetails}
                isSingleTransactionView={isSingleTransactionView}
                parentReportAction={parentReportAction}
            />
        );
    }

    if (ReportUtils.isMoneyRequestReport(report)) {
        headerView = (
            <MoneyReportHeader
                report={report}
                policy={policy}
                personalDetails={personalDetails}
                isSingleTransactionView={isSingleTransactionView}
                parentReportAction={parentReportAction}
            />
        );
    }

    /**
     * When false the ReportActionsView will completely unmount and we will show a loader until it returns true.
     *
     * @returns {Boolean}
     */
    const isReportReadyForDisplay = useMemo(() => {
        const reportIDFromPath = getReportID(route);

        // This is necessary so that when we are retrieving the next report data from Onyx the ReportActionsView will remount completely
        const isTransitioning = report && report.reportID !== reportIDFromPath;
        return reportIDFromPath !== '' && report.reportID && !isTransitioning;
    }, [route, report]);

    const fetchReportIfNeeded = useCallback(() => {
        const reportIDFromPath = getReportID(route);

        // Report ID will be empty when the reports collection is empty.
        // This could happen when we are loading the collection for the first time after logging in.
        if (!reportIDFromPath) {
            return;
        }

        // It possible that we may not have the report object yet in Onyx yet e.g. we navigated to a URL for an accessible report that
        // is not stored locally yet. If props.report.reportID exists, then the report has been stored locally and nothing more needs to be done.
        // If it doesn't exist, then we fetch the report from the API.
        if (report.reportID && report.reportID === getReportID(route)) {
            return;
        }
        Report.openReport(reportIDFromPath);
    }, [report.reportID, route]);

    const dismissBanner = useCallback(() => {
        setIsBannerVisible(false);
    }, []);

    const chatWithAccountManager = useCallback(() => {
        Navigation.navigate(ROUTES.getReportRoute(accountManagerReportID));
    }, [accountManagerReportID]);

    /**
     * @param {String} text
     */
    const onSubmitComment = useCallback(
        (text) => {
            Report.addComment(getReportID(route), text);
        },
        [route],
    );

    useEffect(() => {
        const unsubscribeVisibilityListener = Visibility.onVisibilityChange(() => {
            // If the report is not fully visible (AKA on small screen devices and LHR is open) or the report is optimistic (AKA not yet created)
            // we don't need to call openReport
            if (!getIsReportFullyVisible(isTopMostReportId) || report.isOptimisticReport) {
                return;
            }

            Report.openReport(report.reportID);
        });

        fetchReportIfNeeded();
        ComposerActions.setShouldShowComposeInput(true);
        return () => {
            if (!unsubscribeVisibilityListener) {
                return;
            }
            unsubscribeVisibilityListener();
        };
        // I'm disabling the warning, as it expects to use exhaustive deps, even though we want this useEffect to run only on the first render.
        // eslint-disable-next-line react-hooks/exhaustive-deps
    }, []);

    useEffect(() => {
        // We don't want this effect to run on the first render.
        if (firstRenderRef.current) {
            firstRenderRef.current = false;
            return;
        }
        // If you already have a report open and are deeplinking to a new report on native,
        // the ReportScreen never actually unmounts and the reportID in the route also doesn't change.
        // Therefore, we need to compare if the existing reportID is the same as the one in the route
        // before deciding that we shouldn't call OpenReport.
        const onyxReportID = report.reportID;
        const routeReportID = getReportID(route);
        if (onyxReportID === prevReport.reportID && (!onyxReportID || onyxReportID === routeReportID)) {
            return;
        }

        fetchReportIfNeeded();
        ComposerActions.setShouldShowComposeInput(true);
    }, [route, report, errors, fetchReportIfNeeded, prevReport.reportID]);

    return (
        <ReportScreenContext.Provider
            value={{
                flatListRef,
                reactionListRef,
            }}
        >
            <ScreenWrapper
                style={screenWrapperStyle}
                shouldEnableKeyboardAvoidingView={isTopMostReportId}
            >
                <FullPageNotFoundView
                    shouldShow={(!report.reportID && !report.isLoadingReportActions && !isLoading) || shouldHideReport}
                    subtitleKey="notFound.noAccess"
                    shouldShowCloseButton={false}
                    shouldShowBackButton={isSmallScreenWidth}
                    onBackButtonPress={Navigation.goBack}
                    shouldShowLink={false}
                >
                    <OfflineWithFeedback
                        pendingAction={addWorkspaceRoomOrChatPendingAction}
                        errors={addWorkspaceRoomOrChatErrors}
                        shouldShowErrorMessages={false}
                        needsOffscreenAlphaCompositing
                    >
<<<<<<< HEAD
                        <OfflineWithFeedback
                            pendingAction={addWorkspaceRoomOrChatPendingAction}
                            errors={addWorkspaceRoomOrChatErrors}
                            shouldShowErrorMessages={false}
                            needsOffscreenAlphaCompositing
                        >
                            {headerView}
                            {ReportUtils.isTaskReport(this.props.report) && this.props.isSmallScreenWidth && ReportUtils.isOpenTaskReport(this.props.report) && !ReportUtils.isCanceledTaskReport(this.props.report, parentReportAction) && (
                                <View style={[styles.borderBottom]}>
                                    <View style={[styles.appBG, styles.pl0]}>
                                        <View style={[styles.ph5, styles.pb3]}>
                                            <TaskHeaderActionButton report={this.props.report} />
                                        </View>
=======
                        {headerView}
                        {ReportUtils.isTaskReport(report) && isSmallScreenWidth && ReportUtils.isOpenTaskReport(report) && (
                            <View style={[styles.borderBottom]}>
                                <View style={[styles.appBG, styles.pl0]}>
                                    <View style={[styles.ph5, styles.pb3]}>
                                        <TaskHeaderActionButton report={report} />
>>>>>>> cb98bec5
                                    </View>
                                </View>
                            </View>
                        )}
                    </OfflineWithFeedback>
                    {Boolean(accountManagerReportID) && ReportUtils.isConciergeChatReport(report) && isBannerVisible && (
                        <Banner
                            containerStyles={[styles.mh4, styles.mt4, styles.p4, styles.bgDark]}
                            textStyles={[styles.colorReversed]}
                            text={translate('reportActionsView.chatWithAccountManager')}
                            onClose={dismissBanner}
                            onPress={chatWithAccountManager}
                            shouldShowCloseButton
                        />
                    )}
                    <DragAndDropProvider isDisabled={!isReportReadyForDisplay}>
                        <View
                            style={[styles.flex1, styles.justifyContentEnd, styles.overflowHidden]}
                            onLayout={(event) => {
                                // Rounding this value for comparison because they can look like this: 411.9999694824219
                                const newSkeletonViewContainerHeight = Math.round(event.nativeEvent.layout.height);

                                // The height can be 0 if the component unmounts - we are not interested in this value and want to know how much space it
                                // takes up so we can set the skeleton view container height.
                                if (newSkeletonViewContainerHeight === 0) {
                                    return;
                                }
                                setSkeletonViewContainerHeight(newSkeletonViewContainerHeight);
                            }}
                        >
                            {isReportReadyForDisplay && !isLoadingInitialReportActions && !isLoading && (
                                <ReportActionsView
                                    reportActions={reportActions}
                                    report={report}
                                    isComposerFullSize={isComposerFullSize}
                                    parentViewHeight={skeletonViewContainerHeight}
                                    policy={policy}
                                />
                            )}

                            {/* Note: The report should be allowed to mount even if the initial report actions are not loaded. If we prevent rendering the report while they are loading then
                            we'll unnecessarily unmount the ReportActionsView which will clear the new marker lines initial state. */}
                            {(!isReportReadyForDisplay || isLoadingInitialReportActions || isLoading) && <ReportActionsSkeletonView containerHeight={skeletonViewContainerHeight} />}

                            {isReportReadyForDisplay && (
                                <>
                                    <ReportFooter
                                        pendingAction={addWorkspaceRoomOrChatPendingAction}
                                        isOffline={network.isOffline}
                                        reportActions={reportActions}
                                        report={report}
                                        isComposerFullSize={isComposerFullSize}
                                        onSubmitComment={onSubmitComment}
                                        policies={policies}
                                    />
                                </>
                            )}

                            {!isReportReadyForDisplay && (
                                <ReportFooter
                                    shouldDisableCompose
                                    isOffline={network.isOffline}
                                />
                            )}
                        </View>
                    </DragAndDropProvider>
                </FullPageNotFoundView>
            </ScreenWrapper>
        </ReportScreenContext.Provider>
    );
}

ReportScreen.propTypes = propTypes;
ReportScreen.defaultProps = defaultProps;
ReportScreen.displayName = 'ReportScreen';

export default compose(
    withViewportOffsetTop,
    withLocalize,
    withWindowDimensions,
    withNetwork(),
    withOnyx({
        isSidebarLoaded: {
            key: ONYXKEYS.IS_SIDEBAR_LOADED,
        },
        reportActions: {
            key: ({route}) => `${ONYXKEYS.COLLECTION.REPORT_ACTIONS}${getReportID(route)}`,
            canEvict: false,
            selector: ReportActionsUtils.getSortedReportActionsForDisplay,
        },
        report: {
            key: ({route}) => `${ONYXKEYS.COLLECTION.REPORT}${getReportID(route)}`,
        },
        isComposerFullSize: {
            key: ({route}) => `${ONYXKEYS.COLLECTION.REPORT_IS_COMPOSER_FULL_SIZE}${getReportID(route)}`,
        },
        betas: {
            key: ONYXKEYS.BETAS,
        },
        policies: {
            key: ONYXKEYS.COLLECTION.POLICY,
        },
        accountManagerReportID: {
            key: ONYXKEYS.ACCOUNT_MANAGER_REPORT_ID,
        },
        personalDetails: {
            key: ONYXKEYS.PERSONAL_DETAILS_LIST,
        },
    }),
)(ReportScreen);<|MERGE_RESOLUTION|>--- conflicted
+++ resolved
@@ -309,28 +309,12 @@
                         shouldShowErrorMessages={false}
                         needsOffscreenAlphaCompositing
                     >
-<<<<<<< HEAD
-                        <OfflineWithFeedback
-                            pendingAction={addWorkspaceRoomOrChatPendingAction}
-                            errors={addWorkspaceRoomOrChatErrors}
-                            shouldShowErrorMessages={false}
-                            needsOffscreenAlphaCompositing
-                        >
-                            {headerView}
-                            {ReportUtils.isTaskReport(this.props.report) && this.props.isSmallScreenWidth && ReportUtils.isOpenTaskReport(this.props.report) && !ReportUtils.isCanceledTaskReport(this.props.report, parentReportAction) && (
-                                <View style={[styles.borderBottom]}>
-                                    <View style={[styles.appBG, styles.pl0]}>
-                                        <View style={[styles.ph5, styles.pb3]}>
-                                            <TaskHeaderActionButton report={this.props.report} />
-                                        </View>
-=======
                         {headerView}
-                        {ReportUtils.isTaskReport(report) && isSmallScreenWidth && ReportUtils.isOpenTaskReport(report) && (
+                        {ReportUtils.isTaskReport(report) && isSmallScreenWidth &&ReportUtils.isOpenTaskReport(this.props.report) && !ReportUtils.isCanceledTaskReport(this.props.report, parentReportAction) && (
                             <View style={[styles.borderBottom]}>
                                 <View style={[styles.appBG, styles.pl0]}>
                                     <View style={[styles.ph5, styles.pb3]}>
                                         <TaskHeaderActionButton report={report} />
->>>>>>> cb98bec5
                                     </View>
                                 </View>
                             </View>

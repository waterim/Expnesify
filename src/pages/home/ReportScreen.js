--- conflicted
+++ resolved
@@ -18,6 +18,7 @@
 import withViewportOffsetTop from '@components/withViewportOffsetTop';
 import useAppFocusEvent from '@hooks/useAppFocusEvent';
 import useLocalize from '@hooks/useLocalize';
+import useNetwork from '@hooks/useNetwork';
 import usePrevious from '@hooks/usePrevious';
 import useThemeStyles from '@hooks/useThemeStyles';
 import useWindowDimensions from '@hooks/useWindowDimensions';
@@ -164,11 +165,8 @@
     const styles = useThemeStyles();
     const {translate} = useLocalize();
     const {isSmallScreenWidth} = useWindowDimensions();
-<<<<<<< HEAD
     const {isOffline} = useNetwork();
     const {reportActionID, reportID} = getReportActionID(route);
-=======
->>>>>>> 85fee5ae
 
     const flatListRef = useRef();
     const reactionListRef = useRef();
@@ -186,6 +184,7 @@
         const cattedRangeOfReportActions = ReportActionsUtils.getRangeFromArrayByID(sortedReportActions, reportActionID);
         const reportActionsWithoutDeleted = ReportActionsUtils.getReportActionsWithoutRemoved(cattedRangeOfReportActions);
         return reportActionsWithoutDeleted;
+    // eslint-disable-next-line react-hooks/exhaustive-deps
     }, [reportActionID, allReportActions, isOffline]);
     const [isBannerVisible, setIsBannerVisible] = useState(true);
     const [listHeight, setListHeight] = useState(0);

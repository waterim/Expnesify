import {useIsFocused} from '@react-navigation/native';
import lodashGet from 'lodash/get';
import PropTypes from 'prop-types';
import React, {memo, useCallback, useEffect, useMemo, useRef, useState} from 'react';
import {View} from 'react-native';
import {withOnyx} from 'react-native-onyx';
import _ from 'underscore';
import Banner from '@components/Banner';
import FullPageNotFoundView from '@components/BlockingViews/FullPageNotFoundView';
import DragAndDropProvider from '@components/DragAndDrop/Provider';
import MoneyReportHeader from '@components/MoneyReportHeader';
import MoneyRequestHeader from '@components/MoneyRequestHeader';
import OfflineWithFeedback from '@components/OfflineWithFeedback';
import ReportActionsSkeletonView from '@components/ReportActionsSkeletonView';
import ScreenWrapper from '@components/ScreenWrapper';
import TaskHeaderActionButton from '@components/TaskHeaderActionButton';
import withCurrentReportID, {withCurrentReportIDDefaultProps, withCurrentReportIDPropTypes} from '@components/withCurrentReportID';
import withViewportOffsetTop from '@components/withViewportOffsetTop';
import useAppFocusEvent from '@hooks/useAppFocusEvent';
import useLocalize from '@hooks/useLocalize';
import usePrevious from '@hooks/usePrevious';
import useThemeStyles from '@hooks/useThemeStyles';
import useWindowDimensions from '@hooks/useWindowDimensions';
import Timing from '@libs/actions/Timing';
import compose from '@libs/compose';
import Navigation from '@libs/Navigation/Navigation';
import clearReportNotifications from '@libs/Notification/clearReportNotifications';
import reportWithoutHasDraftSelector from '@libs/OnyxSelectors/reportWithoutHasDraftSelector';
import Performance from '@libs/Performance';
import * as PersonalDetailsUtils from '@libs/PersonalDetailsUtils';
import * as ReportActionsUtils from '@libs/ReportActionsUtils';
import * as ReportUtils from '@libs/ReportUtils';
import reportMetadataPropTypes from '@pages/reportMetadataPropTypes';
import reportPropTypes from '@pages/reportPropTypes';
import * as ComposerActions from '@userActions/Composer';
import * as Report from '@userActions/Report';
import CONST from '@src/CONST';
import ONYXKEYS from '@src/ONYXKEYS';
import ROUTES from '@src/ROUTES';
import HeaderView from './HeaderView';
import reportActionPropTypes from './report/reportActionPropTypes';
import ReportActionsView from './report/ReportActionsView';
import ReportFooter from './report/ReportFooter';
import {ActionListContext, ReactionListContext} from './ReportScreenContext';

const propTypes = {
    /** Navigation route context info provided by react navigation */
    route: PropTypes.shape({
        /** Route specific parameters used on this screen */
        params: PropTypes.shape({
            /** The ID of the report this screen should display */
            reportID: PropTypes.string,

            /** The reportActionID to scroll to */
            reportActionID: PropTypes.string,
        }).isRequired,
    }).isRequired,

    /** Tells us if the sidebar has rendered */
    isSidebarLoaded: PropTypes.bool,

    /** The report currently being looked at */
    report: reportPropTypes,

    /** The report metadata loading states */
    reportMetadata: reportMetadataPropTypes,

    /** Array of report actions for this report */
    reportActions: PropTypes.arrayOf(PropTypes.shape(reportActionPropTypes)),

    /** Whether the composer is full size */
    isComposerFullSize: PropTypes.bool,

    /** Beta features list */
    betas: PropTypes.arrayOf(PropTypes.string),

    /** The policies which the user has access to */
    policies: PropTypes.objectOf(
        PropTypes.shape({
            /** The policy name */
            name: PropTypes.string,

            /** The type of the policy */
            type: PropTypes.string,
        }),
    ),

    /** The account manager report ID */
    accountManagerReportID: PropTypes.string,

    /** Onyx function that marks the component ready for hydration */
    markReadyForHydration: PropTypes.func,

    /** Whether user is leaving the current report */
    userLeavingStatus: PropTypes.bool,

    viewportOffsetTop: PropTypes.number.isRequired,
    ...withCurrentReportIDPropTypes,
};

const defaultProps = {
    isSidebarLoaded: false,
    reportActions: [],
    report: {},
    reportMetadata: {
        isLoadingInitialReportActions: true,
        isLoadingOlderReportActions: false,
        isLoadingNewerReportActions: false,
    },
    isComposerFullSize: false,
    betas: [],
    policies: {},
    accountManagerReportID: null,
    userLeavingStatus: false,
    markReadyForHydration: null,
    ...withCurrentReportIDDefaultProps,
};

/**
 * Get the currently viewed report ID as number
 *
 * @param {Object} route
 * @param {Object} route.params
 * @param {String} route.params.reportID
 * @returns {String}
 */
function getReportID(route) {
    // The report ID is used in an onyx key. If it's an empty string, onyx will return
    // a collection instead of an individual report.
    // We can't use the default value functionality of `lodash.get()` because it only
    // provides a default value on `undefined`, and will return an empty string.
    // Placing the default value outside of `lodash.get()` is intentional.
    return String(lodashGet(route, 'params.reportID') || 0);
}

function ReportScreen({
    betas,
    route,
    report,
    reportMetadata,
    reportActions,
    accountManagerReportID,
    markReadyForHydration,
    policies,
    isSidebarLoaded,
    viewportOffsetTop,
    isComposerFullSize,
    errors,
    userLeavingStatus,
    currentReportID,
    navigation,
}) {
    const styles = useThemeStyles();
    const {translate} = useLocalize();
    const {isSmallScreenWidth} = useWindowDimensions();

    const firstRenderRef = useRef(true);
    const flatListRef = useRef();
    const reactionListRef = useRef();
    const prevReport = usePrevious(report);
    const prevUserLeavingStatus = usePrevious(userLeavingStatus);
    const [isBannerVisible, setIsBannerVisible] = useState(true);
    const [listHeight, setListHeight] = useState(0);
    const [scrollPosition, setScrollPosition] = useState({});

    const wasReportAccessibleRef = useRef(false);
    if (firstRenderRef.current) {
        Timing.start(CONST.TIMING.CHAT_RENDER);
        Performance.markStart(CONST.TIMING.CHAT_RENDER);
    }

    const reportID = getReportID(route);
    const {addWorkspaceRoomOrChatPendingAction, addWorkspaceRoomOrChatErrors} = ReportUtils.getReportOfflinePendingActionAndErrors(report);
    const screenWrapperStyle = [styles.appContent, styles.flex1, {marginTop: viewportOffsetTop}];

<<<<<<< HEAD
    // eslint-disable-next-line react-hooks/exhaustive-deps -- need to re-filter the report actions when network status changes
    const filteredReportActions = useMemo(() => ReportActionsUtils.getSortedReportActionsForDisplay(reportActions, true), [isOffline, reportActions]);
    const isEmptyChat = useMemo(() => _.isEmpty(filteredReportActions), [filteredReportActions]);

=======
>>>>>>> 85fee5ae
    // There are no reportActions at all to display and we are still in the process of loading the next set of actions.
    const isLoadingInitialReportActions = _.isEmpty(reportActions) && reportMetadata.isLoadingInitialReportActions;

    const isOptimisticDelete = lodashGet(report, 'statusNum') === CONST.REPORT.STATUS.CLOSED;

    const shouldHideReport = !ReportUtils.canAccessReport(report, policies, betas);

    const isLoading = !reportID || !isSidebarLoaded || PersonalDetailsUtils.isPersonalDetailsEmpty();

    const parentReportAction = ReportActionsUtils.getParentReportAction(report);
    const lastReportAction = useMemo(
        () =>
            filteredReportActions.length
                ? _.find([...filteredReportActions, parentReportAction], (action) => ReportUtils.canEditReportAction(action) && !ReportActionsUtils.isMoneyRequestAction(action))
                : {},
        [filteredReportActions, parentReportAction],
    );
    const isSingleTransactionView = ReportUtils.isMoneyRequest(report);

    const policy = policies[`${ONYXKEYS.COLLECTION.POLICY}${report.policyID}`] || {};

    const isTopMostReportId = currentReportID === getReportID(route);
    const didSubscribeToReportLeavingEvents = useRef(false);

    useEffect(() => {
        if (!report || !report.reportID || shouldHideReport) {
            return;
        }
        wasReportAccessibleRef.current = true;
    }, [shouldHideReport, report]);

    const goBack = useCallback(() => {
        Navigation.goBack(ROUTES.HOME, false, true);
    }, []);

    let headerView = (
        <HeaderView
            reportID={reportID}
            onNavigationMenuButtonClicked={goBack}
            report={report}
        />
    );

    if (isSingleTransactionView) {
        headerView = (
            <MoneyRequestHeader
                report={report}
                policy={policy}
                isSingleTransactionView={isSingleTransactionView}
                parentReportAction={parentReportAction}
            />
        );
    }

    if (ReportUtils.isMoneyRequestReport(report)) {
        headerView = (
            <MoneyReportHeader
                report={report}
                policy={policy}
                isSingleTransactionView={isSingleTransactionView}
                parentReportAction={parentReportAction}
            />
        );
    }

    /**
     * When false the ReportActionsView will completely unmount and we will show a loader until it returns true.
     *
     * @returns {Boolean}
     */
    const isReportReadyForDisplay = useMemo(() => {
        const reportIDFromPath = getReportID(route);

        // This is necessary so that when we are retrieving the next report data from Onyx the ReportActionsView will remount completely
        const isTransitioning = report && report.reportID !== reportIDFromPath;
        return reportIDFromPath !== '' && report.reportID && !isTransitioning;
    }, [route, report]);

    const isFocused = useIsFocused();
    useEffect(() => {
        if (!report.reportID || !isFocused) {
            return;
        }
        Report.updateLastVisitTime(report.reportID);
    }, [report.reportID, isFocused]);

    const fetchReportIfNeeded = useCallback(() => {
        const reportIDFromPath = getReportID(route);

        // Report ID will be empty when the reports collection is empty.
        // This could happen when we are loading the collection for the first time after logging in.
        if (!ReportUtils.isValidReportIDFromPath(reportIDFromPath)) {
            return;
        }

        // It possible that we may not have the report object yet in Onyx yet e.g. we navigated to a URL for an accessible report that
        // is not stored locally yet. If report.reportID exists, then the report has been stored locally and nothing more needs to be done.
        // If it doesn't exist, then we fetch the report from the API.
        if (report.reportID && report.reportID === getReportID(route) && !isLoadingInitialReportActions) {
            return;
        }

        Report.openReport(reportIDFromPath);
    }, [report.reportID, route, isLoadingInitialReportActions]);

    const dismissBanner = useCallback(() => {
        setIsBannerVisible(false);
    }, []);

    const chatWithAccountManager = useCallback(() => {
        Navigation.navigate(ROUTES.REPORT_WITH_ID.getRoute(accountManagerReportID));
    }, [accountManagerReportID]);

<<<<<<< HEAD
=======
    /**
     * @param {String} text
     */
    const onSubmitComment = useCallback(
        (text) => {
            Report.addComment(getReportID(route), text);
        },
        [route],
    );

>>>>>>> 85fee5ae
    // Clear notifications for the current report when it's opened and re-focused
    const clearNotifications = useCallback(() => {
        // Check if this is the top-most ReportScreen since the Navigator preserves multiple at a time
        if (!isTopMostReportId) {
            return;
        }

        clearReportNotifications(report.reportID);
    }, [report.reportID, isTopMostReportId]);
    useEffect(clearNotifications, [clearNotifications]);
    useAppFocusEvent(clearNotifications);

    useEffect(() => {
        Timing.end(CONST.TIMING.CHAT_RENDER);
        Performance.markEnd(CONST.TIMING.CHAT_RENDER);

        fetchReportIfNeeded();
        ComposerActions.setShouldShowComposeInput(true);
        return () => {
            if (!didSubscribeToReportLeavingEvents) {
                return;
            }

            Report.unsubscribeFromLeavingRoomReportChannel(report.reportID);
        };

        // I'm disabling the warning, as it expects to use exhaustive deps, even though we want this useEffect to run only on the first render.
        // eslint-disable-next-line react-hooks/exhaustive-deps
    }, []);

    useEffect(() => {
        // We don't want this effect to run on the first render.
        if (firstRenderRef.current) {
            firstRenderRef.current = false;
            return;
        }

        const onyxReportID = report.reportID;
        const prevOnyxReportID = prevReport.reportID;
        const routeReportID = getReportID(route);

        // Navigate to the Concierge chat if the room was removed from another device (e.g. user leaving a room or removed from a room)
        if (
            // non-optimistic case
            (!prevUserLeavingStatus && userLeavingStatus) ||
            // optimistic case
            (prevOnyxReportID &&
                prevOnyxReportID === routeReportID &&
                !onyxReportID &&
                prevReport.statusNum === CONST.REPORT.STATUS.OPEN &&
                (report.statusNum === CONST.REPORT.STATUS.CLOSED || (!report.statusNum && !prevReport.parentReportID && prevReport.chatType === CONST.REPORT.CHAT_TYPE.POLICY_ROOM))) ||
            ((ReportUtils.isMoneyRequest(prevReport) || ReportUtils.isMoneyRequestReport(prevReport)) && _.isEmpty(report))
        ) {
            Navigation.dismissModal();
            if (Navigation.getTopmostReportId() === prevOnyxReportID) {
                Navigation.setShouldPopAllStateOnUP();
                Navigation.goBack(ROUTES.HOME, false, true);
            }
            if (prevReport.parentReportID) {
                Navigation.navigate(ROUTES.REPORT_WITH_ID.getRoute(prevReport.parentReportID));
                return;
            }
            Report.navigateToConciergeChat();
            return;
        }

        // If you already have a report open and are deeplinking to a new report on native,
        // the ReportScreen never actually unmounts and the reportID in the route also doesn't change.
        // Therefore, we need to compare if the existing reportID is the same as the one in the route
        // before deciding that we shouldn't call OpenReport.
        if (onyxReportID === prevReport.reportID && (!onyxReportID || onyxReportID === routeReportID)) {
            return;
        }

        fetchReportIfNeeded();
        ComposerActions.setShouldShowComposeInput(true);
    }, [
        route,
        report,
        errors,
        fetchReportIfNeeded,
        prevReport.reportID,
        prevUserLeavingStatus,
        userLeavingStatus,
        prevReport.statusNum,
        prevReport.parentReportID,
        prevReport.chatType,
        prevReport,
    ]);

    useEffect(() => {
        if (!ReportUtils.isValidReportIDFromPath(reportID)) {
            return;
        }
        // Ensures subscription event succeeds when the report/workspace room is created optimistically.
        // Check if the optimistic `OpenReport` or `AddWorkspaceRoom` has succeeded by confirming
        // any `pendingFields.createChat` or `pendingFields.addWorkspaceRoom` fields are set to null.
        // Existing reports created will have empty fields for `pendingFields`.
        const didCreateReportSuccessfully = !report.pendingFields || (!report.pendingFields.addWorkspaceRoom && !report.pendingFields.createChat);
        if (!didSubscribeToReportLeavingEvents.current && didCreateReportSuccessfully) {
            Report.subscribeToReportLeavingEvents(reportID);
            didSubscribeToReportLeavingEvents.current = true;
        }
    }, [report, didSubscribeToReportLeavingEvents, reportID]);

    const onListLayout = useCallback((e) => {
        setListHeight((prev) => lodashGet(e, 'nativeEvent.layout.height', prev));
        if (!markReadyForHydration) {
            return;
        }

        markReadyForHydration();
        // eslint-disable-next-line react-hooks/exhaustive-deps
    }, []);

    // eslint-disable-next-line rulesdir/no-negated-variables
    const shouldShowNotFoundPage = useMemo(
        () =>
            (!wasReportAccessibleRef.current &&
                !firstRenderRef.current &&
                !report.reportID &&
                !isOptimisticDelete &&
                !reportMetadata.isLoadingInitialReportActions &&
                !isLoading &&
                !userLeavingStatus) ||
            shouldHideReport,
        [report, reportMetadata, isLoading, shouldHideReport, isOptimisticDelete, userLeavingStatus],
    );

    const actionListValue = useMemo(() => ({flatListRef, scrollPosition, setScrollPosition}), [flatListRef, scrollPosition, setScrollPosition]);

    return (
        <ActionListContext.Provider value={actionListValue}>
            <ReactionListContext.Provider value={reactionListRef}>
                <ScreenWrapper
                    navigation={navigation}
                    style={screenWrapperStyle}
                    shouldEnableKeyboardAvoidingView={isTopMostReportId}
                    testID={ReportScreen.displayName}
                >
                    <FullPageNotFoundView
                        shouldShow={shouldShowNotFoundPage}
                        subtitleKey="notFound.noAccess"
                        shouldShowCloseButton={false}
                        shouldShowBackButton={isSmallScreenWidth}
                        onBackButtonPress={Navigation.goBack}
                        shouldShowLink={false}
                    >
                        <OfflineWithFeedback
                            pendingAction={addWorkspaceRoomOrChatPendingAction}
                            errors={addWorkspaceRoomOrChatErrors}
                            shouldShowErrorMessages={false}
                            needsOffscreenAlphaCompositing
                        >
                            {headerView}
                            {ReportUtils.isTaskReport(report) && isSmallScreenWidth && ReportUtils.isOpenTaskReport(report, parentReportAction) && (
                                <View style={[styles.borderBottom]}>
                                    <View style={[styles.appBG, styles.pl0]}>
                                        <View style={[styles.ph5, styles.pb3]}>
                                            <TaskHeaderActionButton report={report} />
                                        </View>
                                    </View>
                                </View>
                            )}
                        </OfflineWithFeedback>
                        {!!accountManagerReportID && ReportUtils.isConciergeChatReport(report) && isBannerVisible && (
                            <Banner
                                containerStyles={[styles.mh4, styles.mt4, styles.p4, styles.bgDark]}
                                textStyles={[styles.colorReversed]}
                                text={translate('reportActionsView.chatWithAccountManager')}
                                onClose={dismissBanner}
                                onPress={chatWithAccountManager}
                                shouldShowCloseButton
                            />
                        )}
                        <DragAndDropProvider isDisabled={!isReportReadyForDisplay || !ReportUtils.canUserPerformWriteAction(report)}>
                            <View
                                style={[styles.flex1, styles.justifyContentEnd, styles.overflowHidden]}
                                onLayout={onListLayout}
                            >
                                {isReportReadyForDisplay && !isLoadingInitialReportActions && !isLoading && (
                                    <ReportActionsView
                                        reportActions={reportActions}
                                        report={report}
                                        isLoadingInitialReportActions={reportMetadata.isLoadingInitialReportActions}
                                        isLoadingNewerReportActions={reportMetadata.isLoadingNewerReportActions}
                                        isLoadingOlderReportActions={reportMetadata.isLoadingOlderReportActions}
                                        isComposerFullSize={isComposerFullSize}
                                        policy={policy}
                                    />
                                )}

                                {/* Note: The ReportActionsSkeletonView should be allowed to mount even if the initial report actions are not loaded.
                     If we prevent rendering the report while they are loading then
                     we'll unnecessarily unmount the ReportActionsView which will clear the new marker lines initial state. */}
                                {(!isReportReadyForDisplay || isLoadingInitialReportActions || isLoading) && <ReportActionsSkeletonView />}

                                {isReportReadyForDisplay ? (
                                    <ReportFooter
<<<<<<< HEAD
=======
                                        pendingAction={addWorkspaceRoomOrChatPendingAction}
                                        reportActions={reportActions}
>>>>>>> 85fee5ae
                                        report={report}
                                        pendingAction={addWorkspaceRoomOrChatPendingAction}
                                        isComposerFullSize={isComposerFullSize}
                                        listHeight={listHeight}
                                        isEmptyChat={isEmptyChat}
                                        lastReportAction={lastReportAction}
                                    />
                                ) : (
                                    <ReportFooter isReportReadyForDisplay={false} />
                                )}
                            </View>
                        </DragAndDropProvider>
                    </FullPageNotFoundView>
                </ScreenWrapper>
            </ReactionListContext.Provider>
        </ActionListContext.Provider>
    );
}

ReportScreen.propTypes = propTypes;
ReportScreen.defaultProps = defaultProps;
ReportScreen.displayName = 'ReportScreen';

export default compose(
    withViewportOffsetTop,
    withCurrentReportID,
    withOnyx(
        {
            isSidebarLoaded: {
                key: ONYXKEYS.IS_SIDEBAR_LOADED,
            },
            reportActions: {
                key: ({route}) => `${ONYXKEYS.COLLECTION.REPORT_ACTIONS}${getReportID(route)}`,
                canEvict: false,
                selector: (reportActions) => ReportActionsUtils.getSortedReportActionsForDisplay(reportActions, true),
            },
            report: {
                key: ({route}) => `${ONYXKEYS.COLLECTION.REPORT}${getReportID(route)}`,
                allowStaleData: true,
                selector: reportWithoutHasDraftSelector,
            },
            reportMetadata: {
                key: ({route}) => `${ONYXKEYS.COLLECTION.REPORT_METADATA}${getReportID(route)}`,
                initialValue: {
                    isLoadingInitialReportActions: true,
                    isLoadingOlderReportActions: false,
                    isLoadingNewerReportActions: false,
                },
            },
            isComposerFullSize: {
                key: ({route}) => `${ONYXKEYS.COLLECTION.REPORT_IS_COMPOSER_FULL_SIZE}${getReportID(route)}`,
                initialValue: false,
            },
            betas: {
                key: ONYXKEYS.BETAS,
            },
            policies: {
                key: ONYXKEYS.COLLECTION.POLICY,
                allowStaleData: true,
            },
            accountManagerReportID: {
                key: ONYXKEYS.ACCOUNT_MANAGER_REPORT_ID,
                initialValue: null,
            },
            userLeavingStatus: {
                key: ({route}) => `${ONYXKEYS.COLLECTION.REPORT_USER_IS_LEAVING_ROOM}${getReportID(route)}`,
                initialValue: false,
            },
        },
        true,
    ),
)(
    memo(
        ReportScreen,
        (prevProps, nextProps) =>
            prevProps.isSidebarLoaded === nextProps.isSidebarLoaded &&
            _.isEqual(prevProps.reportActions, nextProps.reportActions) &&
            _.isEqual(prevProps.reportMetadata, nextProps.reportMetadata) &&
            prevProps.isComposerFullSize === nextProps.isComposerFullSize &&
            _.isEqual(prevProps.betas, nextProps.betas) &&
            _.isEqual(prevProps.policies, nextProps.policies) &&
            prevProps.accountManagerReportID === nextProps.accountManagerReportID &&
            prevProps.userLeavingStatus === nextProps.userLeavingStatus &&
            prevProps.report.reportID === nextProps.report.reportID &&
            prevProps.report.policyID === nextProps.report.policyID &&
            prevProps.report.isOptimisticReport === nextProps.report.isOptimisticReport &&
            prevProps.report.statusNum === nextProps.report.statusNum &&
            _.isEqual(prevProps.report.pendingFields, nextProps.report.pendingFields) &&
            prevProps.currentReportID === nextProps.currentReportID,
    ),
);<|MERGE_RESOLUTION|>--- conflicted
+++ resolved
@@ -172,14 +172,7 @@
     const reportID = getReportID(route);
     const {addWorkspaceRoomOrChatPendingAction, addWorkspaceRoomOrChatErrors} = ReportUtils.getReportOfflinePendingActionAndErrors(report);
     const screenWrapperStyle = [styles.appContent, styles.flex1, {marginTop: viewportOffsetTop}];
-
-<<<<<<< HEAD
-    // eslint-disable-next-line react-hooks/exhaustive-deps -- need to re-filter the report actions when network status changes
-    const filteredReportActions = useMemo(() => ReportActionsUtils.getSortedReportActionsForDisplay(reportActions, true), [isOffline, reportActions]);
-    const isEmptyChat = useMemo(() => _.isEmpty(filteredReportActions), [filteredReportActions]);
-
-=======
->>>>>>> 85fee5ae
+    const isEmptyChat = useMemo(() => _.isEmpty(reportActions), [reportActions]);
     // There are no reportActions at all to display and we are still in the process of loading the next set of actions.
     const isLoadingInitialReportActions = _.isEmpty(reportActions) && reportMetadata.isLoadingInitialReportActions;
 
@@ -192,10 +185,10 @@
     const parentReportAction = ReportActionsUtils.getParentReportAction(report);
     const lastReportAction = useMemo(
         () =>
-            filteredReportActions.length
-                ? _.find([...filteredReportActions, parentReportAction], (action) => ReportUtils.canEditReportAction(action) && !ReportActionsUtils.isMoneyRequestAction(action))
+            reportActions.length
+                ? _.find([...reportActions, parentReportAction], (action) => ReportUtils.canEditReportAction(action) && !ReportActionsUtils.isMoneyRequestAction(action))
                 : {},
-        [filteredReportActions, parentReportAction],
+        [reportActions, parentReportAction],
     );
     const isSingleTransactionView = ReportUtils.isMoneyRequest(report);
 
@@ -293,19 +286,6 @@
         Navigation.navigate(ROUTES.REPORT_WITH_ID.getRoute(accountManagerReportID));
     }, [accountManagerReportID]);
 
-<<<<<<< HEAD
-=======
-    /**
-     * @param {String} text
-     */
-    const onSubmitComment = useCallback(
-        (text) => {
-            Report.addComment(getReportID(route), text);
-        },
-        [route],
-    );
-
->>>>>>> 85fee5ae
     // Clear notifications for the current report when it's opened and re-focused
     const clearNotifications = useCallback(() => {
         // Check if this is the top-most ReportScreen since the Navigator preserves multiple at a time
@@ -505,11 +485,6 @@
 
                                 {isReportReadyForDisplay ? (
                                     <ReportFooter
-<<<<<<< HEAD
-=======
-                                        pendingAction={addWorkspaceRoomOrChatPendingAction}
-                                        reportActions={reportActions}
->>>>>>> 85fee5ae
                                         report={report}
                                         pendingAction={addWorkspaceRoomOrChatPendingAction}
                                         isComposerFullSize={isComposerFullSize}

import {useIsFocused} from '@react-navigation/native';
import lodashGet from 'lodash/get';
import PropTypes from 'prop-types';
import React, {useCallback, useEffect, useMemo, useRef, useState} from 'react';
import {View} from 'react-native';
import {withOnyx} from 'react-native-onyx';
import _ from 'underscore';
import Banner from '@components/Banner';
import FullPageNotFoundView from '@components/BlockingViews/FullPageNotFoundView';
import DragAndDropProvider from '@components/DragAndDrop/Provider';
import MoneyReportHeader from '@components/MoneyReportHeader';
import MoneyRequestHeader from '@components/MoneyRequestHeader';
import OfflineWithFeedback from '@components/OfflineWithFeedback';
import {usePersonalDetails} from '@components/OnyxProvider';
import ReportActionsSkeletonView from '@components/ReportActionsSkeletonView';
import ScreenWrapper from '@components/ScreenWrapper';
import TaskHeaderActionButton from '@components/TaskHeaderActionButton';
import withCurrentReportID, {withCurrentReportIDDefaultProps, withCurrentReportIDPropTypes} from '@components/withCurrentReportID';
import withViewportOffsetTop from '@components/withViewportOffsetTop';
import useAppFocusEvent from '@hooks/useAppFocusEvent';
import useLocalize from '@hooks/useLocalize';
import usePrevious from '@hooks/usePrevious';
import useThemeStyles from '@hooks/useThemeStyles';
import useWindowDimensions from '@hooks/useWindowDimensions';
import Timing from '@libs/actions/Timing';
import compose from '@libs/compose';
import Navigation from '@libs/Navigation/Navigation';
import clearReportNotifications from '@libs/Notification/clearReportNotifications';
import reportWithoutHasDraftSelector from '@libs/OnyxSelectors/reportWithoutHasDraftSelector';
import Performance from '@libs/Performance';
import * as ReportActionsUtils from '@libs/ReportActionsUtils';
import * as ReportUtils from '@libs/ReportUtils';
import personalDetailsPropType from '@pages/personalDetailsPropType';
import reportMetadataPropTypes from '@pages/reportMetadataPropTypes';
import reportPropTypes from '@pages/reportPropTypes';
import * as ComposerActions from '@userActions/Composer';
import * as Report from '@userActions/Report';
import * as Task from '@userActions/Task';
import CONST from '@src/CONST';
import ONYXKEYS from '@src/ONYXKEYS';
import ROUTES from '@src/ROUTES';
import HeaderView from './HeaderView';
import reportActionPropTypes from './report/reportActionPropTypes';
import ReportActionsView from './report/ReportActionsView';
import ReportFooter from './report/ReportFooter';
import {ActionListContext, ReactionListContext} from './ReportScreenContext';

const propTypes = {
    /** Navigation route context info provided by react navigation */
    route: PropTypes.shape({
        /** Route specific parameters used on this screen */
        params: PropTypes.shape({
            /** The ID of the report this screen should display */
            reportID: PropTypes.string,

            /** The reportActionID to scroll to */
            reportActionID: PropTypes.string,
        }).isRequired,
    }).isRequired,

    /** Tells us if the sidebar has rendered */
    isSidebarLoaded: PropTypes.bool,

    /** The report currently being looked at */
    report: reportPropTypes,

    /** The report metadata loading states */
    reportMetadata: reportMetadataPropTypes,

<<<<<<< HEAD
    /** Array of report actions for this report */
    reportActions: PropTypes.objectOf(PropTypes.shape(reportActionPropTypes)),
=======
    /** All the report actions for this report */
    reportActions: PropTypes.objectOf(PropTypes.shape(reportActionPropTypes)),

    /** The report's parentReportAction */
    parentReportAction: PropTypes.shape(reportActionPropTypes),
>>>>>>> 371b942a

    /** Whether the composer is full size */
    isComposerFullSize: PropTypes.bool,

    /** Beta features list */
    betas: PropTypes.arrayOf(PropTypes.string),

    /** The policies which the user has access to */
    policies: PropTypes.objectOf(
        PropTypes.shape({
            /** The policy name */
            name: PropTypes.string,

            /** The type of the policy */
            type: PropTypes.string,
        }),
    ),

    /** The account manager report ID */
    accountManagerReportID: PropTypes.string,

    /** All of the personal details for everyone */
    personalDetails: PropTypes.objectOf(personalDetailsPropType),

    /** Onyx function that marks the component ready for hydration */
    markReadyForHydration: PropTypes.func,

    /** Whether user is leaving the current report */
    userLeavingStatus: PropTypes.bool,

    viewportOffsetTop: PropTypes.number.isRequired,
    ...withCurrentReportIDPropTypes,
};

const defaultProps = {
    isSidebarLoaded: false,
    reportActions: {},
<<<<<<< HEAD
=======
    parentReportAction: {},
>>>>>>> 371b942a
    report: {},
    reportMetadata: {
        isLoadingInitialReportActions: true,
        isLoadingOlderReportActions: false,
        isLoadingNewerReportActions: false,
    },
    isComposerFullSize: false,
    betas: [],
    policies: {},
    accountManagerReportID: null,
    userLeavingStatus: false,
    personalDetails: {},
    markReadyForHydration: null,
    ...withCurrentReportIDDefaultProps,
};

/**
 * Get the currently viewed report ID as number
 *
 * @param {Object} route
 * @param {Object} route.params
 * @param {String} route.params.reportID
 * @returns {String}
 */
function getReportID(route) {
    // The report ID is used in an onyx key. If it's an empty string, onyx will return
    // a collection instead of an individual report.
    // We can't use the default value functionality of `lodash.get()` because it only
    // provides a default value on `undefined`, and will return an empty string.
    // Placing the default value outside of `lodash.get()` is intentional.
    return String(lodashGet(route, 'params.reportID') || 0);
}

function ReportScreen({
    betas,
    route,
    report,
    reportMetadata,
    reportActions,
    parentReportAction,
    accountManagerReportID,
    personalDetails,
    markReadyForHydration,
    policies,
    isSidebarLoaded,
    viewportOffsetTop,
    isComposerFullSize,
    errors,
    userLeavingStatus,
    currentReportID,
    navigation,
}) {
    const styles = useThemeStyles();
    const {translate} = useLocalize();
    const {isSmallScreenWidth} = useWindowDimensions();

    const firstRenderRef = useRef(true);
    const flatListRef = useRef();
    const reactionListRef = useRef();
    const prevReport = usePrevious(report);
    const prevUserLeavingStatus = usePrevious(userLeavingStatus);
    const [isBannerVisible, setIsBannerVisible] = useState(true);
    const [listHeight, setListHeight] = useState(0);
    const [scrollPosition, setScrollPosition] = useState({});

    const wasReportAccessibleRef = useRef(false);
    if (firstRenderRef.current) {
        Timing.start(CONST.TIMING.CHAT_RENDER);
        Performance.markStart(CONST.TIMING.CHAT_RENDER);
    }

    const reportID = getReportID(route);
    const {addWorkspaceRoomOrChatPendingAction, addWorkspaceRoomOrChatErrors} = ReportUtils.getReportOfflinePendingActionAndErrors(report);
    const screenWrapperStyle = [styles.appContent, styles.flex1, {marginTop: viewportOffsetTop}];

    // There are no reportActions at all to display and we are still in the process of loading the next set of actions.
    const isLoadingInitialReportActions = _.isEmpty(reportActions) && reportMetadata.isLoadingInitialReportActions;
    const isOptimisticDelete = lodashGet(report, 'statusNum') === CONST.REPORT.STATUS.CLOSED;
    const shouldHideReport = !ReportUtils.canAccessReport(report, policies, betas);
    const isLoading = !reportID || !isSidebarLoaded || _.isEmpty(personalDetails);
    const isSingleTransactionView = ReportUtils.isMoneyRequest(report);
    const policy = policies[`${ONYXKEYS.COLLECTION.POLICY}${report.policyID}`] || {};
    const isTopMostReportId = currentReportID === getReportID(route);
    const didSubscribeToReportLeavingEvents = useRef(false);

    useEffect(() => {
        if (!report || !report.reportID || shouldHideReport) {
            return;
        }
        wasReportAccessibleRef.current = true;
    }, [shouldHideReport, report]);

    const goBack = useCallback(() => {
        Navigation.goBack(ROUTES.HOME, false, true);
    }, []);

    let headerView = (
        <HeaderView
            reportID={reportID}
            onNavigationMenuButtonClicked={goBack}
            personalDetails={personalDetails}
            report={report}
        />
    );

    if (isSingleTransactionView) {
        headerView = (
            <MoneyRequestHeader
                report={report}
                policy={policy}
                personalDetails={personalDetails}
                isSingleTransactionView={isSingleTransactionView}
                parentReportAction={parentReportAction}
            />
        );
    }

    if (ReportUtils.isMoneyRequestReport(report)) {
        headerView = (
            <MoneyReportHeader
                report={report}
                policy={policy}
                personalDetails={personalDetails}
                isSingleTransactionView={isSingleTransactionView}
            />
        );
    }

    /**
     * When false the ReportActionsView will completely unmount and we will show a loader until it returns true.
     *
     * @returns {Boolean}
     */
    const isReportReadyForDisplay = useMemo(() => {
        const reportIDFromPath = getReportID(route);

        // This is necessary so that when we are retrieving the next report data from Onyx the ReportActionsView will remount completely
        const isTransitioning = report && report.reportID !== reportIDFromPath;
        return reportIDFromPath !== '' && report.reportID && !isTransitioning;
    }, [route, report]);

    const isFocused = useIsFocused();
    useEffect(() => {
        if (!report.reportID || !isFocused) {
            return;
        }
        Report.updateLastVisitTime(report.reportID);
    }, [report.reportID, isFocused]);

    const fetchReportIfNeeded = useCallback(() => {
        const reportIDFromPath = getReportID(route);

        // Report ID will be empty when the reports collection is empty.
        // This could happen when we are loading the collection for the first time after logging in.
        if (!ReportUtils.isValidReportIDFromPath(reportIDFromPath)) {
            return;
        }

        // It possible that we may not have the report object yet in Onyx yet e.g. we navigated to a URL for an accessible report that
        // is not stored locally yet. If report.reportID exists, then the report has been stored locally and nothing more needs to be done.
        // If it doesn't exist, then we fetch the report from the API.
        if (report.reportID && report.reportID === getReportID(route) && !isLoadingInitialReportActions) {
            return;
        }

        Report.openReport(reportIDFromPath);
    }, [report.reportID, route, isLoadingInitialReportActions]);

    const dismissBanner = useCallback(() => {
        setIsBannerVisible(false);
    }, []);

    const chatWithAccountManager = useCallback(() => {
        Navigation.navigate(ROUTES.REPORT_WITH_ID.getRoute(accountManagerReportID));
    }, [accountManagerReportID]);

    const allPersonalDetails = usePersonalDetails();

    /**
     * @param {String} text
     */
    const handleCreateTask = useCallback(
        (text) => {
            /**
             * Matching task rule by group
             * Group 1: Start task rule with []
             * Group 2: Optional email group between \s+....\s* start rule with @+valid email
             * Group 3: Title is remaining characters
             */
            const taskRegex = /^\[\]\s+(?:@([^\s@]+@[\w.-]+\.[a-zA-Z]{2,}))?\s*([\s\S]*)/;

            const match = text.match(taskRegex);
            if (!match) {
                return false;
            }
            const title = match[2] ? match[2].trim().replace(/\n/g, ' ') : undefined;
            if (!title) {
                return false;
            }
            const email = match[1] ? match[1].trim() : undefined;
            let assignee = {};
            if (email) {
                assignee = _.find(_.values(allPersonalDetails), (p) => p.login === email) || {};
            }
            Task.createTaskAndNavigate(getReportID(route), title, '', assignee.login, assignee.accountID, assignee.assigneeChatReport, report.policyID);
            return true;
        },
        [allPersonalDetails, report.policyID, route],
    );

    /**
     * @param {String} text
     */
    const onSubmitComment = useCallback(
        (text) => {
            const isTaskCreated = handleCreateTask(text);
            if (isTaskCreated) {
                return;
            }
            Report.addComment(getReportID(route), text);
        },
        [route, handleCreateTask],
    );

    // Clear notifications for the current report when it's opened and re-focused
    const clearNotifications = useCallback(() => {
        // Check if this is the top-most ReportScreen since the Navigator preserves multiple at a time
        if (!isTopMostReportId) {
            return;
        }

        clearReportNotifications(report.reportID);
    }, [report.reportID, isTopMostReportId]);
    useEffect(clearNotifications, [clearNotifications]);
    useAppFocusEvent(clearNotifications);

    useEffect(() => {
        Timing.end(CONST.TIMING.CHAT_RENDER);
        Performance.markEnd(CONST.TIMING.CHAT_RENDER);

        fetchReportIfNeeded();
        ComposerActions.setShouldShowComposeInput(true);
        return () => {
            if (!didSubscribeToReportLeavingEvents) {
                return;
            }

            Report.unsubscribeFromLeavingRoomReportChannel(report.reportID);
        };

        // I'm disabling the warning, as it expects to use exhaustive deps, even though we want this useEffect to run only on the first render.
        // eslint-disable-next-line react-hooks/exhaustive-deps
    }, []);

    useEffect(() => {
        // We don't want this effect to run on the first render.
        if (firstRenderRef.current) {
            firstRenderRef.current = false;
            return;
        }

        const onyxReportID = report.reportID;
        const prevOnyxReportID = prevReport.reportID;
        const routeReportID = getReportID(route);

        // Navigate to the Concierge chat if the room was removed from another device (e.g. user leaving a room or removed from a room)
        if (
            // non-optimistic case
            (!prevUserLeavingStatus && userLeavingStatus) ||
            // optimistic case
            (prevOnyxReportID &&
                prevOnyxReportID === routeReportID &&
                !onyxReportID &&
                prevReport.statusNum === CONST.REPORT.STATUS.OPEN &&
                (report.statusNum === CONST.REPORT.STATUS.CLOSED || (!report.statusNum && !prevReport.parentReportID && prevReport.chatType === CONST.REPORT.CHAT_TYPE.POLICY_ROOM))) ||
            ((ReportUtils.isMoneyRequest(prevReport) || ReportUtils.isMoneyRequestReport(prevReport)) && _.isEmpty(report))
        ) {
            Navigation.dismissModal();
            if (Navigation.getTopmostReportId() === prevOnyxReportID) {
                Navigation.setShouldPopAllStateOnUP();
                Navigation.goBack(ROUTES.HOME, false, true);
            }
            if (prevReport.parentReportID) {
                Navigation.navigate(ROUTES.REPORT_WITH_ID.getRoute(prevReport.parentReportID));
                return;
            }
            Report.navigateToConciergeChat();
            return;
        }

        // If you already have a report open and are deeplinking to a new report on native,
        // the ReportScreen never actually unmounts and the reportID in the route also doesn't change.
        // Therefore, we need to compare if the existing reportID is the same as the one in the route
        // before deciding that we shouldn't call OpenReport.
        if (onyxReportID === prevReport.reportID && (!onyxReportID || onyxReportID === routeReportID)) {
            return;
        }

        fetchReportIfNeeded();
        ComposerActions.setShouldShowComposeInput(true);
    }, [
        route,
        report,
        errors,
        fetchReportIfNeeded,
        prevReport.reportID,
        prevUserLeavingStatus,
        userLeavingStatus,
        prevReport.statusNum,
        prevReport.parentReportID,
        prevReport.chatType,
        prevReport,
    ]);

    useEffect(() => {
        if (!ReportUtils.isValidReportIDFromPath(reportID)) {
            return;
        }
        // Ensures subscription event succeeds when the report/workspace room is created optimistically.
        // Check if the optimistic `OpenReport` or `AddWorkspaceRoom` has succeeded by confirming
        // any `pendingFields.createChat` or `pendingFields.addWorkspaceRoom` fields are set to null.
        // Existing reports created will have empty fields for `pendingFields`.
        const didCreateReportSuccessfully = !report.pendingFields || (!report.pendingFields.addWorkspaceRoom && !report.pendingFields.createChat);
        if (!didSubscribeToReportLeavingEvents.current && didCreateReportSuccessfully) {
            Report.subscribeToReportLeavingEvents(reportID);
            didSubscribeToReportLeavingEvents.current = true;
        }
    }, [report, didSubscribeToReportLeavingEvents, reportID]);

    const onListLayout = useCallback((e) => {
        setListHeight((prev) => lodashGet(e, 'nativeEvent.layout.height', prev));
        if (!markReadyForHydration) {
            return;
        }

        markReadyForHydration();
        // eslint-disable-next-line react-hooks/exhaustive-deps
    }, []);

    // eslint-disable-next-line rulesdir/no-negated-variables
    const shouldShowNotFoundPage = useMemo(
        () =>
            (!wasReportAccessibleRef.current &&
                !firstRenderRef.current &&
                !report.reportID &&
                !isOptimisticDelete &&
                !reportMetadata.isLoadingInitialReportActions &&
                !isLoading &&
                !userLeavingStatus) ||
            shouldHideReport,
        [report, reportMetadata, isLoading, shouldHideReport, isOptimisticDelete, userLeavingStatus],
    );

    const actionListValue = useMemo(() => ({flatListRef, scrollPosition, setScrollPosition}), [flatListRef, scrollPosition, setScrollPosition]);

    return (
        <ActionListContext.Provider value={actionListValue}>
            <ReactionListContext.Provider value={reactionListRef}>
                <ScreenWrapper
                    navigation={navigation}
                    style={screenWrapperStyle}
                    shouldEnableKeyboardAvoidingView={isTopMostReportId}
                    testID={ReportScreen.displayName}
                >
                    <FullPageNotFoundView
                        shouldShow={shouldShowNotFoundPage}
                        subtitleKey="notFound.noAccess"
                        shouldShowCloseButton={false}
                        shouldShowBackButton={isSmallScreenWidth}
                        onBackButtonPress={Navigation.goBack}
                        shouldShowLink={false}
                    >
                        <OfflineWithFeedback
                            pendingAction={addWorkspaceRoomOrChatPendingAction}
                            errors={addWorkspaceRoomOrChatErrors}
                            shouldShowErrorMessages={false}
                            needsOffscreenAlphaCompositing
                        >
                            {headerView}
                            {ReportUtils.isTaskReport(report) && isSmallScreenWidth && ReportUtils.isOpenTaskReport(report, parentReportAction) && (
                                <View style={[styles.borderBottom]}>
                                    <View style={[styles.appBG, styles.pl0]}>
                                        <View style={[styles.ph5, styles.pb3]}>
                                            <TaskHeaderActionButton report={report} />
                                        </View>
                                    </View>
                                </View>
                            )}
                        </OfflineWithFeedback>
                        {!!accountManagerReportID && ReportUtils.isConciergeChatReport(report) && isBannerVisible && (
                            <Banner
                                containerStyles={[styles.mh4, styles.mt4, styles.p4, styles.bgDark]}
                                textStyles={[styles.colorReversed]}
                                text={translate('reportActionsView.chatWithAccountManager')}
                                onClose={dismissBanner}
                                onPress={chatWithAccountManager}
                                shouldShowCloseButton
                            />
                        )}
                        <DragAndDropProvider isDisabled={!isReportReadyForDisplay || !ReportUtils.canUserPerformWriteAction(report)}>
                            <View
                                style={[styles.flex1, styles.justifyContentEnd, styles.overflowHidden]}
                                onLayout={onListLayout}
                            >
                                {isReportReadyForDisplay && !isLoadingInitialReportActions && !isLoading && (
                                    <ReportActionsView
                                        reportActions={reportActions}
                                        report={report}
                                        isLoadingInitialReportActions={reportMetadata.isLoadingInitialReportActions}
                                        isLoadingNewerReportActions={reportMetadata.isLoadingNewerReportActions}
                                        isLoadingOlderReportActions={reportMetadata.isLoadingOlderReportActions}
                                        isComposerFullSize={isComposerFullSize}
                                        policy={policy}
                                    />
                                )}

                                {/* Note: The ReportActionsSkeletonView should be allowed to mount even if the initial report actions are not loaded.
                     If we prevent rendering the report while they are loading then
                     we'll unnecessarily unmount the ReportActionsView which will clear the new marker lines initial state. */}
                                {(!isReportReadyForDisplay || isLoadingInitialReportActions || isLoading) && <ReportActionsSkeletonView />}

                                {isReportReadyForDisplay ? (
                                    <ReportFooter
                                        pendingAction={addWorkspaceRoomOrChatPendingAction}
                                        reportActions={reportActions}
                                        report={report}
                                        isComposerFullSize={isComposerFullSize}
                                        onSubmitComment={onSubmitComment}
                                        policies={policies}
                                        listHeight={listHeight}
                                        personalDetails={personalDetails}
                                    />
                                ) : (
                                    <ReportFooter isReportReadyForDisplay={false} />
                                )}
                            </View>
                        </DragAndDropProvider>
                    </FullPageNotFoundView>
                </ScreenWrapper>
            </ReactionListContext.Provider>
        </ActionListContext.Provider>
    );
}

ReportScreen.propTypes = propTypes;
ReportScreen.defaultProps = defaultProps;
ReportScreen.displayName = 'ReportScreen';

export default compose(
    withViewportOffsetTop,
    withCurrentReportID,
    withOnyx(
        {
            isSidebarLoaded: {
                key: ONYXKEYS.IS_SIDEBAR_LOADED,
            },
            reportActions: {
                key: ({route}) => `${ONYXKEYS.COLLECTION.REPORT_ACTIONS}${getReportID(route)}`,
                canEvict: false,
                selector: (reportActions) => ReportActionsUtils.getSortedReportActionsForDisplay(reportActions, true),
            },
            report: {
                key: ({route}) => `${ONYXKEYS.COLLECTION.REPORT}${getReportID(route)}`,
                allowStaleData: true,
                selector: reportWithoutHasDraftSelector,
            },
            reportMetadata: {
                key: ({route}) => `${ONYXKEYS.COLLECTION.REPORT_METADATA}${getReportID(route)}`,
                initialValue: {
                    isLoadingInitialReportActions: true,
                    isLoadingOlderReportActions: false,
                    isLoadingNewerReportActions: false,
                },
            },
            isComposerFullSize: {
                key: ({route}) => `${ONYXKEYS.COLLECTION.REPORT_IS_COMPOSER_FULL_SIZE}${getReportID(route)}`,
                initialValue: false,
            },
            betas: {
                key: ONYXKEYS.BETAS,
            },
            policies: {
                key: ONYXKEYS.COLLECTION.POLICY,
                allowStaleData: true,
            },
            accountManagerReportID: {
                key: ONYXKEYS.ACCOUNT_MANAGER_REPORT_ID,
                initialValue: null,
            },
            personalDetails: {
                key: ONYXKEYS.PERSONAL_DETAILS_LIST,
            },
            userLeavingStatus: {
                key: ({route}) => `${ONYXKEYS.COLLECTION.REPORT_USER_IS_LEAVING_ROOM}${getReportID(route)}`,
                initialValue: false,
            },
            parentReportAction: {
                key: ({report}) => `${ONYXKEYS.COLLECTION.REPORT_ACTIONS}${report ? report.parentReportID : 0}`,
                selector: (parentReportActions, props) => {
                    const parentReportActionID = lodashGet(props, 'report.parentReportActionID');
                    if (!parentReportActionID) {
                        return {};
                    }
                    return parentReportActions[parentReportActionID];
                },
                canEvict: false,
            },
        },
        true,
    ),
)(ReportScreen);<|MERGE_RESOLUTION|>--- conflicted
+++ resolved
@@ -67,16 +67,11 @@
     /** The report metadata loading states */
     reportMetadata: reportMetadataPropTypes,
 
-<<<<<<< HEAD
-    /** Array of report actions for this report */
-    reportActions: PropTypes.objectOf(PropTypes.shape(reportActionPropTypes)),
-=======
     /** All the report actions for this report */
     reportActions: PropTypes.objectOf(PropTypes.shape(reportActionPropTypes)),
 
     /** The report's parentReportAction */
     parentReportAction: PropTypes.shape(reportActionPropTypes),
->>>>>>> 371b942a
 
     /** Whether the composer is full size */
     isComposerFullSize: PropTypes.bool,
@@ -114,10 +109,7 @@
 const defaultProps = {
     isSidebarLoaded: false,
     reportActions: {},
-<<<<<<< HEAD
-=======
     parentReportAction: {},
->>>>>>> 371b942a
     report: {},
     reportMetadata: {
         isLoadingInitialReportActions: true,

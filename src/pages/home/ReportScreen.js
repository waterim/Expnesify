/* eslint-disable rulesdir/prefer-underscore-method */
import React, {useRef, useState, useEffect, useMemo, useCallback} from 'react';
import {withOnyx} from 'react-native-onyx';
import {useFocusEffect} from '@react-navigation/native';
import PropTypes from 'prop-types';
import {View} from 'react-native';
import lodashGet from 'lodash/get';
import _ from 'underscore';
import styles from '../../styles/styles';
import ScreenWrapper from '../../components/ScreenWrapper';
import HeaderView from './HeaderView';
import Navigation from '../../libs/Navigation/Navigation';
import ROUTES from '../../ROUTES';
import * as Report from '../../libs/actions/Report';
import ONYXKEYS from '../../ONYXKEYS';
import * as ReportUtils from '../../libs/ReportUtils';
import ReportActionsView from './report/ReportActionsView';
import ReportActionsSkeletonView from '../../components/ReportActionsSkeletonView';
import reportActionPropTypes from './report/reportActionPropTypes';
import compose from '../../libs/compose';
import Visibility from '../../libs/Visibility';
import useWindowDimensions from '../../hooks/useWindowDimensions';
import useLocalize from '../../hooks/useLocalize';
import OfflineWithFeedback from '../../components/OfflineWithFeedback';
import ReportFooter from './report/ReportFooter';
import Banner from '../../components/Banner';
import reportPropTypes from '../reportPropTypes';
import reportMetadataPropTypes from '../reportMetadataPropTypes';
import FullPageNotFoundView from '../../components/BlockingViews/FullPageNotFoundView';
import withViewportOffsetTop, {viewportOffsetTopPropTypes} from '../../components/withViewportOffsetTop';
import * as ReportActionsUtils from '../../libs/ReportActionsUtils';
import personalDetailsPropType from '../personalDetailsPropType';
import getIsReportFullyVisible from '../../libs/getIsReportFullyVisible';
import MoneyRequestHeader from '../../components/MoneyRequestHeader';
import MoneyReportHeader from '../../components/MoneyReportHeader';
import * as ComposerActions from '../../libs/actions/Composer';
import {ActionListContext, ReactionListContext} from './ReportScreenContext';
import TaskHeaderActionButton from '../../components/TaskHeaderActionButton';
import DragAndDropProvider from '../../components/DragAndDrop/Provider';
import usePrevious from '../../hooks/usePrevious';
import CONST from '../../CONST';
import withCurrentReportID, {withCurrentReportIDPropTypes, withCurrentReportIDDefaultProps} from '../../components/withCurrentReportID';

const propTypes = {
    /** Navigation route context info provided by react navigation */
    route: PropTypes.shape({
        /** Route specific parameters used on this screen */
        params: PropTypes.shape({
            /** The ID of the report this screen should display */
            reportID: PropTypes.string,

            /** The reportActionID to scroll to */
            reportActionID: PropTypes.string,
        }).isRequired,
    }).isRequired,

    /** Tells us if the sidebar has rendered */
    isSidebarLoaded: PropTypes.bool,

    /** The report currently being looked at */
    report: reportPropTypes,

    /** The report metadata loading states */
    reportMetadata: reportMetadataPropTypes,

    /** Array of report actions for this report */
    sortedReportActions: PropTypes.arrayOf(PropTypes.shape(reportActionPropTypes)),

    /** Whether the composer is full size */
    isComposerFullSize: PropTypes.bool,

    /** Beta features list */
    betas: PropTypes.arrayOf(PropTypes.string),

    /** The policies which the user has access to */
    policies: PropTypes.objectOf(
        PropTypes.shape({
            /** The policy name */
            name: PropTypes.string,

            /** The type of the policy */
            type: PropTypes.string,
        }),
    ),

    /** The account manager report ID */
    accountManagerReportID: PropTypes.string,

    /** All of the personal details for everyone */
    personalDetails: PropTypes.objectOf(personalDetailsPropType),

    /** Onyx function that marks the component ready for hydration */
    markReadyForHydration: PropTypes.func,

    /** Whether user is leaving the current report */
    userLeavingStatus: PropTypes.bool,

    ...viewportOffsetTopPropTypes,
    ...withCurrentReportIDPropTypes,
};

const defaultProps = {
    isSidebarLoaded: false,
    sortedReportActions: [],
    report: {
        hasOutstandingIOU: false,
    },
    reportMetadata: {
<<<<<<< HEAD
        isLoadingInitialReportActions: false,
        isLoadingNewerReportActions: false,
        isLoadingOlderReportActions: false,
=======
        isLoadingReportActions: true,
        isLoadingMoreReportActions: false,
>>>>>>> 56eda28a
    },
    isComposerFullSize: false,
    betas: [],
    policies: {},
    accountManagerReportID: null,
    userLeavingStatus: false,
    personalDetails: {},
    markReadyForHydration: null,
    ...withCurrentReportIDDefaultProps,
};

/**
 * Get the currently viewed report ID as number
 *
 * @param {Object} route
 * @param {Object} route.params
 * @param {String} route.params.reportID
 * @returns {String}
 */
function getReportID(route) {
    return String(lodashGet(route, 'params.reportID', null));
}
/**
 * Get the currently viewed report ID as number
 *
 * @param {Object} route
 * @param {Object} route.params
 * @param {String} route.params.reportID
 * @returns {String}
 */
function getReportActionID(route) {
    console.log('get.ROUTE', route?.params);
    return {reportActionID: lodashGet(route, 'params.reportActionID', null), reportID: lodashGet(route, 'params.reportID', null)};
}

function ReportScreen({
    betas,
    route,
    report,
    reportMetadata,
    // reportActions,
    sortedReportActions,
    accountManagerReportID,
    personalDetails,
    markReadyForHydration,
    policies,
    isSidebarLoaded,
    viewportOffsetTop,
    isComposerFullSize,
    errors,
    userLeavingStatus,
    currentReportID,
    updateCurrentReportID,
}) {
    const {translate} = useLocalize();
    const {isSmallScreenWidth} = useWindowDimensions();

    const firstRenderRef = useRef(true);
    const flatListRef = useRef();
    const reactionListRef = useRef();
    const prevReport = usePrevious(report);
    const prevUserLeavingStatus = usePrevious(userLeavingStatus);
    const {reportActionID, reportID} = getReportActionID(route);
    const [isLinkingToMessage, setLinkingToMessageTrigger] = useState(false);

    const reportActions = useMemo(() => {
        const val = ReportActionsUtils.getRangeFromArrayByID(sortedReportActions, reportActionID);
        console.log('get.ROOT.reportActions', reportActionID, sortedReportActions.length, val.length);
        return val;
    }, [sortedReportActions, reportActionID]);
    // const isReportActionArrayCatted = useMemo(() => sortedReportActions.length !== withoutGaps.length, [withoutGaps, sortedReportActions]);

    // const reportActions = useMemo(() => {
    //     //TODO: OpenReport, it means that we clicked on the link in current chat and we need to get a proper range of reportActions
    //     // console.log(
    //     //     'get.reportActions.initialSorted',
    //     //     // sortedReportActions.length,
    //     //     sortedReportActions.length,
    //     //     !!reportActionID,
    //     //     sortedReportActions.map((item) => {
    //     //         return {message: item.message[0].text, previousReportActionID: item?.previousReportActionID, reportActionID: item?.reportActionID};
    //     //     }),
    //     // );
    //     // // // console.log('get.reportActions.initialSorted', sortedReportActions.map((item) =>item?.previousReportActionID));
    //     // console.log(
    //     //     'get.reportActions.withoutGaps',
    //     //     // withoutGaps.length,
    //     //     withoutGaps.length,
    //     //     !!reportActionID,
    //     //     withoutGaps.map((item) => {
    //     //         return {message: item.message[0].text, previousReportActionID: item?.previousReportActionID, reportActionID: item?.reportActionID};
    //     //     }),
    //     // );
    //     return withoutGaps;
    //     // return sortedReportActions;
    // }, [sortedReportActions, reportActionID]);

    // const reportActionsBeforeAndIncludingLinked = useMemo(() => {
    //     if (reportActionID) {
    //         firstRenderRefI.current = false;
    //         return ReportActionsUtils.getSlicedRangeFromArrayByID(reportActions, reportActionID);
    //     }
    //     return null;
    // }, [reportActions, reportActionID]);

    // const [skeletonViewContainerHeight, setSkeletonViewContainerHeight] = useState(0);
    // >>>>>>> Stashed changes
    const [isBannerVisible, setIsBannerVisible] = useState(true);

    const {addWorkspaceRoomOrChatPendingAction, addWorkspaceRoomOrChatErrors} = ReportUtils.getReportOfflinePendingActionAndErrors(report);
    const screenWrapperStyle = [styles.appContent, styles.flex1, {marginTop: viewportOffsetTop}];

    // There are no reportActions at all to display and we are still in the process of loading the next set of actions.
    const isFirstlyLoadingReportActions = _.isEmpty(reportActions) && reportMetadata.isLoadingInitialReportActions;

    const isOptimisticDelete = lodashGet(report, 'statusNum') === CONST.REPORT.STATUS.CLOSED;

    const shouldHideReport = !ReportUtils.canAccessReport(report, policies, betas);

    const isLoading = !reportID || !isSidebarLoaded || _.isEmpty(personalDetails);

    const parentReportAction = ReportActionsUtils.getParentReportAction(report);
    const isDeletedParentAction = ReportActionsUtils.isDeletedParentAction(parentReportAction);
    const isSingleTransactionView = ReportUtils.isMoneyRequest(report);

    const policy = policies[`${ONYXKEYS.COLLECTION.POLICY}${report.policyID}`] || {};

    const isTopMostReportId = currentReportID === getReportID(route);
    const didSubscribeToReportLeavingEvents = useRef(false);

    let headerView = (
        <HeaderView
            reportID={reportID}
            onNavigationMenuButtonClicked={() => Navigation.goBack(ROUTES.HOME, false, true)}
            personalDetails={personalDetails}
            report={report}
        />
    );

    if (isSingleTransactionView && !isDeletedParentAction) {
        headerView = (
            <MoneyRequestHeader
                report={report}
                policy={policy}
                personalDetails={personalDetails}
                isSingleTransactionView={isSingleTransactionView}
                parentReportAction={parentReportAction}
            />
        );
    }

    if (ReportUtils.isMoneyRequestReport(report)) {
        headerView = (
            <MoneyReportHeader
                report={report}
                policy={policy}
                personalDetails={personalDetails}
                isSingleTransactionView={isSingleTransactionView}
                parentReportAction={parentReportAction}
            />
        );
    }

    /**
     * When false the ReportActionsView will completely unmount and we will show a loader until it returns true.
     *
     * @returns {Boolean}
     */
    const isReportReadyForDisplay = useMemo(() => {
        const reportIDFromPath = getReportID(route);

        // This is necessary so that when we are retrieving the next report data from Onyx the ReportActionsView will remount completely
        const isTransitioning = report && report.reportID !== reportIDFromPath;
        return reportIDFromPath !== '' && report.reportID && !isTransitioning;
    }, [route, report]);

    // ReportUtils.useRouteChangeHandler(reportID, reportActionID,  () => Report.openReport({reportID: reportIDFromPath, reportActionID: reportActionID || ''}))

    const fetchReportIfNeeded = useCallback(() => {
        const reportIDFromPath = getReportID(route);

        // Report ID will be empty when the reports collection is empty.
        // This could happen when we are loading the collection for the first time after logging in.
        if (!ReportUtils.isValidReportIDFromPath(reportIDFromPath)) {
            return;
        }

        // It possible that we may not have the report object yet in Onyx yet e.g. we navigated to a URL for an accessible report that
        // is not stored locally yet. If report.reportID exists, then the report has been stored locally and nothing more needs to be done.
        // If it doesn't exist, then we fetch the report from the API.
<<<<<<< HEAD
        if (report.reportID && report.reportID === getReportID(route) && !reportActionID) {
            return;
        }
        console.log('getChat.OPEN_REPORT', reportActionID);
        Report.openReport({reportID: reportIDFromPath, reportActionID: reportActionID || ''});
    }, [report.reportID, route, reportActionID]);

    // useEffect(() => {
    //     console.log('get.ROUTE.0', route);
    //     const {reportActionID} = getReportActionID(route);
    //     if (!reportActionID) return;
    //     fetchReportIfNeeded();
    //     console.log('get.ROUTE.+++++++++', route);
    //     setLinkingToMessageTrigger(true);
    // }, [route, fetchReportIfNeeded]);
    // ReportUtils.useRouteChangeHandler(reportID, reportActionID, () => {
    //     console.log('getChat.OPEN_REPORT.000', reportActionID);
    //     fetchReportIfNeeded();
    //     // updateCurrentReportID(getReportID(route));
    // });
=======
        if (report.reportID && report.reportID === getReportID(route) && !isLoadingInitialReportActions) {
            return;
        }

        Report.openReport(reportIDFromPath);
    }, [report.reportID, route, isLoadingInitialReportActions]);
>>>>>>> 56eda28a

    const dismissBanner = useCallback(() => {
        setIsBannerVisible(false);
    }, []);

    const chatWithAccountManager = useCallback(() => {
        Navigation.navigate(ROUTES.REPORT_WITH_ID.getRoute(accountManagerReportID));
    }, [accountManagerReportID]);

    /**
     * @param {String} text
     */
    const onSubmitComment = useCallback(
        (text) => {
            Report.addComment(getReportID(route), text);
        },
        [route],
    );

    useFocusEffect(
        useCallback(() => {
            const unsubscribeVisibilityListener = Visibility.onVisibilityChange(() => {
                const isTopMostReportID = Navigation.getTopmostReportId() === getReportID(route);
                // If the report is not fully visible (AKA on small screen devices and LHR is open) or the report is optimistic (AKA not yet created)
                // we don't need to call openReport
                if (!getIsReportFullyVisible(isTopMostReportID) || report.isOptimisticReport) {
                    return;
                }

                Report.openReport({reportID: report.reportID});
            });

            return () => unsubscribeVisibilityListener();
            // The effect should run only on the first focus to attach listener
            // eslint-disable-next-line react-hooks/exhaustive-deps
        }, []),
    );

    useEffect(() => {
        fetchReportIfNeeded();
        ComposerActions.setShouldShowComposeInput(true);
        return () => {
            if (!didSubscribeToReportLeavingEvents) {
                return;
            }

            Report.unsubscribeFromLeavingRoomReportChannel(report.reportID);
        };

        // I'm disabling the warning, as it expects to use exhaustive deps, even though we want this useEffect to run only on the first render.
        // eslint-disable-next-line react-hooks/exhaustive-deps
    }, []);

    useEffect(() => {
        // We don't want this effect to run on the first render.
        if (firstRenderRef.current) {
            firstRenderRef.current = false;
            return;
        }

        const onyxReportID = report.reportID;
        const prevOnyxReportID = prevReport.reportID;
        const routeReportID = getReportID(route);

        // Navigate to the Concierge chat if the room was removed from another device (e.g. user leaving a room)
        if (
            // non-optimistic case
            (!prevUserLeavingStatus && userLeavingStatus) ||
            // optimistic case
            (prevOnyxReportID && prevOnyxReportID === routeReportID && !onyxReportID && prevReport.statusNum === CONST.REPORT.STATUS.OPEN && report.statusNum === CONST.REPORT.STATUS.CLOSED)
        ) {
            Navigation.goBack();
            Report.navigateToConciergeChat();
            return;
        }

        // If you already have a report open and are deeplinking to a new report on native,
        // the ReportScreen never actually unmounts and the reportID in the route also doesn't change.
        // Therefore, we need to compare if the existing reportID is the same as the one in the route
        // before deciding that we shouldn't call OpenReport.
        if (onyxReportID === prevReport.reportID && (!onyxReportID || onyxReportID === routeReportID)) {
            return;
        }

        fetchReportIfNeeded();
        ComposerActions.setShouldShowComposeInput(true);
    }, [route, report, errors, fetchReportIfNeeded, prevReport.reportID, prevUserLeavingStatus, userLeavingStatus, prevReport.statusNum]);

    useEffect(() => {
        // Ensures subscription event succeeds when the report/workspace room is created optimistically.
        // Check if the optimistic `OpenReport` or `AddWorkspaceRoom` has succeeded by confirming
        // any `pendingFields.createChat` or `pendingFields.addWorkspaceRoom` fields are set to null.
        // Existing reports created will have empty fields for `pendingFields`.
        const didCreateReportSuccessfully = !report.pendingFields || (!report.pendingFields.addWorkspaceRoom && !report.pendingFields.createChat);
        if (!didSubscribeToReportLeavingEvents.current && didCreateReportSuccessfully) {
            Report.subscribeToReportLeavingEvents(reportID);
            didSubscribeToReportLeavingEvents.current = true;
        }
    }, [report, didSubscribeToReportLeavingEvents, reportID]);

    const onListLayout = useCallback(() => {
        if (!markReadyForHydration) {
            return;
        }

        markReadyForHydration();
        // eslint-disable-next-line react-hooks/exhaustive-deps
    }, []);

    // eslint-disable-next-line rulesdir/no-negated-variables
    const shouldShowNotFoundPage = useMemo(
<<<<<<< HEAD
        () =>
            (!firstRenderRef.current &&
                !_.isEmpty(report) &&
                !isDefaultReport &&
                !report.reportID &&
                !isOptimisticDelete &&
                !reportMetadata.isLoadingInitialReportActions &&
                !isLoading &&
                !userLeavingStatus) ||
            shouldHideReport,
        [report, isLoading, shouldHideReport, isDefaultReport, isOptimisticDelete, userLeavingStatus, reportMetadata.isLoadingInitialReportActions],
=======
        () => (!firstRenderRef.current && !report.reportID && !isOptimisticDelete && !reportMetadata.isLoadingReportActions && !isLoading && !userLeavingStatus) || shouldHideReport,
        [report, reportMetadata, isLoading, shouldHideReport, isOptimisticDelete, userLeavingStatus],
>>>>>>> 56eda28a
    );

    return (
        <ActionListContext.Provider value={flatListRef}>
            <ReactionListContext.Provider value={reactionListRef}>
                <ScreenWrapper
                    style={screenWrapperStyle}
                    shouldEnableKeyboardAvoidingView={isTopMostReportId}
                    testID={ReportScreen.displayName}
                >
                    <FullPageNotFoundView
                        shouldShow={shouldShowNotFoundPage}
                        subtitleKey="notFound.noAccess"
                        shouldShowCloseButton={false}
                        shouldShowBackButton={isSmallScreenWidth}
                        onBackButtonPress={Navigation.goBack}
                        shouldShowLink={false}
                    >
                        <OfflineWithFeedback
                            pendingAction={addWorkspaceRoomOrChatPendingAction}
                            errors={addWorkspaceRoomOrChatErrors}
                            shouldShowErrorMessages={false}
                            needsOffscreenAlphaCompositing
                        >
                            {headerView}
                            {ReportUtils.isTaskReport(report) && isSmallScreenWidth && ReportUtils.isOpenTaskReport(report, parentReportAction) && (
                                <View style={[styles.borderBottom]}>
                                    <View style={[styles.appBG, styles.pl0]}>
                                        <View style={[styles.ph5, styles.pb3]}>
                                            <TaskHeaderActionButton report={report} />
                                        </View>
                                    </View>
                                </View>
                            )}
                        </OfflineWithFeedback>
                        {!!accountManagerReportID && ReportUtils.isConciergeChatReport(report) && isBannerVisible && (
                            <Banner
                                containerStyles={[styles.mh4, styles.mt4, styles.p4, styles.bgDark]}
                                textStyles={[styles.colorReversed]}
                                text={translate('reportActionsView.chatWithAccountManager')}
                                onClose={dismissBanner}
                                onPress={chatWithAccountManager}
                                shouldShowCloseButton
                            />
                        )}
                        <DragAndDropProvider isDisabled={!isReportReadyForDisplay}>
                            <View
                                style={[styles.flex1, styles.justifyContentEnd, styles.overflowHidden]}
                                onLayout={onListLayout}
                            >
                                {/* {isReportReadyForDisplay && !isFirstlyLoadingReportActions && !isLoading && ( */}
                                {isReportReadyForDisplay && !isLoading && (
                                    <ReportActionsView
                                        reportActions={reportActions}
                                        report={report}
                                        isLinkingToMessage={isLinkingToMessage}
                                        setLinkingToMessageTrigger={setLinkingToMessageTrigger}
                                        fetchReportIfNeeded={fetchReportIfNeeded}
                                        reportActionID={reportActionID}
                                        isLoadingInitialReportActions={reportMetadata.isLoadingInitialReportActions}
                                        isLoadingNewerReportActions={reportMetadata.isLoadingNewerReportActions}
                                        isLoadingOlderReportActions={reportMetadata.isLoadingOlderReportActions}
                                        isComposerFullSize={isComposerFullSize}
                                        policy={policy}
                                    />
                                )}

                                {/* Note: The ReportActionsSkeletonView should be allowed to mount even if the initial report actions are not loaded.
                                    If we prevent rendering the report while they are loading then
                                    we'll unnecessarily unmount the ReportActionsView which will clear the new marker lines initial state. */}
                                {(!isReportReadyForDisplay || isFirstlyLoadingReportActions || isLoading) && <ReportActionsSkeletonView />}

                                {isReportReadyForDisplay ? (
                                    <ReportFooter
                                        pendingAction={addWorkspaceRoomOrChatPendingAction}
                                        reportActions={reportActions}
                                        report={report}
                                        isComposerFullSize={isComposerFullSize}
                                        onSubmitComment={onSubmitComment}
                                        policies={policies}
                                    />
                                ) : (
                                    <ReportFooter shouldDisableCompose />
                                )}
                            </View>
                        </DragAndDropProvider>
                    </FullPageNotFoundView>
                </ScreenWrapper>
            </ReactionListContext.Provider>
        </ActionListContext.Provider>
    );
}

ReportScreen.propTypes = propTypes;
ReportScreen.defaultProps = defaultProps;
ReportScreen.displayName = 'ReportScreen';

export default compose(
    withViewportOffsetTop,
    withCurrentReportID,
    withOnyx(
        {
            isSidebarLoaded: {
                key: ONYXKEYS.IS_SIDEBAR_LOADED,
            },
            reportActions: {
                key: ({route}) => `${ONYXKEYS.COLLECTION.REPORT_ACTIONS}${getReportID(route)}`,
                canEvict: false,
                selector: ReportActionsUtils.getSortedReportActionsForDisplay,
            },
            report: {
                key: ({route}) => `${ONYXKEYS.COLLECTION.REPORT}${getReportID(route)}`,
                allowStaleData: true,
            },
            reportMetadata: {
                key: ({route}) => `${ONYXKEYS.COLLECTION.REPORT_METADATA}${getReportID(route)}`,
                initialValue: {
<<<<<<< HEAD
                    isLoadingOlderReportActions: false,
                    isLoadingNewerReportActions: false,
                    isLoadingInitialReportActions: false,
=======
                    isLoadingReportActions: true,
                    isLoadingMoreReportActions: false,
>>>>>>> 56eda28a
                },
            },
            isComposerFullSize: {
                key: ({route}) => `${ONYXKEYS.COLLECTION.REPORT_IS_COMPOSER_FULL_SIZE}${getReportID(route)}`,
                initialValue: false,
            },
            betas: {
                key: ONYXKEYS.BETAS,
            },
            policies: {
                key: ONYXKEYS.COLLECTION.POLICY,
                allowStaleData: true,
            },
            accountManagerReportID: {
                key: ONYXKEYS.ACCOUNT_MANAGER_REPORT_ID,
                initialValue: null,
            },
            personalDetails: {
                key: ONYXKEYS.PERSONAL_DETAILS_LIST,
            },
            userLeavingStatus: {
                key: ({route}) => `${ONYXKEYS.COLLECTION.REPORT_USER_IS_LEAVING_ROOM}${getReportID(route)}`,
                initialValue: false,
            },
            sortedReportActions: {
                key: ({route}) => `${ONYXKEYS.COLLECTION.REPORT_ACTIONS}${getReportID(route)}`,
                canEvict: false,
                selector: ReportActionsUtils.getSortedReportActionsForDisplay,
                // selector: ReportActionsUtils.processReportActions,
            },
        },
        true,
    ),
)(ReportScreen);<|MERGE_RESOLUTION|>--- conflicted
+++ resolved
@@ -106,14 +106,9 @@
         hasOutstandingIOU: false,
     },
     reportMetadata: {
-<<<<<<< HEAD
-        isLoadingInitialReportActions: false,
+        isLoadingInitialReportActions: true,
+        isLoadingOlderReportActions: false,
         isLoadingNewerReportActions: false,
-        isLoadingOlderReportActions: false,
-=======
-        isLoadingReportActions: true,
-        isLoadingMoreReportActions: false,
->>>>>>> 56eda28a
     },
     isComposerFullSize: false,
     betas: [],
@@ -304,35 +299,28 @@
         // It possible that we may not have the report object yet in Onyx yet e.g. we navigated to a URL for an accessible report that
         // is not stored locally yet. If report.reportID exists, then the report has been stored locally and nothing more needs to be done.
         // If it doesn't exist, then we fetch the report from the API.
-<<<<<<< HEAD
-        if (report.reportID && report.reportID === getReportID(route) && !reportActionID) {
+
+        // useEffect(() => {
+        //     console.log('get.ROUTE.0', route);
+        //     const {reportActionID} = getReportActionID(route);
+        //     if (!reportActionID) return;
+        //     fetchReportIfNeeded();
+        //     console.log('get.ROUTE.+++++++++', route);
+        //     setLinkingToMessageTrigger(true);
+        // }, [route, fetchReportIfNeeded]);
+        // ReportUtils.useRouteChangeHandler(reportID, reportActionID, () => {
+        //     console.log('getChat.OPEN_REPORT.000', reportActionID);
+        //     fetchReportIfNeeded();
+        //     // updateCurrentReportID(getReportID(route));
+        // });
+
+        // if (report.reportID && report.reportID === getReportID(route) && !reportActionID) {
+        if (report.reportID && report.reportID === getReportID(route) && !reportMetadata.isLoadingInitialReportActions) {
             return;
         }
-        console.log('getChat.OPEN_REPORT', reportActionID);
+
         Report.openReport({reportID: reportIDFromPath, reportActionID: reportActionID || ''});
-    }, [report.reportID, route, reportActionID]);
-
-    // useEffect(() => {
-    //     console.log('get.ROUTE.0', route);
-    //     const {reportActionID} = getReportActionID(route);
-    //     if (!reportActionID) return;
-    //     fetchReportIfNeeded();
-    //     console.log('get.ROUTE.+++++++++', route);
-    //     setLinkingToMessageTrigger(true);
-    // }, [route, fetchReportIfNeeded]);
-    // ReportUtils.useRouteChangeHandler(reportID, reportActionID, () => {
-    //     console.log('getChat.OPEN_REPORT.000', reportActionID);
-    //     fetchReportIfNeeded();
-    //     // updateCurrentReportID(getReportID(route));
-    // });
-=======
-        if (report.reportID && report.reportID === getReportID(route) && !isLoadingInitialReportActions) {
-            return;
-        }
-
-        Report.openReport(reportIDFromPath);
-    }, [report.reportID, route, isLoadingInitialReportActions]);
->>>>>>> 56eda28a
+    }, [report.reportID, route, reportMetadata.isLoadingInitialReportActions]);
 
     const dismissBanner = useCallback(() => {
         setIsBannerVisible(false);
@@ -444,22 +432,15 @@
 
     // eslint-disable-next-line rulesdir/no-negated-variables
     const shouldShowNotFoundPage = useMemo(
-<<<<<<< HEAD
         () =>
             (!firstRenderRef.current &&
-                !_.isEmpty(report) &&
-                !isDefaultReport &&
                 !report.reportID &&
                 !isOptimisticDelete &&
                 !reportMetadata.isLoadingInitialReportActions &&
                 !isLoading &&
                 !userLeavingStatus) ||
             shouldHideReport,
-        [report, isLoading, shouldHideReport, isDefaultReport, isOptimisticDelete, userLeavingStatus, reportMetadata.isLoadingInitialReportActions],
-=======
-        () => (!firstRenderRef.current && !report.reportID && !isOptimisticDelete && !reportMetadata.isLoadingReportActions && !isLoading && !userLeavingStatus) || shouldHideReport,
-        [report, reportMetadata, isLoading, shouldHideReport, isOptimisticDelete, userLeavingStatus],
->>>>>>> 56eda28a
+        [report, isLoading, shouldHideReport, isOptimisticDelete, userLeavingStatus, reportMetadata.isLoadingInitialReportActions],
     );
 
     return (
@@ -577,14 +558,9 @@
             reportMetadata: {
                 key: ({route}) => `${ONYXKEYS.COLLECTION.REPORT_METADATA}${getReportID(route)}`,
                 initialValue: {
-<<<<<<< HEAD
+                    isLoadingInitialReportActions: true,
                     isLoadingOlderReportActions: false,
                     isLoadingNewerReportActions: false,
-                    isLoadingInitialReportActions: false,
-=======
-                    isLoadingReportActions: true,
-                    isLoadingMoreReportActions: false,
->>>>>>> 56eda28a
                 },
             },
             isComposerFullSize: {

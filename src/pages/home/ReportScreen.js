import {useIsFocused} from '@react-navigation/native';
import lodashGet from 'lodash/get';
import PropTypes from 'prop-types';
import React, {useCallback, useEffect, useLayoutEffect, useMemo, useRef, useState} from 'react';
import {View} from 'react-native';
import {withOnyx} from 'react-native-onyx';
import _ from 'underscore';
import Banner from '@components/Banner';
import FullPageNotFoundView from '@components/BlockingViews/FullPageNotFoundView';
import DragAndDropProvider from '@components/DragAndDrop/Provider';
import MoneyReportHeader from '@components/MoneyReportHeader';
import MoneyRequestHeader from '@components/MoneyRequestHeader';
import OfflineWithFeedback from '@components/OfflineWithFeedback';
import {usePersonalDetails} from '@components/OnyxProvider';
import ReportActionsSkeletonView from '@components/ReportActionsSkeletonView';
import ScreenWrapper from '@components/ScreenWrapper';
import TaskHeaderActionButton from '@components/TaskHeaderActionButton';
import withCurrentReportID, {withCurrentReportIDDefaultProps, withCurrentReportIDPropTypes} from '@components/withCurrentReportID';
import withViewportOffsetTop from '@components/withViewportOffsetTop';
import useAppFocusEvent from '@hooks/useAppFocusEvent';
import useLocalize from '@hooks/useLocalize';
import usePrevious from '@hooks/usePrevious';
import useThemeStyles from '@hooks/useThemeStyles';
import useWindowDimensions from '@hooks/useWindowDimensions';
import Timing from '@libs/actions/Timing';
import compose from '@libs/compose';
import Navigation from '@libs/Navigation/Navigation';
import clearReportNotifications from '@libs/Notification/clearReportNotifications';
import reportWithoutHasDraftSelector from '@libs/OnyxSelectors/reportWithoutHasDraftSelector';
import Performance from '@libs/Performance';
import * as ReportActionsUtils from '@libs/ReportActionsUtils';
import * as ReportUtils from '@libs/ReportUtils';
import personalDetailsPropType from '@pages/personalDetailsPropType';
import reportMetadataPropTypes from '@pages/reportMetadataPropTypes';
import reportPropTypes from '@pages/reportPropTypes';
import * as ComposerActions from '@userActions/Composer';
import * as Report from '@userActions/Report';
import * as Task from '@userActions/Task';
import CONST from '@src/CONST';
import ONYXKEYS from '@src/ONYXKEYS';
import ROUTES from '@src/ROUTES';
import HeaderView from './HeaderView';
import reportActionPropTypes from './report/reportActionPropTypes';
import ReportActionsView from './report/ReportActionsView';
import ReportFooter from './report/ReportFooter';
import {ActionListContext, ReactionListContext} from './ReportScreenContext';

const propTypes = {
    /** Navigation route context info provided by react navigation */
    route: PropTypes.shape({
        /** Route specific parameters used on this screen */
        params: PropTypes.shape({
            /** The ID of the report this screen should display */
            reportID: PropTypes.string,

            /** The reportActionID to scroll to */
            reportActionID: PropTypes.string,
        }).isRequired,
    }).isRequired,

    /** Tells us if the sidebar has rendered */
    isSidebarLoaded: PropTypes.bool,

    /** The report currently being looked at */
    report: reportPropTypes,

    /** All the report actions for this report */
    allReportActions: PropTypes.objectOf(PropTypes.shape(reportActionPropTypes)),

    /** The report metadata loading states */
    reportMetadata: reportMetadataPropTypes,

    /** The report's parentReportAction */
    parentReportAction: PropTypes.shape(reportActionPropTypes),

    /** Whether the composer is full size */
    isComposerFullSize: PropTypes.bool,

    /** Beta features list */
    betas: PropTypes.arrayOf(PropTypes.string),

    /** The policies which the user has access to */
    policies: PropTypes.objectOf(
        PropTypes.shape({
            /** The policy name */
            name: PropTypes.string,

            /** The type of the policy */
            type: PropTypes.string,
        }),
    ),

    /** The account manager report ID */
    accountManagerReportID: PropTypes.string,

    /** All of the personal details for everyone */
    personalDetails: PropTypes.objectOf(personalDetailsPropType),

    /** Onyx function that marks the component ready for hydration */
    markReadyForHydration: PropTypes.func,

    /** Whether user is leaving the current report */
    userLeavingStatus: PropTypes.bool,

    viewportOffsetTop: PropTypes.number.isRequired,
    ...withCurrentReportIDPropTypes,
};

const defaultProps = {
    isSidebarLoaded: false,
    parentReportAction: {},
    allReportActions: {},
    report: {},
    reportMetadata: {
        isLoadingInitialReportActions: true,
        isLoadingOlderReportActions: false,
        isLoadingNewerReportActions: false,
    },
    isComposerFullSize: false,
    betas: [],
    policies: {},
    accountManagerReportID: null,
    userLeavingStatus: false,
    personalDetails: {},
    markReadyForHydration: null,
    ...withCurrentReportIDDefaultProps,
};

/**
 * Get the currently viewed report ID as number
 *
 * @param {Object} route
 * @param {Object} route.params
 * @param {String} route.params.reportID
 * @returns {String}
 */
function getReportID(route) {
    // The report ID is used in an onyx key. If it's an empty string, onyx will return
    // a collection instead of an individual report.
    // We can't use the default value functionality of `lodash.get()` because it only
    // provides a default value on `undefined`, and will return an empty string.
    // Placing the default value outside of `lodash.get()` is intentional.
    return String(lodashGet(route, 'params.reportID') || 0);
}

function ReportScreen({
    betas,
    route,
    report,
    reportMetadata,
    allReportActions,
    parentReportAction,
    accountManagerReportID,
    personalDetails,
    markReadyForHydration,
    policies,
    isSidebarLoaded,
    viewportOffsetTop,
    isComposerFullSize,
    errors,
    userLeavingStatus,
    currentReportID,
    navigation,
}) {
    const styles = useThemeStyles();
    const {translate} = useLocalize();
    const {isSmallScreenWidth} = useWindowDimensions();
    const flatListRef = useRef();
    const reactionListRef = useRef();
    const firstRenderRef = useRef(true);
    const reportIDFromRoute = getReportID(route);
    const reportActionIDFromRoute = lodashGet(route, 'params.reportActionID', null);
    const shouldTriggerLoadingRef = useRef(!!reportActionIDFromRoute);
    const prevReport = usePrevious(report);
    const prevUserLeavingStatus = usePrevious(userLeavingStatus);
    const [isPrepareLinkingToMessage, setLinkingToMessage] = useState(!!reportActionIDFromRoute);
    const isFocused = useIsFocused();
    const reportActions = useMemo(() => {
        if (_.isEmpty(allReportActions)) {
            return [];
        }
        const sortedReportActions = ReportActionsUtils.getSortedReportActionsForDisplay(allReportActions, true);
        const currentRangeOfReportActions = ReportActionsUtils.getContinuousReportActionChain(sortedReportActions, reportActionIDFromRoute);
        return _.filter(currentRangeOfReportActions, (reportAction) => ReportActionsUtils.shouldReportActionBeVisible(reportAction, reportAction.reportActionID));
    }, [reportActionIDFromRoute, allReportActions]);

    const isLoadingInitialReportActions = _.isEmpty(reportActions) && reportMetadata.isLoadingInitialReportActions;
    const [isBannerVisible, setIsBannerVisible] = useState(true);
    const [listHeight, setListHeight] = useState(0);
    const [scrollPosition, setScrollPosition] = useState({});

    const wasReportAccessibleRef = useRef(false);
    if (firstRenderRef.current) {
        Timing.start(CONST.TIMING.CHAT_RENDER);
        Performance.markStart(CONST.TIMING.CHAT_RENDER);
    }

    // Define here because reportActions are recalculated before mount, allowing data to display faster than useEffect can trigger. If we have cached reportActions, they will be shown immediately. We aim to display a loader first, then fetch relevant reportActions, and finally show them.
    useLayoutEffect(() => {
        shouldTriggerLoadingRef.current = !!reportActionIDFromRoute;
        setLinkingToMessage(!!reportActionIDFromRoute);
    }, [route, reportActionIDFromRoute]);

    const {addWorkspaceRoomOrChatPendingAction, addWorkspaceRoomOrChatErrors} = ReportUtils.getReportOfflinePendingActionAndErrors(report);
    const screenWrapperStyle = [styles.appContent, styles.flex1, {marginTop: viewportOffsetTop}];
<<<<<<< HEAD
    const isOptimisticDelete = lodashGet(report, 'statusNum') === CONST.REPORT.STATUS.CLOSED;
=======

    // There are no reportActions at all to display and we are still in the process of loading the next set of actions.
    const isLoadingInitialReportActions = _.isEmpty(reportActions) && reportMetadata.isLoadingInitialReportActions;
    const isOptimisticDelete = lodashGet(report, 'statusNum') === CONST.REPORT.STATUS_NUM.CLOSED;
>>>>>>> 178a339b
    const shouldHideReport = !ReportUtils.canAccessReport(report, policies, betas);
    const isLoading = !reportIDFromRoute || !isSidebarLoaded || _.isEmpty(personalDetails);
    const isSingleTransactionView = ReportUtils.isMoneyRequest(report);
    const policy = policies[`${ONYXKEYS.COLLECTION.POLICY}${report.policyID}`] || {};
    const isTopMostReportId = currentReportID === reportIDFromRoute;
    const didSubscribeToReportLeavingEvents = useRef(false);

    useEffect(() => {
        if (!report || !report.reportID || shouldHideReport) {
            return;
        }
        wasReportAccessibleRef.current = true;
    }, [shouldHideReport, report]);

    const goBack = useCallback(() => {
        Navigation.goBack(ROUTES.HOME, false, true);
    }, []);

    let headerView = (
        <HeaderView
            reportID={reportIDFromRoute}
            onNavigationMenuButtonClicked={goBack}
            personalDetails={personalDetails}
            report={report}
        />
    );

    if (isSingleTransactionView) {
        headerView = (
            <MoneyRequestHeader
                report={report}
                policy={policy}
                personalDetails={personalDetails}
                isSingleTransactionView={isSingleTransactionView}
                parentReportAction={parentReportAction}
            />
        );
    }

    if (ReportUtils.isMoneyRequestReport(report)) {
        headerView = (
            <MoneyReportHeader
                report={report}
                policy={policy}
                personalDetails={personalDetails}
                isSingleTransactionView={isSingleTransactionView}
            />
        );
    }

    /**
     * When false the ReportActionsView will completely unmount and we will show a loader until it returns true.
     *
     * @returns {Boolean}
     */
    const isReportReadyForDisplay = useMemo(() => {
        // This is necessary so that when we are retrieving the next report data from Onyx the ReportActionsView will remount completely
        const isTransitioning = report && report.reportID !== reportIDFromRoute;
        return reportIDFromRoute !== '' && report.reportID && !isTransitioning;
    }, [report, reportIDFromRoute]);

    const shouldShowSkeleton =
        isPrepareLinkingToMessage || !isReportReadyForDisplay || isLoadingInitialReportActions || isLoading || (!!reportActionIDFromRoute && reportMetadata.isLoadingInitialReportActions);

    const shouldShowReportActionList = isReportReadyForDisplay && !isLoading;

    const fetchReport = useCallback(() => {
        Report.openReport(reportIDFromRoute, reportActionIDFromRoute);
    }, [reportIDFromRoute, reportActionIDFromRoute]);

    useEffect(() => {
        if (!report.reportID || !isFocused) {
            return;
        }
        Report.updateLastVisitTime(report.reportID);
    }, [report.reportID, isFocused]);

    const fetchReportIfNeeded = useCallback(() => {
        // Report ID will be empty when the reports collection is empty.
        // This could happen when we are loading the collection for the first time after logging in.
        if (!ReportUtils.isValidReportIDFromPath(reportIDFromRoute)) {
            return;
        }

        // It possible that we may not have the report object yet in Onyx yet e.g. we navigated to a URL for an accessible report that
        // is not stored locally yet. If report.reportID exists, then the report has been stored locally and nothing more needs to be done.
        // If it doesn't exist, then we fetch the report from the API.
        if (report.reportID && report.reportID === reportIDFromRoute && !reportMetadata.isLoadingInitialReportActions) {
            return;
        }

        fetchReport();
    }, [report.reportID, reportMetadata.isLoadingInitialReportActions, fetchReport, reportIDFromRoute]);

    const dismissBanner = useCallback(() => {
        setIsBannerVisible(false);
    }, []);

    const chatWithAccountManager = useCallback(() => {
        Navigation.navigate(ROUTES.REPORT_WITH_ID.getRoute(accountManagerReportID));
    }, [accountManagerReportID]);

    const allPersonalDetails = usePersonalDetails();

    /**
     * @param {String} text
     */
    const handleCreateTask = useCallback(
        (text) => {
            /**
             * Matching task rule by group
             * Group 1: Start task rule with []
             * Group 2: Optional email group between \s+....\s* start rule with @+valid email
             * Group 3: Title is remaining characters
             */
            const taskRegex = /^\[\]\s+(?:@([^\s@]+@[\w.-]+\.[a-zA-Z]{2,}))?\s*([\s\S]*)/;

            const match = text.match(taskRegex);
            if (!match) {
                return false;
            }
            const title = match[2] ? match[2].trim().replace(/\n/g, ' ') : undefined;
            if (!title) {
                return false;
            }
            const email = match[1] ? match[1].trim() : undefined;
            let assignee = {};
            if (email) {
                assignee = _.find(_.values(allPersonalDetails), (p) => p.login === email) || {};
            }
            Task.createTaskAndNavigate(reportIDFromRoute, title, '', assignee.login, assignee.accountID, assignee.assigneeChatReport, report.policyID);
            return true;
        },
        [allPersonalDetails, report.policyID, reportIDFromRoute],
    );

    /**
     * @param {String} text
     */
    const onSubmitComment = useCallback(
        (text) => {
            const isTaskCreated = handleCreateTask(text);
            if (isTaskCreated) {
                return;
            }
            Report.addComment(reportIDFromRoute, text);
        },
        [handleCreateTask, reportIDFromRoute],
    );

    // Clear notifications for the current report when it's opened and re-focused
    const clearNotifications = useCallback(() => {
        // Check if this is the top-most ReportScreen since the Navigator preserves multiple at a time
        if (!isTopMostReportId) {
            return;
        }

        clearReportNotifications(report.reportID);
    }, [report.reportID, isTopMostReportId]);
    useEffect(clearNotifications, [clearNotifications]);
    useAppFocusEvent(clearNotifications);

    useEffect(() => {
        Timing.end(CONST.TIMING.CHAT_RENDER);
        Performance.markEnd(CONST.TIMING.CHAT_RENDER);

        fetchReportIfNeeded();
        ComposerActions.setShouldShowComposeInput(true);
        return () => {
            if (!didSubscribeToReportLeavingEvents) {
                return;
            }

            Report.unsubscribeFromLeavingRoomReportChannel(report.reportID);
        };

        // I'm disabling the warning, as it expects to use exhaustive deps, even though we want this useEffect to run only on the first render.
        // eslint-disable-next-line react-hooks/exhaustive-deps
    }, []);

    useEffect(() => {
        // We don't want this effect to run on the first render.
        if (firstRenderRef.current) {
            firstRenderRef.current = false;
            return;
        }

        const onyxReportID = report.reportID;
        const prevOnyxReportID = prevReport.reportID;

        // Navigate to the Concierge chat if the room was removed from another device (e.g. user leaving a room or removed from a room)
        if (
            // non-optimistic case
            (!prevUserLeavingStatus && userLeavingStatus) ||
            // optimistic case
            (prevOnyxReportID &&
                prevOnyxReportID === reportIDFromRoute &&
                !onyxReportID &&
                prevReport.statusNum === CONST.REPORT.STATUS_NUM.OPEN &&
                (report.statusNum === CONST.REPORT.STATUS_NUM.CLOSED || (!report.statusNum && !prevReport.parentReportID && prevReport.chatType === CONST.REPORT.CHAT_TYPE.POLICY_ROOM))) ||
            ((ReportUtils.isMoneyRequest(prevReport) || ReportUtils.isMoneyRequestReport(prevReport)) && _.isEmpty(report))
        ) {
            Navigation.dismissModal();
            if (Navigation.getTopmostReportId() === prevOnyxReportID) {
                Navigation.setShouldPopAllStateOnUP();
                Navigation.goBack(ROUTES.HOME, false, true);
            }
            if (prevReport.parentReportID) {
                Navigation.navigate(ROUTES.REPORT_WITH_ID.getRoute(prevReport.parentReportID));
                return;
            }
            Report.navigateToConciergeChat();
            return;
        }

        // If you already have a report open and are deeplinking to a new report on native,
        // the ReportScreen never actually unmounts and the reportID in the route also doesn't change.
        // Therefore, we need to compare if the existing reportID is the same as the one in the route
        // before deciding that we shouldn't call OpenReport.
        if (onyxReportID === prevReport.reportID && (!onyxReportID || onyxReportID === reportIDFromRoute)) {
            return;
        }

        fetchReportIfNeeded();
        ComposerActions.setShouldShowComposeInput(true);
    }, [
        route,
        report,
        errors,
        fetchReportIfNeeded,
        prevReport.reportID,
        prevUserLeavingStatus,
        userLeavingStatus,
        prevReport.statusNum,
        prevReport.parentReportID,
        prevReport.chatType,
        prevReport,
        reportIDFromRoute,
    ]);

    useEffect(() => {
        if (!ReportUtils.isValidReportIDFromPath(reportIDFromRoute)) {
            return;
        }
        // Ensures subscription event succeeds when the report/workspace room is created optimistically.
        // Check if the optimistic `OpenReport` or `AddWorkspaceRoom` has succeeded by confirming
        // any `pendingFields.createChat` or `pendingFields.addWorkspaceRoom` fields are set to null.
        // Existing reports created will have empty fields for `pendingFields`.
        const didCreateReportSuccessfully = !report.pendingFields || (!report.pendingFields.addWorkspaceRoom && !report.pendingFields.createChat);
        if (!didSubscribeToReportLeavingEvents.current && didCreateReportSuccessfully) {
            Report.subscribeToReportLeavingEvents(reportIDFromRoute);
            didSubscribeToReportLeavingEvents.current = true;
        }
    }, [report, didSubscribeToReportLeavingEvents, reportIDFromRoute]);

    const onListLayout = useCallback((e) => {
        setListHeight((prev) => lodashGet(e, 'nativeEvent.layout.height', prev));
        if (!markReadyForHydration) {
            return;
        }

        markReadyForHydration();
        // eslint-disable-next-line react-hooks/exhaustive-deps
    }, []);

    // eslint-disable-next-line rulesdir/no-negated-variables
    const shouldShowNotFoundPage = useMemo(
        () =>
            (!wasReportAccessibleRef.current &&
                !firstRenderRef.current &&
                !report.reportID &&
                !isOptimisticDelete &&
                !reportMetadata.isLoadingInitialReportActions &&
                !isLoading &&
                !userLeavingStatus) ||
            shouldHideReport,
        [report, reportMetadata, isLoading, shouldHideReport, isOptimisticDelete, userLeavingStatus],
    );

    const actionListValue = useMemo(() => ({flatListRef, scrollPosition, setScrollPosition}), [flatListRef, scrollPosition, setScrollPosition]);

    // This helps in tracking from the moment 'route' triggers useMemo until isLoadingInitialReportActions becomes true. It prevents blinking when loading reportActions from cache.
    useEffect(() => {
        if (reportMetadata.isLoadingInitialReportActions && shouldTriggerLoadingRef.current) {
            shouldTriggerLoadingRef.current = false;
            return;
        }
        if (!reportMetadata.isLoadingInitialReportActions && !shouldTriggerLoadingRef.current) {
            setLinkingToMessage(false);
        }
    }, [reportMetadata.isLoadingInitialReportActions]);

    return (
        <ActionListContext.Provider value={actionListValue}>
            <ReactionListContext.Provider value={reactionListRef}>
                <ScreenWrapper
                    navigation={navigation}
                    style={screenWrapperStyle}
                    shouldEnableKeyboardAvoidingView={isTopMostReportId}
                    testID={ReportScreen.displayName}
                >
                    <FullPageNotFoundView
                        shouldShow={shouldShowNotFoundPage}
                        subtitleKey="notFound.noAccess"
                        shouldShowCloseButton={false}
                        shouldShowBackButton={isSmallScreenWidth}
                        onBackButtonPress={Navigation.goBack}
                        shouldShowLink={false}
                    >
                        <OfflineWithFeedback
                            pendingAction={addWorkspaceRoomOrChatPendingAction}
                            errors={addWorkspaceRoomOrChatErrors}
                            shouldShowErrorMessages={false}
                            needsOffscreenAlphaCompositing
                        >
                            {headerView}
                            {ReportUtils.isTaskReport(report) && isSmallScreenWidth && ReportUtils.isOpenTaskReport(report, parentReportAction) && (
                                <View style={[styles.borderBottom]}>
                                    <View style={[styles.appBG, styles.pl0]}>
                                        <View style={[styles.ph5, styles.pb3]}>
                                            <TaskHeaderActionButton report={report} />
                                        </View>
                                    </View>
                                </View>
                            )}
                        </OfflineWithFeedback>
                        {!!accountManagerReportID && ReportUtils.isConciergeChatReport(report) && isBannerVisible && (
                            <Banner
                                containerStyles={[styles.mh4, styles.mt4, styles.p4, styles.bgDark]}
                                textStyles={[styles.colorReversed]}
                                text={translate('reportActionsView.chatWithAccountManager')}
                                onClose={dismissBanner}
                                onPress={chatWithAccountManager}
                                shouldShowCloseButton
                            />
                        )}
                        <DragAndDropProvider isDisabled={!isReportReadyForDisplay || !ReportUtils.canUserPerformWriteAction(report)}>
                            <View
                                style={[styles.flex1, styles.justifyContentEnd, styles.overflowHidden]}
                                onLayout={onListLayout}
                            >
                                {shouldShowReportActionList && (
                                    <ReportActionsView
                                        reportActions={reportActions}
                                        report={report}
                                        reportActionID={reportActionIDFromRoute}
                                        isLoadingInitialReportActions={reportMetadata.isLoadingInitialReportActions}
                                        isLoadingNewerReportActions={reportMetadata.isLoadingNewerReportActions}
                                        isLoadingOlderReportActions={reportMetadata.isLoadingOlderReportActions}
                                        isComposerFullSize={isComposerFullSize}
                                        policy={policy}
                                        isContentReady={!shouldShowSkeleton}
                                    />
                                )}

                                {/* Note: The ReportActionsSkeletonView should be allowed to mount even if the initial report actions are not loaded.
                     If we prevent rendering the report while they are loading then
                     we'll unnecessarily unmount the ReportActionsView which will clear the new marker lines initial state. */}
                                {shouldShowSkeleton && <ReportActionsSkeletonView />}

                                {isReportReadyForDisplay ? (
                                    <ReportFooter
                                        pendingAction={addWorkspaceRoomOrChatPendingAction}
                                        reportActions={reportActions}
                                        report={report}
                                        isComposerFullSize={isComposerFullSize}
                                        onSubmitComment={onSubmitComment}
                                        policies={policies}
                                        listHeight={listHeight}
                                        personalDetails={personalDetails}
                                    />
                                ) : (
                                    <ReportFooter isReportReadyForDisplay={false} />
                                )}
                            </View>
                        </DragAndDropProvider>
                    </FullPageNotFoundView>
                </ScreenWrapper>
            </ReactionListContext.Provider>
        </ActionListContext.Provider>
    );
}

ReportScreen.propTypes = propTypes;
ReportScreen.defaultProps = defaultProps;
ReportScreen.displayName = 'ReportScreen';

export default compose(
    withViewportOffsetTop,
    withCurrentReportID,
    withOnyx(
        {
            isSidebarLoaded: {
                key: ONYXKEYS.IS_SIDEBAR_LOADED,
            },
            allReportActions: {
                key: ({route}) => `${ONYXKEYS.COLLECTION.REPORT_ACTIONS}${getReportID(route)}`,
                canEvict: false,
            },
            report: {
                key: ({route}) => `${ONYXKEYS.COLLECTION.REPORT}${getReportID(route)}`,
                allowStaleData: true,
                selector: reportWithoutHasDraftSelector,
            },
            reportMetadata: {
                key: ({route}) => `${ONYXKEYS.COLLECTION.REPORT_METADATA}${getReportID(route)}`,
                initialValue: {
                    isLoadingInitialReportActions: true,
                    isLoadingOlderReportActions: false,
                    isLoadingNewerReportActions: false,
                },
            },
            isComposerFullSize: {
                key: ({route}) => `${ONYXKEYS.COLLECTION.REPORT_IS_COMPOSER_FULL_SIZE}${getReportID(route)}`,
                initialValue: false,
            },
            betas: {
                key: ONYXKEYS.BETAS,
            },
            policies: {
                key: ONYXKEYS.COLLECTION.POLICY,
                allowStaleData: true,
            },
            accountManagerReportID: {
                key: ONYXKEYS.ACCOUNT_MANAGER_REPORT_ID,
                initialValue: null,
            },
            personalDetails: {
                key: ONYXKEYS.PERSONAL_DETAILS_LIST,
            },
            userLeavingStatus: {
                key: ({route}) => `${ONYXKEYS.COLLECTION.REPORT_USER_IS_LEAVING_ROOM}${getReportID(route)}`,
                initialValue: false,
            },
            parentReportAction: {
                key: ({report}) => `${ONYXKEYS.COLLECTION.REPORT_ACTIONS}${report ? report.parentReportID : 0}`,
                selector: (parentReportActions, props) => {
                    const parentReportActionID = lodashGet(props, 'report.parentReportActionID');
                    if (!parentReportActionID) {
                        return {};
                    }
                    return parentReportActions[parentReportActionID];
                },
                canEvict: false,
            },
        },
        true,
    ),
)(ReportScreen);<|MERGE_RESOLUTION|>--- conflicted
+++ resolved
@@ -184,7 +184,6 @@
         return _.filter(currentRangeOfReportActions, (reportAction) => ReportActionsUtils.shouldReportActionBeVisible(reportAction, reportAction.reportActionID));
     }, [reportActionIDFromRoute, allReportActions]);
 
-    const isLoadingInitialReportActions = _.isEmpty(reportActions) && reportMetadata.isLoadingInitialReportActions;
     const [isBannerVisible, setIsBannerVisible] = useState(true);
     const [listHeight, setListHeight] = useState(0);
     const [scrollPosition, setScrollPosition] = useState({});
@@ -203,14 +202,10 @@
 
     const {addWorkspaceRoomOrChatPendingAction, addWorkspaceRoomOrChatErrors} = ReportUtils.getReportOfflinePendingActionAndErrors(report);
     const screenWrapperStyle = [styles.appContent, styles.flex1, {marginTop: viewportOffsetTop}];
-<<<<<<< HEAD
-    const isOptimisticDelete = lodashGet(report, 'statusNum') === CONST.REPORT.STATUS.CLOSED;
-=======
 
     // There are no reportActions at all to display and we are still in the process of loading the next set of actions.
     const isLoadingInitialReportActions = _.isEmpty(reportActions) && reportMetadata.isLoadingInitialReportActions;
     const isOptimisticDelete = lodashGet(report, 'statusNum') === CONST.REPORT.STATUS_NUM.CLOSED;
->>>>>>> 178a339b
     const shouldHideReport = !ReportUtils.canAccessReport(report, policies, betas);
     const isLoading = !reportIDFromRoute || !isSidebarLoaded || _.isEmpty(personalDetails);
     const isSingleTransactionView = ReportUtils.isMoneyRequest(report);

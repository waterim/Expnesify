import React, {Component} from 'react';
import {View} from 'react-native';
import PropTypes from 'prop-types';
import _ from 'underscore';
import {withOnyx} from 'react-native-onyx';
import ONYXKEYS from '../../ONYXKEYS';
import styles from '../../styles/styles';
import compose from '../../libs/compose';
import ReportView from './report/ReportView';
import ScreenWrapper from '../../components/ScreenWrapper';
import HeaderView from './HeaderView';
<<<<<<< HEAD
import {show as showSidebar} from '../../libs/actions/Sidebar';
=======
import HeaderGap from '../../components/HeaderGap';
>>>>>>> f0411611

const propTypes = {
    /* Onyx Props */
    // List of reports to display
    reports: PropTypes.objectOf(PropTypes.shape({
        reportID: PropTypes.number,
    })),

    // ID of Report being viewed
    currentlyViewedReportID: PropTypes.string,
};

const defaultProps = {
    reports: {},
    currentlyViewedReportID: '',
};

class ReportScreen extends Component {
    shouldComponentUpdate(nextProps) {
        if (nextProps.currentlyViewedReportID !== this.props.currentlyViewedReportID) {
            return true;
        }

        const nextPropsReports = _.mapObject(nextProps.reports, (val) => {
            const reportObject = {...val};
            delete reportObject.lastVisitedTimestamp;
            return reportObject;
        });

        const currentPropsReports = _.mapObject(this.props.reports, (val) => {
            const reportObject = {...val};
            delete reportObject.lastVisitedTimestamp;
            return reportObject;
        });

        if (!_.isEqual(nextPropsReports, currentPropsReports)) {
            return true;
        }

        return false;
    }

    render() {
        let activeReportID = parseInt(this.props.currentlyViewedReportID, 10);

        // The styles for each of our reports. Basically, they are all hidden except for the one matching the
        // reportID in the URL
        const reportStyles = _.reduce(this.props.reports, (memo, report) => {
            const isActiveReport = activeReportID === report.reportID;
            const finalData = {...memo};
            let reportStyle;

            if (isActiveReport) {
                activeReportID = report.reportID;
                reportStyle = [styles.dFlex, styles.flex1];
            } else {
                reportStyle = [styles.dNone];
            }

            finalData[report.reportID] = [reportStyle];
            return finalData;
        }, {});

        const reportsToDisplay = _.filter(this.props.reports, report => (
            report.isPinned
                || report.unreadActionCount > 0
                || report.reportID === activeReportID
        ));
        return (
            <ScreenWrapper
                style={[
                    styles.appContent,
                    styles.flex1,
                    styles.flexColumn,
                ]}
            >
                {() => (
                    <>
<<<<<<< HEAD
                        <HeaderView onNavigationMenuButtonClicked={showSidebar} />
=======
                        <HeaderGap />
                        <HeaderView
                            shouldShowNavigationMenuButton={this.props.isSmallScreenWidth}
                            onNavigationMenuButtonClicked={this.props.toggleNavigationMenu}
                        />
>>>>>>> f0411611
                        {_.map(reportsToDisplay, report => (
                            <View
                                key={report.reportID}
                                style={reportStyles[report.reportID]}
                            >
                                <ReportView
                                    reportID={report.reportID}
                                    isActiveReport={report.reportID === activeReportID}
                                />
                            </View>
                        ))}
                    </>
                )}
            </ScreenWrapper>
        );
    }
}

ReportScreen.propTypes = propTypes;
ReportScreen.defaultProps = defaultProps;

export default compose(
    withOnyx({
        reports: {
            key: ONYXKEYS.COLLECTION.REPORT,
        },
        currentlyViewedReportID: {
            key: ONYXKEYS.CURRENTLY_VIEWED_REPORTID,
        },
    }),
)(ReportScreen);<|MERGE_RESOLUTION|>--- conflicted
+++ resolved
@@ -9,11 +9,8 @@
 import ReportView from './report/ReportView';
 import ScreenWrapper from '../../components/ScreenWrapper';
 import HeaderView from './HeaderView';
-<<<<<<< HEAD
 import {show as showSidebar} from '../../libs/actions/Sidebar';
-=======
 import HeaderGap from '../../components/HeaderGap';
->>>>>>> f0411611
 
 const propTypes = {
     /* Onyx Props */
@@ -92,15 +89,8 @@
             >
                 {() => (
                     <>
-<<<<<<< HEAD
+                        <HeaderGap />
                         <HeaderView onNavigationMenuButtonClicked={showSidebar} />
-=======
-                        <HeaderGap />
-                        <HeaderView
-                            shouldShowNavigationMenuButton={this.props.isSmallScreenWidth}
-                            onNavigationMenuButtonClicked={this.props.toggleNavigationMenu}
-                        />
->>>>>>> f0411611
                         {_.map(reportsToDisplay, report => (
                             <View
                                 key={report.reportID}

--- conflicted
+++ resolved
@@ -41,6 +41,7 @@
 import ONYXKEYS from '@src/ONYXKEYS';
 import ROUTES from '@src/ROUTES';
 import HeaderView from './HeaderView';
+import reportActionPropTypes from './report/reportActionPropTypes';
 import ReportActionsView from './report/ReportActionsView';
 import ReportFooter from './report/ReportFooter';
 import {ActionListContext, ReactionListContext} from './ReportScreenContext';
@@ -67,15 +68,9 @@
     /** The report metadata loading states */
     reportMetadata: reportMetadataPropTypes,
 
-<<<<<<< HEAD
-=======
-    /** All the report actions for this report */
-    reportActions: PropTypes.objectOf(PropTypes.shape(reportActionPropTypes)),
-
     /** The report's parentReportAction */
     parentReportAction: PropTypes.shape(reportActionPropTypes),
 
->>>>>>> 46f011f4
     /** Whether the composer is full size */
     isComposerFullSize: PropTypes.bool,
 
@@ -111,11 +106,7 @@
 
 const defaultProps = {
     isSidebarLoaded: false,
-<<<<<<< HEAD
-=======
-    reportActions: {},
     parentReportAction: {},
->>>>>>> 46f011f4
     report: {},
     reportMetadata: {
         isLoadingInitialReportActions: true,
@@ -154,12 +145,8 @@
     route,
     report,
     reportMetadata,
-<<<<<<< HEAD
     allReportActions,
-=======
-    reportActions,
     parentReportAction,
->>>>>>> 46f011f4
     accountManagerReportID,
     personalDetails,
     markReadyForHydration,
@@ -216,22 +203,9 @@
 
     const {addWorkspaceRoomOrChatPendingAction, addWorkspaceRoomOrChatErrors} = ReportUtils.getReportOfflinePendingActionAndErrors(report);
     const screenWrapperStyle = [styles.appContent, styles.flex1, {marginTop: viewportOffsetTop}];
-<<<<<<< HEAD
-=======
-
-    // There are no reportActions at all to display and we are still in the process of loading the next set of actions.
-    const isLoadingInitialReportActions = _.isEmpty(reportActions) && reportMetadata.isLoadingInitialReportActions;
->>>>>>> 46f011f4
     const isOptimisticDelete = lodashGet(report, 'statusNum') === CONST.REPORT.STATUS.CLOSED;
     const shouldHideReport = !ReportUtils.canAccessReport(report, policies, betas);
-<<<<<<< HEAD
-
     const isLoading = !reportIDFromRoute || !isSidebarLoaded || _.isEmpty(personalDetails);
-
-    const parentReportAction = ReportActionsUtils.getParentReportAction(report);
-=======
-    const isLoading = !reportID || !isSidebarLoaded || _.isEmpty(personalDetails);
->>>>>>> 46f011f4
     const isSingleTransactionView = ReportUtils.isMoneyRequest(report);
     const policy = policies[`${ONYXKEYS.COLLECTION.POLICY}${report.policyID}`] || {};
     const isTopMostReportId = currentReportID === getReportID(route);
@@ -294,9 +268,9 @@
     }, [route, report]);
 
     const isShowReportActionList = useMemo(
-      () => isReportReadyForDisplay && !isLoading && !(_.isEmpty(reportActions) && reportMetadata.isLoadingInitialReportActions),
-      [isReportReadyForDisplay, isLoading, reportActions, reportMetadata.isLoadingInitialReportActions],
-  );
+        () => isReportReadyForDisplay && !isLoading && !(_.isEmpty(reportActions) && reportMetadata.isLoadingInitialReportActions),
+        [isReportReadyForDisplay, reportActions, isLoading, reportMetadata.isLoadingInitialReportActions],
+    );
 
     const fetchReport = useCallback(() => {
         Report.openReport(reportIDFromRoute, reportActionIDFromRoute);

import React, {useRef, useState, useEffect, useMemo, useCallback} from 'react';
import {withOnyx} from 'react-native-onyx';
import {useFocusEffect} from '@react-navigation/native';
import PropTypes from 'prop-types';
import {View} from 'react-native';
import lodashGet from 'lodash/get';
import _ from 'underscore';
import styles from '../../styles/styles';
import ScreenWrapper from '../../components/ScreenWrapper';
import HeaderView from './HeaderView';
import Navigation from '../../libs/Navigation/Navigation';
import ROUTES from '../../ROUTES';
import * as Report from '../../libs/actions/Report';
import ONYXKEYS from '../../ONYXKEYS';
import * as ReportUtils from '../../libs/ReportUtils';
import ReportActionsView from './report/ReportActionsView';
import ReportActionsSkeletonView from '../../components/ReportActionsSkeletonView';
import reportActionPropTypes from './report/reportActionPropTypes';
import compose from '../../libs/compose';
import Visibility from '../../libs/Visibility';
import useWindowDimensions from '../../hooks/useWindowDimensions';
import useLocalize from '../../hooks/useLocalize';
import OfflineWithFeedback from '../../components/OfflineWithFeedback';
import ReportFooter from './report/ReportFooter';
import Banner from '../../components/Banner';
import reportPropTypes from '../reportPropTypes';
import reportMetadataPropTypes from '../reportMetadataPropTypes';
import FullPageNotFoundView from '../../components/BlockingViews/FullPageNotFoundView';
import withViewportOffsetTop, {viewportOffsetTopPropTypes} from '../../components/withViewportOffsetTop';
import * as ReportActionsUtils from '../../libs/ReportActionsUtils';
import personalDetailsPropType from '../personalDetailsPropType';
import getIsReportFullyVisible from '../../libs/getIsReportFullyVisible';
import MoneyRequestHeader from '../../components/MoneyRequestHeader';
import MoneyReportHeader from '../../components/MoneyReportHeader';
import * as ComposerActions from '../../libs/actions/Composer';
import {ActionListContext, ReactionListContext} from './ReportScreenContext';
import TaskHeaderActionButton from '../../components/TaskHeaderActionButton';
import DragAndDropProvider from '../../components/DragAndDrop/Provider';
import usePrevious from '../../hooks/usePrevious';
import CONST from '../../CONST';
import withCurrentReportID, {withCurrentReportIDPropTypes, withCurrentReportIDDefaultProps} from '../../components/withCurrentReportID';

const propTypes = {
    /** Navigation route context info provided by react navigation */
    route: PropTypes.shape({
        /** Route specific parameters used on this screen */
        params: PropTypes.shape({
            /** The ID of the report this screen should display */
            reportID: PropTypes.string,

            /** The reportActionID to scroll to */
            reportActionID: PropTypes.string,
        }).isRequired,
    }).isRequired,

    /** Tells us if the sidebar has rendered */
    isSidebarLoaded: PropTypes.bool,

    /** The report currently being looked at */
    report: reportPropTypes,

    /** The report metadata loading states */
    reportMetadata: reportMetadataPropTypes,

    /** Array of report actions for this report */
    reportActions: PropTypes.arrayOf(PropTypes.shape(reportActionPropTypes)),

    /** Whether the composer is full size */
    isComposerFullSize: PropTypes.bool,

    /** Beta features list */
    betas: PropTypes.arrayOf(PropTypes.string),

    /** The policies which the user has access to */
    policies: PropTypes.objectOf(
        PropTypes.shape({
            /** The policy name */
            name: PropTypes.string,

            /** The type of the policy */
            type: PropTypes.string,
        }),
    ),

    /** The account manager report ID */
    accountManagerReportID: PropTypes.string,

    /** All of the personal details for everyone */
    personalDetails: PropTypes.objectOf(personalDetailsPropType),

    /** Onyx function that marks the component ready for hydration */
    markReadyForHydration: PropTypes.func,

    /** Whether user is leaving the current report */
    userLeavingStatus: PropTypes.bool,

    ...viewportOffsetTopPropTypes,
    ...withCurrentReportIDPropTypes,
};

const defaultProps = {
    isSidebarLoaded: false,
    reportActions: [],
    report: {
        hasOutstandingIOU: false,
    },
    reportMetadata: {
        isLoadingReportActions: true,
        isLoadingMoreReportActions: false,
    },
    isComposerFullSize: false,
    betas: [],
    policies: {},
    accountManagerReportID: null,
    userLeavingStatus: false,
    personalDetails: {},
    markReadyForHydration: null,
    ...withCurrentReportIDDefaultProps,
};

/**
 * Get the currently viewed report ID as number
 *
 * @param {Object} route
 * @param {Object} route.params
 * @param {String} route.params.reportID
 * @returns {String}
 */
function getReportID(route) {
    return String(lodashGet(route, 'params.reportID', null));
}

function ReportScreen({
    betas,
    route,
    report,
    reportMetadata,
    reportActions,
    accountManagerReportID,
    personalDetails,
    markReadyForHydration,
    policies,
    isSidebarLoaded,
    viewportOffsetTop,
    isComposerFullSize,
    errors,
    userLeavingStatus,
    currentReportID,
}) {
    const {translate} = useLocalize();
    const {isSmallScreenWidth} = useWindowDimensions();

    const firstRenderRef = useRef(true);
    const flatListRef = useRef();
    const reactionListRef = useRef();
    const prevReport = usePrevious(report);
    const prevUserLeavingStatus = usePrevious(userLeavingStatus);
    const [isBannerVisible, setIsBannerVisible] = useState(true);
    const [listHeight, setListHeight] = useState(0);

    const reportID = getReportID(route);
    const {addWorkspaceRoomOrChatPendingAction, addWorkspaceRoomOrChatErrors} = ReportUtils.getReportOfflinePendingActionAndErrors(report);
    const screenWrapperStyle = [styles.appContent, styles.flex1, {marginTop: viewportOffsetTop}];

    // There are no reportActions at all to display and we are still in the process of loading the next set of actions.
    const isLoadingInitialReportActions = _.isEmpty(reportActions) && reportMetadata.isLoadingReportActions;

    const isOptimisticDelete = lodashGet(report, 'statusNum') === CONST.REPORT.STATUS.CLOSED;

    const shouldHideReport = !ReportUtils.canAccessReport(report, policies, betas);

    const isLoading = !reportID || !isSidebarLoaded || _.isEmpty(personalDetails);

    const parentReportAction = ReportActionsUtils.getParentReportAction(report);
    const isDeletedParentAction = ReportActionsUtils.isDeletedParentAction(parentReportAction);
    const isSingleTransactionView = ReportUtils.isMoneyRequest(report);

    const policy = policies[`${ONYXKEYS.COLLECTION.POLICY}${report.policyID}`] || {};

    const isTopMostReportId = currentReportID === getReportID(route);
    const didSubscribeToReportLeavingEvents = useRef(false);

    let headerView = (
        <HeaderView
            reportID={reportID}
            onNavigationMenuButtonClicked={() => Navigation.goBack(ROUTES.HOME, false, true)}
            personalDetails={personalDetails}
            report={report}
        />
    );

    if (isSingleTransactionView && !isDeletedParentAction) {
        headerView = (
            <MoneyRequestHeader
                report={report}
                policy={policy}
                personalDetails={personalDetails}
                isSingleTransactionView={isSingleTransactionView}
                parentReportAction={parentReportAction}
            />
        );
    }

    if (ReportUtils.isMoneyRequestReport(report)) {
        headerView = (
            <MoneyReportHeader
                report={report}
                policy={policy}
                personalDetails={personalDetails}
                isSingleTransactionView={isSingleTransactionView}
                parentReportAction={parentReportAction}
            />
        );
    }

    /**
     * When false the ReportActionsView will completely unmount and we will show a loader until it returns true.
     *
     * @returns {Boolean}
     */
    const isReportReadyForDisplay = useMemo(() => {
        const reportIDFromPath = getReportID(route);

        // This is necessary so that when we are retrieving the next report data from Onyx the ReportActionsView will remount completely
        const isTransitioning = report && report.reportID !== reportIDFromPath;
        return reportIDFromPath !== '' && report.reportID && !isTransitioning;
    }, [route, report]);

    const fetchReportIfNeeded = useCallback(() => {
        const reportIDFromPath = getReportID(route);

        // Report ID will be empty when the reports collection is empty.
        // This could happen when we are loading the collection for the first time after logging in.
        if (!ReportUtils.isValidReportIDFromPath(reportIDFromPath)) {
            return;
        }

        // It possible that we may not have the report object yet in Onyx yet e.g. we navigated to a URL for an accessible report that
        // is not stored locally yet. If report.reportID exists, then the report has been stored locally and nothing more needs to be done.
        // If it doesn't exist, then we fetch the report from the API.
        if (report.reportID && report.reportID === getReportID(route) && !isLoadingInitialReportActions) {
            return;
        }

        Report.openReport(reportIDFromPath);
    }, [report.reportID, route, isLoadingInitialReportActions]);

    const dismissBanner = useCallback(() => {
        setIsBannerVisible(false);
    }, []);

    const chatWithAccountManager = useCallback(() => {
        Navigation.navigate(ROUTES.REPORT_WITH_ID.getRoute(accountManagerReportID));
    }, [accountManagerReportID]);

    /**
     * @param {String} text
     */
    const onSubmitComment = useCallback(
        (text) => {
            Report.addComment(getReportID(route), text);
        },
        [route],
    );

    useFocusEffect(
        useCallback(() => {
            const unsubscribeVisibilityListener = Visibility.onVisibilityChange(() => {
                const isTopMostReportID = Navigation.getTopmostReportId() === getReportID(route);
                // If the report is not fully visible (AKA on small screen devices and LHR is open) or the report is optimistic (AKA not yet created)
                // we don't need to call openReport
                if (!getIsReportFullyVisible(isTopMostReportID) || report.isOptimisticReport) {
                    return;
                }

                Report.openReport(report.reportID);
            });

            return () => unsubscribeVisibilityListener();
            // The effect should run only on the first focus to attach listener
            // eslint-disable-next-line react-hooks/exhaustive-deps
        }, []),
    );

    useEffect(() => {
        fetchReportIfNeeded();
        ComposerActions.setShouldShowComposeInput(true);
        return () => {
            if (!didSubscribeToReportLeavingEvents) {
                return;
            }

            Report.unsubscribeFromLeavingRoomReportChannel(report.reportID);
        };

        // I'm disabling the warning, as it expects to use exhaustive deps, even though we want this useEffect to run only on the first render.
        // eslint-disable-next-line react-hooks/exhaustive-deps
    }, []);

    useEffect(() => {
        // We don't want this effect to run on the first render.
        if (firstRenderRef.current) {
            firstRenderRef.current = false;
            return;
        }

        const onyxReportID = report.reportID;
        const prevOnyxReportID = prevReport.reportID;
        const routeReportID = getReportID(route);

        // Navigate to the Concierge chat if the room was removed from another device (e.g. user leaving a room)
        if (
            // non-optimistic case
            (!prevUserLeavingStatus && userLeavingStatus) ||
            // optimistic case
            (prevOnyxReportID && prevOnyxReportID === routeReportID && !onyxReportID && prevReport.statusNum === CONST.REPORT.STATUS.OPEN && report.statusNum === CONST.REPORT.STATUS.CLOSED)
        ) {
            Navigation.dismissModal();
            if (Navigation.getTopmostReportId() === prevOnyxReportID) {
                Navigation.setShouldPopAllStateOnUP();
                Navigation.goBack(ROUTES.HOME, false, true);
            }
            if (prevReport.parentReportID) {
                Navigation.navigate(ROUTES.REPORT_WITH_ID.getRoute(prevReport.parentReportID));
                return;
            }
            Report.navigateToConciergeChat();
            return;
        }

        // If you already have a report open and are deeplinking to a new report on native,
        // the ReportScreen never actually unmounts and the reportID in the route also doesn't change.
        // Therefore, we need to compare if the existing reportID is the same as the one in the route
        // before deciding that we shouldn't call OpenReport.
        if (onyxReportID === prevReport.reportID && (!onyxReportID || onyxReportID === routeReportID)) {
            return;
        }

        fetchReportIfNeeded();
        ComposerActions.setShouldShowComposeInput(true);
    }, [route, report, errors, fetchReportIfNeeded, prevReport.reportID, prevUserLeavingStatus, userLeavingStatus, prevReport.statusNum, prevReport.parentReportID]);

    useEffect(() => {
        // Ensures subscription event succeeds when the report/workspace room is created optimistically.
        // Check if the optimistic `OpenReport` or `AddWorkspaceRoom` has succeeded by confirming
        // any `pendingFields.createChat` or `pendingFields.addWorkspaceRoom` fields are set to null.
        // Existing reports created will have empty fields for `pendingFields`.
        const didCreateReportSuccessfully = !report.pendingFields || (!report.pendingFields.addWorkspaceRoom && !report.pendingFields.createChat);
        if (!didSubscribeToReportLeavingEvents.current && didCreateReportSuccessfully) {
            Report.subscribeToReportLeavingEvents(reportID);
            didSubscribeToReportLeavingEvents.current = true;
        }
    }, [report, didSubscribeToReportLeavingEvents, reportID]);

    const onListLayout = useCallback((e) => {
        setListHeight((prev) => lodashGet(e, 'nativeEvent.layout.height', prev));
        if (!markReadyForHydration) {
            return;
        }

        markReadyForHydration();
        // eslint-disable-next-line react-hooks/exhaustive-deps
    }, []);

    // eslint-disable-next-line rulesdir/no-negated-variables
    const shouldShowNotFoundPage = useMemo(
        () => (!firstRenderRef.current && !report.reportID && !isOptimisticDelete && !reportMetadata.isLoadingReportActions && !isLoading && !userLeavingStatus) || shouldHideReport,
        [report, reportMetadata, isLoading, shouldHideReport, isOptimisticDelete, userLeavingStatus],
    );

    return (
        <ActionListContext.Provider value={flatListRef}>
            <ReactionListContext.Provider value={reactionListRef}>
                <ScreenWrapper
                    style={screenWrapperStyle}
                    shouldEnableKeyboardAvoidingView={isTopMostReportId}
                    testID={ReportScreen.displayName}
                >
                    <FullPageNotFoundView
                        shouldShow={shouldShowNotFoundPage}
                        subtitleKey="notFound.noAccess"
                        shouldShowCloseButton={false}
                        shouldShowBackButton={isSmallScreenWidth}
                        onBackButtonPress={Navigation.goBack}
                        shouldShowLink={false}
                    >
                        <OfflineWithFeedback
                            pendingAction={addWorkspaceRoomOrChatPendingAction}
                            errors={addWorkspaceRoomOrChatErrors}
                            shouldShowErrorMessages={false}
                            needsOffscreenAlphaCompositing
                        >
                            {headerView}
                            {ReportUtils.isTaskReport(report) && isSmallScreenWidth && ReportUtils.isOpenTaskReport(report, parentReportAction) && (
                                <View style={[styles.borderBottom]}>
                                    <View style={[styles.appBG, styles.pl0]}>
                                        <View style={[styles.ph5, styles.pb3]}>
                                            <TaskHeaderActionButton report={report} />
                                        </View>
                                    </View>
                                </View>
                            )}
                        </OfflineWithFeedback>
                        {!!accountManagerReportID && ReportUtils.isConciergeChatReport(report) && isBannerVisible && (
                            <Banner
                                containerStyles={[styles.mh4, styles.mt4, styles.p4, styles.bgDark]}
                                textStyles={[styles.colorReversed]}
                                text={translate('reportActionsView.chatWithAccountManager')}
                                onClose={dismissBanner}
                                onPress={chatWithAccountManager}
                                shouldShowCloseButton
                            />
                        )}
                        <DragAndDropProvider isDisabled={!isReportReadyForDisplay}>
                            <View
                                style={[styles.flex1, styles.justifyContentEnd, styles.overflowHidden]}
                                onLayout={onListLayout}
                            >
                                {isReportReadyForDisplay && !isLoadingInitialReportActions && !isLoading && (
                                    <ReportActionsView
                                        reportActions={reportActions}
                                        report={report}
                                        isLoadingReportActions={reportMetadata.isLoadingReportActions}
                                        isLoadingMoreReportActions={reportMetadata.isLoadingMoreReportActions}
                                        isComposerFullSize={isComposerFullSize}
                                        policy={policy}
                                    />
                                )}

                                {/* Note: The ReportActionsSkeletonView should be allowed to mount even if the initial report actions are not loaded.
                                    If we prevent rendering the report while they are loading then
                                    we'll unnecessarily unmount the ReportActionsView which will clear the new marker lines initial state. */}
                                {(!isReportReadyForDisplay || isLoadingInitialReportActions || isLoading) && <ReportActionsSkeletonView />}

                                {isReportReadyForDisplay ? (
                                    <ReportFooter
                                        pendingAction={addWorkspaceRoomOrChatPendingAction}
                                        reportActions={reportActions}
                                        report={report}
                                        isComposerFullSize={isComposerFullSize}
                                        onSubmitComment={onSubmitComment}
                                        policies={policies}
<<<<<<< HEAD
                                        listHeight={listHeight}
=======
                                        personalDetails={personalDetails}
>>>>>>> 6f533d67
                                    />
                                ) : (
                                    <ReportFooter isReportReadyForDisplay={false} />
                                )}
                            </View>
                        </DragAndDropProvider>
                    </FullPageNotFoundView>
                </ScreenWrapper>
            </ReactionListContext.Provider>
        </ActionListContext.Provider>
    );
}

ReportScreen.propTypes = propTypes;
ReportScreen.defaultProps = defaultProps;
ReportScreen.displayName = 'ReportScreen';

export default compose(
    withViewportOffsetTop,
    withCurrentReportID,
    withOnyx(
        {
            isSidebarLoaded: {
                key: ONYXKEYS.IS_SIDEBAR_LOADED,
            },
            reportActions: {
                key: ({route}) => `${ONYXKEYS.COLLECTION.REPORT_ACTIONS}${getReportID(route)}`,
                canEvict: false,
                selector: ReportActionsUtils.getSortedReportActionsForDisplay,
            },
            report: {
                key: ({route}) => `${ONYXKEYS.COLLECTION.REPORT}${getReportID(route)}`,
                allowStaleData: true,
            },
            reportMetadata: {
                key: ({route}) => `${ONYXKEYS.COLLECTION.REPORT_METADATA}${getReportID(route)}`,
                initialValue: {
                    isLoadingReportActions: true,
                    isLoadingMoreReportActions: false,
                },
            },
            isComposerFullSize: {
                key: ({route}) => `${ONYXKEYS.COLLECTION.REPORT_IS_COMPOSER_FULL_SIZE}${getReportID(route)}`,
                initialValue: false,
            },
            betas: {
                key: ONYXKEYS.BETAS,
            },
            policies: {
                key: ONYXKEYS.COLLECTION.POLICY,
                allowStaleData: true,
            },
            accountManagerReportID: {
                key: ONYXKEYS.ACCOUNT_MANAGER_REPORT_ID,
                initialValue: null,
            },
            personalDetails: {
                key: ONYXKEYS.PERSONAL_DETAILS_LIST,
            },
            userLeavingStatus: {
                key: ({route}) => `${ONYXKEYS.COLLECTION.REPORT_USER_IS_LEAVING_ROOM}${getReportID(route)}`,
                initialValue: false,
            },
        },
        true,
    ),
)(ReportScreen);<|MERGE_RESOLUTION|>--- conflicted
+++ resolved
@@ -440,11 +440,8 @@
                                         isComposerFullSize={isComposerFullSize}
                                         onSubmitComment={onSubmitComment}
                                         policies={policies}
-<<<<<<< HEAD
                                         listHeight={listHeight}
-=======
                                         personalDetails={personalDetails}
->>>>>>> 6f533d67
                                     />
                                 ) : (
                                     <ReportFooter isReportReadyForDisplay={false} />

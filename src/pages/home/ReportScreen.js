--- conflicted
+++ resolved
@@ -187,13 +187,8 @@
 
     // There are no reportActions at all to display and we are still in the process of loading the next set of actions.
     const isLoadingInitialReportActions = _.isEmpty(reportActions) && reportMetadata.isLoadingInitialReportActions;
-<<<<<<< HEAD
 
     const isOptimisticDelete = lodashGet(report, 'statusNum') === CONST.REPORT.STATUS_NUM.CLOSED;
-
-=======
-    const isOptimisticDelete = lodashGet(report, 'statusNum') === CONST.REPORT.STATUS.CLOSED;
->>>>>>> 63ed47db
     const shouldHideReport = !ReportUtils.canAccessReport(report, policies, betas);
     const isLoading = !reportID || !isSidebarLoaded || _.isEmpty(personalDetails);
     const isSingleTransactionView = ReportUtils.isMoneyRequest(report);

--- conflicted
+++ resolved
@@ -36,11 +36,8 @@
 import ReportScreenContext from './ReportScreenContext';
 import TaskHeaderActionButton from '../../components/TaskHeaderActionButton';
 import DragAndDropProvider from '../../components/DragAndDrop/Provider';
-<<<<<<< HEAD
+import usePrevious from '../../hooks/usePrevious';
 import CONST from '../../CONST';
-=======
-import usePrevious from '../../hooks/usePrevious';
->>>>>>> 3f8f2c43
 
 const propTypes = {
     /** Navigation route context info provided by react navigation */
@@ -124,95 +121,6 @@
     return String(lodashGet(route, 'params.reportID', null));
 }
 
-<<<<<<< HEAD
-// Keep a reference to the list view height so we can use it when a new ReportScreen component mounts
-let reportActionsListViewHeight = 0;
-
-class ReportScreen extends React.Component {
-    gestureStartListener = null;
-
-    constructor(props) {
-        super(props);
-
-        this.onSubmitComment = this.onSubmitComment.bind(this);
-        this.chatWithAccountManager = this.chatWithAccountManager.bind(this);
-        this.dismissBanner = this.dismissBanner.bind(this);
-        this.checkAndSubscribeReportLeavingEvents = this.checkAndSubscribeReportLeavingEvents.bind(this);
-
-        this.state = {
-            skeletonViewContainerHeight: reportActionsListViewHeight,
-            isBannerVisible: true,
-        };
-        this.firstRenderRef = React.createRef();
-        this.firstRenderRef.current = reportActionsListViewHeight === 0;
-
-        this.flatListRef = React.createRef();
-        this.reactionListRef = React.createRef();
-
-        this.didSubscribeToReportLeavingEvents = React.createRef();
-    }
-
-    componentDidMount() {
-        this.unsubscribeVisibilityListener = Visibility.onVisibilityChange(() => {
-            const isTopMostReportId = Navigation.getTopmostReportId() === getReportID(this.props.route);
-
-            // If the report is not fully visible (AKA on small screen devices and LHR is open) or the report is optimistic (AKA not yet created)
-            // we don't need to call openReport
-            if (!getIsReportFullyVisible(isTopMostReportId) || this.props.report.isOptimisticReport) {
-                return;
-            }
-
-            Report.openReport(this.props.report.reportID);
-        });
-
-        this.fetchReportIfNeeded();
-        ComposerActions.setShouldShowComposeInput(true);
-        this.checkAndSubscribeReportLeavingEvents();
-    }
-
-    componentDidUpdate(prevProps) {
-        const onyxReportID = this.props.report.reportID;
-        const prevOnyxReportID = prevProps.report.reportID;
-        const routeReportID = getReportID(this.props.route);
-
-        // navigate to concierge when the room removed from another device (e.g. user leaving a room)
-        if (
-            // non-optimistic case
-            (!prevProps.userLeavingStatus && this.props.userLeavingStatus) ||
-            // optimistic case
-            (prevOnyxReportID &&
-                prevOnyxReportID === routeReportID &&
-                !onyxReportID &&
-                prevProps.report.statusNum === CONST.REPORT.STATUS.OPEN &&
-                this.props.report.statusNum === CONST.REPORT.STATUS.CLOSED)
-        ) {
-            Navigation.goBack();
-            Report.navigateToConciergeChat();
-            return;
-        }
-
-        // If you already have a report open and are deeplinking to a new report on native,
-        // the ReportScreen never actually unmounts and the reportID in the route also doesn't change.
-        // Therefore, we need to compare if the existing reportID is the same as the one in the route
-        // before deciding that we shouldn't call OpenReport.
-        if (onyxReportID === prevProps.report.reportID && (!onyxReportID || onyxReportID === routeReportID)) {
-            return;
-        }
-
-        this.fetchReportIfNeeded();
-        ComposerActions.setShouldShowComposeInput(true);
-        this.checkAndSubscribeReportLeavingEvents();
-    }
-
-    componentWillUnmount() {
-        if (this.didSubscribeToReportLeavingEvents) {
-            Report.unsubscribeFromLeavingRoomReportChannel(this.props.report.reportID);
-        }
-        if (!this.unsubscribeVisibilityListener) {
-            return;
-        }
-        this.unsubscribeVisibilityListener();
-=======
 function ReportScreen({
     betas,
     route,
@@ -228,6 +136,7 @@
     viewportOffsetTop,
     isComposerFullSize,
     errors,
+    userLeavingStatus,
 }) {
     const firstRenderRef = useRef(true);
     const flatListRef = useRef();
@@ -255,6 +164,7 @@
     const policy = policies[`${ONYXKEYS.COLLECTION.POLICY}${report.policyID}`];
 
     const isTopMostReportId = Navigation.getTopmostReportId() === getReportID(route);
+    const didSubscribeToReportLeavingEvents = useRef(false);
 
     let headerView = (
         <HeaderView
@@ -275,7 +185,6 @@
                 parentReportAction={parentReportAction}
             />
         );
->>>>>>> 3f8f2c43
     }
 
     if (ReportUtils.isMoneyRequestReport(report)) {
@@ -313,44 +222,13 @@
         }
 
         // It possible that we may not have the report object yet in Onyx yet e.g. we navigated to a URL for an accessible report that
-        // is not stored locally yet. If props.report.reportID exists, then the report has been stored locally and nothing more needs to be done.
+        // is not stored locally yet. If report.reportID exists, then the report has been stored locally and nothing more needs to be done.
         // If it doesn't exist, then we fetch the report from the API.
         if (report.reportID && report.reportID === getReportID(route)) {
             return;
         }
         Report.openReport(reportIDFromPath);
-<<<<<<< HEAD
-    }
-
-    dismissBanner() {
-        this.setState({isBannerVisible: false});
-    }
-
-    chatWithAccountManager() {
-        Navigation.navigate(ROUTES.getReportRoute(this.props.accountManagerReportID));
-    }
-
-    checkAndSubscribeReportLeavingEvents() {
-        const {report} = this.props;
-        const didCreateReportSuccessfully = !report.pendingFields || (!report.pendingFields.addWorkspaceRoom && !report.pendingFields.createChat);
-        if (!this.didSubscribeToReportLeavingEvents.current && didCreateReportSuccessfully) {
-            Report.subscribeToReportLeavingEvents(report.reportID);
-            this.didSubscribeToReportLeavingEvents.current = true;
-        }
-    }
-
-    render() {
-        const reportID = getReportID(this.props.route);
-        const {addWorkspaceRoomOrChatPendingAction, addWorkspaceRoomOrChatErrors} = ReportUtils.getReportOfflinePendingActionAndErrors(this.props.report);
-        const screenWrapperStyle = [styles.appContent, styles.flex1, {marginTop: this.props.viewportOffsetTop}];
-
-        // There are no reportActions at all to display and we are still in the process of loading the next set of actions.
-        const isLoadingInitialReportActions = _.isEmpty(this.props.reportActions) && this.props.report.isLoadingReportActions;
-
-        const shouldHideReport = !ReportUtils.canAccessReport(this.props.report, this.props.policies, this.props.betas);
-=======
     }, [report.reportID, route]);
->>>>>>> 3f8f2c43
 
     const dismissBanner = useCallback(() => {
         setIsBannerVisible(false);
@@ -388,7 +266,11 @@
                 return;
             }
             unsubscribeVisibilityListener();
+            if (didSubscribeToReportLeavingEvents) {
+                Report.unsubscribeFromLeavingRoomReportChannel(report.reportID);
+            }
         };
+
         // I'm disabling the warning, as it expects to use exhaustive deps, even though we want this useEffect to run only on the first render.
         // eslint-disable-next-line react-hooks/exhaustive-deps
     }, []);
@@ -399,19 +281,46 @@
             firstRenderRef.current = false;
             return;
         }
+
+        const onyxReportID = report.reportID;
+        const prevOnyxReportID = prevReport.reportID;
+        const routeReportID = getReportID(route);
+
+        // navigate to concierge when the room removed from another device (e.g. user leaving a room)
+        if (
+            // non-optimistic case
+            userLeavingStatus ||
+            // optimistic case
+            (prevOnyxReportID && prevOnyxReportID === routeReportID && !onyxReportID && prevReport.statusNum === CONST.REPORT.STATUS.OPEN && report.statusNum === CONST.REPORT.STATUS.CLOSED)
+        ) {
+            Navigation.goBack();
+            Report.navigateToConciergeChat();
+            return;
+        }
+
         // If you already have a report open and are deeplinking to a new report on native,
         // the ReportScreen never actually unmounts and the reportID in the route also doesn't change.
         // Therefore, we need to compare if the existing reportID is the same as the one in the route
         // before deciding that we shouldn't call OpenReport.
-        const onyxReportID = report.reportID;
-        const routeReportID = getReportID(route);
         if (onyxReportID === prevReport.reportID && (!onyxReportID || onyxReportID === routeReportID)) {
             return;
         }
 
         fetchReportIfNeeded();
         ComposerActions.setShouldShowComposeInput(true);
-    }, [route, report, errors, fetchReportIfNeeded, prevReport.reportID]);
+    }, [route, report, errors, fetchReportIfNeeded, prevReport.reportID, userLeavingStatus]);
+
+    useEffect(() => {
+        // Ensures subscription event succeeds when the report/workspace room is created optimistically.
+        // Check if the optimistic `OpenReport` or `AddWorkspaceRoom` has succeeded by confirming
+        // any `pendingFields.createChat` or `pendingFields.addWorkspaceRoom` fields are set to null.
+        // Existing reports created will have empty fields for `pendingFields`.
+        const didCreateReportSuccessfully = !report.pendingFields || (!report.pendingFields.addWorkspaceRoom && !report.pendingFields.createChat);
+        if (!didSubscribeToReportLeavingEvents.current && didCreateReportSuccessfully) {
+            Report.subscribeToReportLeavingEvents(reportID);
+            didSubscribeToReportLeavingEvents.current = true;
+        }
+    }, [report, didSubscribeToReportLeavingEvents, reportID]);
 
     return (
         <ReportScreenContext.Provider
@@ -425,28 +334,18 @@
                 shouldEnableKeyboardAvoidingView={isTopMostReportId}
             >
                 <FullPageNotFoundView
-                    shouldShow={(!report.reportID && !report.isLoadingReportActions && !isLoading) || shouldHideReport}
+                    shouldShow={(!report.reportID && !report.isLoadingReportActions && !isLoading && !userLeavingStatus) || shouldHideReport}
                     subtitleKey="notFound.noAccess"
                     shouldShowCloseButton={false}
                     shouldShowBackButton={isSmallScreenWidth}
                     onBackButtonPress={Navigation.goBack}
                     shouldShowLink={false}
                 >
-<<<<<<< HEAD
-                    <FullPageNotFoundView
-                        shouldShow={(!this.props.report.reportID && !this.props.report.isLoadingReportActions && !isLoading && !this.props.userLeavingStatus) || shouldHideReport}
-                        subtitleKey="notFound.noAccess"
-                        shouldShowCloseButton={false}
-                        shouldShowBackButton={this.props.isSmallScreenWidth}
-                        onBackButtonPress={Navigation.goBack}
-                        shouldShowLink={false}
-=======
                     <OfflineWithFeedback
                         pendingAction={addWorkspaceRoomOrChatPendingAction}
                         errors={addWorkspaceRoomOrChatErrors}
                         shouldShowErrorMessages={false}
                         needsOffscreenAlphaCompositing
->>>>>>> 3f8f2c43
                     >
                         {headerView}
                         {ReportUtils.isTaskReport(report) && isSmallScreenWidth && ReportUtils.isOpenTaskReport(report) && (

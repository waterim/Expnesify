--- conflicted
+++ resolved
@@ -367,33 +367,13 @@
     );
 
     return (
-<<<<<<< HEAD
-        <ReportScreenContext.Provider
-            value={{
-                flatListRef,
-                reactionListRef,
-            }}
-        >
-            <ScreenWrapper
-                style={screenWrapperStyle}
-                shouldEnableKeyboardAvoidingView={isTopMostReportId}
-                shouldDisableFocusTrap
-            >
-                <FullPageNotFoundView
-                    shouldShow={shouldShowNotFoundPage}
-                    subtitleKey="notFound.noAccess"
-                    shouldShowCloseButton={false}
-                    shouldShowBackButton={isSmallScreenWidth}
-                    onBackButtonPress={Navigation.goBack}
-                    shouldShowLink={false}
-=======
         <ActionListContext.Provider value={flatListRef}>
             <ReactionListContext.Provider value={reactionListRef}>
                 <ScreenWrapper
                     style={screenWrapperStyle}
                     shouldEnableKeyboardAvoidingView={isTopMostReportId}
                     testID={ReportScreen.displayName}
->>>>>>> 78b8238c
+                    shouldDisableFocusTrap
                 >
                     <FullPageNotFoundView
                         shouldShow={shouldShowNotFoundPage}

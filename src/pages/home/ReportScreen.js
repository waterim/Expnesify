--- conflicted
+++ resolved
@@ -23,15 +23,11 @@
 import reportActionPropTypes from './report/reportActionPropTypes';
 import ArchivedReportFooter from '../../components/ArchivedReportFooter';
 import toggleReportActionComposeView from '../../libs/toggleReportActionComposeView';
-<<<<<<< HEAD
-import compose from '../../libs/compose';
-import withWindowDimensions, {windowDimensionsPropTypes} from '../../components/withWindowDimensions';
-=======
 import addViewportResizeListener from '../../libs/VisualViewport';
 import {withNetwork} from '../../components/OnyxProvider';
 import compose from '../../libs/compose';
 import networkPropTypes from '../../components/networkPropTypes';
->>>>>>> f5f076a1
+import withWindowDimensions, {windowDimensionsPropTypes} from '../../components/withWindowDimensions';
 
 const propTypes = {
     /** Navigation route context info provided by react navigation */
@@ -85,16 +81,12 @@
 
         /** The type of the policy */
         type: PropTypes.string,
-<<<<<<< HEAD
-    })).isRequired,
-
-    ...windowDimensionsPropTypes,
-=======
     })),
 
     /** Information about the network */
     network: networkPropTypes.isRequired,
->>>>>>> f5f076a1
+
+    ...windowDimensionsPropTypes,
 };
 
 const defaultProps = {
@@ -288,9 +280,9 @@
 ReportScreen.propTypes = propTypes;
 ReportScreen.defaultProps = defaultProps;
 
-<<<<<<< HEAD
 export default compose(
     withWindowDimensions,
+    withNetwork(),
     withOnyx({
         isSidebarLoaded: {
             key: ONYXKEYS.IS_SIDEBAR_LOADED,
@@ -311,38 +303,12 @@
         betas: {
             key: ONYXKEYS.BETAS,
         },
+        isLoadingInitialReportActions: {
+            key: ({route}) => `${ONYXKEYS.COLLECTION.IS_LOADING_INITIAL_REPORT_ACTIONS}${getReportID(route)}`,
+            initWithStoredValues: false,
+        },
         policies: {
             key: ONYXKEYS.COLLECTION.POLICY,
         },
     }),
-)(ReportScreen);
-=======
-export default compose(withNetwork(), withOnyx({
-    isSidebarLoaded: {
-        key: ONYXKEYS.IS_SIDEBAR_LOADED,
-    },
-    session: {
-        key: ONYXKEYS.SESSION,
-    },
-    reportActions: {
-        key: ({route}) => `${ONYXKEYS.COLLECTION.REPORT_ACTIONS}${getReportID(route)}`,
-        canEvict: false,
-    },
-    report: {
-        key: ({route}) => `${ONYXKEYS.COLLECTION.REPORT}${getReportID(route)}`,
-    },
-    isComposerFullSize: {
-        key: ({route}) => `${ONYXKEYS.COLLECTION.REPORT_IS_COMPOSER_FULL_SIZE}${getReportID(route)}`,
-    },
-    betas: {
-        key: ONYXKEYS.BETAS,
-    },
-    isLoadingInitialReportActions: {
-        key: ({route}) => `${ONYXKEYS.COLLECTION.IS_LOADING_INITIAL_REPORT_ACTIONS}${getReportID(route)}`,
-        initWithStoredValues: false,
-    },
-    policies: {
-        key: ONYXKEYS.COLLECTION.POLICY,
-    },
-}))(ReportScreen);
->>>>>>> f5f076a1
+)(ReportScreen);
--- conflicted
+++ resolved
@@ -62,51 +62,6 @@
                 if (welcomeMessageInputRef.current) {
                     welcomeMessageInputRef.current.focus();
                 }
-<<<<<<< HEAD
-                focusAndUpdateMultilineInputRange(welcomeMessageInputRef.current);
-            }}
-        >
-            {({didScreenTransitionEnd}) => (
-                <FullPageNotFoundView shouldShow={!PolicyUtils.isPolicyAdmin(props.policy)}>
-                    <HeaderWithBackButton title={props.translate('welcomeMessagePage.welcomeMessage')} />
-                    <Form
-                        style={[styles.flexGrow1, styles.ph5]}
-                        formID={ONYXKEYS.FORMS.WELCOME_MESSAGE_FORM}
-                        onSubmit={submitForm}
-                        submitButtonText={props.translate('common.save')}
-                        enabledWhenOffline
-                    >
-                        <Text style={[styles.mb5]}>{props.translate('welcomeMessagePage.explainerText')}</Text>
-                        <View style={[styles.mb6]}>
-                            <TextInput
-                                inputID="welcomeMessage"
-                                label={props.translate('welcomeMessagePage.welcomeMessage')}
-                                accessibilityLabel={props.translate('welcomeMessagePage.welcomeMessage')}
-                                role={CONST.ACCESSIBILITY_ROLE.TEXT}
-                                autoGrowHeight
-                                maxLength={CONST.MAX_COMMENT_LENGTH}
-                                ref={(el) => {
-                                    // Before updating the DOM, React sets the affected ref.current values to null. After updating the DOM, React immediately sets them to the corresponding DOM nodes
-                                    // to avoid focus multiple time, we should early return if el is null.
-                                    if (!el) {
-                                        return;
-                                    }
-                                    if (!welcomeMessageInputRef.current && didScreenTransitionEnd) {
-                                        focusAndUpdateMultilineInputRange(el);
-                                    }
-                                    welcomeMessageInputRef.current = el;
-                                }}
-                                value={welcomeMessage}
-                                onChangeText={handleWelcomeMessageChange}
-                                autoCapitalize="none"
-                                inputStyle={[styles.verticalAlignTop]}
-                                containerStyles={[styles.autoGrowHeightMultilineInput]}
-                            />
-                        </View>
-                    </Form>
-                </FullPageNotFoundView>
-            )}
-=======
                 return () => {
                     if (!focusTimeoutRef.current) {
                         return;
@@ -134,7 +89,7 @@
                             inputID="welcomeMessage"
                             label={props.translate('welcomeMessagePage.welcomeMessage')}
                             accessibilityLabel={props.translate('welcomeMessagePage.welcomeMessage')}
-                            accessibilityRole={CONST.ACCESSIBILITY_ROLE.TEXT}
+                            role={CONST.ACCESSIBILITY_ROLE.TEXT}
                             autoGrowHeight
                             maxLength={CONST.MAX_COMMENT_LENGTH}
                             ref={(el) => {
@@ -147,13 +102,12 @@
                             value={welcomeMessage}
                             onChangeText={handleWelcomeMessageChange}
                             autoCapitalize="none"
-                            textAlignVertical="top"
+                            inputStyle={[styles.verticalAlignTop]}
                             containerStyles={[styles.autoGrowHeightMultilineInput]}
                         />
                     </View>
                 </Form>
             </FullPageNotFoundView>
->>>>>>> 44568ba2
         </ScreenWrapper>
     );
 }

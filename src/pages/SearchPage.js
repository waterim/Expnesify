import _ from 'underscore';
import React, {Component} from 'react';
import {View} from 'react-native';
import PropTypes from 'prop-types';
import {withOnyx} from 'react-native-onyx';
import OptionsSelector from '../components/OptionsSelector';
import * as OptionsListUtils from '../libs/OptionsListUtils';
import ONYXKEYS from '../ONYXKEYS';
import styles from '../styles/styles';
import Navigation from '../libs/Navigation/Navigation';
import ROUTES from '../ROUTES';
import withWindowDimensions, {windowDimensionsPropTypes} from '../components/withWindowDimensions';
import * as Report from '../libs/actions/Report';
import HeaderWithCloseButton from '../components/HeaderWithCloseButton';
import ScreenWrapper from '../components/ScreenWrapper';
import Timing from '../libs/actions/Timing';
import CONST from '../CONST';
import withLocalize, {withLocalizePropTypes} from '../components/withLocalize';
import compose from '../libs/compose';
import personalDetailsPropType from './personalDetailsPropType';
import reportPropTypes from './reportPropTypes';
import Performance from '../libs/Performance';
import FullScreenLoadingIndicator from '../components/FullscreenLoadingIndicator';

const propTypes = {
    /* Onyx Props */

    /** Beta features list */
    betas: PropTypes.arrayOf(PropTypes.string),

    /** All of the personal details for everyone */
    personalDetails: personalDetailsPropType,

    /** All reports shared with the user */
    reports: PropTypes.objectOf(reportPropTypes),

    /** Indicates whether report data is ready */
    isLoadingReportData: PropTypes.bool,

    /** Window Dimensions Props */
    ...windowDimensionsPropTypes,

    ...withLocalizePropTypes,
};

const defaultProps = {
    betas: [],
    personalDetails: {},
    reports: {},
    isLoadingReportData: true,
};

class SearchPage extends Component {
    constructor(props) {
        super(props);

        Timing.start(CONST.TIMING.SEARCH_RENDER);
        Performance.markStart(CONST.TIMING.SEARCH_RENDER);

        this.searchRendered = this.searchRendered.bind(this);
        this.selectReport = this.selectReport.bind(this);
        this.onChangeText = this.onChangeText.bind(this);
        this.debouncedUpdateOptions = _.debounce(this.updateOptions.bind(this), 75);

        const {
            recentReports,
            personalDetails,
            userToInvite,
        } = OptionsListUtils.getSearchOptions(
            props.reports,
            props.personalDetails,
            '',
            props.betas,
        );

        this.state = {
            searchValue: '',
            headerMessage: '',
            recentReports,
            personalDetails,
            userToInvite,
        };
    }

    componentDidUpdate(prevProps) {
        if (_.isEqual(prevProps.reports, this.props.reports) && _.isEqual(prevProps.personalDetails, this.props.personalDetails)) {
            return;
        }
        this.updateOptions();
    }

    onChangeText(searchValue = '') {
        this.setState({searchValue}, this.debouncedUpdateOptions);
    }

    /**
     * Returns the sections needed for the OptionsSelector
     *
     * @returns {Array}
     */
    getSections() {
        const sections = [];
        let indexOffset = 0;

        if (this.state.recentReports.length > 0) {
            sections.push(({
                data: this.state.recentReports,
                shouldShow: true,
                indexOffset,
            }));
            indexOffset += this.state.recentReports.length;
        }

        if (this.state.personalDetails.length > 0) {
            sections.push(({
                data: this.state.personalDetails,
                shouldShow: true,
                indexOffset,
            }));
            indexOffset += this.state.recentReports.length;
        }

        if (this.state.userToInvite) {
            sections.push(({
                data: [this.state.userToInvite],
                shouldShow: true,
                indexOffset,
            }));
        }

        return sections;
    }

    searchRendered() {
        Timing.end(CONST.TIMING.SEARCH_RENDER);
        Performance.markEnd(CONST.TIMING.SEARCH_RENDER);
    }

    updateOptions() {
        const {
            recentReports,
            personalDetails,
            userToInvite,
        } = OptionsListUtils.getSearchOptions(
            this.props.reports,
            this.props.personalDetails,
            this.state.searchValue.trim(),
            this.props.betas,
        );
        this.setState((prevState) => {
            const headerMessage = OptionsListUtils.getHeaderMessage(
                (recentReports.length + personalDetails.length) !== 0,
                Boolean(userToInvite),
                prevState.searchValue,
            );
            return ({
                headerMessage,
                userToInvite,
                recentReports,
                personalDetails,
            });
        });
    }

    /**
     * Reset the search value and redirect to the selected report
     *
     * @param {Object} option
     */
    selectReport(option) {
        if (!option) {
            return;
        }

        if (option.reportID) {
            this.setState({
                searchValue: '',
            }, () => {
                Navigation.navigate(ROUTES.getReportRoute(option.reportID));
            });
        } else {
            Report.navigateToAndOpenReport([option.login]);
        }
    }

    render() {
        const sections = this.getSections();
        const isOptionsDataReady = !this.props.isLoadingReportData && OptionsListUtils.isPersonalDetailsReady(this.props.personalDetails);

        return (
            <ScreenWrapper includeSafeAreaPaddingBottom={false}>
                {({didScreenTransitionEnd, safeAreaPaddingBottomStyle}) => (
                    <>
                        <HeaderWithCloseButton
                            title={this.props.translate('common.search')}
                            onCloseButtonPress={() => Navigation.dismissModal(true)}
                        />
                        <View style={[styles.flex1, styles.w100, styles.pRelative]}>
<<<<<<< HEAD
                            {didScreenTransitionEnd ? (
                                <OptionsSelector
                                    sections={sections}
                                    value={this.state.searchValue}
                                    onSelectRow={this.selectReport}
                                    onChangeText={this.onChangeText}
                                    headerMessage={this.state.headerMessage}
                                    hideSectionHeaders
                                    showTitleTooltip
                                    shouldShowOptions={isOptionsDataReady}
                                    placeholderText={this.props.translate('optionsSelector.nameEmailOrPhoneNumber')}
                                    onLayout={this.searchRendered}
                                    safeAreaPaddingBottomStyle={safeAreaPaddingBottomStyle}
                                />
                            ) : (
                                <FullScreenLoadingIndicator />
                            )}
=======
                            <OptionsSelector
                                sections={sections}
                                value={this.state.searchValue}
                                onSelectRow={this.selectReport}
                                onChangeText={this.onChangeText}
                                headerMessage={this.state.headerMessage}
                                hideSectionHeaders
                                showTitleTooltip
                                shouldShowOptions={didScreenTransitionEnd}
                                textInputLabel={this.props.translate('optionsSelector.nameEmailOrPhoneNumber')}
                                onLayout={this.searchRendered}
                                safeAreaPaddingBottomStyle={safeAreaPaddingBottomStyle}
                            />
>>>>>>> f5243624
                        </View>
                    </>
                )}
            </ScreenWrapper>
        );
    }
}

SearchPage.propTypes = propTypes;
SearchPage.defaultProps = defaultProps;

export default compose(
    withLocalize,
    withWindowDimensions,
    withOnyx({
        reports: {
            key: ONYXKEYS.COLLECTION.REPORT,
        },
        personalDetails: {
            key: ONYXKEYS.PERSONAL_DETAILS,
        },
        betas: {
            key: ONYXKEYS.BETAS,
        },
        isLoadingReportData: {
            key: ONYXKEYS.IS_LOADING_REPORT_DATA,
        },
    }),
)(SearchPage);<|MERGE_RESOLUTION|>--- conflicted
+++ resolved
@@ -20,7 +20,6 @@
 import personalDetailsPropType from './personalDetailsPropType';
 import reportPropTypes from './reportPropTypes';
 import Performance from '../libs/Performance';
-import FullScreenLoadingIndicator from '../components/FullscreenLoadingIndicator';
 
 const propTypes = {
     /* Onyx Props */
@@ -196,25 +195,6 @@
                             onCloseButtonPress={() => Navigation.dismissModal(true)}
                         />
                         <View style={[styles.flex1, styles.w100, styles.pRelative]}>
-<<<<<<< HEAD
-                            {didScreenTransitionEnd ? (
-                                <OptionsSelector
-                                    sections={sections}
-                                    value={this.state.searchValue}
-                                    onSelectRow={this.selectReport}
-                                    onChangeText={this.onChangeText}
-                                    headerMessage={this.state.headerMessage}
-                                    hideSectionHeaders
-                                    showTitleTooltip
-                                    shouldShowOptions={isOptionsDataReady}
-                                    placeholderText={this.props.translate('optionsSelector.nameEmailOrPhoneNumber')}
-                                    onLayout={this.searchRendered}
-                                    safeAreaPaddingBottomStyle={safeAreaPaddingBottomStyle}
-                                />
-                            ) : (
-                                <FullScreenLoadingIndicator />
-                            )}
-=======
                             <OptionsSelector
                                 sections={sections}
                                 value={this.state.searchValue}
@@ -223,12 +203,11 @@
                                 headerMessage={this.state.headerMessage}
                                 hideSectionHeaders
                                 showTitleTooltip
-                                shouldShowOptions={didScreenTransitionEnd}
+                                shouldShowOptions={didScreenTransitionEnd && isOptionsDataReady}
                                 textInputLabel={this.props.translate('optionsSelector.nameEmailOrPhoneNumber')}
                                 onLayout={this.searchRendered}
                                 safeAreaPaddingBottomStyle={safeAreaPaddingBottomStyle}
                             />
->>>>>>> f5243624
                         </View>
                     </>
                 )}

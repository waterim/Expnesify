import PropTypes from 'prop-types';
<<<<<<< HEAD
import React, {useCallback, useEffect, useMemo, useRef, useState} from 'react';
=======
import React, {useCallback, useEffect, useRef, useState} from 'react';
>>>>>>> f25b8705
import {View} from 'react-native';
import {withOnyx} from 'react-native-onyx';
import HeaderWithBackButton from '@components/HeaderWithBackButton';
import OptionsSelector from '@components/OptionsSelector';
import ScreenWrapper from '@components/ScreenWrapper';
import useLocalize from '@hooks/useLocalize';
import useNetwork from '@hooks/useNetwork';
import useThemeStyles from '@hooks/useThemeStyles';
import Navigation from '@libs/Navigation/Navigation';
import * as OptionsListUtils from '@libs/OptionsListUtils';
import Performance from '@libs/Performance';
import * as ReportUtils from '@libs/ReportUtils';
import * as Report from '@userActions/Report';
import Timing from '@userActions/Timing';
import CONST from '@src/CONST';
import ONYXKEYS from '@src/ONYXKEYS';
import personalDetailsPropType from './personalDetailsPropType';
import reportPropTypes from './reportPropTypes';

const propTypes = {
    /* Onyx Props */

    /** Beta features list */
    betas: PropTypes.arrayOf(PropTypes.string),

    /** All of the personal details for everyone */
    personalDetails: PropTypes.objectOf(personalDetailsPropType),

    /** All reports shared with the user */
    reports: PropTypes.objectOf(reportPropTypes),

    /** Whether we are searching for reports in the server */
    isSearchingForReports: PropTypes.bool,
};

const defaultProps = {
    betas: [],
    personalDetails: {},
    reports: {},
    isSearchingForReports: false,
};

function SearchPage({betas, personalDetails, reports, isSearchingForReports}) {
    const [searchValue, setSearchValue] = useState('');
    const [searchOptions, setSearchOptions] = useState({
        recentReports: {},
        personalDetails: {},
        userToInvite: {},
    });

    const {isOffline} = useNetwork();
    const {translate} = useLocalize();
    const themeStyles = useThemeStyles();
    const isMounted = useRef(false);

    const updateOptions = useCallback(() => {
        const {
            recentReports: localRecentReports,
            personalDetails: localPersonalDetails,
            userToInvite: localUserToInvite,
        } = OptionsListUtils.getSearchOptions(reports, personalDetails, searchValue.trim(), betas);

        setSearchOptions({
            recentReports: localRecentReports,
            personalDetails: localPersonalDetails,
            userToInvite: localUserToInvite,
        });
    }, [reports, personalDetails, searchValue, betas]);
<<<<<<< HEAD

    const debouncedUpdateOptions = useMemo(() => _.debounce(updateOptions, 75), [updateOptions]);
=======
>>>>>>> f25b8705

    useEffect(() => {
        Timing.start(CONST.TIMING.SEARCH_RENDER);
        Performance.markStart(CONST.TIMING.SEARCH_RENDER);
    }, []);

    useEffect(() => {
        updateOptions();
    }, [reports, personalDetails, betas, updateOptions]);

    useEffect(() => {
        if (!isMounted.current) {
            isMounted.current = true;
            return;
        }

<<<<<<< HEAD
        debouncedUpdateOptions();
=======
        updateOptions();
>>>>>>> f25b8705
        // Ignoring the rule intentionally, we want to run the code only when search Value changes to prevent additional runs.
        // eslint-disable-next-line react-hooks/exhaustive-deps
    }, [searchValue]);

    /**
     * Returns the sections needed for the OptionsSelector
     *
     * @returns {Array}
     */
    const getSections = () => {
        const sections = [];
        let indexOffset = 0;

        if (searchOptions.recentReports.length > 0) {
            sections.push({
                data: searchOptions.recentReports,
                shouldShow: true,
                indexOffset,
            });
            indexOffset += searchOptions.recentReports.length;
        }

        if (searchOptions.personalDetails.length > 0) {
            sections.push({
                data: searchOptions.personalDetails,
                shouldShow: true,
                indexOffset,
            });
            indexOffset += searchOptions.recentReports.length;
        }

        if (searchOptions.userToInvite) {
            sections.push({
                data: [searchOptions.userToInvite],
                shouldShow: true,
                indexOffset,
            });
        }

        return sections;
    };

    const searchRendered = () => {
        Timing.end(CONST.TIMING.SEARCH_RENDER);
        Performance.markEnd(CONST.TIMING.SEARCH_RENDER);
    };

    const onChangeText = (value = '') => {
        Report.searchInServer(searchValue);
        setSearchValue(value);
    };

    /**
     * Reset the search value and redirect to the selected report
     *
     * @param {Object} option
     */
    const selectReport = (option) => {
        if (!option) {
            return;
        }
        if (option.reportID) {
            Navigation.dismissModal(option.reportID);
        } else {
            Report.navigateToAndOpenReport([option.login]);
        }
    };

    const isOptionsDataReady = ReportUtils.isReportDataReady() && OptionsListUtils.isPersonalDetailsReady(personalDetails);
    const headerMessage = OptionsListUtils.getHeaderMessage(
        searchOptions.recentReports.length + searchOptions.personalDetails.length !== 0,
        Boolean(searchOptions.userToInvite),
        searchValue,
    );

    return (
        <ScreenWrapper
            includeSafeAreaPaddingBottom={false}
            testID={SearchPage.displayName}
            onEntryTransitionEnd={updateOptions}
        >
            {({didScreenTransitionEnd, safeAreaPaddingBottomStyle}) => (
                <>
                    <HeaderWithBackButton title={translate('common.search')} />
                    <View style={[themeStyles.flex1, themeStyles.w100, themeStyles.pRelative]}>
                        <OptionsSelector
                            sections={getSections()}
                            onSelectRow={selectReport}
<<<<<<< HEAD
                            value={searchValue}
=======
>>>>>>> f25b8705
                            onChangeText={onChangeText}
                            headerMessage={headerMessage}
                            hideSectionHeaders
                            showTitleTooltip
                            shouldShowOptions={didScreenTransitionEnd && isOptionsDataReady}
                            textInputLabel={translate('optionsSelector.nameEmailOrPhoneNumber')}
                            shouldShowReferralCTA
                            referralContentType={CONST.REFERRAL_PROGRAM.CONTENT_TYPES.REFER_FRIEND}
                            textInputAlert={isOffline ? `${translate('common.youAppearToBeOffline')} ${translate('search.resultsAreLimited')}` : ''}
                            onLayout={searchRendered}
                            safeAreaPaddingBottomStyle={safeAreaPaddingBottomStyle}
                            autoFocus
                            isLoadingNewOptions={isSearchingForReports}
                        />
                    </View>
                </>
            )}
        </ScreenWrapper>
    );
}

SearchPage.propTypes = propTypes;
SearchPage.defaultProps = defaultProps;
SearchPage.displayName = 'SearchPage';
export default withOnyx({
    reports: {
        key: ONYXKEYS.COLLECTION.REPORT,
    },
    personalDetails: {
        key: ONYXKEYS.PERSONAL_DETAILS_LIST,
    },
    betas: {
        key: ONYXKEYS.BETAS,
    },
    isSearchingForReports: {
        key: ONYXKEYS.IS_SEARCHING_FOR_REPORTS,
        initWithStoredValues: false,
    },
})(SearchPage);<|MERGE_RESOLUTION|>--- conflicted
+++ resolved
@@ -1,9 +1,5 @@
 import PropTypes from 'prop-types';
-<<<<<<< HEAD
-import React, {useCallback, useEffect, useMemo, useRef, useState} from 'react';
-=======
 import React, {useCallback, useEffect, useRef, useState} from 'react';
->>>>>>> f25b8705
 import {View} from 'react-native';
 import {withOnyx} from 'react-native-onyx';
 import HeaderWithBackButton from '@components/HeaderWithBackButton';
@@ -72,11 +68,6 @@
             userToInvite: localUserToInvite,
         });
     }, [reports, personalDetails, searchValue, betas]);
-<<<<<<< HEAD
-
-    const debouncedUpdateOptions = useMemo(() => _.debounce(updateOptions, 75), [updateOptions]);
-=======
->>>>>>> f25b8705
 
     useEffect(() => {
         Timing.start(CONST.TIMING.SEARCH_RENDER);
@@ -93,11 +84,7 @@
             return;
         }
 
-<<<<<<< HEAD
-        debouncedUpdateOptions();
-=======
         updateOptions();
->>>>>>> f25b8705
         // Ignoring the rule intentionally, we want to run the code only when search Value changes to prevent additional runs.
         // eslint-disable-next-line react-hooks/exhaustive-deps
     }, [searchValue]);
@@ -186,10 +173,6 @@
                         <OptionsSelector
                             sections={getSections()}
                             onSelectRow={selectReport}
-<<<<<<< HEAD
-                            value={searchValue}
-=======
->>>>>>> f25b8705
                             onChangeText={onChangeText}
                             headerMessage={headerMessage}
                             hideSectionHeaders

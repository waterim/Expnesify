import {useFocusEffect} from '@react-navigation/native';
import type {StackScreenProps} from '@react-navigation/stack';
import React, {useCallback} from 'react';
import {ActivityIndicator} from 'react-native';
import {useOnyx} from 'react-native-onyx';
import * as Illustrations from '@components/Icon/Illustrations';
import useLocalize from '@hooks/useLocalize';
import useTheme from '@hooks/useTheme';
import useThemeStyles from '@hooks/useThemeStyles';
import type {FullScreenNavigatorParamList} from '@libs/Navigation/types';
import * as PolicyUtils from '@libs/PolicyUtils';
import AccessOrNotFoundWrapper from '@pages/workspace/AccessOrNotFoundWrapper';
import WorkspacePageWithSections from '@pages/workspace/WorkspacePageWithSections';
import * as Policy from '@userActions/Policy/Policy';
import CONST from '@src/CONST';
import ONYXKEYS from '@src/ONYXKEYS';
import type SCREENS from '@src/SCREENS';
import type {WorkspaceCardsList} from '@src/types/onyx';
import WorkspaceCompanyCardPageEmptyState from './WorkspaceCompanyCardPageEmptyState';
import WorkspaceCompanyCardsFeedAddedEmptyPage from './WorkspaceCompanyCardsFeedAddedEmptyPage';
import WorkspaceCompanyCardsFeedPendingPage from './WorkspaceCompanyCardsFeedPendingPage';
import WorkspaceCompanyCardsList from './WorkspaceCompanyCardsList';
import WorkspaceCompanyCardsListHeaderButtons from './WorkspaceCompanyCardsListHeaderButtons';

const mockedCards = {
    id1: {
        cardID: 885646,
        accountID: 11309072,
        bank: 'cdfbmo',
        nameValuePairs: {
            cardTitle: 'Test 1',
        },
        cardNumber: '1234 56XX XXXX 1222',
    },
    id2: {
        accountID: 885646,
        bank: 'cdfbmo',
        cardID: 885642,
        nameValuePairs: {
            cardTitle: 'Test 2',
        },
        cardNumber: '1234 56XX XXXX 1222',
    },
    id18: {
        accountID: 885646,
        cardID: 885643,
        nameValuePairs: {
            cardTitle: 'Test 1',
        },
        cardNumber: '1234 56XX XXXX 1222',
    },
    id27: {
        cardID: 885644,
        accountID: 885646,
        bank: 'cdfbmo',
        nameValuePairs: {
            cardTitle: 'Test 2',
        },
        cardNumber: '1234 56XX XXXX 1222',
    },
    id16: {
        cardID: 885645,
        accountID: 885646,
        bank: 'cdfbmo',
        nameValuePairs: {
            cardTitle: 'Test 1',
        },
        cardNumber: '1234 56XX XXXX 1222',
    },
    id25: {
        cardID: 885646,
        accountID: 885646,
        nameValuePairs: {
            cardTitle: 'Test 2',
        },
        cardNumber: '1234 56XX XXXX 1222',
    },
    id14: {
        cardID: 885647,
        accountID: 885646,
        bank: 'cdfbmo',
        nameValuePairs: {
            cardTitle: 'Test 1',
        },
        cardNumber: '1234 56XX XXXX 1222',
    },
    id23: {
        cardID: 885648,
        accountID: 885646,
        bank: 'cdfbmo',
        nameValuePairs: {
            cardTitle: 'Test 2',
        },
        cardNumber: '1234 56XX XXXX 1222',
    },
    id12: {
        cardID: 885649,
        accountID: 885646,
        nameValuePairs: {
            cardTitle: 'Test 1',
        },
        cardNumber: '1234 56XX XXXX 1222',
    },
    id21: {
        cardID: 885640,
        accountID: 885646,
        bank: 'cdfbmo',
        nameValuePairs: {
            cardTitle: 'Test 2',
        },
        cardNumber: '1234 56XX XXXX 1222',
    },
} as unknown as WorkspaceCardsList;

type WorkspaceCompanyCardPageProps = StackScreenProps<FullScreenNavigatorParamList, typeof SCREENS.WORKSPACE.COMPANY_CARDS>;

function WorkspaceCompanyCardPage({route}: WorkspaceCompanyCardPageProps) {
    const {translate} = useLocalize();
    const styles = useThemeStyles();
    const theme = useTheme();
    const policyID = route.params.policyID;
    const workspaceAccountID = PolicyUtils.getWorkspaceAccountID(policyID);
    const [cardFeeds] = useOnyx(`${ONYXKEYS.COLLECTION.SHARED_NVP_PRIVATE_DOMAIN_MEMBER}${workspaceAccountID}`);
    const [lastSelectedFeed] = useOnyx(`${ONYXKEYS.COLLECTION.LAST_SELECTED_FEED}${policyID}`);
    const defaultFeed = Object.keys(cardFeeds?.companyCards ?? {})[0];
    const selectedFeed = lastSelectedFeed ?? defaultFeed;
    const fetchCompanyCards = useCallback(() => {
        Policy.openPolicyCompanyCardsPage(policyID, workspaceAccountID);
    }, [policyID, workspaceAccountID]);

    useFocusEffect(fetchCompanyCards);

    const companyCards = cardFeeds?.companyCards ?? {};
    const selectedCompanyCard = companyCards[selectedFeed] ?? null;
    const isNoFeed = !selectedCompanyCard;
    const isPending = selectedCompanyCard?.pending;
    const isFeedAdded = !isPending && !isNoFeed;
    const isLoading = !cardFeeds || cardFeeds.isLoading;

    // TODO: use data form onyx instead of mocked one when API is implemented
    // const [cardsList] = useOnyx(`${ONYXKEYS.COLLECTION.WORKSPACE_CARDS_LIST}${workspaceAccountID}_${selectedFeed}`);
    const cardsList = mockedCards ?? {};

<<<<<<< HEAD
=======
    // TODO correct Onyx flag should be defined in separate PR for "Pending State with No Other Feeds"
    const isFeedAdded = true;

    // useEffect(() => {
    //     Onyx.merge('cards_18175034_cdfbmo', {
    //         id1: {
    //             cardID: 885646,
    //             accountID: 11309072,
    //             bank: 'cdfbmo',
    //             nameValuePairs: {
    //                 cardTitle: 'Test 1',
    //                 exportAccountDetails: {
    //                     quickbooks_desktop_export_account_credit: 'Credit card 2',
    //                 },
    //             },
    //             cardNumber: '1234 56XX XXXX 1222',
    //             lastFourPAN: '1222',
    //             lastUpdated: '10 minutes ago',
    //             startDate: new Date(),
    //         },
    //     });
    //     Onyx.merge('policy_7DE6960B26D79E36', {
    //         connections: {
    //             [CONST.POLICY.CONNECTIONS.NAME.QBO]: {
    //                 config: {
    //                     nonReimbursableExpensesExportDestination: CONST.QUICKBOOKS_NON_REIMBURSABLE_EXPORT_ACCOUNT_TYPE.CREDIT_CARD,
    //                 },
    //                 data: {
    //                     creditCards: [
    //                         {id: 1, name: 'Credit card 1'},
    //                         {id: 2, name: 'Credit card 2'},
    //                         {id: 3, name: 'Credit card 3'},
    //                     ],
    //                 },
    //             },
    //         },
    //     });
    // }, []);

>>>>>>> b2e72870
    return (
        <AccessOrNotFoundWrapper
            policyID={route.params.policyID}
            featureName={CONST.POLICY.MORE_FEATURES.ARE_COMPANY_CARDS_ENABLED}
        >
<<<<<<< HEAD
            {isLoading && (
                <ActivityIndicator
                    size={CONST.ACTIVITY_INDICATOR_SIZE.LARGE}
                    style={styles.flex1}
                    color={theme.spinner}
                />
            )}
            {!isLoading && (
                <WorkspacePageWithSections
                    shouldUseScrollView={isFeedAdded}
                    icon={Illustrations.CompanyCard}
                    headerText={translate('workspace.common.companyCards')}
                    route={route}
                    guidesCallTaskID={CONST.GUIDES_CALL_TASK_IDS.WORKSPACE_COMPANY_CARDS}
                    shouldShowOfflineIndicatorInWideScreen
                    includeSafeAreaPaddingBottom
                    showLoadingAsFirstRender={false}
                >
                    {(isFeedAdded || isPending) && (
                        <WorkspaceCompanyCardsListHeaderButtons
                            policyID={policyID}
                            selectedFeed={selectedFeed}
                        />
                    )}
                    {isNoFeed && <WorkspaceCompanyCardPageEmptyState route={route} />}
                    {isFeedAdded && !isPending && <WorkspaceCompanyCardsFeedAddedEmptyPage />}
                    {isPending && <WorkspaceCompanyCardsFeedPendingPage />}
                    {isFeedAdded && !isPending && <WorkspaceCompanyCardsList cardsList={cardsList} />}
                </WorkspacePageWithSections>
            )}
=======
            <WorkspacePageWithSections
                shouldUseScrollView={!isFeedAdded}
                icon={Illustrations.CompanyCard}
                headerText={translate('workspace.common.companyCards')}
                route={route}
                guidesCallTaskID={CONST.GUIDES_CALL_TASK_IDS.WORKSPACE_COMPANY_CARDS}
                shouldShowOfflineIndicatorInWideScreen
                includeSafeAreaPaddingBottom
                showLoadingAsFirstRender={false}
            >
                {isFeedAdded && (
                    <WorkspaceCompanyCardsListHeaderButtons
                        policyID={policyID}
                        selectedFeed={selectedFeed}
                    />
                )}
                {!isFeedAdded && <WorkspaceCompanyCardPageEmptyState route={route} />}
                {isFeedAdded && (
                    <WorkspaceCompanyCardsList
                        cardsList={cardsList}
                        policyID={policyID}
                    />
                )}
            </WorkspacePageWithSections>
>>>>>>> b2e72870
        </AccessOrNotFoundWrapper>
    );
}

WorkspaceCompanyCardPage.displayName = 'WorkspaceCompanyCardPage';

export default WorkspaceCompanyCardPage;<|MERGE_RESOLUTION|>--- conflicted
+++ resolved
@@ -141,54 +141,11 @@
     // const [cardsList] = useOnyx(`${ONYXKEYS.COLLECTION.WORKSPACE_CARDS_LIST}${workspaceAccountID}_${selectedFeed}`);
     const cardsList = mockedCards ?? {};
 
-<<<<<<< HEAD
-=======
-    // TODO correct Onyx flag should be defined in separate PR for "Pending State with No Other Feeds"
-    const isFeedAdded = true;
-
-    // useEffect(() => {
-    //     Onyx.merge('cards_18175034_cdfbmo', {
-    //         id1: {
-    //             cardID: 885646,
-    //             accountID: 11309072,
-    //             bank: 'cdfbmo',
-    //             nameValuePairs: {
-    //                 cardTitle: 'Test 1',
-    //                 exportAccountDetails: {
-    //                     quickbooks_desktop_export_account_credit: 'Credit card 2',
-    //                 },
-    //             },
-    //             cardNumber: '1234 56XX XXXX 1222',
-    //             lastFourPAN: '1222',
-    //             lastUpdated: '10 minutes ago',
-    //             startDate: new Date(),
-    //         },
-    //     });
-    //     Onyx.merge('policy_7DE6960B26D79E36', {
-    //         connections: {
-    //             [CONST.POLICY.CONNECTIONS.NAME.QBO]: {
-    //                 config: {
-    //                     nonReimbursableExpensesExportDestination: CONST.QUICKBOOKS_NON_REIMBURSABLE_EXPORT_ACCOUNT_TYPE.CREDIT_CARD,
-    //                 },
-    //                 data: {
-    //                     creditCards: [
-    //                         {id: 1, name: 'Credit card 1'},
-    //                         {id: 2, name: 'Credit card 2'},
-    //                         {id: 3, name: 'Credit card 3'},
-    //                     ],
-    //                 },
-    //             },
-    //         },
-    //     });
-    // }, []);
-
->>>>>>> b2e72870
     return (
         <AccessOrNotFoundWrapper
             policyID={route.params.policyID}
             featureName={CONST.POLICY.MORE_FEATURES.ARE_COMPANY_CARDS_ENABLED}
         >
-<<<<<<< HEAD
             {isLoading && (
                 <ActivityIndicator
                     size={CONST.ACTIVITY_INDICATOR_SIZE.LARGE}
@@ -216,35 +173,14 @@
                     {isNoFeed && <WorkspaceCompanyCardPageEmptyState route={route} />}
                     {isFeedAdded && !isPending && <WorkspaceCompanyCardsFeedAddedEmptyPage />}
                     {isPending && <WorkspaceCompanyCardsFeedPendingPage />}
-                    {isFeedAdded && !isPending && <WorkspaceCompanyCardsList cardsList={cardsList} />}
+                    {isFeedAdded && !isPending && (
+                        <WorkspaceCompanyCardsList
+                            cardsList={cardsList}
+                            policyID={policyID}
+                        />
+                    )}
                 </WorkspacePageWithSections>
             )}
-=======
-            <WorkspacePageWithSections
-                shouldUseScrollView={!isFeedAdded}
-                icon={Illustrations.CompanyCard}
-                headerText={translate('workspace.common.companyCards')}
-                route={route}
-                guidesCallTaskID={CONST.GUIDES_CALL_TASK_IDS.WORKSPACE_COMPANY_CARDS}
-                shouldShowOfflineIndicatorInWideScreen
-                includeSafeAreaPaddingBottom
-                showLoadingAsFirstRender={false}
-            >
-                {isFeedAdded && (
-                    <WorkspaceCompanyCardsListHeaderButtons
-                        policyID={policyID}
-                        selectedFeed={selectedFeed}
-                    />
-                )}
-                {!isFeedAdded && <WorkspaceCompanyCardPageEmptyState route={route} />}
-                {isFeedAdded && (
-                    <WorkspaceCompanyCardsList
-                        cardsList={cardsList}
-                        policyID={policyID}
-                    />
-                )}
-            </WorkspacePageWithSections>
->>>>>>> b2e72870
         </AccessOrNotFoundWrapper>
     );
 }

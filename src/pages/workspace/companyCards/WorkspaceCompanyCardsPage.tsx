--- conflicted
+++ resolved
@@ -1,13 +1,9 @@
 import type {StackScreenProps} from '@react-navigation/stack';
 import React from 'react';
-<<<<<<< HEAD
-import {useOnyx} from 'react-native-onyx';
-=======
 import {View} from 'react-native';
 // import Onyx from 'react-native-onyx';
 import Button from '@components/Button';
 import * as Expensicons from '@components/Icon/Expensicons';
->>>>>>> 3d8ee65e
 import * as Illustrations from '@components/Icon/Illustrations';
 import useLocalize from '@hooks/useLocalize';
 // import usePolicy from '@hooks/usePolicy';
@@ -18,60 +14,15 @@
 import AccessOrNotFoundWrapper from '@pages/workspace/AccessOrNotFoundWrapper';
 import WorkspacePageWithSections from '@pages/workspace/WorkspacePageWithSections';
 import CONST from '@src/CONST';
-<<<<<<< HEAD
-import ONYXKEYS from '@src/ONYXKEYS';
-=======
 // import ONYXKEYS from '@src/ONYXKEYS';
 import ROUTES from '@src/ROUTES';
->>>>>>> 3d8ee65e
 import type SCREENS from '@src/SCREENS';
-import type {CardFeeds, WorkspaceCardsList} from '@src/types/onyx';
-import {isEmptyObject} from '@src/types/utils/EmptyObject';
 import WorkspaceCompanyCardPageEmptyState from './WorkspaceCompanyCardPageEmptyState';
-<<<<<<< HEAD
-import WorkspaceCompanyCardsList from './WorkspaceCompanyCardsList';
-
-const mockedFeeds: CardFeeds = {
-    companyCards: {
-        cdfbmo: {
-            pending: false,
-            asrEnabled: true,
-            forceReimbursable: 'force_no',
-            liabilityType: 'corporate',
-            preferredPolicy: '',
-            reportTitleFormat: '{report:card}{report:bank}{report:submit:from}{report:total}{report:enddate:MMMM}',
-            statementPeriodEndDay: 'LAST_DAY_OF_MONTH',
-        },
-    },
-    companyCardNicknames: {
-        cdfbmo: 'BMO MasterCard',
-    },
-};
-
-const mockedCards = {
-    id1: {
-        accountID: 885646,
-        nameValuePairs: {
-            cardTitle: 'Test 1',
-        },
-        cardNumber: '1234 56XX XXXX 1222',
-    },
-    id2: {
-        accountID: 885646,
-        nameValuePairs: {
-            cardTitle: 'Test 2',
-        },
-        cardNumber: '1234 56XX XXXX 1222',
-    },
-} as unknown as WorkspaceCardsList;
-=======
 import WorkspaceCompanyCardsFeedAddedEmptyPage from './WorkspaceCompanyCardsFeedAddedEmptyPage';
->>>>>>> 3d8ee65e
 
 type WorkspaceCompanyCardPageProps = StackScreenProps<FullScreenNavigatorParamList, typeof SCREENS.WORKSPACE.COMPANY_CARDS>;
 
 function WorkspaceCompanyCardPage({route}: WorkspaceCompanyCardPageProps) {
-    const policyID = route.params.policyID;
     const {translate} = useLocalize();
     const styles = useThemeStyles();
     const {shouldUseNarrowLayout} = useResponsiveLayout();
@@ -120,52 +71,23 @@
     // TODO correct Onyx flag should be defined in separate PR for "Pending State with No Other Feeds"
     const isFeedAdded = false;
 
-    // TODO: use data form onyx instead of mocked one when API is implemented
-    // const [cardFeeds] = useOnyx(`${ONYXKEYS.COLLECTION.SHARED_NVP_PRIVATE_DOMAIN_MEMBER}${workspaceAccountID}`);
-    const cardFeeds = mockedFeeds;
-    const [lastSelectedFeed] = useOnyx(`${ONYXKEYS.COLLECTION.LAST_SELECTED_FEED}${policyID}`);
-    const defaultFeed = Object.keys(cardFeeds?.companyCards ?? {})[0];
-    const selectedFeed = lastSelectedFeed ?? defaultFeed;
-
-    // TODO: use data form onyx instead of mocked one when API is implemented
-    // const [cardsList] = useOnyx(`${ONYXKEYS.COLLECTION.WORKSPACE_CARDS_LIST}${workspaceAccountID}_${selectedFeed}`);
-    const cardsList = mockedCards ?? {};
-
     return (
         <AccessOrNotFoundWrapper
-            policyID={policyID}
+            policyID={route.params.policyID}
             featureName={CONST.POLICY.MORE_FEATURES.ARE_COMPANY_CARDS_ENABLED}
         >
             <WorkspacePageWithSections
-<<<<<<< HEAD
-=======
                 shouldUseScrollView={!isFeedAdded}
->>>>>>> 3d8ee65e
                 icon={Illustrations.CompanyCard}
                 headerText={translate('workspace.common.companyCards')}
                 route={route}
                 guidesCallTaskID={CONST.GUIDES_CALL_TASK_IDS.WORKSPACE_COMPANY_CARDS}
                 shouldShowOfflineIndicatorInWideScreen
-<<<<<<< HEAD
-                includeSafeAreaPaddingBottom
-                showLoadingAsFirstRender={false}
-            >
-                {isEmptyObject(cardFeeds?.companyCards) ? (
-                    <WorkspaceCompanyCardPageEmptyState route={route} />
-                ) : (
-                    <WorkspaceCompanyCardsList
-                        cardsList={cardsList}
-                        policyID={policyID}
-                        selectedFeed={selectedFeed}
-                    />
-                )}
-=======
                 headerContent={!shouldUseNarrowLayout && getHeaderButtons()}
             >
                 {!isFeedAdded && <WorkspaceCompanyCardPageEmptyState route={route} />}
                 {isFeedAdded && <WorkspaceCompanyCardsFeedAddedEmptyPage />}
                 {shouldUseNarrowLayout && <View style={[styles.pl5, styles.pr5]}>{getHeaderButtons()}</View>}
->>>>>>> 3d8ee65e
             </WorkspacePageWithSections>
         </AccessOrNotFoundWrapper>
     );

import React from 'react';
import {View} from 'react-native';
import {useOnyx} from 'react-native-onyx';
import Button from '@components/Button';
import CaretWrapper from '@components/CaretWrapper';
import Icon from '@components/Icon';
import * as Expensicons from '@components/Icon/Expensicons';
import OfflineWithFeedback from '@components/OfflineWithFeedback';
import {PressableWithFeedback} from '@components/Pressable';
import Text from '@components/Text';
import useLocalize from '@hooks/useLocalize';
import useResponsiveLayout from '@hooks/useResponsiveLayout';
import useTheme from '@hooks/useTheme';
import useThemeStyles from '@hooks/useThemeStyles';
import * as CardUtils from '@libs/CardUtils';
import * as PolicyUtils from '@libs/PolicyUtils';
import Navigation from '@navigation/Navigation';
import variables from '@styles/variables';
import CONST from '@src/CONST';
import ONYXKEYS from '@src/ONYXKEYS';
import ROUTES from '@src/ROUTES';
import type {CompanyCardFeed} from '@src/types/onyx';

type WorkspaceCompanyCardsListHeaderButtonsProps = {
    /** Current policy id */
    policyID: string;

    /** Currently selected feed */
    selectedFeed: CompanyCardFeed;
};

function WorkspaceCompanyCardsListHeaderButtons({policyID, selectedFeed}: WorkspaceCompanyCardsListHeaderButtonsProps) {
    const styles = useThemeStyles();
    const {translate} = useLocalize();
    const theme = useTheme();
    const {shouldUseNarrowLayout, isMediumScreenWidth} = useResponsiveLayout();
    const workspaceAccountID = PolicyUtils.getWorkspaceAccountID(policyID);
    const [cardFeeds] = useOnyx(`${ONYXKEYS.COLLECTION.SHARED_NVP_PRIVATE_DOMAIN_MEMBER}${workspaceAccountID}`);
    const shouldChangeLayout = isMediumScreenWidth || shouldUseNarrowLayout;
<<<<<<< HEAD
    const isCustomFeed = [CONST.COMPANY_CARD.FEED_BANK_NAME.MASTER_CARD, CONST.COMPANY_CARD.FEED_BANK_NAME.VISA, CONST.COMPANY_CARD.FEED_BANK_NAME.AMEX].some(
        (feed) => feed === selectedFeed,
    );
=======
    const feedName = cardFeeds?.settings?.companyCardNicknames?.[selectedFeed] ?? translate(`workspace.companyCards.addNewCard.cardProviders.${selectedFeed}`);
>>>>>>> c3d33fce

    return (
        <OfflineWithFeedback
            errors={cardFeeds?.settings?.companyCards?.[selectedFeed]?.errors}
            canDismissError={false}
            errorRowStyles={styles.ph5}
        >
            <View style={[styles.w100, styles.ph5, !shouldChangeLayout ? [styles.pv2, styles.flexRow, styles.alignItemsCenter, styles.justifyContentBetween] : styles.pb2]}>
                <PressableWithFeedback
                    onPress={() => Navigation.navigate(ROUTES.WORKSPACE_COMPANY_CARDS_SELECT_FEED.getRoute(policyID))}
                    style={[styles.flexRow, styles.alignItemsCenter, styles.gap3, shouldChangeLayout && styles.mb3]}
                    accessibilityLabel={feedName}
                >
                    <Icon
                        src={CardUtils.getCardFeedIcon(selectedFeed)}
                        width={variables.iconSizeExtraLarge}
                        height={variables.iconSizeExtraLarge}
                    />
                    <View>
                        <View style={[styles.flexRow, styles.gap1]}>
                            <CaretWrapper>
                                <Text style={styles.textStrong}>{feedName}</Text>
                            </CaretWrapper>
                            {PolicyUtils.hasPolicyFeedsError(cardFeeds?.settings?.companyCards ?? {}, selectedFeed) && (
                                <Icon
                                    src={Expensicons.DotIndicator}
                                    fill={theme.danger}
                                />
                            )}
                        </View>
                        <Text style={styles.textLabelSupporting}>{translate(isCustomFeed ? 'workspace.companyCards.customFeed' : 'workspace.companyCards.directFeed')}</Text>
                    </View>
                </PressableWithFeedback>

                <View style={[styles.flexRow, styles.gap2]}>
                    <Button
                        success
                        isDisabled={!!cardFeeds?.settings?.companyCards?.[selectedFeed].pending || !!cardFeeds?.settings?.companyCards?.[selectedFeed].errors}
                        onPress={() => Navigation.navigate(ROUTES.WORKSPACE_COMPANY_CARDS_ASSIGN_CARD.getRoute(policyID, selectedFeed))}
                        icon={Expensicons.Plus}
                        text={translate('workspace.companyCards.assignCard')}
                        style={shouldChangeLayout && styles.flex1}
                    />
                    <Button
                        onPress={() => Navigation.navigate(ROUTES.WORKSPACE_COMPANY_CARDS_SETTINGS.getRoute(policyID))}
                        icon={Expensicons.Gear}
                        text={translate('common.settings')}
                        style={shouldChangeLayout && styles.flex1}
                    />
                </View>
            </View>
        </OfflineWithFeedback>
    );
}

WorkspaceCompanyCardsListHeaderButtons.displayName = 'WorkspaceCompanyCardsListHeaderButtons';

export default WorkspaceCompanyCardsListHeaderButtons;<|MERGE_RESOLUTION|>--- conflicted
+++ resolved
@@ -37,13 +37,10 @@
     const workspaceAccountID = PolicyUtils.getWorkspaceAccountID(policyID);
     const [cardFeeds] = useOnyx(`${ONYXKEYS.COLLECTION.SHARED_NVP_PRIVATE_DOMAIN_MEMBER}${workspaceAccountID}`);
     const shouldChangeLayout = isMediumScreenWidth || shouldUseNarrowLayout;
-<<<<<<< HEAD
+    const feedName = cardFeeds?.settings?.companyCardNicknames?.[selectedFeed] ?? translate(`workspace.companyCards.addNewCard.cardProviders.${selectedFeed}`);
     const isCustomFeed = [CONST.COMPANY_CARD.FEED_BANK_NAME.MASTER_CARD, CONST.COMPANY_CARD.FEED_BANK_NAME.VISA, CONST.COMPANY_CARD.FEED_BANK_NAME.AMEX].some(
         (feed) => feed === selectedFeed,
     );
-=======
-    const feedName = cardFeeds?.settings?.companyCardNicknames?.[selectedFeed] ?? translate(`workspace.companyCards.addNewCard.cardProviders.${selectedFeed}`);
->>>>>>> c3d33fce
 
     return (
         <OfflineWithFeedback

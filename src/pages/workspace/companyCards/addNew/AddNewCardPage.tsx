import React from 'react';
import {useOnyx} from 'react-native-onyx';
import usePermissions from '@hooks/usePermissions';
import withPolicyAndFullscreenLoading from '@pages/workspace/withPolicyAndFullscreenLoading';
import type {WithPolicyAndFullscreenLoadingProps} from '@pages/workspace/withPolicyAndFullscreenLoading';
import CONST from '@src/CONST';
import ONYXKEYS from '@src/ONYXKEYS';
import CardInstructionsStep from './CardInstructionsStep';
import CardNameStep from './CardNameStep';
import CardTypeStep from './CardTypeStep';
import DetailsStep from './DetailsStep';
import SelectBankStep from './SelectBankStep';

type AssignCardFeedPageProps = WithPolicyAndFullscreenLoadingProps;

function AddNewCardPage({policy}: AssignCardFeedPageProps) {
    const [addNewCardFeed] = useOnyx(ONYXKEYS.ADD_NEW_COMPANY_CARD);
    const {canUseDirectFeeds} = usePermissions();

    const {currentStep} = addNewCardFeed ?? {};

<<<<<<< HEAD
    switch (currentStep) {
        case CONST.COMPANY_CARDS.STEP.CARD_TYPE:
            return <CardTypeStep />;
        case CONST.COMPANY_CARDS.STEP.CARD_INSTRUCTIONS:
            return <CardInstructionsStep />;
        case CONST.COMPANY_CARDS.STEP.CARD_NAME:
            return <CardNameStep />;
        case CONST.COMPANY_CARDS.STEP.CARD_DETAILS:
            return <DetailsStep policyID={policy?.id ?? '-1'} />;
        default:
            return <CardTypeStep />;
=======
    if (canUseDirectFeeds) {
        switch (currentStep) {
            case CONST.COMPANY_CARDS.STEP.SELECT_BANK:
                return <SelectBankStep />;
            case CONST.COMPANY_CARDS.STEP.CARD_TYPE:
                return <CardTypeStep />;
            case CONST.COMPANY_CARDS.STEP.CARD_INSTRUCTIONS:
                return <CardInstructionsStep />;
            case CONST.COMPANY_CARDS.STEP.CARD_NAME:
                return <CardNameStep />;
            case CONST.COMPANY_CARDS.STEP.CARD_DETAILS:
                return <DetailsStep />;
            default:
                return <SelectBankStep />;
        }
    } else {
        switch (currentStep) {
            case CONST.COMPANY_CARDS.STEP.CARD_TYPE:
                return <CardTypeStep />;
            case CONST.COMPANY_CARDS.STEP.CARD_INSTRUCTIONS:
                return <CardInstructionsStep />;
            case CONST.COMPANY_CARDS.STEP.CARD_NAME:
                return <CardNameStep />;
            case CONST.COMPANY_CARDS.STEP.CARD_DETAILS:
                return <DetailsStep />;
            default:
                return <CardTypeStep />;
        }
>>>>>>> e4969b22
    }
}

AddNewCardPage.displayName = 'AddNewCardPage';
export default withPolicyAndFullscreenLoading(AddNewCardPage);<|MERGE_RESOLUTION|>--- conflicted
+++ resolved
@@ -19,19 +19,6 @@
 
     const {currentStep} = addNewCardFeed ?? {};
 
-<<<<<<< HEAD
-    switch (currentStep) {
-        case CONST.COMPANY_CARDS.STEP.CARD_TYPE:
-            return <CardTypeStep />;
-        case CONST.COMPANY_CARDS.STEP.CARD_INSTRUCTIONS:
-            return <CardInstructionsStep />;
-        case CONST.COMPANY_CARDS.STEP.CARD_NAME:
-            return <CardNameStep />;
-        case CONST.COMPANY_CARDS.STEP.CARD_DETAILS:
-            return <DetailsStep policyID={policy?.id ?? '-1'} />;
-        default:
-            return <CardTypeStep />;
-=======
     if (canUseDirectFeeds) {
         switch (currentStep) {
             case CONST.COMPANY_CARDS.STEP.SELECT_BANK:
@@ -43,7 +30,7 @@
             case CONST.COMPANY_CARDS.STEP.CARD_NAME:
                 return <CardNameStep />;
             case CONST.COMPANY_CARDS.STEP.CARD_DETAILS:
-                return <DetailsStep />;
+                return <DetailsStep policyID={policy?.id ?? '-1'} />;
             default:
                 return <SelectBankStep />;
         }
@@ -56,11 +43,10 @@
             case CONST.COMPANY_CARDS.STEP.CARD_NAME:
                 return <CardNameStep />;
             case CONST.COMPANY_CARDS.STEP.CARD_DETAILS:
-                return <DetailsStep />;
+                return <DetailsStep policyID={policy?.id ?? '-1'} />;
             default:
                 return <CardTypeStep />;
         }
->>>>>>> e4969b22
     }
 }
 

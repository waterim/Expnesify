import React from 'react';
import {View} from 'react-native';
import {useOnyx} from 'react-native-onyx';
import Button from '@components/Button';
import HeaderWithBackButton from '@components/HeaderWithBackButton';
import RenderHTML from '@components/RenderHTML';
import ScreenWrapper from '@components/ScreenWrapper';
import ScrollView from '@components/ScrollView';
import Text from '@components/Text';
import useLocalize from '@hooks/useLocalize';
import useNetwork from '@hooks/useNetwork';
import usePermissions from '@hooks/usePermissions';
import useThemeStyles from '@hooks/useThemeStyles';
import * as CardUtils from '@libs/CardUtils';
import Parser from '@libs/Parser';
import Navigation from '@navigation/Navigation';
import * as Card from '@userActions/Card';
import * as CompanyCards from '@userActions/CompanyCards';
import CONST from '@src/CONST';
import ONYXKEYS from '@src/ONYXKEYS';

type CardInstructionsStepProps = {
    policyID?: string;
};
function CardInstructionsStep({policyID}: CardInstructionsStepProps) {
    const {translate} = useLocalize();
    const styles = useThemeStyles();
    const {isOffline} = useNetwork();
    const {canUseDirectFeeds} = usePermissions();

    const [addNewCard] = useOnyx(ONYXKEYS.ADD_NEW_COMPANY_CARD);

    const data = addNewCard?.data;
<<<<<<< HEAD
    const feedProvider = data?.feedType ?? CONST.COMPANY_CARD.FEED_BANK_NAME.AMEX;
    const isAmexFeedProvider = feedProvider === CONST.COMPANY_CARD.FEED_BANK_NAME.AMEX;
=======
    const feedProvider = data?.cardType;
    const bank = data?.selectedBank;
    const isStripeFeedProvider = feedProvider === CONST.COMPANY_CARDS.CARD_TYPE.STRIPE;
    const isAmexFeedProvider = feedProvider === CONST.COMPANY_CARDS.CARD_TYPE.AMEX;
    const isOtherBankSelected = bank === CONST.COMPANY_CARDS.BANKS.OTHER;

    const buttonTranslation = isStripeFeedProvider ? translate('common.submit') : translate('common.next');
>>>>>>> 987ff1b5

    const submit = () => {
        if (canUseDirectFeeds && isStripeFeedProvider) {
            Card.updateSelectedFeed(feedProvider, policyID ?? '-1');
            Navigation.goBack();
            return;
        }
        if (!canUseDirectFeeds || isOtherBankSelected) {
            CompanyCards.setAddNewCompanyCardStepAndData({
                step: CONST.COMPANY_CARDS.STEP.CARD_NAME,
            });
            return;
        }
        CompanyCards.setAddNewCompanyCardStepAndData({
            step: CONST.COMPANY_CARDS.STEP.CARD_DETAILS,
        });
    };

    const handleBackButtonPress = () => {
        if (canUseDirectFeeds && isAmexFeedProvider) {
            CompanyCards.setAddNewCompanyCardStepAndData({
                step: CONST.COMPANY_CARDS.STEP.AMEX_CUSTOM_FEED,
            });
            return;
        }
        if (canUseDirectFeeds && isStripeFeedProvider) {
            CompanyCards.setAddNewCompanyCardStepAndData({step: CONST.COMPANY_CARDS.STEP.SELECT_BANK});
            return;
        }
        CompanyCards.setAddNewCompanyCardStepAndData({step: CONST.COMPANY_CARDS.STEP.CARD_TYPE});
    };

    return (
        <ScreenWrapper
            testID={CardInstructionsStep.displayName}
            includeSafeAreaPaddingBottom={false}
            shouldEnablePickerAvoiding={false}
            shouldEnableMaxHeight
        >
            <HeaderWithBackButton
                title={translate('workspace.companyCards.addCardFeed')}
                onBackButtonPress={handleBackButtonPress}
            />
            <ScrollView
                style={styles.pt0}
                contentContainerStyle={styles.flexGrow1}
            >
                <Text style={[styles.textHeadlineLineHeightXXL, styles.ph5, styles.mv3]}>
                    {translate('workspace.companyCards.addNewCard.enableFeed.title', {provider: CardUtils.getCardFeedName(feedProvider)})}
                </Text>
                <Text style={[styles.ph5, styles.mb3]}>{translate('workspace.companyCards.addNewCard.enableFeed.heading')}</Text>
                <View style={[styles.ph5]}>
                    <RenderHTML html={Parser.replace(feedProvider ? translate(`workspace.companyCards.addNewCard.enableFeed.${feedProvider}`) : '')} />
                </View>
                <View style={[styles.mh5, styles.pb5, styles.mt3, styles.flexGrow1, styles.justifyContentEnd]}>
                    <Button
                        isDisabled={isOffline}
                        success
                        large
                        style={[styles.w100]}
                        onPress={submit}
                        text={buttonTranslation}
                    />
                </View>
            </ScrollView>
        </ScreenWrapper>
    );
}

CardInstructionsStep.displayName = 'CardInstructionsStep';

export default CardInstructionsStep;<|MERGE_RESOLUTION|>--- conflicted
+++ resolved
@@ -31,18 +31,13 @@
     const [addNewCard] = useOnyx(ONYXKEYS.ADD_NEW_COMPANY_CARD);
 
     const data = addNewCard?.data;
-<<<<<<< HEAD
-    const feedProvider = data?.feedType ?? CONST.COMPANY_CARD.FEED_BANK_NAME.AMEX;
-    const isAmexFeedProvider = feedProvider === CONST.COMPANY_CARD.FEED_BANK_NAME.AMEX;
-=======
-    const feedProvider = data?.cardType;
+    const feedProvider = data?.feedType;
     const bank = data?.selectedBank;
     const isStripeFeedProvider = feedProvider === CONST.COMPANY_CARDS.CARD_TYPE.STRIPE;
-    const isAmexFeedProvider = feedProvider === CONST.COMPANY_CARDS.CARD_TYPE.AMEX;
+    const isAmexFeedProvider = feedProvider === CONST.COMPANY_CARD.FEED_BANK_NAME.AMEX;
     const isOtherBankSelected = bank === CONST.COMPANY_CARDS.BANKS.OTHER;
 
     const buttonTranslation = isStripeFeedProvider ? translate('common.submit') : translate('common.next');
->>>>>>> 987ff1b5
 
     const submit = () => {
         if (canUseDirectFeeds && isStripeFeedProvider) {

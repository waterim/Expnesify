import React from 'react';
import PropTypes from 'prop-types';
<<<<<<< HEAD
import {View} from 'react-native';
=======
import {View, ScrollView, Pressable} from 'react-native';
>>>>>>> 5d9785b2
import {withOnyx} from 'react-native-onyx';
import _ from 'underscore';
import lodashGet from 'lodash/get';
import withLocalize, {withLocalizePropTypes} from '../../components/withLocalize';
import ScreenWrapper from '../../components/ScreenWrapper';
import HeaderWithCloseButton from '../../components/HeaderWithCloseButton';
import Navigation from '../../libs/Navigation/Navigation';
import styles from '../../styles/styles';
import compose from '../../libs/compose';
import ONYXKEYS from '../../ONYXKEYS';
import {hideWorkspaceAlertMessage, invite, setWorkspaceErrors} from '../../libs/actions/Policy';
import ExpensiTextInput from '../../components/ExpensiTextInput';
import KeyboardAvoidingView from '../../components/KeyboardAvoidingView';
import FormAlertWithSubmitButton from '../../components/FormAlertWithSubmitButton';
<<<<<<< HEAD
import OptionsSelector from '../../components/OptionsSelector';
import {getNewGroupOptions, getHeaderMessage} from '../../libs/OptionsListUtils';
import {EXCLUDED_GROUP_EMAILS} from '../../CONST';
import FullScreenLoadingIndicator from '../../components/FullscreenLoadingIndicator';

const personalDetailsPropTypes = PropTypes.shape({
    /** The login of the person (either email or phone number) */
    login: PropTypes.string.isRequired,

    /** The URL of the person's avatar (there should already be a default avatar if
    the person doesn't have their own avatar uploaded yet) */
    avatar: PropTypes.string.isRequired,

    /** This is either the user's full name, or their login if full name is an empty string */
    displayName: PropTypes.string.isRequired,
});
=======
import {openExternalLink} from '../../libs/actions/Link';
>>>>>>> 5d9785b2

const propTypes = {
    /** Beta features list */
    betas: PropTypes.arrayOf(PropTypes.string).isRequired,

    /** All of the personal details for everyone */
    personalDetails: PropTypes.objectOf(personalDetailsPropTypes).isRequired,

    /** The policy passed via the route */
    policy: PropTypes.shape({
        /** The policy name */
        name: PropTypes.string,
    }),

    /** URL Route params */
    route: PropTypes.shape({
        /** Params from the URL path */
        params: PropTypes.shape({
            /** policyID passed via route: /workspace/:policyID/invite */
            policyID: PropTypes.string,
        }),
    }).isRequired,

    ...withLocalizePropTypes,

};

const defaultProps = {
    policy: {
        name: '',
    },
};

class WorkspaceInvitePage extends React.Component {
    constructor(props) {
        super(props);

        this.inviteUser = this.inviteUser.bind(this);
        this.clearErrors = this.clearErrors.bind(this);
        this.getExcludedUsers = this.getExcludedUsers.bind(this);
        this.toggleOption = this.toggleOption.bind(this);
        const {
            personalDetails,
            userToInvite,
        } = getNewGroupOptions(
            [],
            props.personalDetails,
            props.betas,
            '',
            [],
            this.getExcludedUsers(),
        );
        this.state = {
            searchValue: '',
            personalDetails,
            selectedOptions: [],
            userToInvite,
            welcomeNote: this.getWelcomeNotePlaceholder(),
        };
    }

    componentDidMount() {
        this.clearErrors();
    }

    getExcludedUsers() {
        const policyEmployeeList = lodashGet(this.props, 'policy.employeeList', []);
        return [...EXCLUDED_GROUP_EMAILS, ...policyEmployeeList];
    }

    /**
     * Gets the welcome note default text
     *
     * @returns {Object}
     */
    getWelcomeNotePlaceholder() {
        return this.props.translate('workspace.invite.welcomeNote', {
            workspaceName: this.props.policy.name,
        });
    }

    /**
     * @returns {String}
     */
    getErrorText() {
        const errors = lodashGet(this.props.policy, 'errors', {});

        if (errors.noUserSelected) {
            return this.props.translate('workspace.invite.pleaseSelectUser');
        }

        return '';
    }

    /**
     * @returns {Boolean}
     */
    getShouldShowAlertPrompt() {
        return _.size(lodashGet(this.props.policy, 'errors', {})) > 0 || lodashGet(this.props.policy, 'alertMessage', '').length > 0;
    }

    /**
     * Returns the sections needed for the OptionsSelector
     * @returns {Array}
     */
    getSections() {
        const sections = [];
        sections.push({
            title: undefined,
            data: this.state.selectedOptions,
            shouldShow: true,
            indexOffset: 0,
        });

        sections.push({
            title: this.props.translate('common.contacts'),
            data: this.state.personalDetails,
            shouldShow: !_.isEmpty(this.state.personalDetails),
            indexOffset: sections.reduce((prev, {data}) => prev + data.length, 0),
        });

        if (this.state.userToInvite) {
            sections.push(({
                undefined,
                data: [this.state.userToInvite],
                shouldShow: true,
                indexOffset: 0,
            }));
        }

        return sections;
    }

    clearErrors() {
        setWorkspaceErrors(this.props.route.params.policyID, {});
        hideWorkspaceAlertMessage(this.props.route.params.policyID);
    }

    /**
     * Removes a selected option from list if already selected. If not already selected add this option to the list.
     * @param {Object} option
     */
    toggleOption(option) {
        this.clearErrors();

        this.setState((prevState) => {
            const isOptionInList = _.some(prevState.selectedOptions, selectedOption => (
                selectedOption.login === option.login
            ));

            let newSelectedOptions;

            if (isOptionInList) {
                newSelectedOptions = _.reject(prevState.selectedOptions, selectedOption => (
                    selectedOption.login === option.login
                ));
            } else {
                newSelectedOptions = [...prevState.selectedOptions, option];
            }

            const {
                personalDetails,
                userToInvite,
            } = getNewGroupOptions(
                [],
                this.props.personalDetails,
                this.props.betas,
                isOptionInList ? prevState.searchValue : '',
                newSelectedOptions,
                this.getExcludedUsers(),
            );

            return {
                selectedOptions: newSelectedOptions,
                personalDetails,
                userToInvite,
                searchValue: isOptionInList ? prevState.searchValue : '',
            };
        });
    }

    /**
     * Handle the invite button click
     */
    inviteUser() {
        if (!this.validate()) {
            return;
        }

        const logins = _.map(this.state.selectedOptions, option => option.login);
        invite(logins, this.state.welcomeNote || this.getWelcomeNotePlaceholder(), this.props.route.params.policyID);
    }

    /**
     * @returns {Boolean}
     */
    validate() {
        const errors = {};
        if (this.state.selectedOptions.length <= 0) {
            errors.noUserSelected = true;
        }

        setWorkspaceErrors(this.props.route.params.policyID, errors);
        return _.size(errors) <= 0;
    }

    render() {
        const sections = this.getSections();
        const headerMessage = getHeaderMessage(
            this.state.personalDetails.length !== 0,
            Boolean(this.state.userToInvite),
            this.state.searchValue,
        );
        return (
            <ScreenWrapper>
                {({didScreenTransitionEnd}) => (
                    <KeyboardAvoidingView>
                        <HeaderWithCloseButton
                            title={this.props.translate('workspace.invite.invitePeople')}
                            onCloseButtonPress={() => {
                                this.clearErrors();
                                Navigation.dismissModal();
                            }}
                            shouldShowBackButton
                            onBackButtonPress={() => Navigation.goBack()}
                        />
                        <View style={styles.flex1}>
                            <FullScreenLoadingIndicator visible={!didScreenTransitionEnd} />
                            {didScreenTransitionEnd && (
                                <OptionsSelector
                                    canSelectMultipleOptions
                                    sections={sections}
                                    selectedOptions={this.state.selectedOptions}
                                    value={this.state.searchValue}
                                    onSelectRow={this.toggleOption}
                                    onChangeText={(searchValue = '') => {
                                        const {
                                            personalDetails,
                                            userToInvite,
                                        } = getNewGroupOptions(
                                            [],
                                            this.props.personalDetails,
                                            this.props.betas,
                                            searchValue,
                                            [],
                                            this.getExcludedUsers(),
                                        );
                                        this.setState({
                                            searchValue,
                                            userToInvite,
                                            personalDetails,
                                        });
                                    }}
                                    headerMessage={headerMessage}
                                    disableArrowKeysActions
                                    hideSectionHeaders
                                    hideAdditionalOptionStates
                                    forceTextUnreadStyle
                                    shouldFocusOnSelectRow
                                />
                            )}
                        </View>
                        <View style={[styles.flexShrink0]}>
                            <View style={[styles.ph5, styles.pv3, styles.pb3, styles.flexGrow1, styles.flexShrink0]}>
                                <ExpensiTextInput
                                    label={this.props.translate('workspace.invite.personalMessagePrompt')}
                                    autoCompleteType="off"
                                    autoCorrect={false}
                                    numberOfLines={3}
                                    textAlignVertical="top"
                                    multiline
                                    value={this.state.welcomeNote}
                                    placeholder={this.getWelcomeNotePlaceholder()}
                                    onChangeText={text => this.setState({welcomeNote: text})}
                                />
<<<<<<< HEAD
=======
                                <View style={[styles.mt5, styles.alignSelfStart]}>
                                    <Pressable
                                        onPress={(e) => {
                                            e.preventDefault();
                                            openExternalLink(CONST.PRIVACY_URL);
                                        }}
                                        accessibilityRole="link"
                                        href={CONST.PRIVACY_URL}
                                    >
                                        {({hovered, pressed}) => (
                                            <View style={[styles.flexRow]}>
                                                <Text
                                                    style={[
                                                        styles.mr1,
                                                        styles.label,
                                                        (hovered || pressed) ? styles.linkMutedHovered : styles.linkMuted,
                                                    ]}
                                                >
                                                    {this.props.translate('common.privacyPolicy')}
                                                </Text>
                                                <View style={styles.alignSelfCenter}>
                                                    <Icon
                                                        src={NewWindow}
                                                        width={variables.iconSizeSmall}
                                                        height={variables.iconSizeSmall}
                                                    />
                                                </View>
                                            </View>
                                        )}
                                    </Pressable>
                                </View>
>>>>>>> 5d9785b2
                            </View>
                            <FormAlertWithSubmitButton
                                isDisabled={!this.state.selectedOptions.length}
                                isAlertVisible={this.getShouldShowAlertPrompt()}
                                buttonText={this.props.translate('common.invite')}
                                onSubmit={this.inviteUser}
                                onFixTheErrorsLinkPressed={() => {}}
                                message={this.props.policy.alertMessage}
                            />
                        </View>
                    </KeyboardAvoidingView>
                )}
            </ScreenWrapper>
        );
    }
}

WorkspaceInvitePage.propTypes = propTypes;
WorkspaceInvitePage.defaultProps = defaultProps;

export default compose(
    withLocalize,
    withOnyx({
        personalDetails: {
            key: ONYXKEYS.PERSONAL_DETAILS,
        },
        policy: {
            key: ({route}) => `${ONYXKEYS.COLLECTION.POLICY}${route.params.policyID}`,
        },
        betas: {
            key: ONYXKEYS.BETAS,
        },
    }),
)(WorkspaceInvitePage);<|MERGE_RESOLUTION|>--- conflicted
+++ resolved
@@ -1,10 +1,6 @@
 import React from 'react';
 import PropTypes from 'prop-types';
-<<<<<<< HEAD
 import {View} from 'react-native';
-=======
-import {View, ScrollView, Pressable} from 'react-native';
->>>>>>> 5d9785b2
 import {withOnyx} from 'react-native-onyx';
 import _ from 'underscore';
 import lodashGet from 'lodash/get';
@@ -19,7 +15,6 @@
 import ExpensiTextInput from '../../components/ExpensiTextInput';
 import KeyboardAvoidingView from '../../components/KeyboardAvoidingView';
 import FormAlertWithSubmitButton from '../../components/FormAlertWithSubmitButton';
-<<<<<<< HEAD
 import OptionsSelector from '../../components/OptionsSelector';
 import {getNewGroupOptions, getHeaderMessage} from '../../libs/OptionsListUtils';
 import {EXCLUDED_GROUP_EMAILS} from '../../CONST';
@@ -36,9 +31,6 @@
     /** This is either the user's full name, or their login if full name is an empty string */
     displayName: PropTypes.string.isRequired,
 });
-=======
-import {openExternalLink} from '../../libs/actions/Link';
->>>>>>> 5d9785b2
 
 const propTypes = {
     /** Beta features list */
@@ -314,40 +306,6 @@
                                     placeholder={this.getWelcomeNotePlaceholder()}
                                     onChangeText={text => this.setState({welcomeNote: text})}
                                 />
-<<<<<<< HEAD
-=======
-                                <View style={[styles.mt5, styles.alignSelfStart]}>
-                                    <Pressable
-                                        onPress={(e) => {
-                                            e.preventDefault();
-                                            openExternalLink(CONST.PRIVACY_URL);
-                                        }}
-                                        accessibilityRole="link"
-                                        href={CONST.PRIVACY_URL}
-                                    >
-                                        {({hovered, pressed}) => (
-                                            <View style={[styles.flexRow]}>
-                                                <Text
-                                                    style={[
-                                                        styles.mr1,
-                                                        styles.label,
-                                                        (hovered || pressed) ? styles.linkMutedHovered : styles.linkMuted,
-                                                    ]}
-                                                >
-                                                    {this.props.translate('common.privacyPolicy')}
-                                                </Text>
-                                                <View style={styles.alignSelfCenter}>
-                                                    <Icon
-                                                        src={NewWindow}
-                                                        width={variables.iconSizeSmall}
-                                                        height={variables.iconSizeSmall}
-                                                    />
-                                                </View>
-                                            </View>
-                                        )}
-                                    </Pressable>
-                                </View>
->>>>>>> 5d9785b2
                             </View>
                             <FormAlertWithSubmitButton
                                 isDisabled={!this.state.selectedOptions.length}

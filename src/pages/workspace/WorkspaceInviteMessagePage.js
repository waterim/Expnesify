--- conflicted
+++ resolved
@@ -229,12 +229,7 @@
                                 autoCompleteType="off"
                                 autoCorrect={false}
                                 autoGrowHeight
-<<<<<<< HEAD
-                                inputStyle={[this.props.styles.verticalAlignTop]}
                                 containerStyles={[this.props.styles.autoGrowHeightMultilineInput]}
-=======
-                                containerStyles={[this.props.themeStyles.autoGrowHeightMultilineInput]}
->>>>>>> 0a9f7d42
                                 defaultValue={this.state.welcomeNote}
                                 value={this.state.welcomeNote}
                                 onChangeText={(text) => {

import React, {useState, useEffect, useCallback, useMemo, useRef} from 'react';
import {View} from 'react-native';
import _ from 'underscore';
import {withOnyx} from 'react-native-onyx';
import PropTypes from 'prop-types';
import withNavigationFocus, {withNavigationFocusPropTypes} from '../../components/withNavigationFocus';
import * as Report from '../../libs/actions/Report';
import * as App from '../../libs/actions/App';
import useLocalize from '../../hooks/useLocalize';
import styles from '../../styles/styles';
import RoomNameInput from '../../components/RoomNameInput';
import KeyboardAvoidingView from '../../components/KeyboardAvoidingView';
import ScreenWrapper from '../../components/ScreenWrapper';
import ONYXKEYS from '../../ONYXKEYS';
import CONST from '../../CONST';
import Text from '../../components/Text';
import TextInput from '../../components/TextInput';
import Permissions from '../../libs/Permissions';
import * as ErrorUtils from '../../libs/ErrorUtils';
import * as ValidationUtils from '../../libs/ValidationUtils';
import * as ReportUtils from '../../libs/ReportUtils';
import * as PolicyUtils from '../../libs/PolicyUtils';
import Form from '../../components/Form';
import policyMemberPropType from '../policyMemberPropType';
import FullPageNotFoundView from '../../components/BlockingViews/FullPageNotFoundView';
import compose from '../../libs/compose';
import variables from '../../styles/variables';
import useDelayedInputFocus from '../../hooks/useDelayedInputFocus';
<<<<<<< HEAD
import FormProvider from "../../components/Form/FormProvider";
import InputWrapper from "../../components/Form/InputWrapper";
=======
import ValuePicker from '../../components/ValuePicker';
>>>>>>> 46f02494

const propTypes = {
    /** All reports shared with the user */
    reports: PropTypes.shape({
        /** The report name */
        reportName: PropTypes.string,

        /** The report type */
        type: PropTypes.string,

        /** ID of the policy */
        policyID: PropTypes.string,
    }),

    /** List of betas available to current user */
    betas: PropTypes.arrayOf(PropTypes.string),

    /** The list of policies the user has access to. */
    policies: PropTypes.objectOf(
        PropTypes.shape({
            /** The policy type */
            type: PropTypes.oneOf(_.values(CONST.POLICY.TYPE)),

            /** The name of the policy */
            name: PropTypes.string,

            /** The ID of the policy */
            id: PropTypes.string,
        }),
    ),

    /** A collection of objects for all policies which key policy member objects by accountIDs */
    allPolicyMembers: PropTypes.objectOf(PropTypes.objectOf(policyMemberPropType)),

    ...withNavigationFocusPropTypes,
};
const defaultProps = {
    betas: [],
    reports: {},
    policies: {},
    allPolicyMembers: {},
};

function WorkspaceNewRoomPage(props) {
    const {translate} = useLocalize();
    const [visibility, setVisibility] = useState(CONST.REPORT.VISIBILITY.RESTRICTED);
    const [policyID, setPolicyID] = useState(null);
    const [writeCapability, setWriteCapability] = useState(CONST.REPORT.WRITE_CAPABILITIES.ALL);
    const visibilityDescription = useMemo(() => translate(`newRoomPage.${visibility}Description`), [translate, visibility]);
    const isPolicyAdmin = useMemo(() => {
        if (!policyID) {
            return false;
        }

        return ReportUtils.isPolicyAdmin(policyID, props.policies);
    }, [policyID, props.policies]);

    /**
     * @param {Object} values - form input values passed by the Form component
     */
    const submit = (values) => {
        const policyMembers = _.map(_.keys(props.allPolicyMembers[`${ONYXKEYS.COLLECTION.POLICY_MEMBERS}${values.policyID}`]), (accountID) => Number(accountID));
        Report.addPolicyReport(policyID, values.roomName, visibility, policyMembers, writeCapability, values.welcomeMessage);
    };

    useEffect(() => {
        if (isPolicyAdmin) {
            return;
        }

        setWriteCapability(CONST.REPORT.WRITE_CAPABILITIES.ALL);
    }, [isPolicyAdmin]);

    /**
     * @param {Object} values - form input values passed by the Form component
     * @returns {Boolean}
     */
    const validate = useCallback(
        (values) => {
            const errors = {};

            if (!values.roomName || values.roomName === CONST.POLICY.ROOM_PREFIX) {
                // We error if the user doesn't enter a room name or left blank
                ErrorUtils.addErrorMessage(errors, 'roomName', 'newRoomPage.pleaseEnterRoomName');
            } else if (values.roomName !== CONST.POLICY.ROOM_PREFIX && !ValidationUtils.isValidRoomName(values.roomName)) {
                // We error if the room name has invalid characters
                ErrorUtils.addErrorMessage(errors, 'roomName', 'newRoomPage.roomNameInvalidError');
            } else if (ValidationUtils.isReservedRoomName(values.roomName)) {
                // Certain names are reserved for default rooms and should not be used for policy rooms.
                ErrorUtils.addErrorMessage(errors, 'roomName', ['newRoomPage.roomNameReservedError', {reservedName: values.roomName}]);
            } else if (ValidationUtils.isExistingRoomName(values.roomName, props.reports, values.policyID)) {
                // Certain names are reserved for default rooms and should not be used for policy rooms.
                ErrorUtils.addErrorMessage(errors, 'roomName', 'newRoomPage.roomAlreadyExistsError');
            }

            if (!values.policyID) {
                errors.policyID = 'newRoomPage.pleaseSelectWorkspace';
            }

            return errors;
        },
        [props.reports],
    );

    const workspaceOptions = useMemo(() => _.map(PolicyUtils.getActivePolicies(props.policies), (policy) => ({label: policy.name, key: policy.id, value: policy.id})), [props.policies]);

    const writeCapabilityOptions = useMemo(
        () =>
            _.map(CONST.REPORT.WRITE_CAPABILITIES, (value) => ({
                value,
                label: translate(`writeCapabilityPage.writeCapability.${value}`),
            })),
        [translate],
    );

    const visibilityOptions = useMemo(
        () =>
            _.map(
                _.filter(_.values(CONST.REPORT.VISIBILITY), (visibilityOption) => visibilityOption !== CONST.REPORT.VISIBILITY.PUBLIC_ANNOUNCE),
                (visibilityOption) => ({
                    label: translate(`newRoomPage.visibilityOptions.${visibilityOption}`),
                    value: visibilityOption,
                    description: translate(`newRoomPage.${visibilityOption}Description`),
                }),
            ),
        [translate],
    );

    const roomNameInputRef = useRef(null);

    // use a 600ms delay for delayed focus on the room name input field so that it works consistently on native iOS / Android
    useDelayedInputFocus(roomNameInputRef, 600);

    return (
        <FullPageNotFoundView
            shouldShow={!Permissions.canUsePolicyRooms(props.betas) || !workspaceOptions.length}
            shouldShowBackButton={false}
            linkKey="workspace.emptyWorkspace.title"
            onLinkPress={() => App.createWorkspaceAndNavigateToIt('', false, '', false, false)}
        >
            <ScreenWrapper
                shouldEnableKeyboardAvoidingView={false}
                includeSafeAreaPaddingBottom={false}
                includePaddingTop={false}
                shouldEnablePickerAvoiding={false}
                testID={WorkspaceNewRoomPage.displayName}
            >
                {({insets}) => (
                    <KeyboardAvoidingView
                        style={styles.h100}
                        behavior="padding"
                        // Offset is needed as KeyboardAvoidingView in nested inside of TabNavigator instead of wrapping whole screen.
                        // This is because when wrapping whole screen the screen was freezing when changing Tabs.
                        keyboardVerticalOffset={variables.contentHeaderHeight + variables.tabSelectorButtonHeight + variables.tabSelectorButtonPadding + insets.top}
                    >
                        <FormProvider
                            formID={ONYXKEYS.FORMS.NEW_ROOM_FORM}
                            submitButtonText={translate('newRoomPage.createRoom')}
                            style={[styles.mh5, styles.flexGrow1]}
                            validate={validate}
                            onSubmit={submit}
                            enabledWhenOffline
                        >
                            <View style={styles.mb5}>
                                <RoomNameInput
                                    ref={(el) => (roomNameInputRef.current = el)}
                                    inputID="roomName"
                                    isFocused={props.isFocused}
                                    shouldDelayFocus
                                    autoFocus
                                />
                            </View>
<<<<<<< HEAD
                            <View style={styles.mb2}>
                                <InputWrapper
                                    InputComponent={Picker}
=======
                            <View style={styles.mb5}>
                                <TextInput
                                    inputID="welcomeMessage"
                                    label={translate('welcomeMessagePage.welcomeMessageOptional')}
                                    accessibilityLabel={translate('welcomeMessagePage.welcomeMessageOptional')}
                                    accessibilityRole={CONST.ACCESSIBILITY_ROLE.TEXT}
                                    autoGrowHeight
                                    maxLength={CONST.MAX_COMMENT_LENGTH}
                                    autoCapitalize="none"
                                    textAlignVertical="top"
                                    containerStyles={[styles.autoGrowHeightMultilineInput]}
                                />
                            </View>
                            <View style={[styles.mhn5]}>
                                <ValuePicker
>>>>>>> 46f02494
                                    inputID="policyID"
                                    label={translate('workspace.common.workspace')}
                                    placeholder={translate('newRoomPage.selectAWorkspace')}
                                    items={workspaceOptions}
                                    onValueChange={setPolicyID}
                                />
                            </View>
                            {isPolicyAdmin && (
<<<<<<< HEAD
                                <View style={styles.mb2}>
                                    <InputWrapper
                                        InputComponent={Picker}
=======
                                <View style={styles.mhn5}>
                                    <ValuePicker
>>>>>>> 46f02494
                                        inputID="writeCapability"
                                        label={translate('writeCapabilityPage.label')}
                                        items={writeCapabilityOptions}
                                        value={writeCapability}
                                        onValueChange={setWriteCapability}
                                    />
                                </View>
                            )}
<<<<<<< HEAD
                            <View style={styles.mb2}>
                                <InputWrapper
                                    InputComponent={Picker}
=======
                            <View style={[styles.mb1, styles.mhn5]}>
                                <ValuePicker
>>>>>>> 46f02494
                                    inputID="visibility"
                                    label={translate('newRoomPage.visibility')}
                                    items={visibilityOptions}
                                    onValueChange={setVisibility}
                                    value={visibility}
                                />
                            </View>
                            <Text style={[styles.textLabel, styles.colorMuted]}>{visibilityDescription}</Text>
                        </FormProvider>
                    </KeyboardAvoidingView>
                )}
            </ScreenWrapper>
        </FullPageNotFoundView>
    );
}

WorkspaceNewRoomPage.propTypes = propTypes;
WorkspaceNewRoomPage.defaultProps = defaultProps;
WorkspaceNewRoomPage.displayName = 'WorkspaceNewRoomPage';

export default compose(
    withNavigationFocus,
    withOnyx({
        betas: {
            key: ONYXKEYS.BETAS,
        },
        policies: {
            key: ONYXKEYS.COLLECTION.POLICY,
        },
        reports: {
            key: ONYXKEYS.COLLECTION.REPORT,
        },
        allPolicyMembers: {
            key: ONYXKEYS.COLLECTION.POLICY_MEMBERS,
        },
    }),
)(WorkspaceNewRoomPage);<|MERGE_RESOLUTION|>--- conflicted
+++ resolved
@@ -20,18 +20,14 @@
 import * as ValidationUtils from '../../libs/ValidationUtils';
 import * as ReportUtils from '../../libs/ReportUtils';
 import * as PolicyUtils from '../../libs/PolicyUtils';
-import Form from '../../components/Form';
 import policyMemberPropType from '../policyMemberPropType';
 import FullPageNotFoundView from '../../components/BlockingViews/FullPageNotFoundView';
 import compose from '../../libs/compose';
 import variables from '../../styles/variables';
 import useDelayedInputFocus from '../../hooks/useDelayedInputFocus';
-<<<<<<< HEAD
+import ValuePicker from '../../components/ValuePicker';
 import FormProvider from "../../components/Form/FormProvider";
 import InputWrapper from "../../components/Form/InputWrapper";
-=======
-import ValuePicker from '../../components/ValuePicker';
->>>>>>> 46f02494
 
 const propTypes = {
     /** All reports shared with the user */
@@ -204,13 +200,9 @@
                                     autoFocus
                                 />
                             </View>
-<<<<<<< HEAD
-                            <View style={styles.mb2}>
+                            <View style={styles.mb5}>
                                 <InputWrapper
-                                    InputComponent={Picker}
-=======
-                            <View style={styles.mb5}>
-                                <TextInput
+                                    InputComponent={TextInput}
                                     inputID="welcomeMessage"
                                     label={translate('welcomeMessagePage.welcomeMessageOptional')}
                                     accessibilityLabel={translate('welcomeMessagePage.welcomeMessageOptional')}
@@ -223,8 +215,8 @@
                                 />
                             </View>
                             <View style={[styles.mhn5]}>
-                                <ValuePicker
->>>>>>> 46f02494
+                                <InputWrapper
+                                    InputComponent={ValuePicker}
                                     inputID="policyID"
                                     label={translate('workspace.common.workspace')}
                                     placeholder={translate('newRoomPage.selectAWorkspace')}
@@ -233,14 +225,9 @@
                                 />
                             </View>
                             {isPolicyAdmin && (
-<<<<<<< HEAD
-                                <View style={styles.mb2}>
+                                <View style={styles.mhn5}>
                                     <InputWrapper
-                                        InputComponent={Picker}
-=======
-                                <View style={styles.mhn5}>
-                                    <ValuePicker
->>>>>>> 46f02494
+                                        InputComponent={ValuePicker}
                                         inputID="writeCapability"
                                         label={translate('writeCapabilityPage.label')}
                                         items={writeCapabilityOptions}
@@ -249,14 +236,9 @@
                                     />
                                 </View>
                             )}
-<<<<<<< HEAD
-                            <View style={styles.mb2}>
+                            <View style={[styles.mb1, styles.mhn5]}>
                                 <InputWrapper
-                                    InputComponent={Picker}
-=======
-                            <View style={[styles.mb1, styles.mhn5]}>
-                                <ValuePicker
->>>>>>> 46f02494
+                                    InputComponent={ValuePicker}
                                     inputID="visibility"
                                     label={translate('newRoomPage.visibility')}
                                     items={visibilityOptions}

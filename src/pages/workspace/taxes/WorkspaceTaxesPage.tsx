import {useFocusEffect, useIsFocused} from '@react-navigation/native';
import type {StackScreenProps} from '@react-navigation/stack';
import React, {useCallback, useEffect, useMemo, useState} from 'react';
import {ActivityIndicator, View} from 'react-native';
import Button from '@components/Button';
import ButtonWithDropdownMenu from '@components/ButtonWithDropdownMenu';
import type {DropdownOption, WorkspaceTaxRatesBulkActionType} from '@components/ButtonWithDropdownMenu/types';
import ConfirmModal from '@components/ConfirmModal';
import HeaderWithBackButton from '@components/HeaderWithBackButton';
import * as Expensicons from '@components/Icon/Expensicons';
import * as Illustrations from '@components/Icon/Illustrations';
import ScreenWrapper from '@components/ScreenWrapper';
import SelectionList from '@components/SelectionList';
import ListItemRightCaretWithLabel from '@components/SelectionList/ListItemRightCaretWithLabel';
import TableListItem from '@components/SelectionList/TableListItem';
import type {ListItem} from '@components/SelectionList/types';
import Text from '@components/Text';
import useLocalize from '@hooks/useLocalize';
import useNetwork from '@hooks/useNetwork';
import useTheme from '@hooks/useTheme';
import useThemeStyles from '@hooks/useThemeStyles';
import useWindowDimensions from '@hooks/useWindowDimensions';
import {openPolicyTaxesPage} from '@libs/actions/Policy';
import {clearTaxRateError, deletePolicyTaxes, setPolicyTaxesEnabled} from '@libs/actions/TaxRate';
import * as DeviceCapabilities from '@libs/DeviceCapabilities';
import * as ErrorUtils from '@libs/ErrorUtils';
import Navigation from '@libs/Navigation/Navigation';
import * as PolicyUtils from '@libs/PolicyUtils';
import type {FullScreenNavigatorParamList} from '@navigation/types';
import AccessOrNotFoundWrapper from '@pages/workspace/AccessOrNotFoundWrapper';
import withPolicyAndFullscreenLoading from '@pages/workspace/withPolicyAndFullscreenLoading';
import type {WithPolicyAndFullscreenLoadingProps} from '@pages/workspace/withPolicyAndFullscreenLoading';
import CONST from '@src/CONST';
import ROUTES from '@src/ROUTES';
import type SCREENS from '@src/SCREENS';
import type {TaxRate} from '@src/types/onyx';

type WorkspaceTaxesPageProps = WithPolicyAndFullscreenLoadingProps & StackScreenProps<FullScreenNavigatorParamList, typeof SCREENS.WORKSPACE.TAXES>;

function WorkspaceTaxesPage({
    policy,
    route: {
        params: {policyID},
    },
}: WorkspaceTaxesPageProps) {
    const {isSmallScreenWidth} = useWindowDimensions();
    const styles = useThemeStyles();
    const theme = useTheme();
    const {translate} = useLocalize();
    const [selectedTaxesIDs, setSelectedTaxesIDs] = useState<string[]>([]);
    const [isDeleteModalVisible, setIsDeleteModalVisible] = useState(false);
    const defaultExternalID = policy?.taxRates?.defaultExternalID;
    const foreignTaxDefault = policy?.taxRates?.foreignTaxDefault;
    const isFocused = useIsFocused();

    const fetchTaxes = useCallback(() => {
        openPolicyTaxesPage(policyID);
    }, [policyID]);

    const {isOffline} = useNetwork({onReconnect: fetchTaxes});

    useFocusEffect(
        useCallback(() => {
            fetchTaxes();
        }, [fetchTaxes]),
    );

    useEffect(() => {
        if (isFocused) {
            return;
        }
        setSelectedTaxesIDs([]);
    }, [isFocused]);

    const textForDefault = useCallback(
        (taxID: string, taxRate: TaxRate): string => {
            let suffix;
            if (taxID === defaultExternalID && taxID === foreignTaxDefault) {
                suffix = translate('common.default');
            } else if (taxID === defaultExternalID) {
                suffix = translate('workspace.taxes.workspaceDefault');
            } else if (taxID === foreignTaxDefault) {
                suffix = translate('workspace.taxes.foreignDefault');
            }
            if (suffix) {
                return `${taxRate.value} ${CONST.DOT_SEPARATOR} ${suffix}`;
            }
            return `${taxRate.value}`;
        },
        [defaultExternalID, foreignTaxDefault, translate],
    );

    const taxesList = useMemo<ListItem[]>(() => {
        if (!policy) {
            return [];
        }
        return Object.entries(policy.taxRates?.taxes ?? {})
            .map(([key, value]) => ({
                text: value.name,
                alternateText: textForDefault(key, value),
                keyForList: key,
                isSelected: !!selectedTaxesIDs.includes(key),
                isDisabledCheckbox: !PolicyUtils.canEditTaxRate(policy, key),
                isDisabled: value.pendingAction === CONST.RED_BRICK_ROAD_PENDING_ACTION.DELETE,
                pendingAction: value.pendingAction ?? (Object.keys(value.pendingFields ?? {}).length > 0 ? CONST.RED_BRICK_ROAD_PENDING_ACTION.UPDATE : null),
                errors: value.errors ?? ErrorUtils.getLatestErrorFieldForAnyField(value),
                rightElement: <ListItemRightCaretWithLabel labelText={!value.isDisabled ? translate('workspace.common.enabled') : translate('workspace.common.disabled')} />,
            }))
            .sort((a, b) => (a.text ?? a.keyForList ?? '').localeCompare(b.text ?? b.keyForList ?? ''));
    }, [policy, textForDefault, selectedTaxesIDs, translate]);

    const isLoading = !isOffline && taxesList === undefined;

    const toggleTax = (tax: ListItem) => {
        const key = tax.keyForList;
        if (typeof key !== 'string') {
            return;
        }

        setSelectedTaxesIDs((prev) => {
            if (prev?.includes(key)) {
                return prev.filter((item) => item !== key);
            }
            return [...prev, key];
        });
    };

    const toggleAllTaxes = () => {
        const taxesToSelect = taxesList.filter((tax) => tax.keyForList !== defaultExternalID);
        setSelectedTaxesIDs((prev) => {
            if (prev.length === taxesToSelect.length) {
                return [];
            }

            return taxesToSelect.map((item) => (item.keyForList ? item.keyForList : ''));
        });
    };

    const getCustomListHeader = () => (
        <View style={[styles.flex1, styles.flexRow, styles.justifyContentBetween, styles.pl3, styles.pr9]}>
            <Text style={styles.searchInputStyle}>{translate('common.name')}</Text>
            <Text style={[styles.searchInputStyle, styles.textAlignCenter]}>{translate('statusPage.status')}</Text>
        </View>
    );

    const deleteTaxes = useCallback(() => {
        if (!policyID) {
            return;
        }
        deletePolicyTaxes(policyID, selectedTaxesIDs);
        setSelectedTaxesIDs([]);
        setIsDeleteModalVisible(false);
    }, [policyID, selectedTaxesIDs]);

    const toggleTaxes = useCallback(
        (isEnabled: boolean) => {
            if (!policyID) {
                return;
            }
            setPolicyTaxesEnabled(policyID, selectedTaxesIDs, isEnabled);
            setSelectedTaxesIDs([]);
        },
        [policyID, selectedTaxesIDs],
    );

    const navigateToEditTaxRate = (taxRate: ListItem) => {
        if (!taxRate.keyForList) {
            return;
        }
        Navigation.navigate(ROUTES.WORKSPACE_TAX_EDIT.getRoute(policyID, taxRate.keyForList));
    };

    const dropdownMenuOptions = useMemo(() => {
        const isMultiple = selectedTaxesIDs.length > 1;
        const options: Array<DropdownOption<WorkspaceTaxRatesBulkActionType>> = [];
        if (!PolicyUtils.hasAccountingConnections(policy)) {
            options.push({
                icon: Expensicons.Trashcan,
                text: isMultiple ? translate('workspace.taxes.actions.deleteMultiple') : translate('workspace.taxes.actions.delete'),
                value: CONST.POLICY.TAX_RATES_BULK_ACTION_TYPES.DELETE,
                onSelected: () => setIsDeleteModalVisible(true),
            });
        }

        // `Disable rates` when at least one enabled rate is selected.
        if (selectedTaxesIDs.some((taxID) => !policy?.taxRates?.taxes[taxID]?.isDisabled)) {
            options.push({
                icon: Expensicons.DocumentSlash,
                text: isMultiple ? translate('workspace.taxes.actions.disableMultiple') : translate('workspace.taxes.actions.disable'),
                value: CONST.POLICY.TAX_RATES_BULK_ACTION_TYPES.DISABLE,
                onSelected: () => toggleTaxes(false),
            });
        }

        // `Enable rates` when at least one disabled rate is selected.
        if (selectedTaxesIDs.some((taxID) => policy?.taxRates?.taxes[taxID]?.isDisabled)) {
            options.push({
                icon: Expensicons.Document,
                text: isMultiple ? translate('workspace.taxes.actions.enableMultiple') : translate('workspace.taxes.actions.enable'),
                value: CONST.POLICY.TAX_RATES_BULK_ACTION_TYPES.ENABLE,
                onSelected: () => toggleTaxes(true),
            });
        }
        return options;
    }, [policy, selectedTaxesIDs, toggleTaxes, translate]);

    const headerButtons = !selectedTaxesIDs.length ? (
        <View style={[styles.w100, styles.flexRow, isSmallScreenWidth && styles.mb3]}>
<<<<<<< HEAD
            {!PolicyUtils.hasAccountingConnections(policy) && (
                <Button
                    medium
                    success
                    onPress={() => Navigation.navigate(ROUTES.WORKSPACE_TAX_CREATE.getRoute(policyID))}
                    icon={Expensicons.Plus}
                    text={translate('workspace.taxes.addRate')}
                    style={[styles.mr3, isSmallScreenWidth && styles.w50]}
                />
            )}
=======
            <Button
                medium
                success
                onPress={() => Navigation.navigate(ROUTES.WORKSPACE_TAX_CREATE.getRoute(policyID))}
                icon={Expensicons.Plus}
                text={translate('workspace.taxes.addRate')}
                style={[styles.mr3, isSmallScreenWidth && styles.flex1]}
            />
>>>>>>> 8375abea
            <Button
                medium
                onPress={() => Navigation.navigate(ROUTES.WORKSPACE_TAXES_SETTINGS.getRoute(policyID))}
                icon={Expensicons.Gear}
                text={translate('common.settings')}
                style={[isSmallScreenWidth && styles.flex1]}
            />
        </View>
    ) : (
        <ButtonWithDropdownMenu<WorkspaceTaxRatesBulkActionType>
            onPress={() => {}}
            options={dropdownMenuOptions}
            buttonSize={CONST.DROPDOWN_BUTTON_SIZE.MEDIUM}
            customText={translate('workspace.common.selected', {selectedNumber: selectedTaxesIDs.length})}
            shouldAlwaysShowDropdownMenu
            pressOnEnter
            isSplitButton={false}
            style={[isSmallScreenWidth && styles.flexGrow1, isSmallScreenWidth && styles.mb3]}
        />
    );

    const getHeaderText = () => (
        <View style={[styles.ph5, styles.pb5, styles.pt3]}>
            <Text style={[styles.textNormal, styles.colorMuted]}>{translate('workspace.taxes.subtitle')}</Text>
        </View>
    );

    return (
        <AccessOrNotFoundWrapper
            accessVariants={[CONST.POLICY.ACCESS_VARIANTS.ADMIN, CONST.POLICY.ACCESS_VARIANTS.PAID]}
            policyID={policyID}
            featureName={CONST.POLICY.MORE_FEATURES.ARE_TAXES_ENABLED}
        >
            <ScreenWrapper
                includeSafeAreaPaddingBottom={false}
                style={[styles.defaultModalContainer]}
                testID={WorkspaceTaxesPage.displayName}
                shouldShowOfflineIndicatorInWideScreen
            >
                <HeaderWithBackButton
                    icon={Illustrations.Coins}
                    title={translate('workspace.common.taxes')}
                    shouldShowBackButton={isSmallScreenWidth}
                >
                    {!isSmallScreenWidth && headerButtons}
                </HeaderWithBackButton>
                {isSmallScreenWidth && <View style={[styles.pl5, styles.pr5]}>{headerButtons}</View>}
                {!isSmallScreenWidth && getHeaderText()}
                {isLoading && (
                    <ActivityIndicator
                        size={CONST.ACTIVITY_INDICATOR_SIZE.LARGE}
                        style={[styles.flex1]}
                        color={theme.spinner}
                    />
                )}
                <SelectionList
                    canSelectMultiple
                    sections={[{data: taxesList, isDisabled: false}]}
                    onCheckboxPress={toggleTax}
                    onSelectRow={navigateToEditTaxRate}
                    onSelectAll={toggleAllTaxes}
                    ListItem={TableListItem}
                    customListHeader={getCustomListHeader()}
                    listHeaderContent={isSmallScreenWidth ? getHeaderText() : null}
                    shouldPreventDefaultFocusOnSelectRow={!DeviceCapabilities.canUseTouchScreen()}
                    listHeaderWrapperStyle={[styles.ph9, styles.pv3, styles.pb5]}
                    onDismissError={(item) => (item.keyForList ? clearTaxRateError(policyID, item.keyForList, item.pendingAction) : undefined)}
                    showScrollIndicator={false}
                />
                <ConfirmModal
                    title={translate('workspace.taxes.actions.delete')}
                    isVisible={isDeleteModalVisible}
                    onConfirm={deleteTaxes}
                    onCancel={() => setIsDeleteModalVisible(false)}
                    prompt={
                        selectedTaxesIDs.length > 1
                            ? translate('workspace.taxes.deleteMultipleTaxConfirmation', {taxAmount: selectedTaxesIDs.length})
                            : translate('workspace.taxes.deleteTaxConfirmation')
                    }
                    confirmText={translate('common.delete')}
                    cancelText={translate('common.cancel')}
                    danger
                />
            </ScreenWrapper>
        </AccessOrNotFoundWrapper>
    );
}

WorkspaceTaxesPage.displayName = 'WorkspaceTaxesPage';

export default withPolicyAndFullscreenLoading(WorkspaceTaxesPage);<|MERGE_RESOLUTION|>--- conflicted
+++ resolved
@@ -206,7 +206,6 @@
 
     const headerButtons = !selectedTaxesIDs.length ? (
         <View style={[styles.w100, styles.flexRow, isSmallScreenWidth && styles.mb3]}>
-<<<<<<< HEAD
             {!PolicyUtils.hasAccountingConnections(policy) && (
                 <Button
                     medium
@@ -214,19 +213,9 @@
                     onPress={() => Navigation.navigate(ROUTES.WORKSPACE_TAX_CREATE.getRoute(policyID))}
                     icon={Expensicons.Plus}
                     text={translate('workspace.taxes.addRate')}
-                    style={[styles.mr3, isSmallScreenWidth && styles.w50]}
+                    style={[styles.mr3, isSmallScreenWidth && styles.flex1]}
                 />
             )}
-=======
-            <Button
-                medium
-                success
-                onPress={() => Navigation.navigate(ROUTES.WORKSPACE_TAX_CREATE.getRoute(policyID))}
-                icon={Expensicons.Plus}
-                text={translate('workspace.taxes.addRate')}
-                style={[styles.mr3, isSmallScreenWidth && styles.flex1]}
-            />
->>>>>>> 8375abea
             <Button
                 medium
                 onPress={() => Navigation.navigate(ROUTES.WORKSPACE_TAXES_SETTINGS.getRoute(policyID))}

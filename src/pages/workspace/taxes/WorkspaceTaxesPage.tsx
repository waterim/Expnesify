import type {StackScreenProps} from '@react-navigation/stack';
import React, {useCallback, useEffect, useMemo, useState} from 'react';
import {ActivityIndicator, View} from 'react-native';
import Button from '@components/Button';
import HeaderWithBackButton from '@components/HeaderWithBackButton';
import Icon from '@components/Icon';
import * as Expensicons from '@components/Icon/Expensicons';
import * as Illustrations from '@components/Icon/Illustrations';
import ScreenWrapper from '@components/ScreenWrapper';
import SelectionList from '@components/SelectionList';
import TableListItem from '@components/SelectionList/TableListItem';
import type {ListItem} from '@components/SelectionList/types';
import Text from '@components/Text';
import useLocalize from '@hooks/useLocalize';
import useNetwork from '@hooks/useNetwork';
import useTheme from '@hooks/useTheme';
import useThemeStyles from '@hooks/useThemeStyles';
import useWindowDimensions from '@hooks/useWindowDimensions';
<<<<<<< HEAD
import {clearDraftValues} from '@libs/actions/FormActions';
import {clearTaxRateError} from '@libs/actions/TaxRate';
import Navigation from '@libs/Navigation/Navigation';
import type {CentralPaneNavigatorParamList} from '@navigation/types';
=======
import {openPolicyTaxesPage} from '@libs/actions/Policy';
import type {WorkspacesCentralPaneNavigatorParamList} from '@navigation/types';
>>>>>>> d6964460
import AdminPolicyAccessOrNotFoundWrapper from '@pages/workspace/AdminPolicyAccessOrNotFoundWrapper';
import PaidPolicyAccessOrNotFoundWrapper from '@pages/workspace/PaidPolicyAccessOrNotFoundWrapper';
import withPolicyAndFullscreenLoading from '@pages/workspace/withPolicyAndFullscreenLoading';
import type {WithPolicyAndFullscreenLoadingProps} from '@pages/workspace/withPolicyAndFullscreenLoading';
import CONST from '@src/CONST';
import ONYXKEYS from '@src/ONYXKEYS';
import ROUTES from '@src/ROUTES';
import type SCREENS from '@src/SCREENS';

type WorkspaceTaxesPageProps = WithPolicyAndFullscreenLoadingProps & StackScreenProps<WorkspacesCentralPaneNavigatorParamList, typeof SCREENS.WORKSPACE.TAXES>;

function WorkspaceTaxesPage({policy, route}: WorkspaceTaxesPageProps) {
    const {isSmallScreenWidth} = useWindowDimensions();
    const styles = useThemeStyles();
    const theme = useTheme();
    const {translate} = useLocalize();
    const [selectedTaxesIDs, setSelectedTaxesIDs] = useState<string[]>([]);
    const defaultExternalID = policy?.taxRates?.defaultExternalID;
    const foreignTaxDefault = policy?.taxRates?.foreignTaxDefault;

    const fetchTaxes = () => {
        openPolicyTaxesPage(route.params.policyID);
    };

    const {isOffline} = useNetwork({onReconnect: fetchTaxes});

    useEffect(() => {
        fetchTaxes();
        // eslint-disable-next-line react-hooks/exhaustive-deps
    }, []);

    const textForDefault = useCallback(
        (taxID: string): string => {
            if (taxID === defaultExternalID && taxID === foreignTaxDefault) {
                return translate('common.default');
            }
            if (taxID === defaultExternalID) {
                return translate('workspace.taxes.workspaceDefault');
            }
            if (taxID === foreignTaxDefault) {
                return translate('workspace.taxes.foreignDefault');
            }
            return '';
        },
        [defaultExternalID, foreignTaxDefault, translate],
    );

    const taxesList = useMemo<ListItem[]>(
        () =>
            Object.entries(policy?.taxRates?.taxes ?? {})
                .map(([key, value]) => ({
                    text: value.name,
                    alternateText: textForDefault(key),
                    keyForList: key,
                    isSelected: !!selectedTaxesIDs.includes(key),
<<<<<<< HEAD
                    isSelectable: key !== defaultExternalID && key !== foreignTaxDefault,
                    pendingAction: value.pendingAction,
                    errors: value.errors,
=======
                    isDisabledCheckbox: key === defaultExternalID,
>>>>>>> d6964460
                    rightElement: (
                        <View style={styles.flexRow}>
                            <Text style={[styles.disabledText, styles.alignSelfCenter]}>
                                {value.isDisabled ? translate('workspace.common.disabled') : translate('workspace.common.enabled')}
                            </Text>
                            <View style={[styles.p1, styles.pl2]}>
                                <Icon
                                    src={Expensicons.ArrowRight}
                                    fill={theme.icon}
                                />
                            </View>
                        </View>
                    ),
                }))
                .sort((a, b) => a.text.localeCompare(b.text)),
        [policy?.taxRates?.taxes, textForDefault, defaultExternalID, selectedTaxesIDs, styles, theme.icon, translate],
    );

    const isLoading = !isOffline && taxesList === undefined;

    const toggleTax = (tax: ListItem) => {
        const key = tax.keyForList;
        if (typeof key !== 'string') {
            return;
        }

        setSelectedTaxesIDs((prev) => {
            if (prev?.includes(key)) {
                return prev.filter((item) => item !== key);
            }
            return [...prev, key];
        });
    };

    const toggleAllTaxes = () => {
        const taxesToSelect = taxesList.filter((tax) => tax.keyForList !== defaultExternalID);
        setSelectedTaxesIDs((prev) => {
            if (prev.length === taxesToSelect.length) {
                return [];
            }

            return taxesToSelect.map((item) => (item.keyForList ? item.keyForList : ''));
        });
    };

    const getCustomListHeader = () => (
        <View style={[styles.flex1, styles.flexRow, styles.justifyContentBetween, styles.pl3, styles.pr9]}>
            <Text style={styles.searchInputStyle}>{translate('common.name')}</Text>
            <Text style={[styles.searchInputStyle, styles.textAlignCenter]}>{translate('statusPage.status')}</Text>
        </View>
    );

    const headerButtons = (
        <View style={[styles.w100, styles.flexRow, isSmallScreenWidth && styles.mb3]}>
            <Button
                medium
                success
                onPress={() => {
                    clearDraftValues(ONYXKEYS.FORMS.WORKSPACE_NEW_TAX_FORM);
                    Navigation.navigate(ROUTES.WORKSPACE_TAXES_NEW.getRoute(policy?.id ?? ''));
                }}
                icon={Expensicons.Plus}
                text={translate('workspace.taxes.addRate')}
                style={[styles.mr3, isSmallScreenWidth && styles.w50]}
            />
            <Button
                medium
                onPress={() => {}}
                icon={Expensicons.Gear}
                text={translate('common.settings')}
                style={[isSmallScreenWidth && styles.w50]}
            />
        </View>
    );

    return (
        <AdminPolicyAccessOrNotFoundWrapper policyID={route.params.policyID}>
            <PaidPolicyAccessOrNotFoundWrapper policyID={route.params.policyID}>
                <ScreenWrapper
                    includeSafeAreaPaddingBottom={false}
                    style={[styles.defaultModalContainer]}
                    testID={WorkspaceTaxesPage.displayName}
                    shouldShowOfflineIndicatorInWideScreen
                >
                    <HeaderWithBackButton
                        icon={Illustrations.Coins}
                        title={translate('workspace.common.taxes')}
                        shouldShowBackButton={isSmallScreenWidth}
                    >
                        {!isSmallScreenWidth && headerButtons}
                    </HeaderWithBackButton>

                    {isSmallScreenWidth && <View style={[styles.pl5, styles.pr5]}>{headerButtons}</View>}

                    <View style={[styles.ph5, styles.pb5]}>
                        <Text style={[styles.textNormal, styles.colorMuted]}>{translate('workspace.taxes.subtitle')}</Text>
                    </View>
                    {isLoading && (
                        <ActivityIndicator
                            size={CONST.ACTIVITY_INDICATOR_SIZE.LARGE}
                            style={[styles.flex1]}
                            color={theme.spinner}
                        />
                    )}
                    <SelectionList
                        canSelectMultiple
                        sections={[{data: taxesList, indexOffset: 0, isDisabled: false}]}
                        onCheckboxPress={toggleTax}
                        onSelectRow={() => {}}
                        onSelectAll={toggleAllTaxes}
                        showScrollIndicator
                        ListItem={TableListItem}
                        customListHeader={getCustomListHeader()}
                        listHeaderWrapperStyle={[styles.ph9, styles.pv3, styles.pb5]}
                        onDismissError={(item) => item.keyForList && clearTaxRateError(policy?.id ?? '', item.keyForList, item.pendingAction)}
                    />
                </ScreenWrapper>
            </PaidPolicyAccessOrNotFoundWrapper>
        </AdminPolicyAccessOrNotFoundWrapper>
    );
}

WorkspaceTaxesPage.displayName = 'WorkspaceTaxesPage';

export default withPolicyAndFullscreenLoading(WorkspaceTaxesPage);<|MERGE_RESOLUTION|>--- conflicted
+++ resolved
@@ -16,15 +16,11 @@
 import useTheme from '@hooks/useTheme';
 import useThemeStyles from '@hooks/useThemeStyles';
 import useWindowDimensions from '@hooks/useWindowDimensions';
-<<<<<<< HEAD
 import {clearDraftValues} from '@libs/actions/FormActions';
+import {openPolicyTaxesPage} from '@libs/actions/Policy';
 import {clearTaxRateError} from '@libs/actions/TaxRate';
 import Navigation from '@libs/Navigation/Navigation';
-import type {CentralPaneNavigatorParamList} from '@navigation/types';
-=======
-import {openPolicyTaxesPage} from '@libs/actions/Policy';
 import type {WorkspacesCentralPaneNavigatorParamList} from '@navigation/types';
->>>>>>> d6964460
 import AdminPolicyAccessOrNotFoundWrapper from '@pages/workspace/AdminPolicyAccessOrNotFoundWrapper';
 import PaidPolicyAccessOrNotFoundWrapper from '@pages/workspace/PaidPolicyAccessOrNotFoundWrapper';
 import withPolicyAndFullscreenLoading from '@pages/workspace/withPolicyAndFullscreenLoading';
@@ -80,13 +76,9 @@
                     alternateText: textForDefault(key),
                     keyForList: key,
                     isSelected: !!selectedTaxesIDs.includes(key),
-<<<<<<< HEAD
-                    isSelectable: key !== defaultExternalID && key !== foreignTaxDefault,
+                    isDisabledCheckbox: key === defaultExternalID,
                     pendingAction: value.pendingAction,
                     errors: value.errors,
-=======
-                    isDisabledCheckbox: key === defaultExternalID,
->>>>>>> d6964460
                     rightElement: (
                         <View style={styles.flexRow}>
                             <Text style={[styles.disabledText, styles.alignSelfCenter]}>
@@ -102,7 +94,7 @@
                     ),
                 }))
                 .sort((a, b) => a.text.localeCompare(b.text)),
-        [policy?.taxRates?.taxes, textForDefault, defaultExternalID, selectedTaxesIDs, styles, theme.icon, translate],
+        [policy?.taxRates?.taxes, textForDefault, selectedTaxesIDs, defaultExternalID, styles, translate, theme.icon],
     );
 
     const isLoading = !isOffline && taxesList === undefined;

--- conflicted
+++ resolved
@@ -20,13 +20,10 @@
 import withFullPolicy from '../withFullPolicy';
 import CONST from '../../../CONST';
 import Button from '../../../components/Button';
-<<<<<<< HEAD
 import {withNetwork} from '../../../components/OnyxProvider';
 import FullPageNotFoundView from '../../../components/BlockingViews/FullPageNotFoundView';
-=======
 import OfflineWithFeedback from '../../../components/OfflineWithFeedback';
 import * as ReimbursementAccount from '../../../libs/actions/ReimbursementAccount';
->>>>>>> 2617708e
 
 const propTypes = {
     /** The policy ID currently being configured */
@@ -34,20 +31,6 @@
 
     /** Policy values needed in the component */
     policy: PropTypes.shape({
-<<<<<<< HEAD
-        customUnits: PropTypes.objectOf(PropTypes.shape({
-            customUnitID: PropTypes.string,
-            name: PropTypes.string,
-            attributes: PropTypes.shape({
-                unit: PropTypes.string,
-            }),
-            rate: PropTypes.arrayOf(PropTypes.shape({
-                customUnitRateID: PropTypes.string,
-                name: PropTypes.string,
-                rate: PropTypes.number,
-            })),
-        })),
-=======
         customUnits: PropTypes.objectOf(
             PropTypes.shape({
                 customUnitID: PropTypes.string,
@@ -64,7 +47,6 @@
                 ),
             }),
         ),
->>>>>>> 2617708e
         outputCurrency: PropTypes.string,
         hasVBA: PropTypes.bool,
     }).isRequired,
@@ -75,17 +57,8 @@
 class WorkspaceReimburseView extends React.Component {
     constructor(props) {
         super(props);
-<<<<<<< HEAD
-        const distanceCustomUnit = _.chain(lodashGet(props, 'policy.customUnits', []))
-            .values()
-            .findWhere({name: CONST.CUSTOM_UNITS.NAME_DISTANCE})
-            .value();
-
-        debugger;
-=======
         const distanceCustomUnit = _.find(lodashGet(props, 'policy.customUnits', {}), unit => unit.name === 'Distance');
 
->>>>>>> 2617708e
         this.state = {
             unitID: lodashGet(distanceCustomUnit, 'customUnitID', ''),
             unitName: lodashGet(distanceCustomUnit, 'name', ''),
@@ -216,93 +189,7 @@
     render() {
         return (
             <>
-<<<<<<< HEAD
                 <FullPageNotFoundView shouldShow={_.isEmpty(this.props.policy)}>
-=======
-                <Section
-                    title={this.props.translate('workspace.reimburse.captureReceipts')}
-                    icon={Illustrations.ReceiptYellow}
-                    menuItems={[
-                        {
-                            title: this.props.translate('workspace.reimburse.viewAllReceipts'),
-                            onPress: () => Link.openOldDotLink(`expenses?policyIDList=${this.props.policyID}&billableReimbursable=reimbursable&submitterEmail=%2B%2B`),
-                            icon: Expensicons.Receipt,
-                            shouldShowRightIcon: true,
-                            iconRight: Expensicons.NewWindow,
-                        },
-                    ]}
-                >
-                    <View style={[styles.mv4, styles.flexRow, styles.flexWrap]}>
-                        <Text>
-                            {this.props.translate('workspace.reimburse.captureNoVBACopyBeforeEmail')}
-                            <CopyTextToClipboard
-                                text="receipts@expensify.com"
-                                textStyles={[styles.textBlue]}
-                            />
-                            <Text>{this.props.translate('workspace.reimburse.captureNoVBACopyAfterEmail')}</Text>
-                        </Text>
-                    </View>
-                </Section>
-
-                <Section
-                    title={this.props.translate('workspace.reimburse.trackDistance')}
-                    icon={Illustrations.GpsTrackOrange}
-                >
-                    <View style={[styles.mv4]}>
-                        <Text>{this.props.translate('workspace.reimburse.trackDistanceCopy')}</Text>
-                    </View>
-                    <OfflineWithFeedback
-                        errors={lodashGet(this.props, ['policy', 'customUnits', this.state.unitID, 'errors'])}
-                        pendingAction={lodashGet(this.props, ['policy', 'customUnits', this.state.unitID, 'pendingAction'])}
-                        onClose={() => Policy.removeUnitError(this.props.policyID, this.state.unitID)}
-                    >
-                        <View style={[styles.flexRow, styles.alignItemsCenter, styles.mv2]}>
-                            <View style={[styles.rateCol]}>
-                                <TextInput
-                                    label={this.props.translate('workspace.reimburse.trackDistanceRate')}
-                                    placeholder={this.state.outputCurrency}
-                                    onChangeText={value => this.setRate(value)}
-                                    value={this.state.rateValue}
-                                    autoCompleteType="off"
-                                    autoCorrect={false}
-                                    keyboardType={CONST.KEYBOARD_TYPE.DECIMAL_PAD}
-                                    onKeyPress={this.debounceUpdateOnCursorMove}
-                                />
-                            </View>
-                            <View style={[styles.unitCol]}>
-                                <Picker
-                                    label={this.props.translate('workspace.reimburse.trackDistanceUnit')}
-                                    items={this.unitItems}
-                                    value={this.state.unitValue}
-                                    onInputChange={value => this.setUnit(value)}
-                                />
-                            </View>
-                        </View>
-                    </OfflineWithFeedback>
-                </Section>
-
-                {!this.props.hasVBA && (
-                    <Section
-                        title={this.props.translate('workspace.reimburse.unlockNextDayReimbursements')}
-                        icon={Illustrations.JewelBoxGreen}
-                    >
-                        <View style={[styles.mv4]}>
-                            <Text>{this.props.translate('workspace.reimburse.unlockNoVBACopy')}</Text>
-                        </View>
-                        <Button
-                            text={this.props.translate('workspace.common.bankAccount')}
-                            onPress={() => ReimbursementAccount.navigateToBankAccountRoute(this.props.policyID)}
-                            icon={Expensicons.Bank}
-                            style={[styles.mt4]}
-                            iconStyles={[styles.mr5]}
-                            shouldShowRightIcon
-                            extraLarge
-                            success
-                        />
-                    </Section>
-                )}
-                {this.props.hasVBA && (
->>>>>>> 2617708e
                     <Section
                         title={this.props.translate('workspace.reimburse.captureReceipts')}
                         icon={Illustrations.ReceiptYellow}
@@ -335,31 +222,37 @@
                         <View style={[styles.mv4]}>
                             <Text>{this.props.translate('workspace.reimburse.trackDistanceCopy')}</Text>
                         </View>
-                        <View style={[styles.flexRow, styles.alignItemsCenter]}>
-                            <View style={[styles.rateCol]}>
-                                <TextInput
-                                    label={this.props.translate('workspace.reimburse.trackDistanceRate')}
-                                    placeholder={this.state.outputCurrency}
-                                    onChangeText={value => this.setRate(value)}
-                                    value={this.state.rateValue}
-                                    autoCompleteType="off"
-                                    autoCorrect={false}
-                                    keyboardType={CONST.KEYBOARD_TYPE.DECIMAL_PAD}
-                                    onKeyPress={this.debounceUpdateOnCursorMove}
-                                />
+                        <OfflineWithFeedback
+                            errors={lodashGet(this.props, ['policy', 'customUnits', this.state.unitID, 'errors'])}
+                            pendingAction={lodashGet(this.props, ['policy', 'customUnits', this.state.unitID, 'pendingAction'])}
+                            onClose={() => Policy.removeUnitError(this.props.policyID, this.state.unitID)}
+                        >
+                            <View style={[styles.flexRow, styles.alignItemsCenter, styles.mv2]}>
+                                <View style={[styles.rateCol]}>
+                                    <TextInput
+                                        label={this.props.translate('workspace.reimburse.trackDistanceRate')}
+                                        placeholder={this.state.outputCurrency}
+                                        onChangeText={value => this.setRate(value)}
+                                        value={this.state.rateValue}
+                                        autoCompleteType="off"
+                                        autoCorrect={false}
+                                        keyboardType={CONST.KEYBOARD_TYPE.DECIMAL_PAD}
+                                        onKeyPress={this.debounceUpdateOnCursorMove}
+                                    />
+                                </View>
+                                <View style={[styles.unitCol]}>
+                                    <Picker
+                                        label={this.props.translate('workspace.reimburse.trackDistanceUnit')}
+                                        items={this.unitItems}
+                                        value={this.state.unitValue}
+                                        onInputChange={value => this.setUnit(value)}
+                                    />
+                                </View>
                             </View>
-                            <View style={[styles.unitCol]}>
-                                <Picker
-                                    label={this.props.translate('workspace.reimburse.trackDistanceUnit')}
-                                    items={this.unitItems}
-                                    value={this.state.unitValue}
-                                    onInputChange={value => this.setUnit(value)}
-                                />
-                            </View>
-                        </View>
+                        </OfflineWithFeedback>
                     </Section>
 
-                    {!this.props.policy.hasVBA && (
+                    {!this.props.hasVBA && (
                         <Section
                             title={this.props.translate('workspace.reimburse.unlockNextDayReimbursements')}
                             icon={Illustrations.JewelBoxGreen}
@@ -369,7 +262,7 @@
                             </View>
                             <Button
                                 text={this.props.translate('workspace.common.bankAccount')}
-                                onPress={() => Navigation.navigate(ROUTES.getWorkspaceBankAccountRoute(this.props.policyID))}
+                                onPress={() => ReimbursementAccount.navigateToBankAccountRoute(this.props.policyID)}
                                 icon={Expensicons.Bank}
                                 style={[styles.mt4]}
                                 iconStyles={[styles.mr5]}
@@ -379,15 +272,15 @@
                             />
                         </Section>
                     )}
-                    {this.props.policy.hasVBA && (
+                    {this.props.hasVBA && (
                         <Section
                             title={this.props.translate('workspace.reimburse.fastReimbursementsHappyMembers')}
                             icon={Illustrations.BankUserGreen}
                             menuItems={[
                                 {
-                                    title: this.props.translate('workspace.reimburse.reimburseReceipts'),
-                                    onPress: () => Link.openOldDotLink(`reports?policyID=${this.props.policyID}&from=all&type=expense&showStates=Archived&isAdvancedFilterMode=true`),
-                                    icon: Expensicons.Bank,
+                                    title: this.props.translate('workspace.reimburse.viewAllReceipts'),
+                                    onPress: () => Link.openOldDotLink(`expenses?policyIDList=${this.props.policyID}&billableReimbursable=reimbursable&submitterEmail=%2B%2B`),
+                                    icon: Expensicons.Receipt,
                                     shouldShowRightIcon: true,
                                     iconRight: Expensicons.NewWindow,
                                 },

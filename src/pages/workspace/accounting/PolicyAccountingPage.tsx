--- conflicted
+++ resolved
@@ -23,12 +23,7 @@
 import useTheme from '@hooks/useTheme';
 import useThemeStyles from '@hooks/useThemeStyles';
 import useWindowDimensions from '@hooks/useWindowDimensions';
-<<<<<<< HEAD
 import {getSynchronizationErrorMessage, isAuthenticationError, removePolicyConnection, syncConnection} from '@libs/actions/connections';
-import * as PolicyUtils from '@libs/PolicyUtils';
-import {findCurrentXeroOrganization, getCurrentSageIntacctEntityName, getCurrentXeroOrganizationName, getIntegrationLastSuccessfulDate, getXeroTenants} from '@libs/PolicyUtils';
-=======
-import {hasSynchronizationError, removePolicyConnection, syncConnection} from '@libs/actions/connections';
 import {
     areXeroSettingsInErrorFields,
     findCurrentXeroOrganization,
@@ -40,7 +35,6 @@
     xeroSettingsPendingAction,
 } from '@libs/PolicyUtils';
 import type {XeroSettings} from '@libs/PolicyUtils';
->>>>>>> 750c34ec
 import Navigation from '@navigation/Navigation';
 import AccessOrNotFoundWrapper from '@pages/workspace/AccessOrNotFoundWrapper';
 import withPolicyConnections from '@pages/workspace/withPolicyConnections';
@@ -50,12 +44,9 @@
 import ONYXKEYS from '@src/ONYXKEYS';
 import ROUTES from '@src/ROUTES';
 import {isEmptyObject} from '@src/types/utils/EmptyObject';
-<<<<<<< HEAD
 import {AccountingContextProvider, useAccountingContext} from './AccountingContext';
 import type {MenuItemData, PolicyAccountingPageProps} from './types';
 import {accountingIntegrationData} from './utils';
-=======
-import type IconAsset from '@src/types/utils/IconAsset';
 
 type MenuItemData = MenuItemProps & {pendingAction?: OfflineWithFeedbackProps['pendingAction']; errors?: OfflineWithFeedbackProps['errors']};
 
@@ -172,7 +163,6 @@
             return undefined;
     }
 }
->>>>>>> 750c34ec
 
 function PolicyAccountingPage({policy}: PolicyAccountingPageProps) {
     const [connectionSyncProgress] = useOnyx(`${ONYXKEYS.COLLECTION.POLICY_CONNECTION_SYNC_PROGRESS}${policy.id}`);
@@ -198,13 +188,9 @@
 
     const accountingIntegrations = Object.values(CONST.POLICY.CONNECTIONS.NAME).filter((name) => !(name === CONST.POLICY.CONNECTIONS.NAME.SAGE_INTACCT && !canUseSageIntacctIntegration));
 
-<<<<<<< HEAD
-    const connectedIntegration = PolicyUtils.getConnectedIntegration(policy, accountingIntegrations) ?? connectionSyncProgress?.connectionName;
+    const connectedIntegration = getConnectedIntegration(policy, accountingIntegrations) ?? connectionSyncProgress?.connectionName;
     const synchronizationError = connectedIntegration && getSynchronizationErrorMessage(policy, connectedIntegration, isSyncInProgress);
     const shouldShowEnterCredentials = connectedIntegration && !!synchronizationError && isAuthenticationError(policy, connectedIntegration);
-=======
-    const connectedIntegration = getConnectedIntegration(policy, accountingIntegrations) ?? connectionSyncProgress?.connectionName;
->>>>>>> 750c34ec
 
     const policyID = policy?.id ?? '-1';
     const successfulDate = getIntegrationLastSuccessfulDate(connectedIntegration ? policy?.connections?.[connectedIntegration] : undefined);
@@ -346,13 +332,8 @@
         if (!connectedIntegration) {
             return [];
         }
-<<<<<<< HEAD
         const shouldShowSynchronizationError = !!synchronizationError;
-        const integrationData = accountingIntegrationData(connectedIntegration, policyID, translate);
-=======
-        const shouldShowSynchronizationError = hasSynchronizationError(policy, connectedIntegration, isSyncInProgress);
         const integrationData = accountingIntegrationData(connectedIntegration, policyID, translate, undefined, undefined, policy);
->>>>>>> 750c34ec
         const iconProps = integrationData?.icon ? {icon: integrationData.icon, iconType: CONST.ICON_TYPE_AVATAR} : {};
         return [
             {

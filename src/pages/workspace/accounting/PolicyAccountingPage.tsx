import {differenceInMinutes, isValid, parseISO} from 'date-fns';
import React, {useEffect, useMemo, useRef, useState} from 'react';
import {ActivityIndicator, View} from 'react-native';
import {withOnyx} from 'react-native-onyx';
import type {OnyxEntry} from 'react-native-onyx';
import CollapsibleSection from '@components/CollapsibleSection';
import ConfirmModal from '@components/ConfirmModal';
import ConnectToNetSuiteButton from '@components/ConnectToNetSuiteButton';
import ConnectToQuickbooksOnlineButton from '@components/ConnectToQuickbooksOnlineButton';
import ConnectToSageIntacctButton from '@components/ConnectToSageIntacctButton';
import ConnectToXeroButton from '@components/ConnectToXeroButton';
import HeaderWithBackButton from '@components/HeaderWithBackButton';
import * as Expensicons from '@components/Icon/Expensicons';
import * as Illustrations from '@components/Icon/Illustrations';
import type {LocaleContextProps} from '@components/LocaleContextProvider';
import type {MenuItemProps} from '@components/MenuItem';
import MenuItem from '@components/MenuItem';
import MenuItemList from '@components/MenuItemList';
import type {OfflineWithFeedbackProps} from '@components/OfflineWithFeedback';
import OfflineWithFeedback from '@components/OfflineWithFeedback';
import ScreenWrapper from '@components/ScreenWrapper';
import ScrollView from '@components/ScrollView';
import Section from '@components/Section';
import ThreeDotsMenu from '@components/ThreeDotsMenu';
import type ThreeDotsMenuProps from '@components/ThreeDotsMenu/types';
import useLocalize from '@hooks/useLocalize';
import useNetwork from '@hooks/useNetwork';
import usePermissions from '@hooks/usePermissions';
import useTheme from '@hooks/useTheme';
import useThemeStyles from '@hooks/useThemeStyles';
import useWindowDimensions from '@hooks/useWindowDimensions';
import {hasSynchronizationError, removePolicyConnection, syncConnection} from '@libs/actions/connections';
import {findCurrentXeroOrganization, getCurrentXeroOrganizationName, getIntegrationLastSuccessfulDate, getXeroTenants} from '@libs/PolicyUtils';
import Navigation from '@navigation/Navigation';
import AccessOrNotFoundWrapper from '@pages/workspace/AccessOrNotFoundWrapper';
import type {WithPolicyConnectionsProps} from '@pages/workspace/withPolicyConnections';
import withPolicyConnections from '@pages/workspace/withPolicyConnections';
import type {AnchorPosition} from '@styles/index';
import CONST from '@src/CONST';
import ONYXKEYS from '@src/ONYXKEYS';
import ROUTES from '@src/ROUTES';
import type {Policy, PolicyConnectionSyncProgress} from '@src/types/onyx';
import type {PolicyConnectionName} from '@src/types/onyx/Policy';
import {isEmptyObject} from '@src/types/utils/EmptyObject';
import type IconAsset from '@src/types/utils/IconAsset';

type MenuItemData = MenuItemProps & {pendingAction?: OfflineWithFeedbackProps['pendingAction']; errors?: OfflineWithFeedbackProps['errors']};

type PolicyAccountingPageOnyxProps = {
    connectionSyncProgress: OnyxEntry<PolicyConnectionSyncProgress>;
};

type PolicyAccountingPageProps = WithPolicyConnectionsProps &
    PolicyAccountingPageOnyxProps & {
        // This is not using OnyxEntry<OnyxTypes.Policy> because the HOC withPolicyConnections will only render this component if there is a policy
        policy: Policy;
    };

type AccountingIntegration = {
    title: string;
    icon: IconAsset;
    setupConnectionButton: React.ReactNode;
    onImportPagePress: () => void;
    onExportPagePress: () => void;
    onAdvancedPagePress: () => void;
};
function accountingIntegrationData(
    connectionName: PolicyConnectionName,
    policyID: string,
    translate: LocaleContextProps['translate'],
    isConnectedToIntegration?: boolean,
    integrationToDisconnect?: PolicyConnectionName,
): AccountingIntegration | undefined {
    switch (connectionName) {
        case CONST.POLICY.CONNECTIONS.NAME.QBO:
            return {
                title: translate('workspace.accounting.qbo'),
                icon: Expensicons.QBOSquare,
                setupConnectionButton: (
                    <ConnectToQuickbooksOnlineButton
                        policyID={policyID}
                        shouldDisconnectIntegrationBeforeConnecting={isConnectedToIntegration}
                        integrationToDisconnect={integrationToDisconnect}
                    />
                ),
                onImportPagePress: () => Navigation.navigate(ROUTES.POLICY_ACCOUNTING_QUICKBOOKS_ONLINE_IMPORT.getRoute(policyID)),
                onExportPagePress: () => Navigation.navigate(ROUTES.POLICY_ACCOUNTING_QUICKBOOKS_ONLINE_EXPORT.getRoute(policyID)),
                onAdvancedPagePress: () => Navigation.navigate(ROUTES.WORKSPACE_ACCOUNTING_QUICKBOOKS_ONLINE_ADVANCED.getRoute(policyID)),
            };
        case CONST.POLICY.CONNECTIONS.NAME.XERO:
            return {
                title: translate('workspace.accounting.xero'),
                icon: Expensicons.XeroSquare,
                setupConnectionButton: (
                    <ConnectToXeroButton
                        policyID={policyID}
                        shouldDisconnectIntegrationBeforeConnecting={isConnectedToIntegration}
                        integrationToDisconnect={integrationToDisconnect}
                    />
                ),
                onImportPagePress: () => Navigation.navigate(ROUTES.POLICY_ACCOUNTING_XERO_IMPORT.getRoute(policyID)),
                onExportPagePress: () => Navigation.navigate(ROUTES.POLICY_ACCOUNTING_XERO_EXPORT.getRoute(policyID)),
                onAdvancedPagePress: () => Navigation.navigate(ROUTES.POLICY_ACCOUNTING_XERO_ADVANCED.getRoute(policyID)),
            };
<<<<<<< HEAD
        case CONST.POLICY.CONNECTIONS.NAME.SAGE_INTACCT: // I use some of the Xero things but I'll change it when https://github.com/Expensify/App/pull/43661 is merged
            return {
                title: translate('workspace.accounting.intacct'),
                icon: Expensicons.XeroSquare,
                setupConnectionButton: (
                    <ConnectToXeroButton
=======
        case CONST.POLICY.CONNECTIONS.NAME.NETSUITE:
            return {
                title: translate('workspace.accounting.netsuite'),
                icon: Expensicons.NetSuiteSquare,
                setupConnectionButton: (
                    <ConnectToNetSuiteButton
                        policyID={policyID}
                        shouldDisconnectIntegrationBeforeConnecting={isConnectedToIntegration}
                        integrationToDisconnect={integrationToDisconnect}
                    />
                ),
                onImportPagePress: () => {},
                onExportPagePress: () => {},
                onAdvancedPagePress: () => {},
            };
        case CONST.POLICY.CONNECTIONS.NAME.SAGE_INTACCT:
            return {
                title: translate('workspace.accounting.intacct'),
                icon: Expensicons.IntacctSquare,
                setupConnectionButton: (
                    <ConnectToSageIntacctButton
>>>>>>> 86f19f44
                        policyID={policyID}
                        shouldDisconnectIntegrationBeforeConnecting={isConnectedToIntegration}
                        integrationToDisconnect={integrationToDisconnect}
                    />
                ),
<<<<<<< HEAD
                onImportPagePress: () => Navigation.navigate(ROUTES.POLICY_ACCOUNTING_SAGE_INTACCT_IMPORT.getRoute(policyID)),
=======
                onImportPagePress: () => {},
>>>>>>> 86f19f44
                onExportPagePress: () => {},
                onAdvancedPagePress: () => {},
            };
        default:
            return undefined;
    }
}

function PolicyAccountingPage({policy, connectionSyncProgress}: PolicyAccountingPageProps) {
    const theme = useTheme();
    const styles = useThemeStyles();
    const {translate, datetimeToRelative: getDatetimeToRelative} = useLocalize();
    const {isOffline} = useNetwork();
    const {canUseNetSuiteIntegration} = usePermissions();
    const {isSmallScreenWidth, windowWidth} = useWindowDimensions();
    const [threeDotsMenuPosition, setThreeDotsMenuPosition] = useState<AnchorPosition>({horizontal: 0, vertical: 0});
    const [isDisconnectModalOpen, setIsDisconnectModalOpen] = useState(false);
    const [datetimeToRelative, setDateTimeToRelative] = useState('');
    const threeDotsMenuContainerRef = useRef<View>(null);

    const lastSyncProgressDate = parseISO(connectionSyncProgress?.timestamp ?? '');
    const isSyncInProgress =
        !!connectionSyncProgress?.stageInProgress &&
        connectionSyncProgress.stageInProgress !== CONST.POLICY.CONNECTIONS.SYNC_STAGE_NAME.JOB_DONE &&
        isValid(lastSyncProgressDate) &&
        differenceInMinutes(new Date(), lastSyncProgressDate) < CONST.POLICY.CONNECTIONS.SYNC_STAGE_TIMEOUT_MINUTES;

    const accountingIntegrations = Object.values(CONST.POLICY.CONNECTIONS.NAME).filter(
        (name) => !((name === CONST.POLICY.CONNECTIONS.NAME.NETSUITE || name === CONST.POLICY.CONNECTIONS.NAME.SAGE_INTACCT) && !canUseNetSuiteIntegration),
    );
    const connectedIntegration = accountingIntegrations.find((integration) => !!policy?.connections?.[integration]) ?? connectionSyncProgress?.connectionName;
    const policyID = policy?.id ?? '-1';
    const successfulDate = getIntegrationLastSuccessfulDate(connectedIntegration ? policy?.connections?.[connectedIntegration] : undefined);

    const policyConnectedToXero = connectedIntegration === CONST.POLICY.CONNECTIONS.NAME.XERO;
    const policyConnectedToNetSuite = connectedIntegration === CONST.POLICY.CONNECTIONS.NAME.NETSUITE;

    const tenants = useMemo(() => getXeroTenants(policy), [policy]);
    const currentXeroOrganization = findCurrentXeroOrganization(tenants, policy?.connections?.xero?.config?.tenantID);
    const currentXeroOrganizationName = useMemo(() => getCurrentXeroOrganizationName(policy), [policy]);

    const netSuiteSubsidiaryList = policy?.connections?.netsuite?.options?.data?.subsidiaryList ?? [];
    const netSuiteSelectedSubsidiary = policy?.connections?.netsuite?.options?.config?.subsidiary ?? '';

    const overflowMenu: ThreeDotsMenuProps['menuItems'] = useMemo(
        () => [
            {
                icon: Expensicons.Sync,
                text: translate('workspace.accounting.syncNow'),
                onSelected: () => syncConnection(policyID, connectedIntegration),
                disabled: isOffline,
            },
            {
                icon: Expensicons.Trashcan,
                text: translate('workspace.accounting.disconnect'),
                onSelected: () => setIsDisconnectModalOpen(true),
            },
        ],
        [translate, policyID, isOffline, connectedIntegration],
    );

    useEffect(() => {
        if (successfulDate) {
            setDateTimeToRelative(getDatetimeToRelative(successfulDate));
            return;
        }
        setDateTimeToRelative('');
    }, [getDatetimeToRelative, successfulDate]);

    const connectionsMenuItems: MenuItemData[] = useMemo(() => {
        if (isEmptyObject(policy?.connections) && !isSyncInProgress) {
            return accountingIntegrations.map((integration) => {
                const integrationData = accountingIntegrationData(integration, policyID, translate);
                const iconProps = integrationData?.icon ? {icon: integrationData.icon, iconType: CONST.ICON_TYPE_AVATAR} : {};
                return {
                    ...iconProps,
                    interactive: false,
                    wrapperStyle: [styles.sectionMenuItemTopDescription],
                    shouldShowRightComponent: true,
                    title: integrationData?.title,
                    rightComponent: integrationData?.setupConnectionButton,
                };
            });
        }

        if (!connectedIntegration) {
            return [];
        }
        const shouldShowSynchronizationError = hasSynchronizationError(policy, connectedIntegration, isSyncInProgress);
        const integrationData = accountingIntegrationData(connectedIntegration, policyID, translate);
        const iconProps = integrationData?.icon ? {icon: integrationData.icon, iconType: CONST.ICON_TYPE_AVATAR} : {};
        return [
            {
                ...iconProps,
                interactive: false,
                wrapperStyle: [styles.sectionMenuItemTopDescription, shouldShowSynchronizationError && styles.pb0],
                shouldShowRightComponent: true,
                title: integrationData?.title,
                errorText: shouldShowSynchronizationError ? translate('workspace.accounting.syncError', connectedIntegration) : undefined,
                errorTextStyle: [styles.mt5],
                shouldShowRedDotIndicator: true,
                description: isSyncInProgress ? translate('workspace.accounting.connections.syncStageName', connectionSyncProgress.stageInProgress) : datetimeToRelative,
                rightComponent: isSyncInProgress ? (
                    <ActivityIndicator
                        style={[styles.popoverMenuIcon]}
                        color={theme.spinner}
                    />
                ) : (
                    <View ref={threeDotsMenuContainerRef}>
                        <ThreeDotsMenu
                            onIconPress={() => {
                                threeDotsMenuContainerRef.current?.measureInWindow((x, y, width, height) => {
                                    setThreeDotsMenuPosition({
                                        horizontal: x + width,
                                        vertical: y + height,
                                    });
                                });
                            }}
                            menuItems={overflowMenu}
                            anchorPosition={threeDotsMenuPosition}
                            anchorAlignment={{horizontal: CONST.MODAL.ANCHOR_ORIGIN_HORIZONTAL.RIGHT, vertical: CONST.MODAL.ANCHOR_ORIGIN_VERTICAL.TOP}}
                        />
                    </View>
                ),
            },
            ...(policyConnectedToXero && !shouldShowSynchronizationError
                ? [
                      {
                          description: translate('workspace.xero.organization'),
                          iconRight: Expensicons.ArrowRight,
                          title: currentXeroOrganizationName,
                          wrapperStyle: [styles.sectionMenuItemTopDescription],
                          titleStyle: styles.fontWeightNormal,
                          shouldShowRightIcon: tenants.length > 1,
                          shouldShowDescriptionOnTop: true,
                          onPress: () => {
                              if (!(tenants.length > 1)) {
                                  return;
                              }
                              Navigation.navigate(ROUTES.POLICY_ACCOUNTING_XERO_ORGANIZATION.getRoute(policyID, currentXeroOrganization?.id ?? '-1'));
                          },
                          pendingAction: policy?.connections?.xero?.config?.pendingFields?.tenantID,
                          brickRoadIndicator: policy?.connections?.xero?.config?.errorFields?.tenantID ? CONST.BRICK_ROAD_INDICATOR_STATUS.ERROR : undefined,
                      },
                  ]
                : []),
<<<<<<< HEAD
            ...(isEmptyObject(policy?.connections)
=======
            ...(policyConnectedToNetSuite && !shouldShowSynchronizationError
                ? [
                      {
                          description: translate('workspace.netsuite.subsidiary'),
                          iconRight: Expensicons.ArrowRight,
                          title: netSuiteSelectedSubsidiary,
                          wrapperStyle: [styles.sectionMenuItemTopDescription],
                          titleStyle: styles.fontWeightNormal,
                          shouldShowRightIcon: netSuiteSubsidiaryList.length > 1,
                          shouldShowDescriptionOnTop: true,
                          pendingAction: policy?.connections?.netsuite?.options?.config?.pendingFields?.subsidiary,
                          brickRoadIndicator: policy?.connections?.netsuite?.options?.config?.errorFields?.subsidiary ? CONST.BRICK_ROAD_INDICATOR_STATUS.ERROR : undefined,
                          onPress: () => {
                              if (!(netSuiteSubsidiaryList.length > 1)) {
                                  return;
                              }
                              Navigation.navigate(ROUTES.POLICY_ACCOUNTING_NETSUITE_SUBSIDIARY_SELECTOR.getRoute(policyID));
                          },
                      },
                  ]
                : []),
            ...(isEmptyObject(policy?.connections) || shouldShowSynchronizationError
>>>>>>> 86f19f44
                ? []
                : [
                      {
                          icon: Expensicons.Pencil,
                          iconRight: Expensicons.ArrowRight,
                          shouldShowRightIcon: true,
                          title: translate('workspace.accounting.import'),
                          wrapperStyle: [styles.sectionMenuItemTopDescription],
                          onPress: integrationData?.onImportPagePress,
                      },
                      {
                          icon: Expensicons.Send,
                          iconRight: Expensicons.ArrowRight,
                          shouldShowRightIcon: true,
                          title: translate('workspace.accounting.export'),
                          wrapperStyle: [styles.sectionMenuItemTopDescription],
                          onPress: integrationData?.onExportPagePress,
                      },
                      {
                          icon: Expensicons.Gear,
                          iconRight: Expensicons.ArrowRight,
                          shouldShowRightIcon: true,
                          title: translate('workspace.accounting.advanced'),
                          wrapperStyle: [styles.sectionMenuItemTopDescription],
                          onPress: integrationData?.onAdvancedPagePress,
                      },
                  ]),
        ];
    }, [
        policy,
        isSyncInProgress,
        connectedIntegration,
        policyID,
        translate,
        styles.sectionMenuItemTopDescription,
        styles.pb0,
        styles.mt5,
        styles.popoverMenuIcon,
        styles.fontWeightNormal,
        connectionSyncProgress?.stageInProgress,
        datetimeToRelative,
        theme.spinner,
        overflowMenu,
        threeDotsMenuPosition,
        policyConnectedToXero,
        currentXeroOrganizationName,
        tenants.length,
        policyConnectedToNetSuite,
        netSuiteSelectedSubsidiary,
        netSuiteSubsidiaryList.length,
        accountingIntegrations,
        currentXeroOrganization?.id,
    ]);

    const otherIntegrationsItems = useMemo(() => {
        if (isEmptyObject(policy?.connections) && !isSyncInProgress) {
            return;
        }
        const otherIntegrations = accountingIntegrations.filter(
            (integration) => (isSyncInProgress && integration !== connectionSyncProgress?.connectionName) || integration !== connectedIntegration,
        );
        return otherIntegrations.map((integration) => {
            const integrationData = accountingIntegrationData(integration, policyID, translate, true, connectedIntegration);
            const iconProps = integrationData?.icon ? {icon: integrationData.icon, iconType: CONST.ICON_TYPE_AVATAR} : {};
            return {
                ...iconProps,
                title: integrationData?.title,
                rightComponent: integrationData?.setupConnectionButton,
                interactive: false,
                shouldShowRightComponent: true,
                wrapperStyle: styles.sectionMenuItemTopDescription,
            };
        });
    }, [
        connectedIntegration,
        connectionSyncProgress?.connectionName,
        isSyncInProgress,
        policy?.connections,
        policyID,
        styles.sectionMenuItemTopDescription,
        translate,
        accountingIntegrations,
    ]);

    return (
        <AccessOrNotFoundWrapper
            accessVariants={[CONST.POLICY.ACCESS_VARIANTS.ADMIN, CONST.POLICY.ACCESS_VARIANTS.PAID]}
            policyID={policyID}
            featureName={CONST.POLICY.MORE_FEATURES.ARE_CONNECTIONS_ENABLED}
        >
            <ScreenWrapper
                testID={PolicyAccountingPage.displayName}
                includeSafeAreaPaddingBottom={false}
                shouldShowOfflineIndicatorInWideScreen
            >
                <HeaderWithBackButton
                    title={translate('workspace.common.accounting')}
                    shouldShowBackButton={isSmallScreenWidth}
                    icon={Illustrations.Accounting}
                    threeDotsAnchorPosition={styles.threeDotsPopoverOffsetNoCloseButton(windowWidth)}
                />
                <ScrollView contentContainerStyle={styles.pt3}>
                    <View style={[styles.flex1, isSmallScreenWidth ? styles.workspaceSectionMobile : styles.workspaceSection]}>
                        <Section
                            title={translate('workspace.accounting.title')}
                            subtitle={translate('workspace.accounting.subtitle')}
                            isCentralPane
                            subtitleMuted
                            titleStyles={styles.accountSettingsSectionTitle}
                            childrenStyles={styles.pt5}
                        >
                            {connectionsMenuItems.map((menuItem) => (
                                <OfflineWithFeedback
                                    pendingAction={menuItem.pendingAction}
                                    key={menuItem.title}
                                >
                                    <MenuItem
                                        brickRoadIndicator={menuItem.brickRoadIndicator}
                                        key={menuItem.title}
                                        // eslint-disable-next-line react/jsx-props-no-spreading
                                        {...menuItem}
                                    />
                                </OfflineWithFeedback>
                            ))}
                            {otherIntegrationsItems && (
                                <CollapsibleSection
                                    title={translate('workspace.accounting.other')}
                                    wrapperStyle={[styles.pr3, styles.mt5, styles.pv3]}
                                    titleStyle={[styles.textNormal, styles.colorMuted]}
                                    textStyle={[styles.flex1, styles.userSelectNone, styles.textNormal, styles.colorMuted]}
                                >
                                    <MenuItemList
                                        menuItems={otherIntegrationsItems}
                                        shouldUseSingleExecution
                                    />
                                </CollapsibleSection>
                            )}
                        </Section>
                    </View>
                </ScrollView>
                <ConfirmModal
                    title={translate('workspace.accounting.disconnectTitle', connectedIntegration)}
                    isVisible={isDisconnectModalOpen}
                    onConfirm={() => {
                        if (connectedIntegration) {
                            removePolicyConnection(policyID, connectedIntegration);
                        }
                        setIsDisconnectModalOpen(false);
                    }}
                    onCancel={() => setIsDisconnectModalOpen(false)}
                    prompt={translate('workspace.accounting.disconnectPrompt', connectedIntegration)}
                    confirmText={translate('workspace.accounting.disconnect')}
                    cancelText={translate('common.cancel')}
                    danger
                />
            </ScreenWrapper>
        </AccessOrNotFoundWrapper>
    );
}

PolicyAccountingPage.displayName = 'PolicyAccountingPage';

export default withPolicyConnections(
    withOnyx<PolicyAccountingPageProps, PolicyAccountingPageOnyxProps>({
        connectionSyncProgress: {
            key: (props) => `${ONYXKEYS.COLLECTION.POLICY_CONNECTION_SYNC_PROGRESS}${props.route.params.policyID}`,
        },
    })(PolicyAccountingPage),
    false,
);<|MERGE_RESOLUTION|>--- conflicted
+++ resolved
@@ -102,14 +102,6 @@
                 onExportPagePress: () => Navigation.navigate(ROUTES.POLICY_ACCOUNTING_XERO_EXPORT.getRoute(policyID)),
                 onAdvancedPagePress: () => Navigation.navigate(ROUTES.POLICY_ACCOUNTING_XERO_ADVANCED.getRoute(policyID)),
             };
-<<<<<<< HEAD
-        case CONST.POLICY.CONNECTIONS.NAME.SAGE_INTACCT: // I use some of the Xero things but I'll change it when https://github.com/Expensify/App/pull/43661 is merged
-            return {
-                title: translate('workspace.accounting.intacct'),
-                icon: Expensicons.XeroSquare,
-                setupConnectionButton: (
-                    <ConnectToXeroButton
-=======
         case CONST.POLICY.CONNECTIONS.NAME.NETSUITE:
             return {
                 title: translate('workspace.accounting.netsuite'),
@@ -131,17 +123,12 @@
                 icon: Expensicons.IntacctSquare,
                 setupConnectionButton: (
                     <ConnectToSageIntacctButton
->>>>>>> 86f19f44
                         policyID={policyID}
                         shouldDisconnectIntegrationBeforeConnecting={isConnectedToIntegration}
                         integrationToDisconnect={integrationToDisconnect}
                     />
                 ),
-<<<<<<< HEAD
-                onImportPagePress: () => Navigation.navigate(ROUTES.POLICY_ACCOUNTING_SAGE_INTACCT_IMPORT.getRoute(policyID)),
-=======
-                onImportPagePress: () => {},
->>>>>>> 86f19f44
+                onImportPagePress: Navigation.navigate(ROUTES.POLICY_ACCOUNTING_SAGE_INTACCT_IMPORT.getRoute(policyID)),
                 onExportPagePress: () => {},
                 onAdvancedPagePress: () => {},
             };
@@ -288,9 +275,6 @@
                       },
                   ]
                 : []),
-<<<<<<< HEAD
-            ...(isEmptyObject(policy?.connections)
-=======
             ...(policyConnectedToNetSuite && !shouldShowSynchronizationError
                 ? [
                       {
@@ -313,7 +297,6 @@
                   ]
                 : []),
             ...(isEmptyObject(policy?.connections) || shouldShowSynchronizationError
->>>>>>> 86f19f44
                 ? []
                 : [
                       {

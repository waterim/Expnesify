import {differenceInMinutes, formatDistanceToNow, isValid, parseISO} from 'date-fns';
import React, {useEffect, useMemo, useRef, useState} from 'react';
import {ActivityIndicator, View} from 'react-native';
import {withOnyx} from 'react-native-onyx';
import type {OnyxEntry} from 'react-native-onyx';
import CollapsibleSection from '@components/CollapsibleSection';
import ConfirmModal from '@components/ConfirmModal';
import ConnectToQuickbooksOnlineButton from '@components/ConnectToQuickbooksOnlineButton';
import ConnectToXeroButton from '@components/ConnectToXeroButton';
import HeaderWithBackButton from '@components/HeaderWithBackButton';
import * as Expensicons from '@components/Icon/Expensicons';
import * as Illustrations from '@components/Icon/Illustrations';
import type {LocaleContextProps} from '@components/LocaleContextProvider';
import type {MenuItemProps} from '@components/MenuItem';
import MenuItem from '@components/MenuItem';
import MenuItemList from '@components/MenuItemList';
import type {OfflineWithFeedbackProps} from '@components/OfflineWithFeedback';
import OfflineWithFeedback from '@components/OfflineWithFeedback';
import ScreenWrapper from '@components/ScreenWrapper';
import ScrollView from '@components/ScrollView';
import Section from '@components/Section';
import ThreeDotsMenu from '@components/ThreeDotsMenu';
import type ThreeDotsMenuProps from '@components/ThreeDotsMenu/types';
import useLocalize from '@hooks/useLocalize';
import useNetwork from '@hooks/useNetwork';
import usePermissions from '@hooks/usePermissions';
import useTheme from '@hooks/useTheme';
import useThemeStyles from '@hooks/useThemeStyles';
import useWindowDimensions from '@hooks/useWindowDimensions';
import {hasSynchronizationError, removePolicyConnection, syncConnection} from '@libs/actions/connections';
import * as PolicyUtils from '@libs/PolicyUtils';
import {findCurrentXeroOrganization, getCurrentXeroOrganizationName, getXeroTenants} from '@libs/PolicyUtils';
import Navigation from '@navigation/Navigation';
import AccessOrNotFoundWrapper from '@pages/workspace/AccessOrNotFoundWrapper';
import type {WithPolicyConnectionsProps} from '@pages/workspace/withPolicyConnections';
import withPolicyConnections from '@pages/workspace/withPolicyConnections';
import type {AnchorPosition} from '@styles/index';
import CONST from '@src/CONST';
import ONYXKEYS from '@src/ONYXKEYS';
import ROUTES from '@src/ROUTES';
import type {Policy, PolicyConnectionSyncProgress} from '@src/types/onyx';
import type {PolicyConnectionName} from '@src/types/onyx/Policy';
import {isEmptyObject} from '@src/types/utils/EmptyObject';
import type IconAsset from '@src/types/utils/IconAsset';

type MenuItemData = MenuItemProps & {pendingAction?: OfflineWithFeedbackProps['pendingAction']; errors?: OfflineWithFeedbackProps['errors']};

type PolicyAccountingPageOnyxProps = {
    connectionSyncProgress: OnyxEntry<PolicyConnectionSyncProgress>;
};

type PolicyAccountingPageProps = WithPolicyConnectionsProps &
    PolicyAccountingPageOnyxProps & {
        // This is not using OnyxEntry<OnyxTypes.Policy> because the HOC withPolicyConnections will only render this component if there is a policy
        policy: Policy;
    };

type AccountingIntegration = {
    title: string;
    icon: IconAsset;
    setupConnectionButton: React.ReactNode;
    onImportPagePress: () => void;
    onExportPagePress: () => void;
    onAdvancedPagePress: () => void;
};
function accountingIntegrationData(
    connectionName: PolicyConnectionName,
    policyID: string,
    translate: LocaleContextProps['translate'],
    isConnectedToIntegration?: boolean,
    integrationToDisconnect?: PolicyConnectionName,
): AccountingIntegration | undefined {
    switch (connectionName) {
        case CONST.POLICY.CONNECTIONS.NAME.QBO:
            return {
                title: translate('workspace.accounting.qbo'),
                icon: Expensicons.QBOSquare,
                setupConnectionButton: (
                    <ConnectToQuickbooksOnlineButton
                        policyID={policyID}
                        shouldDisconnectIntegrationBeforeConnecting={isConnectedToIntegration}
                        integrationToDisconnect={integrationToDisconnect}
                    />
                ),
                onImportPagePress: () => Navigation.navigate(ROUTES.POLICY_ACCOUNTING_QUICKBOOKS_ONLINE_IMPORT.getRoute(policyID)),
                onExportPagePress: () => Navigation.navigate(ROUTES.POLICY_ACCOUNTING_QUICKBOOKS_ONLINE_EXPORT.getRoute(policyID)),
                onAdvancedPagePress: () => Navigation.navigate(ROUTES.WORKSPACE_ACCOUNTING_QUICKBOOKS_ONLINE_ADVANCED.getRoute(policyID)),
            };
        case CONST.POLICY.CONNECTIONS.NAME.XERO:
            return {
                title: translate('workspace.accounting.xero'),
                icon: Expensicons.XeroSquare,
                setupConnectionButton: (
                    <ConnectToXeroButton
                        policyID={policyID}
                        shouldDisconnectIntegrationBeforeConnecting={isConnectedToIntegration}
                        integrationToDisconnect={integrationToDisconnect}
                    />
                ),
                onImportPagePress: () => Navigation.navigate(ROUTES.POLICY_ACCOUNTING_XERO_IMPORT.getRoute(policyID)),
                onExportPagePress: () => Navigation.navigate(ROUTES.POLICY_ACCOUNTING_XERO_EXPORT.getRoute(policyID)),
                onAdvancedPagePress: () => Navigation.navigate(ROUTES.POLICY_ACCOUNTING_XERO_ADVANCED.getRoute(policyID)),
            };
        default:
            return undefined;
    }
}

function PolicyAccountingPage({policy, connectionSyncProgress}: PolicyAccountingPageProps) {
    const theme = useTheme();
    const styles = useThemeStyles();
    const {translate} = useLocalize();
    const {isOffline} = useNetwork();
    const {canUseNetSuiteIntegration} = usePermissions();
    const {isSmallScreenWidth, windowWidth} = useWindowDimensions();
    const [threeDotsMenuPosition, setThreeDotsMenuPosition] = useState<AnchorPosition>({horizontal: 0, vertical: 0});
    const [isDisconnectModalOpen, setIsDisconnectModalOpen] = useState(false);
    const [datetimeToRelative, setDateTimeToRelative] = useState('');
    const threeDotsMenuContainerRef = useRef<View>(null);

    const lastSyncProgressDate = parseISO(connectionSyncProgress?.timestamp ?? '');
    const isSyncInProgress =
        !!connectionSyncProgress?.stageInProgress &&
        connectionSyncProgress.stageInProgress !== CONST.POLICY.CONNECTIONS.SYNC_STAGE_NAME.JOB_DONE &&
        isValid(lastSyncProgressDate) &&
        differenceInMinutes(new Date(), lastSyncProgressDate) < CONST.POLICY.CONNECTIONS.SYNC_STAGE_TIMEOUT_MINUTES;

<<<<<<< HEAD
    const accountingIntegrations = Object.values(CONST.POLICY.CONNECTIONS.NAME).filter(
        (name) => !(name === CONST.POLICY.CONNECTIONS.NAME.XERO && !canUseXeroIntegration) && !(name === CONST.POLICY.CONNECTIONS.NAME.NETSUITE && !canUseNetSuiteIntegration),
    );
    const connectedIntegration = PolicyUtils.getConnectedIntegration(policy, accountingIntegrations) ?? connectionSyncProgress?.connectionName;
=======
    const accountingIntegrations = Object.values(CONST.POLICY.CONNECTIONS.NAME).filter((name) => !(name === CONST.POLICY.CONNECTIONS.NAME.NETSUITE && !canUseNetSuiteIntegration));
    const connectedIntegration = accountingIntegrations.find((integration) => !!policy?.connections?.[integration]) ?? connectionSyncProgress?.connectionName;
>>>>>>> fb43f88d
    const policyID = policy?.id ?? '-1';
    const successfulDate = policy?.connections?.quickbooksOnline?.lastSync?.successfulDate;
    const formattedDate = useMemo(() => (successfulDate ? new Date(successfulDate) : new Date()), [successfulDate]);

    const policyConnectedToXero = connectedIntegration === CONST.POLICY.CONNECTIONS.NAME.XERO;

    const tenants = useMemo(() => getXeroTenants(policy), [policy]);
    const currentXeroOrganization = findCurrentXeroOrganization(tenants, policy?.connections?.xero?.config?.tenantID);
    const currentXeroOrganizationName = useMemo(() => getCurrentXeroOrganizationName(policy), [policy]);

    const overflowMenu: ThreeDotsMenuProps['menuItems'] = useMemo(
        () => [
            {
                icon: Expensicons.Sync,
                text: translate('workspace.accounting.syncNow'),
                onSelected: () => syncConnection(policyID, connectedIntegration),
                disabled: isOffline,
            },
            {
                icon: Expensicons.Trashcan,
                text: translate('workspace.accounting.disconnect'),
                onSelected: () => setIsDisconnectModalOpen(true),
            },
        ],
        [translate, policyID, isOffline, connectedIntegration],
    );

    useEffect(() => {
        setDateTimeToRelative(formatDistanceToNow(formattedDate, {addSuffix: true}));
    }, [formattedDate]);

    const connectionsMenuItems: MenuItemData[] = useMemo(() => {
        if (isEmptyObject(policy?.connections) && !isSyncInProgress) {
            return accountingIntegrations.map((integration) => {
                const integrationData = accountingIntegrationData(integration, policyID, translate);
                const iconProps = integrationData?.icon ? {icon: integrationData.icon, iconType: CONST.ICON_TYPE_AVATAR} : {};
                return {
                    ...iconProps,
                    interactive: false,
                    wrapperStyle: [styles.sectionMenuItemTopDescription],
                    shouldShowRightComponent: true,
                    title: integrationData?.title,
                    rightComponent: integrationData?.setupConnectionButton,
                };
            });
        }

        if (!connectedIntegration) {
            return [];
        }
        const shouldShowSynchronizationError = hasSynchronizationError(policy, connectedIntegration, isSyncInProgress);
        const integrationData = accountingIntegrationData(connectedIntegration, policyID, translate);
        const iconProps = integrationData?.icon ? {icon: integrationData.icon, iconType: CONST.ICON_TYPE_AVATAR} : {};
        return [
            {
                ...iconProps,
                interactive: false,
                wrapperStyle: [styles.sectionMenuItemTopDescription, shouldShowSynchronizationError && styles.pb0],
                shouldShowRightComponent: true,
                title: integrationData?.title,
                errorText: shouldShowSynchronizationError ? translate('workspace.accounting.syncError', connectedIntegration) : undefined,
                errorTextStyle: [styles.mt5],
                shouldShowRedDotIndicator: true,
                description: isSyncInProgress ? translate('workspace.accounting.connections.syncStageName', connectionSyncProgress.stageInProgress) : datetimeToRelative,
                rightComponent: isSyncInProgress ? (
                    <ActivityIndicator
                        style={[styles.popoverMenuIcon]}
                        color={theme.spinner}
                    />
                ) : (
                    <View ref={threeDotsMenuContainerRef}>
                        <ThreeDotsMenu
                            onIconPress={() => {
                                threeDotsMenuContainerRef.current?.measureInWindow((x, y, width, height) => {
                                    setThreeDotsMenuPosition({
                                        horizontal: x + width,
                                        vertical: y + height,
                                    });
                                });
                            }}
                            menuItems={overflowMenu}
                            anchorPosition={threeDotsMenuPosition}
                            anchorAlignment={{horizontal: CONST.MODAL.ANCHOR_ORIGIN_HORIZONTAL.RIGHT, vertical: CONST.MODAL.ANCHOR_ORIGIN_VERTICAL.TOP}}
                        />
                    </View>
                ),
            },
            ...(policyConnectedToXero && !shouldShowSynchronizationError
                ? [
                      {
                          description: translate('workspace.xero.organization'),
                          iconRight: Expensicons.ArrowRight,
                          title: currentXeroOrganizationName,
                          wrapperStyle: [styles.sectionMenuItemTopDescription],
                          titleStyle: styles.fontWeightNormal,
                          shouldShowRightIcon: tenants.length > 1,
                          shouldShowDescriptionOnTop: true,
                          onPress: () => {
                              if (!(tenants.length > 1)) {
                                  return;
                              }
                              Navigation.navigate(ROUTES.POLICY_ACCOUNTING_XERO_ORGANIZATION.getRoute(policyID, currentXeroOrganization?.id ?? '-1'));
                          },
                          pendingAction: policy?.connections?.xero?.config?.pendingFields?.tenantID,
                          brickRoadIndicator: policy?.connections?.xero?.config?.errorFields?.tenantID ? CONST.BRICK_ROAD_INDICATOR_STATUS.ERROR : undefined,
                      },
                  ]
                : []),
            ...(isEmptyObject(policy?.connections) || shouldShowSynchronizationError
                ? []
                : [
                      {
                          icon: Expensicons.Pencil,
                          iconRight: Expensicons.ArrowRight,
                          shouldShowRightIcon: true,
                          title: translate('workspace.accounting.import'),
                          wrapperStyle: [styles.sectionMenuItemTopDescription],
                          onPress: integrationData?.onImportPagePress,
                      },
                      {
                          icon: Expensicons.Send,
                          iconRight: Expensicons.ArrowRight,
                          shouldShowRightIcon: true,
                          title: translate('workspace.accounting.export'),
                          wrapperStyle: [styles.sectionMenuItemTopDescription],
                          onPress: integrationData?.onExportPagePress,
                      },
                      {
                          icon: Expensicons.Gear,
                          iconRight: Expensicons.ArrowRight,
                          shouldShowRightIcon: true,
                          title: translate('workspace.accounting.advanced'),
                          wrapperStyle: [styles.sectionMenuItemTopDescription],
                          onPress: integrationData?.onAdvancedPagePress,
                      },
                  ]),
        ];
    }, [
        policy,
        isSyncInProgress,
        connectedIntegration,
        policyID,
        translate,
        styles.sectionMenuItemTopDescription,
        styles.pb0,
        styles.mt5,
        styles.popoverMenuIcon,
        styles.fontWeightNormal,
        connectionSyncProgress?.stageInProgress,
        theme.spinner,
        overflowMenu,
        threeDotsMenuPosition,
        policyConnectedToXero,
        currentXeroOrganizationName,
        tenants.length,
        datetimeToRelative,
        accountingIntegrations,
        currentXeroOrganization?.id,
    ]);

    const otherIntegrationsItems = useMemo(() => {
        if (isEmptyObject(policy?.connections) && !isSyncInProgress) {
            return;
        }
        const otherIntegrations = accountingIntegrations.filter(
            (integration) => (isSyncInProgress && integration !== connectionSyncProgress?.connectionName) || integration !== connectedIntegration,
        );
        return otherIntegrations.map((integration) => {
            const integrationData = accountingIntegrationData(integration, policyID, translate, true, connectedIntegration);
            const iconProps = integrationData?.icon ? {icon: integrationData.icon, iconType: CONST.ICON_TYPE_AVATAR} : {};
            return {
                ...iconProps,
                title: integrationData?.title,
                rightComponent: integrationData?.setupConnectionButton,
                interactive: false,
                shouldShowRightComponent: true,
                wrapperStyle: styles.sectionMenuItemTopDescription,
            };
        });
    }, [
        connectedIntegration,
        connectionSyncProgress?.connectionName,
        isSyncInProgress,
        policy?.connections,
        policyID,
        styles.sectionMenuItemTopDescription,
        translate,
        accountingIntegrations,
    ]);

    return (
        <AccessOrNotFoundWrapper
            accessVariants={[CONST.POLICY.ACCESS_VARIANTS.ADMIN, CONST.POLICY.ACCESS_VARIANTS.PAID]}
            policyID={policyID}
            featureName={CONST.POLICY.MORE_FEATURES.ARE_CONNECTIONS_ENABLED}
        >
            <ScreenWrapper
                testID={PolicyAccountingPage.displayName}
                includeSafeAreaPaddingBottom={false}
                shouldShowOfflineIndicatorInWideScreen
            >
                <HeaderWithBackButton
                    title={translate('workspace.common.accounting')}
                    shouldShowBackButton={isSmallScreenWidth}
                    icon={Illustrations.Accounting}
                    threeDotsAnchorPosition={styles.threeDotsPopoverOffsetNoCloseButton(windowWidth)}
                />
                <ScrollView contentContainerStyle={styles.pt3}>
                    <View style={[styles.flex1, isSmallScreenWidth ? styles.workspaceSectionMobile : styles.workspaceSection]}>
                        <Section
                            title={translate('workspace.accounting.title')}
                            subtitle={translate('workspace.accounting.subtitle')}
                            isCentralPane
                            subtitleMuted
                            titleStyles={styles.accountSettingsSectionTitle}
                            childrenStyles={styles.pt5}
                        >
                            {connectionsMenuItems.map((menuItem) => (
                                <OfflineWithFeedback pendingAction={menuItem.pendingAction}>
                                    <MenuItem
                                        key={menuItem.title}
                                        brickRoadIndicator={menuItem.brickRoadIndicator}
                                        // eslint-disable-next-line react/jsx-props-no-spreading
                                        {...menuItem}
                                    />
                                </OfflineWithFeedback>
                            ))}
                            {otherIntegrationsItems && (
                                <CollapsibleSection
                                    title={translate('workspace.accounting.other')}
                                    wrapperStyle={[styles.pr3, styles.mt5, styles.pv3]}
                                    titleStyle={[styles.textNormal, styles.colorMuted]}
                                    textStyle={[styles.flex1, styles.userSelectNone, styles.textNormal, styles.colorMuted]}
                                >
                                    <MenuItemList
                                        menuItems={otherIntegrationsItems}
                                        shouldUseSingleExecution
                                    />
                                </CollapsibleSection>
                            )}
                        </Section>
                    </View>
                </ScrollView>
                <ConfirmModal
                    title={translate('workspace.accounting.disconnectTitle', connectedIntegration)}
                    isVisible={isDisconnectModalOpen}
                    onConfirm={() => {
                        if (connectedIntegration) {
                            removePolicyConnection(policyID, connectedIntegration);
                        }
                        setIsDisconnectModalOpen(false);
                    }}
                    onCancel={() => setIsDisconnectModalOpen(false)}
                    prompt={translate('workspace.accounting.disconnectPrompt', undefined, connectedIntegration)}
                    confirmText={translate('workspace.accounting.disconnect')}
                    cancelText={translate('common.cancel')}
                    danger
                />
            </ScreenWrapper>
        </AccessOrNotFoundWrapper>
    );
}

PolicyAccountingPage.displayName = 'PolicyAccountingPage';

export default withPolicyConnections(
    withOnyx<PolicyAccountingPageProps, PolicyAccountingPageOnyxProps>({
        connectionSyncProgress: {
            key: (props) => `${ONYXKEYS.COLLECTION.POLICY_CONNECTION_SYNC_PROGRESS}${props.route.params.policyID}`,
        },
    })(PolicyAccountingPage),
    false,
);<|MERGE_RESOLUTION|>--- conflicted
+++ resolved
@@ -125,15 +125,8 @@
         isValid(lastSyncProgressDate) &&
         differenceInMinutes(new Date(), lastSyncProgressDate) < CONST.POLICY.CONNECTIONS.SYNC_STAGE_TIMEOUT_MINUTES;
 
-<<<<<<< HEAD
-    const accountingIntegrations = Object.values(CONST.POLICY.CONNECTIONS.NAME).filter(
-        (name) => !(name === CONST.POLICY.CONNECTIONS.NAME.XERO && !canUseXeroIntegration) && !(name === CONST.POLICY.CONNECTIONS.NAME.NETSUITE && !canUseNetSuiteIntegration),
-    );
+    const accountingIntegrations = Object.values(CONST.POLICY.CONNECTIONS.NAME).filter((name) => !(name === CONST.POLICY.CONNECTIONS.NAME.NETSUITE && !canUseNetSuiteIntegration));
     const connectedIntegration = PolicyUtils.getConnectedIntegration(policy, accountingIntegrations) ?? connectionSyncProgress?.connectionName;
-=======
-    const accountingIntegrations = Object.values(CONST.POLICY.CONNECTIONS.NAME).filter((name) => !(name === CONST.POLICY.CONNECTIONS.NAME.NETSUITE && !canUseNetSuiteIntegration));
-    const connectedIntegration = accountingIntegrations.find((integration) => !!policy?.connections?.[integration]) ?? connectionSyncProgress?.connectionName;
->>>>>>> fb43f88d
     const policyID = policy?.id ?? '-1';
     const successfulDate = policy?.connections?.quickbooksOnline?.lastSync?.successfulDate;
     const formattedDate = useMemo(() => (successfulDate ? new Date(successfulDate) : new Date()), [successfulDate]);

import React from 'react';
import ConnectionLayout from '@components/ConnectionLayout';
import MenuItemWithTopDescription from '@components/MenuItemWithTopDescription';
import useLocalize from '@hooks/useLocalize';
import useThemeStyles from '@hooks/useThemeStyles';
import * as Connections from '@libs/actions/connections';
import * as ErrorUtils from '@libs/ErrorUtils';
import type {WithPolicyProps} from '@pages/workspace/withPolicy';
import withPolicyConnections from '@pages/workspace/withPolicyConnections';
import ToggleSettingOptionRow from '@pages/workspace/workflows/ToggleSettingsOptionRow';
import * as Policy from '@userActions/Policy';
import CONST from '@src/CONST';

function XeroCustomerConfigurationPage({policy}: WithPolicyProps) {
    const {translate} = useLocalize();
    const styles = useThemeStyles();
    const policyID = policy?.id ?? '';
    const xeroConfig = policy?.connections?.xero?.config;
    const isSwitchOn = !!xeroConfig?.importCustomers;

    return (
        <ConnectionLayout
            displayName={XeroCustomerConfigurationPage.displayName}
            headerTitle="workspace.xero.customers"
            title="workspace.xero.customersDescription"
            accessVariants={[CONST.POLICY.ACCESS_VARIANTS.ADMIN]}
            policyID={policyID}
            featureName={CONST.POLICY.MORE_FEATURES.ARE_CONNECTIONS_ENABLED}
            contentContainerStyle={[[styles.pb2, styles.ph5]]}
        >
<<<<<<< HEAD
            <ToggleSettingOptionRow
                title={translate('workspace.accounting.import')}
                switchAccessibilityLabel={translate('workspace.xero.customers')}
                subMenuItems={
                    <MenuItemWithTopDescription
                        interactive={false}
                        title={translate('workspace.common.tags')}
                        description={translate('workspace.qbo.displayedAs')}
                        wrapperStyle={styles.sectionMenuItemTopDescription}
                    />
                }
                isActive={isSwitchOn}
                onToggle={() => Connections.updatePolicyConnectionConfig(policyID, CONST.POLICY.CONNECTIONS.NAME.XERO, CONST.XERO_CONFIG.IMPORT_CUSTOMERS, !xeroConfig?.importCustomers)}
                errors={ErrorUtils.getLatestErrorField(xeroConfig ?? {}, CONST.XERO_CONFIG.IMPORT_CUSTOMERS)}
                onCloseError={() => Policy.clearXeroErrorField(policyID, CONST.XERO_CONFIG.IMPORT_CUSTOMERS)}
            />
=======
            <View>
                <View style={[styles.flexRow, styles.mb4, styles.alignItemsCenter, styles.justifyContentBetween]}>
                    <View style={styles.flex1}>
                        <Text fontSize={variables.fontSizeNormal}>{translate('workspace.accounting.import')}</Text>
                    </View>
                    <OfflineWithFeedback pendingAction={pendingFields?.importCustomers}>
                        <View style={[styles.flex1, styles.alignItemsEnd, styles.pl3]}>
                            <Switch
                                accessibilityLabel={translate('workspace.xero.customers')}
                                isOn={isSwitchOn}
                                onToggle={() => Connections.updatePolicyConnectionConfig(policyID, CONST.POLICY.CONNECTIONS.NAME.XERO, CONST.XERO_CONFIG.IMPORT_CUSTOMERS, !importCustomers)}
                            />
                        </View>
                    </OfflineWithFeedback>
                </View>
                {isSwitchOn && (
                    <OfflineWithFeedback pendingAction={pendingFields?.importCustomers}>
                        <MenuItemWithTopDescription
                            interactive={false}
                            title={translate('workspace.common.tags')}
                            description={translate('workspace.common.displayedAs')}
                            wrapperStyle={styles.sectionMenuItemTopDescription}
                        />
                    </OfflineWithFeedback>
                )}
            </View>
>>>>>>> b587bf70
        </ConnectionLayout>
    );
}

XeroCustomerConfigurationPage.displayName = 'XeroCustomerConfigurationPage';

export default withPolicyConnections(XeroCustomerConfigurationPage);<|MERGE_RESOLUTION|>--- conflicted
+++ resolved
@@ -28,7 +28,6 @@
             featureName={CONST.POLICY.MORE_FEATURES.ARE_CONNECTIONS_ENABLED}
             contentContainerStyle={[[styles.pb2, styles.ph5]]}
         >
-<<<<<<< HEAD
             <ToggleSettingOptionRow
                 title={translate('workspace.accounting.import')}
                 switchAccessibilityLabel={translate('workspace.xero.customers')}
@@ -36,7 +35,7 @@
                     <MenuItemWithTopDescription
                         interactive={false}
                         title={translate('workspace.common.tags')}
-                        description={translate('workspace.qbo.displayedAs')}
+                        description={translate('workspace.common.displayedAs')}
                         wrapperStyle={styles.sectionMenuItemTopDescription}
                     />
                 }
@@ -45,34 +44,6 @@
                 errors={ErrorUtils.getLatestErrorField(xeroConfig ?? {}, CONST.XERO_CONFIG.IMPORT_CUSTOMERS)}
                 onCloseError={() => Policy.clearXeroErrorField(policyID, CONST.XERO_CONFIG.IMPORT_CUSTOMERS)}
             />
-=======
-            <View>
-                <View style={[styles.flexRow, styles.mb4, styles.alignItemsCenter, styles.justifyContentBetween]}>
-                    <View style={styles.flex1}>
-                        <Text fontSize={variables.fontSizeNormal}>{translate('workspace.accounting.import')}</Text>
-                    </View>
-                    <OfflineWithFeedback pendingAction={pendingFields?.importCustomers}>
-                        <View style={[styles.flex1, styles.alignItemsEnd, styles.pl3]}>
-                            <Switch
-                                accessibilityLabel={translate('workspace.xero.customers')}
-                                isOn={isSwitchOn}
-                                onToggle={() => Connections.updatePolicyConnectionConfig(policyID, CONST.POLICY.CONNECTIONS.NAME.XERO, CONST.XERO_CONFIG.IMPORT_CUSTOMERS, !importCustomers)}
-                            />
-                        </View>
-                    </OfflineWithFeedback>
-                </View>
-                {isSwitchOn && (
-                    <OfflineWithFeedback pendingAction={pendingFields?.importCustomers}>
-                        <MenuItemWithTopDescription
-                            interactive={false}
-                            title={translate('workspace.common.tags')}
-                            description={translate('workspace.common.displayedAs')}
-                            wrapperStyle={styles.sectionMenuItemTopDescription}
-                        />
-                    </OfflineWithFeedback>
-                )}
-            </View>
->>>>>>> b587bf70
         </ConnectionLayout>
     );
 }

import React, {useCallback, useMemo} from 'react';
import {View} from 'react-native';
import BlockingView from '@components/BlockingViews/BlockingView';
import * as Illustrations from '@components/Icon/Illustrations';
import RadioListItem from '@components/SelectionList/RadioListItem';
import type {SelectorType} from '@components/SelectionScreen';
import SelectionScreen from '@components/SelectionScreen';
import Text from '@components/Text';
import useLocalize from '@hooks/useLocalize';
import useThemeStyles from '@hooks/useThemeStyles';
import * as Connections from '@libs/actions/connections';
import Navigation from '@libs/Navigation/Navigation';
import {getXeroBankAccountsWithDefaultSelect} from '@libs/PolicyUtils';
import type {WithPolicyConnectionsProps} from '@pages/workspace/withPolicyConnections';
import withPolicyConnections from '@pages/workspace/withPolicyConnections';
import variables from '@styles/variables';
import CONST from '@src/CONST';
import ROUTES from '@src/ROUTES';

function XeroBankAccountSelectPage({policy}: WithPolicyConnectionsProps) {
    const styles = useThemeStyles();
    const {translate} = useLocalize();

    const policyID = policy?.id ?? '';

    const {nonReimbursableAccount: nonReimbursableAccountID} = policy?.connections?.xero?.config.export ?? {};
    const xeroSelectorOptions = useMemo<SelectorType[]>(() => getXeroBankAccountsWithDefaultSelect(policy ?? undefined, nonReimbursableAccountID), [nonReimbursableAccountID, policy]);

    const listHeaderComponent = useMemo(
        () => (
            <View style={[styles.pb2, styles.ph5]}>
                <Text style={[styles.pb5, styles.textNormal]}>{translate('workspace.xero.xeroBankAccountDescription')}</Text>
            </View>
        ),
        [translate, styles.pb2, styles.ph5, styles.pb5, styles.textNormal],
    );

    const initiallyFocusedOptionKey = useMemo(() => xeroSelectorOptions?.find((mode) => mode.isSelected)?.keyForList, [xeroSelectorOptions]);

    const updateBankAccount = useCallback(
        ({value}: SelectorType) => {
            if (initiallyFocusedOptionKey !== value) {
                Connections.updatePolicyConnectionConfig(policyID, CONST.POLICY.CONNECTIONS.NAME.XERO, CONST.XERO_CONFIG.EXPORT, {
                    nonReimbursableAccount: value,
                });
            }
            Navigation.goBack(ROUTES.POLICY_ACCOUNTING_XERO_EXPORT.getRoute(policyID));
        },
        [policyID, initiallyFocusedOptionKey],
    );

    const listEmptyContent = useMemo(
        () => (
            <BlockingView
                icon={Illustrations.TeleScope}
                iconWidth={variables.emptyListIconWidth}
                iconHeight={variables.emptyListIconHeight}
                title={translate('workspace.xero.noAccountsFound')}
                subtitle={translate('workspace.xero.noAccountsFoundDescription')}
                containerStyle={styles.pb10}
            />
        ),
        [translate, styles.pb10],
    );

    return (
        <SelectionScreen
            policyID={policyID}
            accessVariants={[CONST.POLICY.ACCESS_VARIANTS.ADMIN, CONST.POLICY.ACCESS_VARIANTS.PAID]}
            featureName={CONST.POLICY.MORE_FEATURES.ARE_CONNECTIONS_ENABLED}
            displayName={XeroBankAccountSelectPage.displayName}
            sections={xeroSelectorOptions.length ? [{data: xeroSelectorOptions}] : []}
            listItem={RadioListItem}
            onSelectRow={updateBankAccount}
            initiallyFocusedOptionKey={initiallyFocusedOptionKey}
            headerContent={listHeaderComponent}
            onBackButtonPress={() => Navigation.goBack(ROUTES.POLICY_ACCOUNTING_XERO_EXPORT.getRoute(policyID))}
            title="workspace.xero.xeroBankAccount"
<<<<<<< HEAD
            listEmptyContent={listEmptyContent}
=======
            connectionName={CONST.POLICY.CONNECTIONS.NAME.XERO}
>>>>>>> e915d369
        />
    );
}

XeroBankAccountSelectPage.displayName = 'XeroBankAccountSelectPage';

export default withPolicyConnections(XeroBankAccountSelectPage);<|MERGE_RESOLUTION|>--- conflicted
+++ resolved
@@ -76,11 +76,8 @@
             headerContent={listHeaderComponent}
             onBackButtonPress={() => Navigation.goBack(ROUTES.POLICY_ACCOUNTING_XERO_EXPORT.getRoute(policyID))}
             title="workspace.xero.xeroBankAccount"
-<<<<<<< HEAD
             listEmptyContent={listEmptyContent}
-=======
             connectionName={CONST.POLICY.CONNECTIONS.NAME.XERO}
->>>>>>> e915d369
         />
     );
 }

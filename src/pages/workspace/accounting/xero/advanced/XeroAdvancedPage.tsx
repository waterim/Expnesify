--- conflicted
+++ resolved
@@ -59,12 +59,7 @@
                 wrapperStyle={styles.mv3}
                 isActive={!!autoSync?.enabled}
                 onToggle={() =>
-<<<<<<< HEAD
-                    Connections.updatePolicyConnectionConfig(policyID, CONST.POLICY.CONNECTIONS.NAME.XERO, CONST.XERO_CONFIG.AUTO_SYNC, {
-                        enabled: !autoSync?.enabled,
-                    })
-=======
-                    Connections.updatePolicyXeroConnectionConfig(
+                    Connections.updatePolicyConnectionConfig(
                         policyID,
                         CONST.POLICY.CONNECTIONS.NAME.XERO,
                         CONST.XERO_CONFIG.AUTO_SYNC,
@@ -73,7 +68,6 @@
                         },
                         {enabled: autoSync?.enabled ?? null},
                     )
->>>>>>> 9819f378
                 }
                 pendingAction={settingsPendingAction([CONST.XERO_CONFIG.ENABLED], pendingFields)}
                 errors={ErrorUtils.getLatestErrorField(xeroConfig ?? {}, CONST.XERO_CONFIG.ENABLED)}
@@ -88,12 +82,7 @@
                 wrapperStyle={styles.mv3}
                 isActive={!!sync?.syncReimbursedReports}
                 onToggle={() =>
-<<<<<<< HEAD
-                    Connections.updatePolicyConnectionConfig(policyID, CONST.POLICY.CONNECTIONS.NAME.XERO, CONST.XERO_CONFIG.SYNC, {
-                        syncReimbursedReports: !sync?.syncReimbursedReports,
-                    })
-=======
-                    Connections.updatePolicyXeroConnectionConfig(
+                    Connections.updatePolicyConnectionConfig(
                         policyID,
                         CONST.POLICY.CONNECTIONS.NAME.XERO,
                         CONST.XERO_CONFIG.SYNC,
@@ -102,7 +91,6 @@
                         },
                         {syncReimbursedReports: sync?.syncReimbursedReports ?? null},
                     )
->>>>>>> 9819f378
                 }
                 pendingAction={settingsPendingAction([CONST.XERO_CONFIG.SYNC_REIMBURSED_REPORTS], pendingFields)}
                 errors={ErrorUtils.getLatestErrorField(xeroConfig ?? {}, CONST.XERO_CONFIG.SYNC_REIMBURSED_REPORTS)}

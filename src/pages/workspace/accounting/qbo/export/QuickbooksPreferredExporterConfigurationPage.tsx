import React, {useCallback, useMemo} from 'react';
import RadioListItem from '@components/SelectionList/RadioListItem';
import type {ListItem} from '@components/SelectionList/types';
import SelectionScreen from '@components/SelectionScreen';
import Text from '@components/Text';
import useCurrentUserPersonalDetails from '@hooks/useCurrentUserPersonalDetails';
import useLocalize from '@hooks/useLocalize';
import useThemeStyles from '@hooks/useThemeStyles';
import * as Connections from '@libs/actions/connections';
import * as ErrorUtils from '@libs/ErrorUtils';
import * as PolicyUtils from '@libs/PolicyUtils';
import {getAdminEmployees} from '@libs/PolicyUtils';
import Navigation from '@navigation/Navigation';
import type {WithPolicyConnectionsProps} from '@pages/workspace/withPolicyConnections';
import withPolicyConnections from '@pages/workspace/withPolicyConnections';
import {clearQBOErrorField} from '@userActions/Policy/Policy';
import CONST from '@src/CONST';
import ROUTES from '@src/ROUTES';

type CardListItem = ListItem & {
    value: string;
};

function QuickbooksPreferredExporterConfigurationPage({policy}: WithPolicyConnectionsProps) {
    const {translate} = useLocalize();
    const styles = useThemeStyles();
    const qboConfig = policy?.connections?.quickbooksOnline?.config;
    const exporters = getAdminEmployees(policy);
    const {login: currentUserLogin} = useCurrentUserPersonalDetails();

    const policyID = policy?.id ?? '-1';
    const data: CardListItem[] = useMemo(
        () =>
            exporters?.reduce<CardListItem[]>((options, exporter) => {
                if (!exporter.email) {
                    return options;
                }

                // Don't show guides if the current user is not a guide themselves or an Expensify employee
                if (PolicyUtils.isExpensifyTeam(exporter.email) && !PolicyUtils.isExpensifyTeam(policy?.owner) && !PolicyUtils.isExpensifyTeam(currentUserLogin)) {
                    return options;
                }
                options.push({
                    value: exporter.email,
                    text: exporter.email,
                    keyForList: exporter.email,
<<<<<<< HEAD
                    isSelected: qboConfig?.export?.exporter === exporter.email,
=======
                    isSelected: (exportConfiguration?.exporter ?? policy?.owner) === exporter.email,
>>>>>>> 29fb6bba
                });
                return options;
            }, []),
        [exporters, policy?.owner, currentUserLogin, qboConfig?.export?.exporter],
    );

    const selectExporter = useCallback(
        (row: CardListItem) => {
            if (row.value !== qboConfig?.export?.exporter) {
                Connections.updatePolicyConnectionConfig(
                    policyID,
                    CONST.POLICY.CONNECTIONS.NAME.QBO,
                    CONST.QUICKBOOKS_CONFIG.EXPORT,
                    {exporter: row.value},
                    {exporter: qboConfig?.export.exporter},
                );
            }
            Navigation.goBack(ROUTES.POLICY_ACCOUNTING_QUICKBOOKS_ONLINE_PREFERRED_EXPORTER.getRoute(policyID));
        },
        [qboConfig?.export, policyID],
    );

    const headerContent = useMemo(
        () => (
            <>
                <Text style={[styles.ph5, styles.pb5]}>{translate('workspace.accounting.exportPreferredExporterNote')}</Text>
                <Text style={[styles.ph5, styles.pb5]}>{translate('workspace.accounting.exportPreferredExporterSubNote')}</Text>
            </>
        ),
        [translate, styles.ph5, styles.pb5],
    );

    return (
        <SelectionScreen
            policyID={policyID}
            accessVariants={[CONST.POLICY.ACCESS_VARIANTS.ADMIN]}
            featureName={CONST.POLICY.MORE_FEATURES.ARE_CONNECTIONS_ENABLED}
            displayName={QuickbooksPreferredExporterConfigurationPage.displayName}
            sections={[{data}]}
            listItem={RadioListItem}
            headerContent={headerContent}
            onBackButtonPress={() => Navigation.goBack(ROUTES.POLICY_ACCOUNTING_QUICKBOOKS_ONLINE_EXPORT.getRoute(policyID))}
            onSelectRow={selectExporter}
            shouldSingleExecuteRowSelect
            initiallyFocusedOptionKey={data.find((mode) => mode.isSelected)?.keyForList}
            title="workspace.accounting.preferredExporter"
            connectionName={CONST.POLICY.CONNECTIONS.NAME.QBO}
            pendingAction={PolicyUtils.settingsPendingAction([CONST.QUICKBOOKS_CONFIG.EXPORTER], qboConfig?.pendingFields)}
            errors={ErrorUtils.getLatestErrorField(qboConfig, CONST.QUICKBOOKS_CONFIG.EXPORTER)}
            errorRowStyles={[styles.ph5, styles.pv3]}
            onClose={() => clearQBOErrorField(policyID, CONST.QUICKBOOKS_CONFIG.EXPORTER)}
        />
    );
}

QuickbooksPreferredExporterConfigurationPage.displayName = 'QuickbooksPreferredExporterConfigurationPage';

export default withPolicyConnections(QuickbooksPreferredExporterConfigurationPage);<|MERGE_RESOLUTION|>--- conflicted
+++ resolved
@@ -44,11 +44,7 @@
                     value: exporter.email,
                     text: exporter.email,
                     keyForList: exporter.email,
-<<<<<<< HEAD
-                    isSelected: qboConfig?.export?.exporter === exporter.email,
-=======
-                    isSelected: (exportConfiguration?.exporter ?? policy?.owner) === exporter.email,
->>>>>>> 29fb6bba
+                    isSelected: (qboConfig?.export?.exporter ?? policy?.owner) === exporter.email,
                 });
                 return options;
             }, []),

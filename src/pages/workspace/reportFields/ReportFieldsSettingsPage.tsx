--- conflicted
+++ resolved
@@ -46,12 +46,8 @@
 
     const isDateFieldType = reportField.type === CONST.REPORT_FIELD_TYPES.DATE;
     const isListFieldType = reportField.type === CONST.REPORT_FIELD_TYPES.LIST;
-<<<<<<< HEAD
     const isListFieldEmpty = isListFieldType && reportField.disabledOptions.filter((disabledListValue) => !disabledListValue).length <= 0;
-=======
-    const isListFieldEmpty = isListFieldType && reportField.values.length <= 0;
     const listValues = Object.values(policy?.fieldList?.[reportFieldKey]?.values ?? {});
->>>>>>> 0a33186c
 
     const deleteReportFieldAndHideModal = () => {
         ReportField.deleteReportFields(policyID, [reportFieldKey]);

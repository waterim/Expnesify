<<<<<<< HEAD
import React from 'react';
import useLocalize from '@hooks/useLocalize';
import type {PolicyRoute} from '@pages/workspace/withPolicy';
=======
import type {StackScreenProps} from '@react-navigation/stack';
import React from 'react';
import useLocalize from '@hooks/useLocalize';
import type {SettingsNavigatorParamList} from '@navigation/types';
>>>>>>> c6758578
import WorkspacePageWithSections from '@pages/workspace/WorkspacePageWithSections';
import CONST from '@src/CONST';
import type SCREENS from '@src/SCREENS';
import WorkspaceInvoicesNoVBAView from './WorkspaceInvoicesNoVBAView';
import WorkspaceInvoicesVBAView from './WorkspaceInvoicesVBAView';

<<<<<<< HEAD
/** Defined route object that contains the policyID param, WorkspacePageWithSections is a common component for Workspaces and expect the route prop that includes the policyID */
type WorkspaceInvoicesPageProps = {
    route: PolicyRoute;
};
=======
type WorkspaceInvoicesPageProps = StackScreenProps<SettingsNavigatorParamList, typeof SCREENS.WORKSPACE.INVOICES>;
>>>>>>> c6758578

function WorkspaceInvoicesPage({route}: WorkspaceInvoicesPageProps) {
    const {translate} = useLocalize();

    return (
        <WorkspacePageWithSections
            shouldUseScrollView
            headerText={translate('workspace.common.invoices')}
            guidesCallTaskID={CONST.GUIDES_CALL_TASK_IDS.WORKSPACE_INVOICES}
            route={route}
        >
            {(hasVBA?: boolean, policyID?: string) => (
                <>
                    {!hasVBA && policyID && <WorkspaceInvoicesNoVBAView policyID={policyID} />}
                    {hasVBA && policyID && <WorkspaceInvoicesVBAView policyID={policyID} />}
                </>
            )}
        </WorkspacePageWithSections>
    );
}

WorkspaceInvoicesPage.displayName = 'WorkspaceInvoicesPage';

export default WorkspaceInvoicesPage;<|MERGE_RESOLUTION|>--- conflicted
+++ resolved
@@ -1,27 +1,14 @@
-<<<<<<< HEAD
-import React from 'react';
-import useLocalize from '@hooks/useLocalize';
-import type {PolicyRoute} from '@pages/workspace/withPolicy';
-=======
 import type {StackScreenProps} from '@react-navigation/stack';
 import React from 'react';
 import useLocalize from '@hooks/useLocalize';
 import type {SettingsNavigatorParamList} from '@navigation/types';
->>>>>>> c6758578
 import WorkspacePageWithSections from '@pages/workspace/WorkspacePageWithSections';
 import CONST from '@src/CONST';
 import type SCREENS from '@src/SCREENS';
 import WorkspaceInvoicesNoVBAView from './WorkspaceInvoicesNoVBAView';
 import WorkspaceInvoicesVBAView from './WorkspaceInvoicesVBAView';
 
-<<<<<<< HEAD
-/** Defined route object that contains the policyID param, WorkspacePageWithSections is a common component for Workspaces and expect the route prop that includes the policyID */
-type WorkspaceInvoicesPageProps = {
-    route: PolicyRoute;
-};
-=======
 type WorkspaceInvoicesPageProps = StackScreenProps<SettingsNavigatorParamList, typeof SCREENS.WORKSPACE.INVOICES>;
->>>>>>> c6758578
 
 function WorkspaceInvoicesPage({route}: WorkspaceInvoicesPageProps) {
     const {translate} = useLocalize();

--- conflicted
+++ resolved
@@ -1,12 +1,7 @@
 import React from 'react';
 import _ from 'underscore';
 import lodashGet from 'lodash/get';
-<<<<<<< HEAD
 import {View} from 'react-native';
-=======
-// eslint-disable-next-line no-restricted-imports
-import {View, TouchableOpacity} from 'react-native';
->>>>>>> b77cf55d
 import PropTypes from 'prop-types';
 import {withOnyx} from 'react-native-onyx';
 import styles from '../../styles/styles';

import type {StackScreenProps} from '@react-navigation/stack';
import React, {useCallback, useEffect, useMemo, useRef, useState} from 'react';
// eslint-disable-next-line no-restricted-imports
import type {ScrollView} from 'react-native';
import {useOnyx} from 'react-native-onyx';
import FullPageNotFoundView from '@components/BlockingViews/FullPageNotFoundView';
import ConfirmModal from '@components/ConfirmModal';
import FormAlertWithSubmitButton from '@components/FormAlertWithSubmitButton';
import FullScreenLoadingIndicator from '@components/FullscreenLoadingIndicator';
import HeaderWithBackButton from '@components/HeaderWithBackButton';
import ScreenWrapper from '@components/ScreenWrapper';
import useLocalize from '@hooks/useLocalize';
import useThemeStyles from '@hooks/useThemeStyles';
import Navigation from '@libs/Navigation/Navigation';
import type {FullScreenNavigatorParamList} from '@libs/Navigation/types';
import * as PolicyUtils from '@libs/PolicyUtils';
import {convertPolicyEmployeesToApprovalWorkflows} from '@libs/WorkflowUtils';
import AccessOrNotFoundWrapper from '@pages/workspace/AccessOrNotFoundWrapper';
import withPolicyAndFullscreenLoading from '@pages/workspace/withPolicyAndFullscreenLoading';
import type {WithPolicyAndFullscreenLoadingProps} from '@pages/workspace/withPolicyAndFullscreenLoading';
import * as Workflow from '@userActions/Workflow';
import CONST from '@src/CONST';
import ONYXKEYS from '@src/ONYXKEYS';
import type SCREENS from '@src/SCREENS';
import type ApprovalWorkflow from '@src/types/onyx/ApprovalWorkflow';
import {isEmptyObject} from '@src/types/utils/EmptyObject';
import ApprovalWorkflowEditor from './ApprovalWorkflowEditor';

type WorkspaceWorkflowsApprovalsEditPageProps = WithPolicyAndFullscreenLoadingProps & StackScreenProps<FullScreenNavigatorParamList, typeof SCREENS.WORKSPACE.WORKFLOWS_APPROVALS_EDIT>;

function WorkspaceWorkflowsApprovalsEditPage({policy, isLoadingReportData = true, route}: WorkspaceWorkflowsApprovalsEditPageProps) {
    const styles = useThemeStyles();
    const {translate} = useLocalize();
    const [personalDetails] = useOnyx(ONYXKEYS.PERSONAL_DETAILS_LIST);
    const [approvalWorkflow] = useOnyx(ONYXKEYS.APPROVAL_WORKFLOW);
    const [initialApprovalWorkflow, setInitialApprovalWorkflow] = useState<ApprovalWorkflow | undefined>();
    const [isDeleteModalVisible, setIsDeleteModalVisible] = useState(false);
    const formRef = useRef<ScrollView>(null);

    const updateApprovalWorkflow = useCallback(() => {
        if (!approvalWorkflow || !initialApprovalWorkflow) {
            return;
        }

        if (!Workflow.validateApprovalWorkflow(approvalWorkflow)) {
            return;
        }

        const membersToRemove = initialApprovalWorkflow.members.filter((initialMember) => !approvalWorkflow.members.some((member) => member.email === initialMember.email));
        Workflow.updateApprovalWorkflow(route.params.policyID, approvalWorkflow, membersToRemove);
        Navigation.dismissModal();
    }, [approvalWorkflow, initialApprovalWorkflow, route.params.policyID]);

    const removeApprovalWorkflow = useCallback(() => {
        if (!initialApprovalWorkflow) {
            return;
        }

        // Remove the approval workflow using the initial data as it could be already edited
        Workflow.removeApprovalWorkflow(route.params.policyID, initialApprovalWorkflow);
        setIsDeleteModalVisible(false);
        Navigation.dismissModal();
    }, [initialApprovalWorkflow, route.params.policyID]);

    const {currentApprovalWorkflow, defaultWorkflowMembers} = useMemo(() => {
        if (!policy || !personalDetails) {
            return {};
        }

        const defaultApprover = policy?.approver ?? policy.owner;
<<<<<<< HEAD
        const firstApprover = route.params.firstApproverEmail;
        const {approvalWorkflows, usedApproverEmails, availableMembers} = convertPolicyEmployeesToApprovalWorkflows({
=======
        const allApprovalWorkflows = convertPolicyEmployeesToApprovalWorkflows({
>>>>>>> 660ba6e6
            employees: policy.employeeList ?? {},
            defaultApprover,
            personalDetails,
            firstApprover,
        });
<<<<<<< HEAD
        const currentApprovalWorkflow = approvalWorkflows.find((workflow) => workflow.approvers.at(0)?.email === firstApprover);
=======

        return {
            defaultWorkflowMembers: allApprovalWorkflows.at(0)?.members ?? [],
            currentApprovalWorkflow: allApprovalWorkflows.find((workflow) => workflow.approvers.at(0)?.email === route.params.firstApproverEmail),
        };
    }, [personalDetails, policy, route.params.firstApproverEmail]);

    // eslint-disable-next-line rulesdir/no-negated-variables
    const shouldShowNotFoundView =
        (isEmptyObject(policy) && !isLoadingReportData) || !PolicyUtils.isPolicyAdmin(policy) || PolicyUtils.isPendingDeletePolicy(policy) || !currentApprovalWorkflow;

    // Set the initial approval workflow when the page is loaded
    useEffect(() => {
        if (initialApprovalWorkflow) {
            return;
        }
>>>>>>> 660ba6e6

        if (!currentApprovalWorkflow) {
            return Workflow.clearApprovalWorkflow();
        }

        Workflow.setApprovalWorkflow({
            ...currentApprovalWorkflow,
<<<<<<< HEAD
            availableMembers: [...currentApprovalWorkflow.members, ...availableMembers],
            usedApproverEmails,
=======
            availableMembers: [...currentApprovalWorkflow.members, ...defaultWorkflowMembers],
>>>>>>> 660ba6e6
            action: CONST.APPROVAL_WORKFLOW.ACTION.EDIT,
            isLoading: false,
            errors: null,
        });
        setInitialApprovalWorkflow(currentApprovalWorkflow);
    }, [currentApprovalWorkflow, defaultWorkflowMembers, initialApprovalWorkflow]);

    return (
        <AccessOrNotFoundWrapper
            policyID={route.params.policyID}
            featureName={CONST.POLICY.MORE_FEATURES.ARE_WORKFLOWS_ENABLED}
        >
            <ScreenWrapper
                includeSafeAreaPaddingBottom={false}
                testID={WorkspaceWorkflowsApprovalsEditPage.displayName}
            >
                <FullPageNotFoundView
                    shouldShow={shouldShowNotFoundView}
                    subtitleKey={isEmptyObject(policy) ? undefined : 'workspace.common.notAuthorized'}
                    onBackButtonPress={PolicyUtils.goBackFromInvalidPolicy}
                    onLinkPress={PolicyUtils.goBackFromInvalidPolicy}
                >
                    <HeaderWithBackButton
                        title={translate('workflowsEditApprovalsPage.title')}
                        onBackButtonPress={Navigation.goBack}
                    />
                    {approvalWorkflow && (
                        <>
                            <ApprovalWorkflowEditor
                                approvalWorkflow={approvalWorkflow}
                                removeApprovalWorkflow={() => setIsDeleteModalVisible(true)}
                                policy={policy}
                                policyID={route.params.policyID}
                                ref={formRef}
                            />
                            <FormAlertWithSubmitButton
                                isAlertVisible={!isEmptyObject(approvalWorkflow?.errors)}
                                onSubmit={updateApprovalWorkflow}
                                onFixTheErrorsLinkPressed={() => {
                                    formRef.current?.scrollTo({y: 0, animated: true});
                                }}
                                isLoading={approvalWorkflow?.isLoading}
                                buttonText={translate('common.save')}
                                containerStyles={[styles.mb5, styles.mh5]}
                                enabledWhenOffline
                            />
                        </>
                    )}
                    {!initialApprovalWorkflow && <FullScreenLoadingIndicator />}
                </FullPageNotFoundView>
                <ConfirmModal
                    title={translate('workflowsEditApprovalsPage.deleteTitle')}
                    isVisible={isDeleteModalVisible}
                    onConfirm={removeApprovalWorkflow}
                    onCancel={() => setIsDeleteModalVisible(false)}
                    prompt={translate('workflowsEditApprovalsPage.deletePrompt')}
                    confirmText={translate('common.delete')}
                    cancelText={translate('common.cancel')}
                    danger
                />
            </ScreenWrapper>
        </AccessOrNotFoundWrapper>
    );
}

WorkspaceWorkflowsApprovalsEditPage.displayName = 'WorkspaceWorkflowsApprovalsEditPage';

export default withPolicyAndFullscreenLoading(WorkspaceWorkflowsApprovalsEditPage);<|MERGE_RESOLUTION|>--- conflicted
+++ resolved
@@ -62,30 +62,24 @@
         Navigation.dismissModal();
     }, [initialApprovalWorkflow, route.params.policyID]);
 
-    const {currentApprovalWorkflow, defaultWorkflowMembers} = useMemo(() => {
+    const {currentApprovalWorkflow, defaultWorkflowMembers, usedApproverEmails} = useMemo(() => {
         if (!policy || !personalDetails) {
             return {};
         }
 
         const defaultApprover = policy?.approver ?? policy.owner;
-<<<<<<< HEAD
         const firstApprover = route.params.firstApproverEmail;
-        const {approvalWorkflows, usedApproverEmails, availableMembers} = convertPolicyEmployeesToApprovalWorkflows({
-=======
-        const allApprovalWorkflows = convertPolicyEmployeesToApprovalWorkflows({
->>>>>>> 660ba6e6
+        const result = convertPolicyEmployeesToApprovalWorkflows({
             employees: policy.employeeList ?? {},
             defaultApprover,
             personalDetails,
             firstApprover,
         });
-<<<<<<< HEAD
-        const currentApprovalWorkflow = approvalWorkflows.find((workflow) => workflow.approvers.at(0)?.email === firstApprover);
-=======
 
         return {
-            defaultWorkflowMembers: allApprovalWorkflows.at(0)?.members ?? [],
-            currentApprovalWorkflow: allApprovalWorkflows.find((workflow) => workflow.approvers.at(0)?.email === route.params.firstApproverEmail),
+            defaultWorkflowMembers: result.availableMembers,
+            usedApproverEmails: result.usedApproverEmails,
+            currentApprovalWorkflow: result.approvalWorkflows.find((workflow) => workflow.approvers.at(0)?.email === firstApprover),
         };
     }, [personalDetails, policy, route.params.firstApproverEmail]);
 
@@ -98,7 +92,6 @@
         if (initialApprovalWorkflow) {
             return;
         }
->>>>>>> 660ba6e6
 
         if (!currentApprovalWorkflow) {
             return Workflow.clearApprovalWorkflow();
@@ -106,18 +99,14 @@
 
         Workflow.setApprovalWorkflow({
             ...currentApprovalWorkflow,
-<<<<<<< HEAD
-            availableMembers: [...currentApprovalWorkflow.members, ...availableMembers],
+            availableMembers: [...currentApprovalWorkflow.members, ...defaultWorkflowMembers],
             usedApproverEmails,
-=======
-            availableMembers: [...currentApprovalWorkflow.members, ...defaultWorkflowMembers],
->>>>>>> 660ba6e6
             action: CONST.APPROVAL_WORKFLOW.ACTION.EDIT,
             isLoading: false,
             errors: null,
         });
         setInitialApprovalWorkflow(currentApprovalWorkflow);
-    }, [currentApprovalWorkflow, defaultWorkflowMembers, initialApprovalWorkflow]);
+    }, [currentApprovalWorkflow, defaultWorkflowMembers, initialApprovalWorkflow, usedApproverEmails]);
 
     return (
         <AccessOrNotFoundWrapper

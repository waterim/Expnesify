import {useFocusEffect} from '@react-navigation/native';
import type {StackScreenProps} from '@react-navigation/stack';
import React, {useCallback, useMemo, useState} from 'react';
import {ActivityIndicator, View} from 'react-native';
import type {OnyxEntry} from 'react-native-onyx';
import {withOnyx} from 'react-native-onyx';
import ConfirmModal from '@components/ConfirmModal';
import * as Expensicons from '@components/Icon/Expensicons';
import * as Illustrations from '@components/Icon/Illustrations';
import MenuItem from '@components/MenuItem';
import OfflineWithFeedback from '@components/OfflineWithFeedback';
import Section from '@components/Section';
import Text from '@components/Text';
import useLocalize from '@hooks/useLocalize';
import useNetwork from '@hooks/useNetwork';
import useTheme from '@hooks/useTheme';
import useThemeStyles from '@hooks/useThemeStyles';
import useWindowDimensions from '@hooks/useWindowDimensions';
import * as ErrorUtils from '@libs/ErrorUtils';
import Navigation from '@libs/Navigation/Navigation';
import Permissions from '@libs/Permissions';
import * as PersonalDetailsUtils from '@libs/PersonalDetailsUtils';
import * as PolicyUtils from '@libs/PolicyUtils';
import type {FullScreenNavigatorParamList} from '@navigation/types';
import AccessOrNotFoundWrapper from '@pages/workspace/AccessOrNotFoundWrapper';
import type {WithPolicyProps} from '@pages/workspace/withPolicy';
import withPolicy from '@pages/workspace/withPolicy';
import WorkspacePageWithSections from '@pages/workspace/WorkspacePageWithSections';
import * as Policy from '@userActions/Policy/Policy';
import {navigateToBankAccountRoute} from '@userActions/ReimbursementAccount';
import CONST from '@src/CONST';
import ONYXKEYS from '@src/ONYXKEYS';
import ROUTES from '@src/ROUTES';
import type SCREENS from '@src/SCREENS';
import type {Beta} from '@src/types/onyx';
import ToggleSettingOptionRow from './ToggleSettingsOptionRow';
import type {ToggleSettingOptionRowProps} from './ToggleSettingsOptionRow';
import {getAutoReportingFrequencyDisplayNames} from './WorkspaceAutoReportingFrequencyPage';
import type {AutoReportingFrequencyKey} from './WorkspaceAutoReportingFrequencyPage';

type WorkspaceWorkflowsPageOnyxProps = {
    /** Beta features list */
    betas: OnyxEntry<Beta[]>;
};
type WorkspaceWorkflowsPageProps = WithPolicyProps & WorkspaceWorkflowsPageOnyxProps & StackScreenProps<FullScreenNavigatorParamList, typeof SCREENS.WORKSPACE.WORKFLOWS>;

function WorkspaceWorkflowsPage({policy, betas, route}: WorkspaceWorkflowsPageProps) {
    const {translate, preferredLocale} = useLocalize();
    const theme = useTheme();
    const styles = useThemeStyles();
    const {isSmallScreenWidth} = useWindowDimensions();

    const policyApproverEmail = policy?.approver;
    const policyApproverName = useMemo(() => PersonalDetailsUtils.getPersonalDetailByEmail(policyApproverEmail ?? '')?.displayName ?? policyApproverEmail, [policyApproverEmail]);
    const containerStyle = useMemo(() => [styles.ph8, styles.mhn8, styles.ml11, styles.pv3, styles.pr0, styles.pl4, styles.mr0, styles.widthAuto, styles.mt4], [styles]);
    const canUseAdvancedApproval = Permissions.canUseWorkflowsAdvancedApproval(betas);
    const [isCurrencyModalOpen, setIsCurrencyModalOpen] = useState(false);

    const displayNameForAuthorizedPayer = useMemo(
        () => PersonalDetailsUtils.getPersonalDetailByEmail(policy?.achAccount?.reimburser ?? '')?.displayName ?? policy?.achAccount?.reimburser,
        [policy?.achAccount?.reimburser],
    );

    const onPressAutoReportingFrequency = useCallback(() => Navigation.navigate(ROUTES.WORKSPACE_WORKFLOWS_AUTOREPORTING_FREQUENCY.getRoute(policy?.id ?? '')), [policy?.id]);

    const fetchData = useCallback(() => {
        Policy.openPolicyWorkflowsPage(policy?.id ?? route.params.policyID);
    }, [policy?.id, route.params.policyID]);

    const confirmCurrencyChangeAndHideModal = useCallback(() => {
        if (!policy) {
            return;
        }
        Policy.updateGeneralSettings(policy.id, policy.name, CONST.CURRENCY.USD);
        setIsCurrencyModalOpen(false);
        navigateToBankAccountRoute(route.params.policyID, ROUTES.WORKSPACE_WORKFLOWS.getRoute(route.params.policyID));
    }, [policy, route.params.policyID]);

    const {isOffline} = useNetwork({onReconnect: fetchData});
    const isPolicyAdmin = PolicyUtils.isPolicyAdmin(policy);

    useFocusEffect(
        useCallback(() => {
            fetchData();
        }, [fetchData]),
    );

    const optionItems: ToggleSettingOptionRowProps[] = useMemo(() => {
        const {accountNumber, addressName, bankName, bankAccountID} = policy?.achAccount ?? {};
        const shouldShowBankAccount = !!bankAccountID && policy?.reimbursementChoice === CONST.POLICY.REIMBURSEMENT_CHOICES.REIMBURSEMENT_YES;

        let bankDisplayName = bankName ?? addressName;
        if (accountNumber && bankDisplayName !== accountNumber) {
            bankDisplayName += ` ${accountNumber.slice(-5)}`;
        }
        const hasReimburserError = !!policy?.errorFields?.reimburser;
        const hasApprovalError = !!policy?.errorFields?.approvalMode;
        const hasDelayedSubmissionError = !!policy?.errorFields?.autoReporting;

        return [
            {
                icon: Illustrations.ReceiptEnvelope,
                title: translate('workflowsPage.delaySubmissionTitle'),
                subtitle: translate('workflowsPage.delaySubmissionDescription'),
                switchAccessibilityLabel: translate('workflowsPage.delaySubmissionDescription'),
                onToggle: (isEnabled: boolean) => {
                    Policy.setWorkspaceAutoReportingFrequency(
                        route.params.policyID,
                        isEnabled ? CONST.POLICY.AUTO_REPORTING_FREQUENCIES.WEEKLY : CONST.POLICY.AUTO_REPORTING_FREQUENCIES.INSTANT,
                    );
                },
                subMenuItems: (
                    <MenuItem
                        title={translate('workflowsPage.submissionFrequency')}
                        titleStyle={styles.textLabelSupportingNormal}
                        descriptionTextStyle={styles.textNormalThemeText}
<<<<<<< HEAD
                        description={policyApproverName ?? ''}
                        onPress={() => Navigation.navigate(ROUTES.WORKSPACE_WORKFLOWS_APPROVALS_APPROVER.getRoute(route.params.policyID))}
=======
                        onPress={onPressAutoReportingFrequency}
                        // Instant submit is the equivalent of delayed submissions being turned off, so we show the feature as disabled if the frequency is instant
                        description={
                            getAutoReportingFrequencyDisplayNames(preferredLocale)[
                                (PolicyUtils.getCorrectedAutoReportingFrequency(policy) as AutoReportingFrequencyKey) ?? CONST.POLICY.AUTO_REPORTING_FREQUENCIES.WEEKLY
                            ]
                        }
>>>>>>> bf69d5d8
                        shouldShowRightIcon
                        wrapperStyle={containerStyle}
                        hoverAndPressStyle={[styles.mr0, styles.br2]}
                        brickRoadIndicator={hasDelayedSubmissionError ? CONST.BRICK_ROAD_INDICATOR_STATUS.ERROR : undefined}
                    />
                ),
                isActive: (policy?.autoReportingFrequency !== CONST.POLICY.AUTO_REPORTING_FREQUENCIES.INSTANT && !hasDelayedSubmissionError) ?? false,
                pendingAction: policy?.pendingFields?.autoReporting,
                errors: ErrorUtils.getLatestErrorField(policy ?? {}, CONST.POLICY.COLLECTION_KEYS.AUTOREPORTING),
                onCloseError: () => Policy.clearPolicyErrorField(policy?.id ?? '-1', CONST.POLICY.COLLECTION_KEYS.AUTOREPORTING),
            },
            {
                icon: Illustrations.Approval,
                title: translate('workflowsPage.addApprovalsTitle'),
                subtitle: translate('workflowsPage.addApprovalsDescription'),
                switchAccessibilityLabel: translate('workflowsPage.addApprovalsDescription'),
                onToggle: (isEnabled: boolean) => {
                    Policy.setWorkspaceApprovalMode(route.params.policyID, policy?.owner ?? '', isEnabled ? CONST.POLICY.APPROVAL_MODE.BASIC : CONST.POLICY.APPROVAL_MODE.OPTIONAL);
                },
                subMenuItems: (
                    <>
                        <MenuItem
                            title={translate('workflowsPage.approver')}
                            titleStyle={styles.textLabelSupportingNormal}
                            descriptionTextStyle={styles.textNormalThemeText}
                            description={policyApproverName ?? ''}
                            onPress={() => Navigation.navigate(ROUTES.WORKSPACE_WORKFLOWS_APPROVER.getRoute(route.params.policyID))}
                            shouldShowRightIcon
                            wrapperStyle={containerStyle}
                            hoverAndPressStyle={[styles.mr0, styles.br2]}
                            brickRoadIndicator={hasApprovalError ? CONST.BRICK_ROAD_INDICATOR_STATUS.ERROR : undefined}
                        />
                        {/* TODO: Functionality for this button will be added in a future PR (https://github.com/Expensify/App/issues/45954) */}
                        {canUseAdvancedApproval && (
                            <MenuItem
                                title={translate('workflowsPage.addApprovalButton')}
                                titleStyle={styles.textStrong}
                                icon={Expensicons.Plus}
                                iconHeight={20}
                                iconWidth={20}
                                iconFill={theme.success}
                                style={[styles.ph2, styles.ml11, styles.widthAuto]}
                                hoverAndPressStyle={[styles.mr0, styles.br2]}
                            />
                        )}
                    </>
                ),
                isActive: (policy?.approvalMode === CONST.POLICY.APPROVAL_MODE.BASIC && !hasApprovalError) ?? false,
                pendingAction: policy?.pendingFields?.approvalMode,
                errors: ErrorUtils.getLatestErrorField(policy ?? {}, CONST.POLICY.COLLECTION_KEYS.APPROVAL_MODE),
                onCloseError: () => Policy.clearPolicyErrorField(policy?.id ?? '-1', CONST.POLICY.COLLECTION_KEYS.APPROVAL_MODE),
            },
            {
                icon: Illustrations.WalletAlt,
                title: translate('workflowsPage.makeOrTrackPaymentsTitle'),
                subtitle: translate('workflowsPage.makeOrTrackPaymentsDescription'),
                switchAccessibilityLabel: translate('workflowsPage.makeOrTrackPaymentsDescription'),
                onToggle: (isEnabled: boolean) => {
                    let newReimbursementChoice;
                    if (!isEnabled) {
                        newReimbursementChoice = CONST.POLICY.REIMBURSEMENT_CHOICES.REIMBURSEMENT_NO;
                    } else if (!!policy?.achAccount && !Policy.isCurrencySupportedForDirectReimbursement(policy?.outputCurrency ?? '')) {
                        newReimbursementChoice = CONST.POLICY.REIMBURSEMENT_CHOICES.REIMBURSEMENT_MANUAL;
                    } else {
                        newReimbursementChoice = CONST.POLICY.REIMBURSEMENT_CHOICES.REIMBURSEMENT_YES;
                    }

                    const newReimburserEmail = policy?.achAccount?.reimburser ?? policy?.owner;
                    Policy.setWorkspaceReimbursement(policy?.id ?? '-1', newReimbursementChoice, newReimburserEmail ?? '');
                },
                subMenuItems:
                    !isOffline && policy?.isLoadingWorkspaceReimbursement === true ? (
                        <ActivityIndicator
                            size={CONST.ACTIVITY_INDICATOR_SIZE.LARGE}
                            color={theme.spinner}
                            style={styles.mt7}
                        />
                    ) : (
                        <>
                            <MenuItem
                                titleStyle={shouldShowBankAccount ? styles.textLabelSupportingNormal : styles.textLabelSupportingEmptyValue}
                                descriptionTextStyle={styles.textNormalThemeText}
                                title={shouldShowBankAccount ? translate('common.bankAccount') : translate('workflowsPage.connectBankAccount')}
                                description={bankDisplayName}
                                disabled={isOffline || !isPolicyAdmin}
                                shouldGreyOutWhenDisabled={!policy?.pendingFields?.reimbursementChoice}
                                onPress={() => {
                                    if (!Policy.isCurrencySupportedForDirectReimbursement(policy?.outputCurrency ?? '')) {
                                        setIsCurrencyModalOpen(true);
                                        return;
                                    }
                                    navigateToBankAccountRoute(route.params.policyID, ROUTES.WORKSPACE_WORKFLOWS.getRoute(route.params.policyID));
                                }}
                                shouldShowRightIcon={!isOffline && isPolicyAdmin}
                                wrapperStyle={containerStyle}
                                hoverAndPressStyle={[styles.mr0, styles.br2]}
                            />
                            {shouldShowBankAccount && (
                                <OfflineWithFeedback
                                    pendingAction={policy?.pendingFields?.reimburser}
                                    shouldDisableOpacity={isOffline && !!policy?.pendingFields?.reimbursementChoice && !!policy?.pendingFields?.reimburser}
                                    errors={ErrorUtils.getLatestErrorField(policy ?? {}, CONST.POLICY.COLLECTION_KEYS.REIMBURSER)}
                                    onClose={() => Policy.clearPolicyErrorField(policy?.id ?? '', CONST.POLICY.COLLECTION_KEYS.REIMBURSER)}
                                    errorRowStyles={[styles.ml7]}
                                >
                                    <MenuItem
                                        titleStyle={styles.textLabelSupportingNormal}
                                        descriptionTextStyle={styles.textNormalThemeText}
                                        title={translate('workflowsPayerPage.title')}
                                        description={displayNameForAuthorizedPayer}
                                        onPress={() => Navigation.navigate(ROUTES.WORKSPACE_WORKFLOWS_PAYER.getRoute(route.params.policyID))}
                                        shouldShowRightIcon
                                        wrapperStyle={[...containerStyle, styles.mt0]}
                                        hoverAndPressStyle={[styles.mr0, styles.br2]}
                                        brickRoadIndicator={hasReimburserError ? CONST.BRICK_ROAD_INDICATOR_STATUS.ERROR : undefined}
                                    />
                                </OfflineWithFeedback>
                            )}
                        </>
                    ),
                isEndOptionRow: true,
                isActive: policy?.reimbursementChoice !== CONST.POLICY.REIMBURSEMENT_CHOICES.REIMBURSEMENT_NO,
                pendingAction: policy?.pendingFields?.reimbursementChoice,
                errors: ErrorUtils.getLatestErrorField(policy ?? {}, CONST.POLICY.COLLECTION_KEYS.REIMBURSEMENT_CHOICE),
                onCloseError: () => Policy.clearPolicyErrorField(policy?.id ?? '-1', CONST.POLICY.COLLECTION_KEYS.REIMBURSEMENT_CHOICE),
            },
        ];
    }, [
        policy,
        translate,
        styles,
        onPressAutoReportingFrequency,
        preferredLocale,
        containerStyle,
        policyApproverName,
        canUseAdvancedApproval,
        theme,
        isOffline,
        isPolicyAdmin,
        displayNameForAuthorizedPayer,
        route.params.policyID,
    ]);

    const renderOptionItem = (item: ToggleSettingOptionRowProps, index: number) => (
        <View
            style={styles.mt7}
            key={`toggleSettingOptionItem-${index}`}
        >
            <ToggleSettingOptionRow
                icon={item.icon}
                title={item.title}
                titleStyle={styles.textStrong}
                subtitle={item.subtitle}
                switchAccessibilityLabel={item.switchAccessibilityLabel}
                onToggle={item.onToggle}
                subMenuItems={item.subMenuItems}
                isActive={item.isActive}
                pendingAction={item.pendingAction}
                errors={item.errors}
                onCloseError={item.onCloseError}
            />
        </View>
    );

    const isPaidGroupPolicy = PolicyUtils.isPaidGroupPolicy(policy);
    const isLoading = !!(policy?.isLoading && policy?.reimbursementChoice === undefined);

    return (
        <AccessOrNotFoundWrapper
            policyID={route.params.policyID}
            featureName={CONST.POLICY.MORE_FEATURES.ARE_WORKFLOWS_ENABLED}
        >
            <WorkspacePageWithSections
                headerText={translate('workspace.common.workflows')}
                icon={Illustrations.Workflows}
                route={route}
                guidesCallTaskID={CONST.GUIDES_CALL_TASK_IDS.WORKSPACE_WORKFLOWS}
                shouldShowOfflineIndicatorInWideScreen
                shouldShowNotFoundPage={!isPaidGroupPolicy || !isPolicyAdmin}
                isLoading={isLoading}
                shouldShowLoading={isLoading}
                shouldUseScrollView
            >
                <View style={[styles.mt3, styles.textStrong, isSmallScreenWidth ? styles.workspaceSectionMobile : styles.workspaceSection]}>
                    <Section
                        title={translate('workflowsPage.workflowTitle')}
                        titleStyles={styles.textStrong}
                        containerStyles={isSmallScreenWidth ? styles.p5 : styles.p8}
                    >
                        <View>
                            <Text style={[styles.mt3, styles.textSupporting]}>{translate('workflowsPage.workflowDescription')}</Text>
                            {optionItems.map(renderOptionItem)}
                            <ConfirmModal
                                title={translate('workspace.bankAccount.workspaceCurrency')}
                                isVisible={isCurrencyModalOpen}
                                onConfirm={confirmCurrencyChangeAndHideModal}
                                onCancel={() => setIsCurrencyModalOpen(false)}
                                prompt={translate('workspace.bankAccount.updateCurrencyPrompt')}
                                confirmText={translate('workspace.bankAccount.updateToUSD')}
                                cancelText={translate('common.cancel')}
                                danger
                            />
                        </View>
                    </Section>
                </View>
            </WorkspacePageWithSections>
        </AccessOrNotFoundWrapper>
    );
}

WorkspaceWorkflowsPage.displayName = 'WorkspaceWorkflowsPage';

export default withPolicy(
    withOnyx<WorkspaceWorkflowsPageProps, WorkspaceWorkflowsPageOnyxProps>({
        betas: {
            key: ONYXKEYS.BETAS,
        },
    })(WorkspaceWorkflowsPage),
);<|MERGE_RESOLUTION|>--- conflicted
+++ resolved
@@ -114,10 +114,6 @@
                         title={translate('workflowsPage.submissionFrequency')}
                         titleStyle={styles.textLabelSupportingNormal}
                         descriptionTextStyle={styles.textNormalThemeText}
-<<<<<<< HEAD
-                        description={policyApproverName ?? ''}
-                        onPress={() => Navigation.navigate(ROUTES.WORKSPACE_WORKFLOWS_APPROVALS_APPROVER.getRoute(route.params.policyID))}
-=======
                         onPress={onPressAutoReportingFrequency}
                         // Instant submit is the equivalent of delayed submissions being turned off, so we show the feature as disabled if the frequency is instant
                         description={
@@ -125,7 +121,6 @@
                                 (PolicyUtils.getCorrectedAutoReportingFrequency(policy) as AutoReportingFrequencyKey) ?? CONST.POLICY.AUTO_REPORTING_FREQUENCIES.WEEKLY
                             ]
                         }
->>>>>>> bf69d5d8
                         shouldShowRightIcon
                         wrapperStyle={containerStyle}
                         hoverAndPressStyle={[styles.mr0, styles.br2]}
@@ -152,7 +147,7 @@
                             titleStyle={styles.textLabelSupportingNormal}
                             descriptionTextStyle={styles.textNormalThemeText}
                             description={policyApproverName ?? ''}
-                            onPress={() => Navigation.navigate(ROUTES.WORKSPACE_WORKFLOWS_APPROVER.getRoute(route.params.policyID))}
+                            onPress={() => Navigation.navigate(ROUTES.WORKSPACE_WORKFLOWS_APPROVALS_APPROVER.getRoute(route.params.policyID))}
                             shouldShowRightIcon
                             wrapperStyle={containerStyle}
                             hoverAndPressStyle={[styles.mr0, styles.br2]}

import type {StackScreenProps} from '@react-navigation/stack';
import React, {useCallback, useMemo} from 'react';
import {FlatList, View} from 'react-native';
import type {OnyxEntry} from 'react-native-onyx';
import {withOnyx} from 'react-native-onyx';
import * as Illustrations from '@components/Icon/Illustrations';
import MenuItem from '@components/MenuItem';
import Section from '@components/Section';
import Text from '@components/Text';
import useLocalize from '@hooks/useLocalize';
import useNetwork from '@hooks/useNetwork';
import useStyleUtils from '@hooks/useStyleUtils';
import useThemeStyles from '@hooks/useThemeStyles';
import useWindowDimensions from '@hooks/useWindowDimensions';
import Navigation from '@libs/Navigation/Navigation';
<<<<<<< HEAD
import * as PersonalDetailsUtils from '@libs/PersonalDetailsUtils';
=======
import * as OptionsListUtils from '@libs/OptionsListUtils';
import Permissions from '@libs/Permissions';
>>>>>>> a2d0cf2b
import * as PolicyUtils from '@libs/PolicyUtils';
import type {CentralPaneNavigatorParamList} from '@navigation/types';
import type {WithPolicyProps} from '@pages/workspace/withPolicy';
import withPolicy from '@pages/workspace/withPolicy';
import WorkspacePageWithSections from '@pages/workspace/WorkspacePageWithSections';
import * as Policy from '@userActions/Policy';
import CONST from '@src/CONST';
<<<<<<< HEAD
=======
import ONYXKEYS from '@src/ONYXKEYS';
>>>>>>> a2d0cf2b
import ROUTES from '@src/ROUTES';
import type SCREENS from '@src/SCREENS';
import type {Beta} from '@src/types/onyx';
import ToggleSettingOptionRow from './ToggleSettingsOptionRow';
import type {ToggleSettingOptionRowProps} from './ToggleSettingsOptionRow';
import {getAutoReportingFrequencyDisplayNames} from './WorkspaceAutoReportingFrequencyPage';
import type {AutoReportingFrequencyKey} from './WorkspaceAutoReportingFrequencyPage';

type WorkspaceWorkflowsPageOnyxProps = {
    /** Beta features list */
    betas: OnyxEntry<Beta[]>;
};
type WorkspaceWorkflowsPageProps = WithPolicyProps & WorkspaceWorkflowsPageOnyxProps & StackScreenProps<CentralPaneNavigatorParamList, typeof SCREENS.WORKSPACE.WORKFLOWS>;

function WorkspaceWorkflowsPage({policy, betas, route}: WorkspaceWorkflowsPageProps) {
    const {translate, preferredLocale} = useLocalize();
    const styles = useThemeStyles();
    const StyleUtils = useStyleUtils();
    const {isSmallScreenWidth} = useWindowDimensions();
    const {isOffline} = useNetwork();

    const policyApproverEmail = policy?.approver;
    const policyApproverName = useMemo(() => PersonalDetailsUtils.getPersonalDetailByEmail(policyApproverEmail ?? '')?.displayName || policyApproverEmail, [policyApproverEmail]);
    const containerStyle = useMemo(() => [styles.ph8, styles.mhn8, styles.ml11, styles.pv3, styles.pr0, styles.pl4, styles.mr0, styles.widthAuto, styles.mt4], [styles]);
    const canUseDelayedSubmission = Permissions.canUseWorkflowsDelayedSubmission(betas);

    const onPressAutoReportingFrequency = useCallback(() => Navigation.navigate(ROUTES.WORKSPACE_WORKFLOWS_AUTOREPORTING_FREQUENCY.getRoute(policy?.id ?? '')), [policy?.id]);

    const items: ToggleSettingOptionRowProps[] = useMemo(
        () => [
            ...(canUseDelayedSubmission
                ? [
                      {
                          icon: Illustrations.ReceiptEnvelope,
                          title: translate('workflowsPage.delaySubmissionTitle'),
                          subtitle: translate('workflowsPage.delaySubmissionDescription'),
                          onToggle: (isEnabled: boolean) => {
                              Policy.setWorkspaceAutoReporting(route.params.policyID, isEnabled);
                          },
                          subMenuItems: (
                              <MenuItem
                                  title={translate('workflowsPage.submissionFrequency')}
                                  titleStyle={styles.textLabelSupportingNormal}
                                  descriptionTextStyle={styles.textNormalThemeText}
                                  onPress={onPressAutoReportingFrequency}
                                  description={
                                      getAutoReportingFrequencyDisplayNames(preferredLocale)[
                                          (policy?.autoReportingFrequency as AutoReportingFrequencyKey) ?? CONST.POLICY.AUTO_REPORTING_FREQUENCIES.WEEKLY
                                      ]
                                  }
                                  shouldShowRightIcon
                                  wrapperStyle={containerStyle}
                                  hoverAndPressStyle={[styles.mr0, styles.br2]}
                              />
                          ),
                          isActive: policy?.harvesting?.enabled ?? false,
                          pendingAction: policy?.pendingFields?.isAutoApprovalEnabled,
                      },
                  ]
                : []),
            {
                icon: Illustrations.Approval,
                title: translate('workflowsPage.addApprovalsTitle'),
                subtitle: translate('workflowsPage.addApprovalsDescription'),
                onToggle: (isEnabled: boolean) => {
                    Policy.setWorkspaceApprovalMode(route.params.policyID, policy?.owner ?? '', isEnabled ? CONST.POLICY.APPROVAL_MODE.BASIC : CONST.POLICY.APPROVAL_MODE.OPTIONAL);
                },
                subMenuItems: (
                    <MenuItem
                        title={translate('workflowsPage.approver')}
                        titleStyle={styles.textLabelSupportingNormal}
                        descriptionTextStyle={styles.textNormalThemeText}
                        description={policyApproverName ?? ''}
                        onPress={() => Navigation.navigate(ROUTES.WORKSPACE_WORKFLOWS_APPROVER.getRoute(route.params.policyID))}
                        // TODO will be done in https://github.com/Expensify/Expensify/issues/368334
                        shouldShowRightIcon
                        wrapperStyle={containerStyle}
                        hoverAndPressStyle={[styles.mr0, styles.br2]}
                    />
                ),
                isActive: policy?.isAutoApprovalEnabled ?? false,
                pendingAction: policy?.pendingFields?.approvalMode,
            },
            {
                icon: Illustrations.WalletAlt,
                title: translate('workflowsPage.makeOrTrackPaymentsTitle'),
                subtitle: translate('workflowsPage.makeOrTrackPaymentsDescription'),
                onToggle: () => {
                    // TODO will be done in https://github.com/Expensify/Expensify/issues/368335
                },
                subMenuItems: (
                    <MenuItem
                        descriptionTextStyle={
                            isOffline ? StyleUtils.getWorkspaceWorkflowsOfflineDescriptionStyle([styles.textNormal, styles.textSupporting]) : [styles.textNormal, styles.textSupporting]
                        }
                        description={translate('workflowsPage.connectBankAccount')}
                        // onPress={() => Navigation.navigate(ROUTES.WORKSPACE_WORKFLOWS_CONNECT_BANK_ACCOUNT.getRoute(route.params.policyID))}
                        // TODO will be done in https://github.com/Expensify/Expensify/issues/368335
                        shouldShowRightIcon
                        wrapperStyle={containerStyle}
                        hoverAndPressStyle={[styles.mr0, styles.br2]}
                    />
                ),
                isEndOptionRow: true,
                isActive: false, // TODO will be done in https://github.com/Expensify/Expensify/issues/368335
            },
        ],
<<<<<<< HEAD
        [policy, route.params.policyID, styles, translate, policyApproverName, containerStyle, isOffline, StyleUtils],
=======
        [
            policy,
            route.params.policyID,
            styles,
            translate,
            policyOwnerDisplayName,
            containerStyle,
            isOffline,
            StyleUtils,
            onPressAutoReportingFrequency,
            preferredLocale,
            canUseDelayedSubmission,
        ],
>>>>>>> a2d0cf2b
    );

    const renderItem = ({item}: {item: ToggleSettingOptionRowProps}) => (
        <View style={styles.mt7}>
            <ToggleSettingOptionRow
                icon={item.icon}
                title={item.title}
                subtitle={item.subtitle}
                onToggle={item.onToggle}
                subMenuItems={item.subMenuItems}
                isActive={item.isActive}
                pendingAction={item.pendingAction}
            />
        </View>
    );

    const isPaidGroupPolicy = PolicyUtils.isPaidGroupPolicy(policy);
    const isPolicyAdmin = PolicyUtils.isPolicyAdmin(policy);

    return (
        <WorkspacePageWithSections
            headerText={translate('workspace.common.workflows')}
            icon={Illustrations.Workflows}
            route={route}
            guidesCallTaskID={CONST.GUIDES_CALL_TASK_IDS.WORKSPACE_WORKFLOWS}
            shouldShowOfflineIndicatorInWideScreen
            shouldShowNotFoundPage={!isPaidGroupPolicy || !isPolicyAdmin}
        >
            <View style={[styles.mt3, styles.textStrong, isSmallScreenWidth ? styles.workspaceSectionMobile : styles.workspaceSection]}>
                <Section
                    title={translate('workflowsPage.workflowTitle')}
                    titleStyles={styles.textStrong}
                    containerStyles={isSmallScreenWidth ? styles.p5 : styles.p8}
                >
                    <View>
                        <Text style={[styles.mt3, styles.textSupporting]}>{translate('workflowsPage.workflowDescription')}</Text>
                        <FlatList
                            data={items}
                            renderItem={renderItem}
                            keyExtractor={(item: ToggleSettingOptionRowProps) => item.title}
                        />
                    </View>
                </Section>
            </View>
        </WorkspacePageWithSections>
    );
}

WorkspaceWorkflowsPage.displayName = 'WorkspaceWorkflowsPage';

export default withPolicy(
    withOnyx<WorkspaceWorkflowsPageProps, WorkspaceWorkflowsPageOnyxProps>({
        betas: {
            key: ONYXKEYS.BETAS,
        },
    })(WorkspaceWorkflowsPage),
);<|MERGE_RESOLUTION|>--- conflicted
+++ resolved
@@ -13,12 +13,9 @@
 import useThemeStyles from '@hooks/useThemeStyles';
 import useWindowDimensions from '@hooks/useWindowDimensions';
 import Navigation from '@libs/Navigation/Navigation';
-<<<<<<< HEAD
-import * as PersonalDetailsUtils from '@libs/PersonalDetailsUtils';
-=======
 import * as OptionsListUtils from '@libs/OptionsListUtils';
 import Permissions from '@libs/Permissions';
->>>>>>> a2d0cf2b
+import * as PersonalDetailsUtils from '@libs/PersonalDetailsUtils';
 import * as PolicyUtils from '@libs/PolicyUtils';
 import type {CentralPaneNavigatorParamList} from '@navigation/types';
 import type {WithPolicyProps} from '@pages/workspace/withPolicy';
@@ -26,10 +23,7 @@
 import WorkspacePageWithSections from '@pages/workspace/WorkspacePageWithSections';
 import * as Policy from '@userActions/Policy';
 import CONST from '@src/CONST';
-<<<<<<< HEAD
-=======
 import ONYXKEYS from '@src/ONYXKEYS';
->>>>>>> a2d0cf2b
 import ROUTES from '@src/ROUTES';
 import type SCREENS from '@src/SCREENS';
 import type {Beta} from '@src/types/onyx';
@@ -137,15 +131,12 @@
                 isActive: false, // TODO will be done in https://github.com/Expensify/Expensify/issues/368335
             },
         ],
-<<<<<<< HEAD
-        [policy, route.params.policyID, styles, translate, policyApproverName, containerStyle, isOffline, StyleUtils],
-=======
         [
+            policyApproverName,
             policy,
             route.params.policyID,
             styles,
             translate,
-            policyOwnerDisplayName,
             containerStyle,
             isOffline,
             StyleUtils,
@@ -153,7 +144,6 @@
             preferredLocale,
             canUseDelayedSubmission,
         ],
->>>>>>> a2d0cf2b
     );
 
     const renderItem = ({item}: {item: ToggleSettingOptionRowProps}) => (

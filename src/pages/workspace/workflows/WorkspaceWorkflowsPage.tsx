import type {StackScreenProps} from '@react-navigation/stack';
import React, {useCallback, useEffect, useMemo} from 'react';
import {FlatList, View} from 'react-native';
import type {OnyxEntry} from 'react-native-onyx';
import {withOnyx} from 'react-native-onyx';
import * as Illustrations from '@components/Icon/Illustrations';
import MenuItem from '@components/MenuItem';
import OfflineWithFeedback from '@components/OfflineWithFeedback';
import Section from '@components/Section';
import Text from '@components/Text';
import useLocalize from '@hooks/useLocalize';
import useNetwork from '@hooks/useNetwork';
import useThemeStyles from '@hooks/useThemeStyles';
import useWindowDimensions from '@hooks/useWindowDimensions';
import * as ErrorUtils from '@libs/ErrorUtils';
import BankAccount from '@libs/models/BankAccount';
import Navigation from '@libs/Navigation/Navigation';
import Permissions from '@libs/Permissions';
import * as PersonalDetailsUtils from '@libs/PersonalDetailsUtils';
import * as PolicyUtils from '@libs/PolicyUtils';
<<<<<<< HEAD
import type {CentralPaneNavigatorParamList} from '@navigation/types';
import FeatureEnabledAccessOrRedirectWrapper from '@pages/workspace/FeatureEnabledAccessOrRedirectWrapper';
=======
import type {WorkspacesCentralPaneNavigatorParamList} from '@navigation/types';
>>>>>>> b7a230ea
import type {WithPolicyProps} from '@pages/workspace/withPolicy';
import withPolicy from '@pages/workspace/withPolicy';
import WorkspacePageWithSections from '@pages/workspace/WorkspacePageWithSections';
import * as Policy from '@userActions/Policy';
import {navigateToBankAccountRoute} from '@userActions/ReimbursementAccount';
import CONST from '@src/CONST';
import ONYXKEYS from '@src/ONYXKEYS';
import ROUTES from '@src/ROUTES';
import type SCREENS from '@src/SCREENS';
import type {Beta, ReimbursementAccount, Session} from '@src/types/onyx';
import ToggleSettingOptionRow from './ToggleSettingsOptionRow';
import type {ToggleSettingOptionRowProps} from './ToggleSettingsOptionRow';
import {getAutoReportingFrequencyDisplayNames} from './WorkspaceAutoReportingFrequencyPage';
import type {AutoReportingFrequencyKey} from './WorkspaceAutoReportingFrequencyPage';

type WorkspaceWorkflowsPageOnyxProps = {
    /** Beta features list */
    betas: OnyxEntry<Beta[]>;
    /** Reimbursement account details */
    reimbursementAccount: OnyxEntry<ReimbursementAccount>;
    /** Policy details */
    session: OnyxEntry<Session>;
};
type WorkspaceWorkflowsPageProps = WithPolicyProps & WorkspaceWorkflowsPageOnyxProps & StackScreenProps<WorkspacesCentralPaneNavigatorParamList, typeof SCREENS.WORKSPACE.WORKFLOWS>;

function WorkspaceWorkflowsPage({policy, betas, route, reimbursementAccount, session}: WorkspaceWorkflowsPageProps) {
    const {translate, preferredLocale} = useLocalize();
    const styles = useThemeStyles();
    const {isSmallScreenWidth} = useWindowDimensions();

    const policyApproverEmail = policy?.approver;
    const policyApproverName = useMemo(() => PersonalDetailsUtils.getPersonalDetailByEmail(policyApproverEmail ?? '')?.displayName ?? policyApproverEmail, [policyApproverEmail]);
    const containerStyle = useMemo(() => [styles.ph8, styles.mhn8, styles.ml11, styles.pv3, styles.pr0, styles.pl4, styles.mr0, styles.widthAuto, styles.mt4], [styles]);
    const canUseDelayedSubmission = Permissions.canUseWorkflowsDelayedSubmission(betas);

    const displayNameForAuthorizedPayer = useMemo(() => {
        const personalDetails = PersonalDetailsUtils.getPersonalDetailsByIDs([policy?.reimburserAccountID ?? 0], session?.accountID ?? 0);
        const displayNameFromReimburserEmail = PersonalDetailsUtils.getPersonalDetailByEmail(policy?.reimburserEmail ?? '')?.displayName ?? policy?.reimburserEmail;
        return displayNameFromReimburserEmail ?? personalDetails?.[0]?.displayName;
    }, [policy?.reimburserAccountID, policy?.reimburserEmail, session?.accountID]);

    const onPressAutoReportingFrequency = useCallback(() => Navigation.navigate(ROUTES.WORKSPACE_WORKFLOWS_AUTOREPORTING_FREQUENCY.getRoute(policy?.id ?? '')), [policy?.id]);

    const fetchData = () => {
        Policy.openPolicyWorkflowsPage(policy?.id ?? route.params.policyID);
    };

    useNetwork({onReconnect: fetchData});

    useEffect(() => {
        fetchData();
        // eslint-disable-next-line react-hooks/exhaustive-deps
    }, []);

    const optionItems: ToggleSettingOptionRowProps[] = useMemo(() => {
        const {accountNumber, state, bankName} = reimbursementAccount?.achData ?? {};
        const hasVBA = state === BankAccount.STATE.OPEN;
        const bankDisplayName = bankName ? `${bankName} ${accountNumber ? `${accountNumber.slice(-5)}` : ''}` : '';
        const hasReimburserEmailError = !!policy?.errorFields?.reimburserEmail;

        return [
            ...(canUseDelayedSubmission
                ? [
                      {
                          icon: Illustrations.ReceiptEnvelope,
                          title: translate('workflowsPage.delaySubmissionTitle'),
                          subtitle: translate('workflowsPage.delaySubmissionDescription'),
                          onToggle: (isEnabled: boolean) => {
                              const frequency =
                                  policy?.autoReportingFrequency === CONST.POLICY.AUTO_REPORTING_FREQUENCIES.INSTANT || !policy?.autoReportingFrequency
                                      ? CONST.POLICY.AUTO_REPORTING_FREQUENCIES.WEEKLY
                                      : policy.autoReportingFrequency;
                              Policy.setWorkspaceAutoReporting(route.params.policyID, isEnabled, frequency);
                          },
                          subMenuItems: (
                              <MenuItem
                                  title={translate('workflowsPage.submissionFrequency')}
                                  titleStyle={styles.textLabelSupportingNormal}
                                  descriptionTextStyle={styles.textNormalThemeText}
                                  onPress={onPressAutoReportingFrequency}
                                  // Instant submit is the equivalent of delayed submissions being turned off, so we show the feature as disabled if the frequency is instant
                                  description={
                                      getAutoReportingFrequencyDisplayNames(preferredLocale)[
                                          (policy?.autoReportingFrequency as AutoReportingFrequencyKey) ?? CONST.POLICY.AUTO_REPORTING_FREQUENCIES.WEEKLY
                                      ]
                                  }
                                  shouldShowRightIcon
                                  wrapperStyle={containerStyle}
                                  hoverAndPressStyle={[styles.mr0, styles.br2]}
                              />
                          ),
                          isActive: (policy?.harvesting?.enabled && policy.autoReportingFrequency !== CONST.POLICY.AUTO_REPORTING_FREQUENCIES.INSTANT) ?? false,
                          pendingAction: policy?.pendingFields?.isAutoApprovalEnabled,
                      },
                  ]
                : []),
            {
                icon: Illustrations.Approval,
                title: translate('workflowsPage.addApprovalsTitle'),
                subtitle: translate('workflowsPage.addApprovalsDescription'),
                onToggle: (isEnabled: boolean) => {
                    Policy.setWorkspaceApprovalMode(route.params.policyID, policy?.owner ?? '', isEnabled ? CONST.POLICY.APPROVAL_MODE.BASIC : CONST.POLICY.APPROVAL_MODE.OPTIONAL);
                },
                subMenuItems: (
                    <MenuItem
                        title={translate('workflowsPage.approver')}
                        titleStyle={styles.textLabelSupportingNormal}
                        descriptionTextStyle={styles.textNormalThemeText}
                        description={policyApproverName ?? ''}
                        onPress={() => Navigation.navigate(ROUTES.WORKSPACE_WORKFLOWS_APPROVER.getRoute(route.params.policyID))}
                        shouldShowRightIcon
                        wrapperStyle={containerStyle}
                        hoverAndPressStyle={[styles.mr0, styles.br2]}
                    />
                ),
                isActive: policy?.isAutoApprovalEnabled ?? false,
                pendingAction: policy?.pendingFields?.approvalMode,
            },
            {
                icon: Illustrations.WalletAlt,
                title: translate('workflowsPage.makeOrTrackPaymentsTitle'),
                subtitle: translate('workflowsPage.makeOrTrackPaymentsDescription'),
                onToggle: () => {
                    const isActive = policy?.reimbursementChoice === CONST.POLICY.REIMBURSEMENT_CHOICES.REIMBURSEMENT_YES;
                    const newReimbursementChoice = isActive ? CONST.POLICY.REIMBURSEMENT_CHOICES.REIMBURSEMENT_MANUAL : CONST.POLICY.REIMBURSEMENT_CHOICES.REIMBURSEMENT_YES;
                    const newReimburserAccountID =
                        // eslint-disable-next-line @typescript-eslint/prefer-nullish-coalescing
                        PersonalDetailsUtils.getPersonalDetailByEmail(policy?.reimburserEmail ?? '')?.accountID || policy?.reimburserAccountID || policy?.ownerAccountID;
                    const newReimburserEmail = PersonalDetailsUtils.getPersonalDetailsByIDs([newReimburserAccountID ?? 0], session?.accountID ?? 0)?.[0]?.login;
                    Policy.setWorkspaceReimbursement(policy?.id ?? '', newReimbursementChoice, newReimburserAccountID ?? 0, newReimburserEmail ?? '');
                },
                subMenuItems: (
                    <>
                        <MenuItem
                            titleStyle={styles.textLabelSupportingNormal}
                            descriptionTextStyle={styles.textNormalThemeText}
                            title={hasVBA ? translate('common.bankAccount') : translate('workflowsPage.connectBankAccount')}
                            description={state === BankAccount.STATE.OPEN ? bankDisplayName : undefined}
                            onPress={() => navigateToBankAccountRoute(route.params.policyID, ROUTES.WORKSPACE_WORKFLOWS.getRoute(route.params.policyID))}
                            shouldShowRightIcon
                            wrapperStyle={containerStyle}
                            hoverAndPressStyle={[styles.mr0, styles.br2]}
                        />
                        {hasVBA && (
                            <OfflineWithFeedback
                                pendingAction={policy?.pendingFields?.reimburserEmail}
                                errors={ErrorUtils.getLatestErrorField(policy ?? {}, 'reimburserEmail')}
                                onClose={() => Policy.clearWorkspacePayerError(policy?.id ?? '')}
                                errorRowStyles={[styles.ml7]}
                            >
                                <MenuItem
                                    titleStyle={styles.textLabelSupportingNormal}
                                    descriptionTextStyle={styles.textNormalThemeText}
                                    title={translate('workflowsPayerPage.title')}
                                    description={displayNameForAuthorizedPayer}
                                    onPress={() => Navigation.navigate(ROUTES.WORKSPACE_WORKFLOWS_PAYER.getRoute(route.params.policyID))}
                                    shouldShowRightIcon
                                    wrapperStyle={containerStyle}
                                    hoverAndPressStyle={[styles.mr0, styles.br2]}
                                    brickRoadIndicator={hasReimburserEmailError ? CONST.BRICK_ROAD_INDICATOR_STATUS.ERROR : undefined}
                                />
                            </OfflineWithFeedback>
                        )}
                    </>
                ),
                isEndOptionRow: true,
                isActive: policy?.reimbursementChoice === CONST.POLICY.REIMBURSEMENT_CHOICES.REIMBURSEMENT_YES,
                pendingAction: policy?.pendingFields?.reimbursementChoice,
                errors: ErrorUtils.getLatestErrorField(policy ?? {}, 'reimbursementChoice'),
                onCloseError: () => Policy.clearWorkspaceReimbursementErrors(policy?.id ?? ''),
            },
        ];
    }, [
        policy,
        route.params.policyID,
        styles,
        translate,
        policyApproverName,
        containerStyle,
        onPressAutoReportingFrequency,
        preferredLocale,
        canUseDelayedSubmission,
        reimbursementAccount?.achData,
        displayNameForAuthorizedPayer,
        session?.accountID,
    ]);

    const renderOptionItem = ({item}: {item: ToggleSettingOptionRowProps}) => (
        <View style={styles.mt7}>
            <ToggleSettingOptionRow
                icon={item.icon}
                title={item.title}
                subtitle={item.subtitle}
                onToggle={item.onToggle}
                subMenuItems={item.subMenuItems}
                isActive={item.isActive}
                pendingAction={item.pendingAction}
                errors={item.errors}
                onCloseError={item.onCloseError}
            />
        </View>
    );

    const isPaidGroupPolicy = PolicyUtils.isPaidGroupPolicy(policy);
    const isPolicyAdmin = PolicyUtils.isPolicyAdmin(policy);
    const isLoading = reimbursementAccount?.isLoading ?? true;

    return (
<<<<<<< HEAD
        <FeatureEnabledAccessOrRedirectWrapper
            policyID={route.params.policyID}
            featureName={CONST.POLICY.MORE_FEATURES.ARE_WORKFLOWS_ENABLED}
        >
            <WorkspacePageWithSections
                headerText={translate('workspace.common.workflows')}
                icon={Illustrations.Workflows}
                route={route}
                guidesCallTaskID={CONST.GUIDES_CALL_TASK_IDS.WORKSPACE_WORKFLOWS}
                shouldShowOfflineIndicatorInWideScreen
                shouldShowNotFoundPage={!isPaidGroupPolicy || !isPolicyAdmin}
            >
                <View style={[styles.mt3, styles.textStrong, isSmallScreenWidth ? styles.workspaceSectionMobile : styles.workspaceSection]}>
                    <Section
                        title={translate('workflowsPage.workflowTitle')}
                        titleStyles={styles.textStrong}
                        containerStyles={isSmallScreenWidth ? styles.p5 : styles.p8}
                    >
                        <View>
                            <Text style={[styles.mt3, styles.textSupporting]}>{translate('workflowsPage.workflowDescription')}</Text>
                            <FlatList
                                data={items}
                                renderItem={renderItem}
                                keyExtractor={(item: ToggleSettingOptionRowProps) => item.title}
                            />
                        </View>
                    </Section>
                </View>
            </WorkspacePageWithSections>
        </FeatureEnabledAccessOrRedirectWrapper>
=======
        <WorkspacePageWithSections
            headerText={translate('workspace.common.workflows')}
            icon={Illustrations.Workflows}
            route={route}
            guidesCallTaskID={CONST.GUIDES_CALL_TASK_IDS.WORKSPACE_WORKFLOWS}
            shouldShowOfflineIndicatorInWideScreen
            shouldShowNotFoundPage={!isPaidGroupPolicy || !isPolicyAdmin}
            shouldSkipVBBACall
            isLoading={isLoading}
        >
            <View style={[styles.mt3, styles.textStrong, isSmallScreenWidth ? styles.workspaceSectionMobile : styles.workspaceSection]}>
                <Section
                    title={translate('workflowsPage.workflowTitle')}
                    titleStyles={styles.textStrong}
                    containerStyles={isSmallScreenWidth ? styles.p5 : styles.p8}
                >
                    <View>
                        <Text style={[styles.mt3, styles.textSupporting]}>{translate('workflowsPage.workflowDescription')}</Text>
                        <FlatList
                            data={optionItems}
                            renderItem={renderOptionItem}
                            keyExtractor={(item: ToggleSettingOptionRowProps) => item.title}
                        />
                    </View>
                </Section>
            </View>
        </WorkspacePageWithSections>
>>>>>>> b7a230ea
    );
}

WorkspaceWorkflowsPage.displayName = 'WorkspaceWorkflowsPage';

export default withPolicy(
    withOnyx<WorkspaceWorkflowsPageProps, WorkspaceWorkflowsPageOnyxProps>({
        betas: {
            key: ONYXKEYS.BETAS,
        },
        reimbursementAccount: {
            // @ts-expect-error: ONYXKEYS.REIMBURSEMENT_ACCOUNT is conflicting with ONYXKEYS.FORMS.REIMBURSEMENT_ACCOUNT_FORM
            key: ({route}) => `${ONYXKEYS.REIMBURSEMENT_ACCOUNT}${route.params.policyID}`,
        },
        session: {
            key: ONYXKEYS.SESSION,
        },
    })(WorkspaceWorkflowsPage),
);<|MERGE_RESOLUTION|>--- conflicted
+++ resolved
@@ -18,12 +18,8 @@
 import Permissions from '@libs/Permissions';
 import * as PersonalDetailsUtils from '@libs/PersonalDetailsUtils';
 import * as PolicyUtils from '@libs/PolicyUtils';
-<<<<<<< HEAD
-import type {CentralPaneNavigatorParamList} from '@navigation/types';
+import type {WorkspacesCentralPaneNavigatorParamList} from '@navigation/types';
 import FeatureEnabledAccessOrRedirectWrapper from '@pages/workspace/FeatureEnabledAccessOrRedirectWrapper';
-=======
-import type {WorkspacesCentralPaneNavigatorParamList} from '@navigation/types';
->>>>>>> b7a230ea
 import type {WithPolicyProps} from '@pages/workspace/withPolicy';
 import withPolicy from '@pages/workspace/withPolicy';
 import WorkspacePageWithSections from '@pages/workspace/WorkspacePageWithSections';
@@ -232,18 +228,19 @@
     const isLoading = reimbursementAccount?.isLoading ?? true;
 
     return (
-<<<<<<< HEAD
-        <FeatureEnabledAccessOrRedirectWrapper
-            policyID={route.params.policyID}
-            featureName={CONST.POLICY.MORE_FEATURES.ARE_WORKFLOWS_ENABLED}
+        <WorkspacePageWithSections
+            headerText={translate('workspace.common.workflows')}
+            icon={Illustrations.Workflows}
+            route={route}
+            guidesCallTaskID={CONST.GUIDES_CALL_TASK_IDS.WORKSPACE_WORKFLOWS}
+            shouldShowOfflineIndicatorInWideScreen
+            shouldShowNotFoundPage={!isPaidGroupPolicy || !isPolicyAdmin}
+            shouldSkipVBBACall
+            isLoading={isLoading}
         >
-            <WorkspacePageWithSections
-                headerText={translate('workspace.common.workflows')}
-                icon={Illustrations.Workflows}
-                route={route}
-                guidesCallTaskID={CONST.GUIDES_CALL_TASK_IDS.WORKSPACE_WORKFLOWS}
-                shouldShowOfflineIndicatorInWideScreen
-                shouldShowNotFoundPage={!isPaidGroupPolicy || !isPolicyAdmin}
+            <FeatureEnabledAccessOrRedirectWrapper
+                policyID={route.params.policyID}
+                featureName={CONST.POLICY.MORE_FEATURES.ARE_WORKFLOWS_ENABLED}
             >
                 <View style={[styles.mt3, styles.textStrong, isSmallScreenWidth ? styles.workspaceSectionMobile : styles.workspaceSection]}>
                     <Section
@@ -254,44 +251,15 @@
                         <View>
                             <Text style={[styles.mt3, styles.textSupporting]}>{translate('workflowsPage.workflowDescription')}</Text>
                             <FlatList
-                                data={items}
-                                renderItem={renderItem}
+                                data={optionItems}
+                                renderItem={renderOptionItem}
                                 keyExtractor={(item: ToggleSettingOptionRowProps) => item.title}
                             />
                         </View>
                     </Section>
                 </View>
-            </WorkspacePageWithSections>
-        </FeatureEnabledAccessOrRedirectWrapper>
-=======
-        <WorkspacePageWithSections
-            headerText={translate('workspace.common.workflows')}
-            icon={Illustrations.Workflows}
-            route={route}
-            guidesCallTaskID={CONST.GUIDES_CALL_TASK_IDS.WORKSPACE_WORKFLOWS}
-            shouldShowOfflineIndicatorInWideScreen
-            shouldShowNotFoundPage={!isPaidGroupPolicy || !isPolicyAdmin}
-            shouldSkipVBBACall
-            isLoading={isLoading}
-        >
-            <View style={[styles.mt3, styles.textStrong, isSmallScreenWidth ? styles.workspaceSectionMobile : styles.workspaceSection]}>
-                <Section
-                    title={translate('workflowsPage.workflowTitle')}
-                    titleStyles={styles.textStrong}
-                    containerStyles={isSmallScreenWidth ? styles.p5 : styles.p8}
-                >
-                    <View>
-                        <Text style={[styles.mt3, styles.textSupporting]}>{translate('workflowsPage.workflowDescription')}</Text>
-                        <FlatList
-                            data={optionItems}
-                            renderItem={renderOptionItem}
-                            keyExtractor={(item: ToggleSettingOptionRowProps) => item.title}
-                        />
-                    </View>
-                </Section>
-            </View>
+            </FeatureEnabledAccessOrRedirectWrapper>
         </WorkspacePageWithSections>
->>>>>>> b7a230ea
     );
 }
 

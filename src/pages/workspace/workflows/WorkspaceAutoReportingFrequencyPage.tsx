--- conflicted
+++ resolved
@@ -130,13 +130,9 @@
                     <OfflineWithFeedback
                         pendingAction={policy?.pendingFields?.autoReportingFrequency}
                         errors={ErrorUtils.getLatestErrorField(policy ?? {}, CONST.POLICY.COLLECTION_KEYS.AUTOREPORTING_FREQUENCY)}
-<<<<<<< HEAD
                         onClose={() => Policy.clearPolicyErrorField(policy?.id ?? '-1', CONST.POLICY.COLLECTION_KEYS.AUTOREPORTING_FREQUENCY)}
-=======
-                        onClose={() => Policy.clearPolicyErrorField(policy?.id ?? '', CONST.POLICY.COLLECTION_KEYS.AUTOREPORTING_FREQUENCY)}
                         style={styles.flex1}
                         contentContainerStyle={styles.flex1}
->>>>>>> 25c54389
                     >
                         <SelectionList
                             ListItem={RadioListItem}

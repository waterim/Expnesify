--- conflicted
+++ resolved
@@ -105,18 +105,10 @@
                 includeSafeAreaPaddingBottom={false}
                 style={[styles.defaultModalContainer]}
             >
-<<<<<<< HEAD
-                <HeaderWithBackButton title={`${rateValueToDisplay} / ${translate(`common.${customUnit?.attributes?.unit ?? CONST.CUSTOM_UNITS.DISTANCE_UNIT_MILES}`)}`} />
-                <View style={styles.flexGrow1}>
-=======
                 <HeaderWithBackButton
                     title={`${rateValueToDisplay} / ${translate(`common.${customUnit?.attributes?.unit ?? CONST.CUSTOM_UNITS.DISTANCE_UNIT_MILES}`)}`}
-                    shouldShowThreeDotsButton
-                    threeDotsMenuItems={threeDotsMenuItems}
-                    threeDotsAnchorPosition={styles.threeDotsPopoverOffset(windowWidth)}
                 />
                 <ScrollView contentContainerStyle={styles.flexGrow1}>
->>>>>>> 83461105
                     <OfflineWithFeedback
                         errors={ErrorUtils.getLatestErrorField(rate ?? {}, 'enabled')}
                         pendingAction={rate?.pendingFields?.enabled}
@@ -146,19 +138,6 @@
                             onPress={editRateValue}
                         />
                     </OfflineWithFeedback>
-<<<<<<< HEAD
-                    <MenuItem
-                        icon={Expensicons.Trashcan}
-                        title={translate('common.delete')}
-                        onPress={() => {
-                            if (canDisableOrDeleteRate) {
-                                setIsDeleteModalVisible(true);
-                                return;
-                            }
-                            setIsWarningModalVisible(true);
-                        }}
-                    />
-=======
                     {isDistanceTrackTaxEnabled && (
                         <OfflineWithFeedback
                             errors={ErrorUtils.getLatestErrorField(rate, 'attributes')}
@@ -192,7 +171,17 @@
                             />
                         </OfflineWithFeedback>
                     )}
->>>>>>> 83461105
+                    <MenuItem
+                        icon={Expensicons.Trashcan}
+                        title={translate('common.delete')}
+                        onPress={() => {
+                            if (canDisableOrDeleteRate) {
+                                setIsDeleteModalVisible(true);
+                                return;
+                            }
+                            setIsWarningModalVisible(true);
+                        }}
+                    />
                     <ConfirmModal
                         onConfirm={() => setIsWarningModalVisible(false)}
                         isVisible={isWarningModalVisible}

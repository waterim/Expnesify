import type {StackScreenProps} from '@react-navigation/stack';
import React, {useCallback, useEffect, useMemo, useState} from 'react';
import {View} from 'react-native';
import {useOnyx} from 'react-native-onyx';
import type {OnyxEntry} from 'react-native-onyx';
import type {ValueOf} from 'type-fest';
import ExpensifyCardImage from '@assets/images/expensify-card.svg';
import Avatar from '@components/Avatar';
import Button from '@components/Button';
import ConfirmModal from '@components/ConfirmModal';
import HeaderWithBackButton from '@components/HeaderWithBackButton';
import * as Expensicons from '@components/Icon/Expensicons';
import MenuItem from '@components/MenuItem';
import MenuItemWithTopDescription from '@components/MenuItemWithTopDescription';
import OfflineWithFeedback from '@components/OfflineWithFeedback';
import ScreenWrapper from '@components/ScreenWrapper';
import ScrollView from '@components/ScrollView';
import Text from '@components/Text';
import useCurrentUserPersonalDetails from '@hooks/useCurrentUserPersonalDetails';
import useLocalize from '@hooks/useLocalize';
import useNetwork from '@hooks/useNetwork';
import usePrevious from '@hooks/usePrevious';
import useStyleUtils from '@hooks/useStyleUtils';
import useThemeStyles from '@hooks/useThemeStyles';
import * as CardUtils from '@libs/CardUtils';
import * as CurrencyUtils from '@libs/CurrencyUtils';
import * as PolicyUtils from '@libs/PolicyUtils';
import Navigation from '@navigation/Navigation';
import type {SettingsNavigatorParamList} from '@navigation/types';
import NotFoundPage from '@pages/ErrorPage/NotFoundPage';
import AccessOrNotFoundWrapper from '@pages/workspace/AccessOrNotFoundWrapper';
import WorkspaceMemberDetailsFeedSelectorModal from '@pages/workspace/members/WorkspaceMemberDetailsFeedSelectorModal';
import type {WithPolicyAndFullscreenLoadingProps} from '@pages/workspace/withPolicyAndFullscreenLoading';
import withPolicyAndFullscreenLoading from '@pages/workspace/withPolicyAndFullscreenLoading';
import variables from '@styles/variables';
import * as Card from '@userActions/Card';
import * as Member from '@userActions/Policy/Member';
import CONST from '@src/CONST';
import ONYXKEYS from '@src/ONYXKEYS';
import ROUTES from '@src/ROUTES';
import type SCREENS from '@src/SCREENS';
import type {PersonalDetails, PersonalDetailsList, WorkspaceCardsList} from '@src/types/onyx';
import type {ListItemType} from './WorkspaceMemberDetailsRoleSelectionModal';
import WorkspaceMemberDetailsRoleSelectionModal from './WorkspaceMemberDetailsRoleSelectionModal';

type WorkspacePolicyOnyxProps = {
    /** Personal details of all users */
    personalDetails: OnyxEntry<PersonalDetailsList>;
};
const allCards = {
    // eslint-disable-next-line @typescript-eslint/naming-convention
    cards_18175034_ExpensifyCard: [],
    // eslint-disable-next-line @typescript-eslint/naming-convention
    cards_18175034_cdfbmo: {
        // eslint-disable-next-line @typescript-eslint/naming-convention
        '1': {isLoadingLastUpdated: false, nameValuePairs: {cardTitle: 'jk'}},
        id1: {
            cardID: 885646,
            accountID: 11309072,
            nameValuePairs: {
                cardTitle: 'Test 1',
            },
            cardNumber: '1234 56XX XXXX 1222',
        },
    },
    // eslint-disable-next-line @typescript-eslint/naming-convention
    'cards_18224126_Expensify Card': [],
} as never as Record<string, WorkspaceCardsList>;

type WorkspaceMemberDetailsPageProps = Omit<WithPolicyAndFullscreenLoadingProps, 'route'> &
    WorkspacePolicyOnyxProps &
    StackScreenProps<SettingsNavigatorParamList, typeof SCREENS.WORKSPACE.MEMBER_DETAILS>;

function WorkspaceMemberDetailsPage({personalDetails, policy, route}: WorkspaceMemberDetailsPageProps) {
    const policyID = route.params.policyID;

    const styles = useThemeStyles();
    const {isOffline} = useNetwork();
    const {translate} = useLocalize();
    const StyleUtils = useStyleUtils();
    const currentUserPersonalDetails = useCurrentUserPersonalDetails();
<<<<<<< HEAD
    const [expensifyCardsList] = useOnyx(`${ONYXKEYS.COLLECTION.WORKSPACE_CARDS_LIST}${policy?.workspaceAccountID}_${CONST.EXPENSIFY_CARD.BANK}`);
=======
    const [expensifyCardsList] = useOnyx(`${ONYXKEYS.COLLECTION.WORKSPACE_CARDS_LIST}${workspaceAccountID}_${CONST.EXPENSIFY_CARD.BANK}`);
>>>>>>> 3c6526d7
    const [allCardsList] = useOnyx(`${ONYXKEYS.COLLECTION.WORKSPACE_CARDS_LIST}`);
    const [isRemoveMemberConfirmModalVisible, setIsRemoveMemberConfirmModalVisible] = useState(false);
    const [isRoleSelectionModalVisible, setIsRoleSelectionModalVisible] = useState(false);
    const [isFeedSelectorModalVisible, setIsFeedSelectorModalVisible] = useState(false);

    const accountID = Number(route.params.accountID);
    const memberLogin = personalDetails?.[accountID]?.login ?? '';
    const member = policy?.employeeList?.[memberLogin];
    const prevMember = usePrevious(member);
    const details = personalDetails?.[accountID] ?? ({} as PersonalDetails);
    const fallbackIcon = details.fallbackIcon ?? '';
    const displayName = details.displayName ?? '';
    const isSelectedMemberOwner = policy?.owner === details.login;
    const isSelectedMemberCurrentUser = accountID === currentUserPersonalDetails?.accountID;
    const isCurrentUserAdmin = policy?.employeeList?.[personalDetails?.[currentUserPersonalDetails?.accountID]?.login ?? '']?.role === CONST.POLICY.ROLE.ADMIN;
    const isCurrentUserOwner = policy?.owner === currentUserPersonalDetails?.login;
    const ownerDetails = personalDetails?.[policy?.ownerAccountID ?? -1] ?? ({} as PersonalDetails);
    const policyOwnerDisplayName = ownerDetails.displayName ?? policy?.owner ?? '';
    const companyCards = CardUtils.getMemberCards(policy, allCardsList, accountID);

    const hasMultipleFeeds = policy?.areCompanyCardsEnabled;

    const memberCards = useMemo(() => {
        if (!expensifyCardsList) {
            return [];
        }
        return Object.values(expensifyCardsList).filter((expensifyCard) => expensifyCard.accountID === accountID);
    }, [expensifyCardsList, accountID]);
<<<<<<< HEAD

    const companyCards = useMemo(() => {
        const workspaceId = policy?.workspaceAccountID ? policy.workspaceAccountID.toString() : '';
        const cards: WorkspaceCardsList = {};
        const mockedCardsList = allCardsList ?? allCards ?? {};
        Object.keys(mockedCardsList)
            .filter((key) => key !== `${ONYXKEYS.COLLECTION.WORKSPACE_CARDS_LIST}${policy?.workspaceAccountID}_${CONST.EXPENSIFY_CARD.BANK}` && key.includes(workspaceId))
            .forEach((key) => {
                const feedCards = mockedCardsList?.[key];
                if (feedCards && Object.keys(feedCards).length > 0) {
                    Object.keys(feedCards).forEach((feedCardKey) => {
                        if (feedCards[feedCardKey].accountID !== accountID) {
                            return;
                        }
                        cards[feedCardKey] = feedCards[feedCardKey];
                    });
                }
            });
        return cards;
    }, [accountID, policy?.workspaceAccountID, allCardsList]);
=======
>>>>>>> 3c6526d7

    const confirmModalPrompt = useMemo(() => {
        const isApprover = Member.isApprover(policy, accountID);
        if (!isApprover) {
            return translate('workspace.people.removeMemberPrompt', {memberName: displayName});
        }
        return translate('workspace.people.removeMembersWarningPrompt', {
            memberName: displayName,
            ownerName: policyOwnerDisplayName,
        });
    }, [accountID, policy, displayName, policyOwnerDisplayName, translate]);

    const roleItems: ListItemType[] = useMemo(
        () => [
            {
                value: CONST.POLICY.ROLE.ADMIN,
                text: translate('common.admin'),
                alternateText: translate('workspace.common.adminAlternateText'),
                isSelected: member?.role === CONST.POLICY.ROLE.ADMIN,
                keyForList: CONST.POLICY.ROLE.ADMIN,
            },
            {
                value: CONST.POLICY.ROLE.USER,
                text: translate('common.member'),
                alternateText: translate('workspace.common.memberAlternateText'),
                isSelected: member?.role === CONST.POLICY.ROLE.USER,
                keyForList: CONST.POLICY.ROLE.USER,
            },
            {
                value: CONST.POLICY.ROLE.AUDITOR,
                text: translate('common.auditor'),
                alternateText: translate('workspace.common.auditorAlternateText'),
                isSelected: member?.role === CONST.POLICY.ROLE.AUDITOR,
                keyForList: CONST.POLICY.ROLE.AUDITOR,
            },
        ],
        [member?.role, translate],
    );

    useEffect(() => {
        if (!prevMember || prevMember?.pendingAction === CONST.RED_BRICK_ROAD_PENDING_ACTION.DELETE || member?.pendingAction !== CONST.RED_BRICK_ROAD_PENDING_ACTION.DELETE) {
            return;
        }
        Navigation.goBack();
    }, [member, prevMember]);

    const askForConfirmationToRemove = () => {
        setIsRemoveMemberConfirmModalVisible(true);
    };

    const removeUser = useCallback(() => {
        Member.removeMembers([accountID], policyID);
        setIsRemoveMemberConfirmModalVisible(false);
    }, [accountID, policyID]);

    const navigateToProfile = useCallback(() => {
        Navigation.navigate(ROUTES.PROFILE.getRoute(accountID, Navigation.getActiveRoute()));
    }, [accountID]);

    const navigateToDetails = useCallback(
        (cardID: string) => {
            Navigation.navigate(ROUTES.WORKSPACE_EXPENSIFY_CARD_DETAILS.getRoute(policyID, cardID, Navigation.getActiveRoute()));
        },
        [policyID],
    );

    const navigateToCompanyCardDetails = useCallback(
<<<<<<< HEAD
        (cardID: string) => {
            Navigation.navigate(ROUTES.WORKSPACE_COMPANY_CARD_DETAILS.getRoute(policyID, cardID, Navigation.getActiveRoute()));
=======
        (cardID: string, bank: string) => {
            Navigation.navigate(ROUTES.WORKSPACE_COMPANY_CARD_DETAILS.getRoute(policyID, cardID, bank, Navigation.getActiveRoute()));
>>>>>>> 3c6526d7
        },
        [policyID],
    );

<<<<<<< HEAD
    const handleIssueNewCard = useCallback(() => {
        if (hasMultipleFeeds) {
            setIsFeedSelectorModalVisible(true);
            return;
        }
=======
    const navigateToIssueNewCard = useCallback(() => {
>>>>>>> 3c6526d7
        const activeRoute = Navigation.getActiveRoute();

        Card.setIssueNewCardStepAndData({
            step: CONST.EXPENSIFY_CARD.STEP.CARD_TYPE,
            data: {
                assigneeEmail: memberLogin,
            },
            isEditing: false,
        });
        Navigation.navigate(ROUTES.WORKSPACE_EXPENSIFY_CARD_ISSUE_NEW.getRoute(policyID, activeRoute));
    }, [hasMultipleFeeds, memberLogin, policyID]);

    const openRoleSelectionModal = useCallback(() => {
        setIsRoleSelectionModalVisible(true);
    }, []);

    const changeRole = useCallback(
        ({value}: ListItemType) => {
            setIsRoleSelectionModalVisible(false);
            Member.updateWorkspaceMembersRole(policyID, [accountID], value);
        },
        [accountID, policyID],
    );

    const startChangeOwnershipFlow = useCallback(() => {
        Member.clearWorkspaceOwnerChangeFlow(policyID);
        Member.requestWorkspaceOwnerChange(policyID);
        Navigation.navigate(ROUTES.WORKSPACE_OWNER_CHANGE_CHECK.getRoute(policyID, accountID, 'amountOwed' as ValueOf<typeof CONST.POLICY.OWNERSHIP_ERRORS>));
    }, [accountID, policyID]);

    // eslint-disable-next-line rulesdir/no-negated-variables
    const shouldShowNotFoundPage =
        !member || (member.pendingAction === CONST.RED_BRICK_ROAD_PENDING_ACTION.DELETE && prevMember?.pendingAction === CONST.RED_BRICK_ROAD_PENDING_ACTION.DELETE);

    if (shouldShowNotFoundPage) {
        return <NotFoundPage />;
    }

    return (
        <AccessOrNotFoundWrapper
            policyID={policyID}
            accessVariants={[CONST.POLICY.ACCESS_VARIANTS.ADMIN, CONST.POLICY.ACCESS_VARIANTS.PAID]}
        >
            <ScreenWrapper testID={WorkspaceMemberDetailsPage.displayName}>
                {({safeAreaPaddingBottomStyle}) => (
                    <>
                        <HeaderWithBackButton
                            title={displayName}
                            subtitle={policy?.name}
                        />
                        <ScrollView contentContainerStyle={safeAreaPaddingBottomStyle}>
                            <View style={[styles.containerWithSpaceBetween, styles.pointerEventsBoxNone, styles.justifyContentStart, styles.pRelative]}>
                                <View style={[styles.avatarSectionWrapper, styles.pb0]}>
                                    <OfflineWithFeedback pendingAction={details.pendingFields?.avatar}>
                                        <Avatar
                                            containerStyles={[styles.avatarXLarge, styles.mv5, styles.noOutline]}
                                            imageStyles={[styles.avatarXLarge]}
                                            source={details.avatar}
                                            avatarID={accountID}
                                            type={CONST.ICON_TYPE_AVATAR}
                                            size={CONST.AVATAR_SIZE.XLARGE}
                                            fallbackIcon={fallbackIcon}
                                        />
                                    </OfflineWithFeedback>
                                    {!!(details.displayName ?? '') && (
                                        <Text
                                            style={[styles.textHeadline, styles.pre, styles.mb6, styles.w100, styles.textAlignCenter]}
                                            numberOfLines={1}
                                        >
                                            {displayName}
                                        </Text>
                                    )}
                                    {isSelectedMemberOwner && isCurrentUserAdmin && !isCurrentUserOwner ? (
                                        <Button
                                            text={translate('workspace.people.transferOwner')}
                                            onPress={startChangeOwnershipFlow}
                                            isDisabled={isOffline}
                                            icon={Expensicons.Transfer}
                                            iconStyles={StyleUtils.getTransformScaleStyle(0.8)}
                                            style={styles.mv5}
                                        />
                                    ) : (
                                        <Button
                                            text={translate('workspace.people.removeWorkspaceMemberButtonTitle')}
                                            onPress={askForConfirmationToRemove}
                                            isDisabled={isSelectedMemberOwner || isSelectedMemberCurrentUser}
                                            icon={Expensicons.RemoveMembers}
                                            iconStyles={StyleUtils.getTransformScaleStyle(0.8)}
                                            style={styles.mv5}
                                        />
                                    )}
                                    <ConfirmModal
                                        danger
                                        title={translate('workspace.people.removeMemberTitle')}
                                        isVisible={isRemoveMemberConfirmModalVisible}
                                        onConfirm={removeUser}
                                        onCancel={() => setIsRemoveMemberConfirmModalVisible(false)}
                                        prompt={confirmModalPrompt}
                                        confirmText={translate('common.remove')}
                                        cancelText={translate('common.cancel')}
                                    />
                                </View>
                                <View style={[styles.w100]}>
                                    <MenuItemWithTopDescription
                                        disabled={isSelectedMemberOwner || isSelectedMemberCurrentUser}
                                        title={translate(`workspace.common.roleName`, member?.role)}
                                        description={translate('common.role')}
                                        shouldShowRightIcon
                                        onPress={openRoleSelectionModal}
                                    />
                                    <MenuItem
                                        style={styles.mb5}
                                        title={translate('common.profile')}
                                        icon={Expensicons.Info}
                                        onPress={navigateToProfile}
                                        shouldShowRightIcon
                                    />
                                    <WorkspaceMemberDetailsRoleSelectionModal
                                        isVisible={isRoleSelectionModalVisible}
                                        items={roleItems}
                                        onRoleChange={changeRole}
                                        onClose={() => setIsRoleSelectionModalVisible(false)}
                                    />
                                    {policy?.areExpensifyCardsEnabled && (
                                        <>
                                            <View style={[styles.ph5, styles.pv3]}>
                                                <Text style={StyleUtils.combineStyles([styles.sidebarLinkText, styles.optionAlternateText, styles.textLabelSupporting])}>
                                                    {translate('walletPage.assignedCards')}
                                                </Text>
                                            </View>
                                            {memberCards.map((memberCard) => (
                                                <MenuItem
                                                    title={memberCard.nameValuePairs?.cardTitle}
                                                    badgeText={CurrencyUtils.convertToDisplayString(memberCard.nameValuePairs?.unapprovedExpenseLimit)}
                                                    icon={ExpensifyCardImage}
                                                    displayInDefaultIconColor
                                                    iconStyles={styles.cardIcon}
                                                    contentFit="contain"
                                                    iconWidth={variables.cardIconWidth}
                                                    iconHeight={variables.cardIconHeight}
                                                    onPress={() => navigateToDetails(memberCard.cardID.toString())}
                                                    shouldShowRightIcon
                                                />
                                            ))}
                                            {Object.keys(companyCards ?? {}).map((companyCardKey) => {
                                                const companyCard = companyCards[companyCardKey];
                                                return (
                                                    <MenuItem
<<<<<<< HEAD
=======
                                                        key={companyCardKey}
>>>>>>> 3c6526d7
                                                        title={companyCard?.cardNumber ?? ''}
                                                        icon={CardUtils.getCardDetailsImage(companyCard?.bank ?? '')}
                                                        displayInDefaultIconColor
                                                        iconStyles={styles.cardIcon}
                                                        contentFit="contain"
                                                        iconWidth={variables.cardIconWidth}
                                                        iconHeight={variables.cardIconHeight}
<<<<<<< HEAD
                                                        onPress={() => navigateToCompanyCardDetails(companyCardKey)}
=======
                                                        onPress={() => navigateToCompanyCardDetails(companyCardKey, companyCard?.bank)}
>>>>>>> 3c6526d7
                                                        shouldShowRightIcon
                                                    />
                                                );
                                            })}
                                            <MenuItem
                                                title={translate('workspace.expensifyCard.newCard')}
                                                icon={Expensicons.Plus}
                                                onPress={handleIssueNewCard}
                                            />
                                        </>
                                    )}
                                </View>
                                <WorkspaceMemberDetailsFeedSelectorModal
                                    isVisible={isFeedSelectorModalVisible}
                                    onClose={() => setIsFeedSelectorModalVisible(false)}
                                    policyID={policyID}
                                />
                            </View>
                        </ScrollView>
                    </>
                )}
            </ScreenWrapper>
        </AccessOrNotFoundWrapper>
    );
}

WorkspaceMemberDetailsPage.displayName = 'WorkspaceMemberDetailsPage';

export default withPolicyAndFullscreenLoading(WorkspaceMemberDetailsPage);<|MERGE_RESOLUTION|>--- conflicted
+++ resolved
@@ -39,7 +39,7 @@
 import ONYXKEYS from '@src/ONYXKEYS';
 import ROUTES from '@src/ROUTES';
 import type SCREENS from '@src/SCREENS';
-import type {PersonalDetails, PersonalDetailsList, WorkspaceCardsList} from '@src/types/onyx';
+import type {PersonalDetails, PersonalDetailsList} from '@src/types/onyx';
 import type {ListItemType} from './WorkspaceMemberDetailsRoleSelectionModal';
 import WorkspaceMemberDetailsRoleSelectionModal from './WorkspaceMemberDetailsRoleSelectionModal';
 
@@ -47,25 +47,6 @@
     /** Personal details of all users */
     personalDetails: OnyxEntry<PersonalDetailsList>;
 };
-const allCards = {
-    // eslint-disable-next-line @typescript-eslint/naming-convention
-    cards_18175034_ExpensifyCard: [],
-    // eslint-disable-next-line @typescript-eslint/naming-convention
-    cards_18175034_cdfbmo: {
-        // eslint-disable-next-line @typescript-eslint/naming-convention
-        '1': {isLoadingLastUpdated: false, nameValuePairs: {cardTitle: 'jk'}},
-        id1: {
-            cardID: 885646,
-            accountID: 11309072,
-            nameValuePairs: {
-                cardTitle: 'Test 1',
-            },
-            cardNumber: '1234 56XX XXXX 1222',
-        },
-    },
-    // eslint-disable-next-line @typescript-eslint/naming-convention
-    'cards_18224126_Expensify Card': [],
-} as never as Record<string, WorkspaceCardsList>;
 
 type WorkspaceMemberDetailsPageProps = Omit<WithPolicyAndFullscreenLoadingProps, 'route'> &
     WorkspacePolicyOnyxProps &
@@ -73,17 +54,14 @@
 
 function WorkspaceMemberDetailsPage({personalDetails, policy, route}: WorkspaceMemberDetailsPageProps) {
     const policyID = route.params.policyID;
+    const workspaceAccountID = PolicyUtils.getWorkspaceAccountID(policyID);
 
     const styles = useThemeStyles();
     const {isOffline} = useNetwork();
     const {translate} = useLocalize();
     const StyleUtils = useStyleUtils();
     const currentUserPersonalDetails = useCurrentUserPersonalDetails();
-<<<<<<< HEAD
-    const [expensifyCardsList] = useOnyx(`${ONYXKEYS.COLLECTION.WORKSPACE_CARDS_LIST}${policy?.workspaceAccountID}_${CONST.EXPENSIFY_CARD.BANK}`);
-=======
     const [expensifyCardsList] = useOnyx(`${ONYXKEYS.COLLECTION.WORKSPACE_CARDS_LIST}${workspaceAccountID}_${CONST.EXPENSIFY_CARD.BANK}`);
->>>>>>> 3c6526d7
     const [allCardsList] = useOnyx(`${ONYXKEYS.COLLECTION.WORKSPACE_CARDS_LIST}`);
     const [isRemoveMemberConfirmModalVisible, setIsRemoveMemberConfirmModalVisible] = useState(false);
     const [isRoleSelectionModalVisible, setIsRoleSelectionModalVisible] = useState(false);
@@ -112,29 +90,6 @@
         }
         return Object.values(expensifyCardsList).filter((expensifyCard) => expensifyCard.accountID === accountID);
     }, [expensifyCardsList, accountID]);
-<<<<<<< HEAD
-
-    const companyCards = useMemo(() => {
-        const workspaceId = policy?.workspaceAccountID ? policy.workspaceAccountID.toString() : '';
-        const cards: WorkspaceCardsList = {};
-        const mockedCardsList = allCardsList ?? allCards ?? {};
-        Object.keys(mockedCardsList)
-            .filter((key) => key !== `${ONYXKEYS.COLLECTION.WORKSPACE_CARDS_LIST}${policy?.workspaceAccountID}_${CONST.EXPENSIFY_CARD.BANK}` && key.includes(workspaceId))
-            .forEach((key) => {
-                const feedCards = mockedCardsList?.[key];
-                if (feedCards && Object.keys(feedCards).length > 0) {
-                    Object.keys(feedCards).forEach((feedCardKey) => {
-                        if (feedCards[feedCardKey].accountID !== accountID) {
-                            return;
-                        }
-                        cards[feedCardKey] = feedCards[feedCardKey];
-                    });
-                }
-            });
-        return cards;
-    }, [accountID, policy?.workspaceAccountID, allCardsList]);
-=======
->>>>>>> 3c6526d7
 
     const confirmModalPrompt = useMemo(() => {
         const isApprover = Member.isApprover(policy, accountID);
@@ -202,26 +157,17 @@
     );
 
     const navigateToCompanyCardDetails = useCallback(
-<<<<<<< HEAD
-        (cardID: string) => {
-            Navigation.navigate(ROUTES.WORKSPACE_COMPANY_CARD_DETAILS.getRoute(policyID, cardID, Navigation.getActiveRoute()));
-=======
         (cardID: string, bank: string) => {
             Navigation.navigate(ROUTES.WORKSPACE_COMPANY_CARD_DETAILS.getRoute(policyID, cardID, bank, Navigation.getActiveRoute()));
->>>>>>> 3c6526d7
         },
         [policyID],
     );
 
-<<<<<<< HEAD
     const handleIssueNewCard = useCallback(() => {
         if (hasMultipleFeeds) {
             setIsFeedSelectorModalVisible(true);
             return;
         }
-=======
-    const navigateToIssueNewCard = useCallback(() => {
->>>>>>> 3c6526d7
         const activeRoute = Navigation.getActiveRoute();
 
         Card.setIssueNewCardStepAndData({
@@ -273,7 +219,7 @@
                             subtitle={policy?.name}
                         />
                         <ScrollView contentContainerStyle={safeAreaPaddingBottomStyle}>
-                            <View style={[styles.containerWithSpaceBetween, styles.pointerEventsBoxNone, styles.justifyContentStart, styles.pRelative]}>
+                            <View style={[styles.containerWithSpaceBetween, styles.pointerEventsBoxNone, styles.justifyContentStart]}>
                                 <View style={[styles.avatarSectionWrapper, styles.pb0]}>
                                     <OfflineWithFeedback pendingAction={details.pendingFields?.avatar}>
                                         <Avatar
@@ -324,7 +270,7 @@
                                         cancelText={translate('common.cancel')}
                                     />
                                 </View>
-                                <View style={[styles.w100]}>
+                                <View style={styles.w100}>
                                     <MenuItemWithTopDescription
                                         disabled={isSelectedMemberOwner || isSelectedMemberCurrentUser}
                                         title={translate(`workspace.common.roleName`, member?.role)}
@@ -370,10 +316,7 @@
                                                 const companyCard = companyCards[companyCardKey];
                                                 return (
                                                     <MenuItem
-<<<<<<< HEAD
-=======
                                                         key={companyCardKey}
->>>>>>> 3c6526d7
                                                         title={companyCard?.cardNumber ?? ''}
                                                         icon={CardUtils.getCardDetailsImage(companyCard?.bank ?? '')}
                                                         displayInDefaultIconColor
@@ -381,11 +324,7 @@
                                                         contentFit="contain"
                                                         iconWidth={variables.cardIconWidth}
                                                         iconHeight={variables.cardIconHeight}
-<<<<<<< HEAD
-                                                        onPress={() => navigateToCompanyCardDetails(companyCardKey)}
-=======
                                                         onPress={() => navigateToCompanyCardDetails(companyCardKey, companyCard?.bank)}
->>>>>>> 3c6526d7
                                                         shouldShowRightIcon
                                                     />
                                                 );

import PropTypes from 'prop-types';
import React, {useCallback, useMemo, useState} from 'react';
import {FlatList, ScrollView, View} from 'react-native';
import {withOnyx} from 'react-native-onyx';
import _ from 'underscore';
import Button from '@components/Button';
import ConfirmModal from '@components/ConfirmModal';
import FeatureList from '@components/FeatureList';
import HeaderWithBackButton from '@components/HeaderWithBackButton';
import * as Expensicons from '@components/Icon/Expensicons';
import * as Illustrations from '@components/Icon/Illustrations';
import LottieAnimations from '@components/LottieAnimations';
import OfflineWithFeedback from '@components/OfflineWithFeedback';
import {PressableWithoutFeedback} from '@components/Pressable';
import ScreenWrapper from '@components/ScreenWrapper';
import Text from '@components/Text';
import useLocalize from '@hooks/useLocalize';
import useNetwork from '@hooks/useNetwork';
import useTheme from '@hooks/useTheme';
import useThemeStyles from '@hooks/useThemeStyles';
import useWindowDimensions from '@hooks/useWindowDimensions';
import compose from '@libs/compose';
import Navigation from '@libs/Navigation/Navigation';
import * as PolicyUtils from '@libs/PolicyUtils';
import * as ReportUtils from '@libs/ReportUtils';
import policyMemberPropType from '@pages/policyMemberPropType';
import * as ReimbursementAccountProps from '@pages/ReimbursementAccount/reimbursementAccountPropTypes';
import reportPropTypes from '@pages/reportPropTypes';
import * as App from '@userActions/App';
import * as Policy from '@userActions/Policy';
import CONST from '@src/CONST';
import ONYXKEYS from '@src/ONYXKEYS';
import ROUTES from '@src/ROUTES';
import SCREENS from '@src/SCREENS';
import withPolicyAndFullscreenLoading from './withPolicyAndFullscreenLoading';
import WorkspacesListRow from './WorkspacesListRow';

const propTypes = {
    /** The list of this user's policies */
    policies: PropTypes.objectOf(
        PropTypes.shape({
            /** The ID of the policy */
            ID: PropTypes.string,

            /** The name of the policy */
            name: PropTypes.string,

            /** The type of the policy */
            type: PropTypes.string,

            /** The user's role in the policy */
            role: PropTypes.string,

            /** The current action that is waiting to happen on the policy */
            pendingAction: PropTypes.oneOf(_.values(CONST.RED_BRICK_ROAD_PENDING_ACTION)),
        }),
    ),

    /** Bank account attached to free plan */
    reimbursementAccount: ReimbursementAccountProps.reimbursementAccountPropTypes,

    /** A collection of objects for all policies which key policy member objects by accountIDs */
    allPolicyMembers: PropTypes.objectOf(PropTypes.objectOf(policyMemberPropType)),

    /** All reports shared with the user (coming from Onyx) */
    reports: PropTypes.objectOf(reportPropTypes),
};

const defaultProps = {
    policies: {},
    allPolicyMembers: {},
    reimbursementAccount: {},
    reports: {},
};

const workspaceFeatures = [
    {
        icon: Illustrations.MoneyReceipts,
        translationKey: 'workspace.emptyWorkspace.features.trackAndCollect',
    },
    {
        icon: Illustrations.CreditCardsNew,
        translationKey: 'workspace.emptyWorkspace.features.companyCards',
    },
    {
        icon: Illustrations.MoneyWings,
        translationKey: 'workspace.emptyWorkspace.features.reimbursements',
    },
];

/**
 * Dismisses the errors on one item
 *
 * @param {string} policyID
 * @param {string} pendingAction
 */
function dismissWorkspaceError(policyID, pendingAction) {
    if (pendingAction === CONST.RED_BRICK_ROAD_PENDING_ACTION.DELETE) {
        Policy.clearDeleteWorkspaceError(policyID);
        return;
    }

    if (pendingAction === CONST.RED_BRICK_ROAD_PENDING_ACTION.ADD) {
        Policy.removeWorkspace(policyID);
        return;
    }
    throw new Error('Not implemented');
}

function WorkspacesListPage({policies, allPolicyMembers, reimbursementAccount, reports}) {
    const theme = useTheme();
    const styles = useThemeStyles();
    const {translate} = useLocalize();
    const {isOffline} = useNetwork();
    const {isSmallScreenWidth} = useWindowDimensions();

    const [isDeleteModalOpen, setIsDeleteModalOpen] = useState(false);
    const [policyIDToDelete, setPolicyIDToDelete] = useState(null);
    const [policyNameToDelete, setPolicyNameToDelete] = useState(null);

    const confirmDeleteAndHideModal = () => {
        Policy.deleteWorkspace(policyIDToDelete, [], policyNameToDelete);
        setIsDeleteModalOpen(false);
    };
    /**
     * Gets the menu item for each workspace
     *
     * @param {Object} item
     * @returns {JSX}
     */
    const getMenuItem = useCallback(
<<<<<<< HEAD
        ({item, index}) => {
            const keyTitle = item.translationKey ? translate(item.translationKey) : item.title;

            const policyID = item.policyID;

=======
        ({item}) => {
>>>>>>> feac02c7
            const threeDotsMenuItems = [
                {
                    icon: Expensicons.Trashcan,
                    text: translate('workspace.common.delete'),
                    onSelected: () => {
<<<<<<< HEAD
                        setPolicyIDToDelete(policyID);
=======
                        setPolicyIDToDelete(item.policyID);
>>>>>>> feac02c7
                        setPolicyNameToDelete(item.title);
                        setIsDeleteModalOpen(true);
                    },
                },
                {
                    icon: Expensicons.Hashtag,
                    text: translate('workspace.common.goToRoom', {roomName: CONST.REPORT.WORKSPACE_CHAT_ROOMS.ADMINS}),
                    onSelected: () => Navigation.navigate(ROUTES.REPORT_WITH_ID.getRoute(item.adminRoom)),
                },
                {
                    icon: Expensicons.Hashtag,
                    text: translate('workspace.common.goToRoom', {roomName: CONST.REPORT.WORKSPACE_CHAT_ROOMS.ANNOUNCE}),
                    onSelected: () => Navigation.navigate(ROUTES.REPORT_WITH_ID.getRoute(item.announceRoom)),
                },
            ];

            return (
                <OfflineWithFeedback
<<<<<<< HEAD
                    key={`${keyTitle}_${index}`}
=======
                    key={`${item.policyID}`}
>>>>>>> feac02c7
                    pendingAction={item.pendingAction}
                    errorRowStyles={styles.ph5}
                    onClose={item.dismissError}
                    errors={item.errors}
                >
                    <PressableWithoutFeedback
                        accessibilityRole="button"
                        style={[styles.mh5, styles.mb3]}
<<<<<<< HEAD
                        onPress={() => {
                            item.action();
                        }}
                    >
                        <WorkspacesListRow
                            title={keyTitle}
=======
                        disabled={item.disabled}
                        onPress={() => item.action()}
                    >
                        <WorkspacesListRow
                            title={item.title}
>>>>>>> feac02c7
                            menuItems={threeDotsMenuItems}
                            workspaceIcon={item.icon}
                            ownerAccountID={item.ownerAccountID}
                            workspaceType={item.type}
                            layoutWidth={isSmallScreenWidth ? CONST.LAYOUT_WIDTH.NARROW : CONST.LAYOUT_WIDTH.WIDE}
                        />
                    </PressableWithoutFeedback>
                </OfflineWithFeedback>
            );
        },
        [isSmallScreenWidth, styles.mb3, styles.mh5, styles.ph5, translate],
    );

    const listHeaderComponent = useCallback(() => {
        if (isSmallScreenWidth) {
            return <View style={styles.mt5} />;
        }

        return (
            <View style={[styles.flexRow, styles.gap5, styles.mh5, styles.mv5, styles.pl5]}>
                <View style={[styles.flexRow, styles.flex1]}>
                    <Text
                        numberOfLines={1}
                        style={[styles.flexGrow1, styles.textLabelSupporting]}
                    >
                        {translate('workspace.common.workspaceName')}
                    </Text>
                </View>
                <View style={[styles.flexRow, styles.flex1, styles.workspaceOwnerSectionTitle]}>
                    <Text
                        numberOfLines={1}
                        style={[styles.flexGrow1, styles.textLabelSupporting]}
                    >
                        {translate('workspace.common.workspaceOwner')}
                    </Text>
                </View>
                <View style={[styles.flexRow, styles.flex1, styles.workspaceTypeSectionTitle]}>
                    <Text
                        numberOfLines={1}
                        style={[styles.flexGrow1, styles.textLabelSupporting]}
                    >
                        {translate('workspace.common.workspaceType')}
                    </Text>
                </View>
                <View style={[styles.ml10, styles.mr2]} />
            </View>
        );
    }, [isSmallScreenWidth, styles, translate]);

    const policyRooms = useMemo(
        () =>
            _.reduce(
                reports,
                (result, report) => {
                    if (!report || !report.reportID || !report.policyID) {
                        return result;
                    }

                    if (!result[report.policyID]) {
                        // eslint-disable-next-line no-param-reassign
                        result[report.policyID] = {};
                    }

                    switch (report.chatType) {
                        case CONST.REPORT.CHAT_TYPE.POLICY_ADMINS:
                            // eslint-disable-next-line no-param-reassign
                            result[report.policyID].adminRoom = report.reportID;
                            break;
                        case CONST.REPORT.CHAT_TYPE.POLICY_ANNOUNCE:
                            // eslint-disable-next-line no-param-reassign
                            result[report.policyID].announceRoom = report.reportID;
                            break;
                        default:
                            break;
                    }

                    return result;
                },
                {},
            ),
        [reports],
    );

    /**
     * Add free policies (workspaces) to the list of menu items and returns the list of menu items
     * @returns {Array} the menu item list
     */
    const workspaces = useMemo(() => {
        const reimbursementAccountBrickRoadIndicator = !_.isEmpty(reimbursementAccount.errors) ? CONST.BRICK_ROAD_INDICATOR_STATUS.ERROR : '';
        return _.chain(policies)
            .filter((policy) => PolicyUtils.shouldShowPolicy(policy, isOffline))
            .map((policy) => ({
                title: policy.name,
                icon: policy.avatar ? policy.avatar : ReportUtils.getDefaultWorkspaceAvatar(policy.name),
                iconType: policy.avatar ? CONST.ICON_TYPE_AVATAR : CONST.ICON_TYPE_ICON,
                action: () => Navigation.navigate(ROUTES.WORKSPACE_INITIAL.getRoute(policy.id)),
                iconFill: theme.textLight,
                fallbackIcon: Expensicons.FallbackWorkspaceAvatar,
                brickRoadIndicator: reimbursementAccountBrickRoadIndicator || PolicyUtils.getPolicyBrickRoadIndicatorStatus(policy, allPolicyMembers),
                pendingAction: policy.pendingAction,
                errors: policy.errors,
                dismissError: () => dismissWorkspaceError(policy.id, policy.pendingAction),
                disabled: policy.pendingAction === CONST.RED_BRICK_ROAD_PENDING_ACTION.DELETE,
                policyID: policy.id,
                adminRoom: policyRooms[policy.id] ? policyRooms[policy.id].adminRoom : null,
                announceRoom: policyRooms[policy.id] ? policyRooms[policy.id].announceRoom : null,
                ownerAccountID: policy.ownerAccountID,
            }))
            .sortBy((policy) => policy.title.toLowerCase())
            .value();
    }, [reimbursementAccount.errors, policies, isOffline, theme.textLight, allPolicyMembers, policyRooms]);

    if (_.isEmpty(workspaces)) {
        return (
            <ScreenWrapper
                includeSafeAreaPaddingBottom={false}
                shouldEnablePickerAvoiding={false}
                shouldEnableMaxHeight
                testID={WorkspacesListPage.displayName}
                shouldShowOfflineIndicatorInWideScreen
            >
                <HeaderWithBackButton
                    title={translate('common.workspaces')}
                    shouldShowBackButton={isSmallScreenWidth}
                    onBackButtonPress={() => Navigation.goBack(ROUTES.ALL_SETTINGS)}
                >
                    <Button
                        accessibilityLabel={translate('workspace.new.newWorkspace')}
                        success
                        medium
                        text={translate('workspace.new.newWorkspace')}
                        onPress={() => App.createWorkspaceWithPolicyDraftAndNavigateToIt()}
                    />
                </HeaderWithBackButton>
                <ScrollView contentContainerStyle={styles.pt3}>
                    <View style={[styles.flex1, isSmallScreenWidth ? styles.workspaceSectionMobile : styles.workspaceSection]}>
                        <FeatureList
                            menuItems={workspaceFeatures}
                            title={translate('workspace.emptyWorkspace.title')}
                            subtitle={translate('workspace.emptyWorkspace.subtitle')}
                            ctaText={translate('workspace.new.newWorkspace')}
<<<<<<< HEAD
                            onCtaPress={() => App.createWorkspaceWithPolicyDraftAndNavigateToIt()}
                            illustration={LottieAnimations.WorkspacePlanet}
                            illustrationBackgroundColor={theme.PAGE_THEMES[SCREENS.SETTINGS.WORKSPACES].backgroundColor}
=======
                            ctaAccessibilityLabel={translate('workspace.new.newWorkspace')}
                            onCtaPress={() => App.createWorkspaceWithPolicyDraftAndNavigateToIt()}
                            illustration={LottieAnimations.WorkspacePlanet}
                            illustrationBackgroundColor={theme.PAGE_THEMES[SCREENS.SETTINGS.WORKSPACES].backgroundColor}
                            // We use this style to vertically center the illustration, as the original illustration is not centered
                            illustrationStyle={styles.emptyWorkspaceIllustrationStyle}
>>>>>>> feac02c7
                        />
                    </View>
                </ScrollView>
            </ScreenWrapper>
        );
    }

    return (
        <ScreenWrapper
            shouldEnablePickerAvoiding={false}
            shouldShowOfflineIndicatorInWideScreen
        >
            <View style={styles.flex1}>
                <HeaderWithBackButton
                    title={translate('common.workspaces')}
                    shouldShowBackButton={isSmallScreenWidth}
                >
                    <Button
                        accessibilityLabel={translate('workspace.new.newWorkspace')}
                        success
                        medium
                        text={translate('workspace.new.newWorkspace')}
                        onPress={() => App.createWorkspaceWithPolicyDraftAndNavigateToIt()}
                    />
                </HeaderWithBackButton>
                <FlatList
                    data={workspaces}
                    renderItem={getMenuItem}
                    ListHeaderComponent={listHeaderComponent}
                />
            </View>
            <ConfirmModal
                title={translate('workspace.common.delete')}
                isVisible={isDeleteModalOpen}
                onConfirm={confirmDeleteAndHideModal}
                onCancel={() => setIsDeleteModalOpen(false)}
                prompt={translate('workspace.common.deleteConfirmation')}
                confirmText={translate('common.delete')}
                cancelText={translate('common.cancel')}
                danger
            />
        </ScreenWrapper>
    );
}

WorkspacesListPage.propTypes = propTypes;
WorkspacesListPage.defaultProps = defaultProps;
WorkspacesListPage.displayName = 'WorkspacesListPage';

export default compose(
    withPolicyAndFullscreenLoading,
    withOnyx({
        policies: {
            key: ONYXKEYS.COLLECTION.POLICY,
        },
        allPolicyMembers: {
            key: ONYXKEYS.COLLECTION.POLICY_MEMBERS,
        },
        reimbursementAccount: {
            key: ONYXKEYS.REIMBURSEMENT_ACCOUNT,
        },
        reports: {
            key: ONYXKEYS.COLLECTION.REPORT,
        },
    }),
)(WorkspacesListPage);<|MERGE_RESOLUTION|>--- conflicted
+++ resolved
@@ -129,25 +129,13 @@
      * @returns {JSX}
      */
     const getMenuItem = useCallback(
-<<<<<<< HEAD
-        ({item, index}) => {
-            const keyTitle = item.translationKey ? translate(item.translationKey) : item.title;
-
-            const policyID = item.policyID;
-
-=======
         ({item}) => {
->>>>>>> feac02c7
             const threeDotsMenuItems = [
                 {
                     icon: Expensicons.Trashcan,
                     text: translate('workspace.common.delete'),
                     onSelected: () => {
-<<<<<<< HEAD
-                        setPolicyIDToDelete(policyID);
-=======
                         setPolicyIDToDelete(item.policyID);
->>>>>>> feac02c7
                         setPolicyNameToDelete(item.title);
                         setIsDeleteModalOpen(true);
                     },
@@ -166,11 +154,7 @@
 
             return (
                 <OfflineWithFeedback
-<<<<<<< HEAD
-                    key={`${keyTitle}_${index}`}
-=======
                     key={`${item.policyID}`}
->>>>>>> feac02c7
                     pendingAction={item.pendingAction}
                     errorRowStyles={styles.ph5}
                     onClose={item.dismissError}
@@ -179,20 +163,11 @@
                     <PressableWithoutFeedback
                         accessibilityRole="button"
                         style={[styles.mh5, styles.mb3]}
-<<<<<<< HEAD
-                        onPress={() => {
-                            item.action();
-                        }}
-                    >
-                        <WorkspacesListRow
-                            title={keyTitle}
-=======
                         disabled={item.disabled}
                         onPress={() => item.action()}
                     >
                         <WorkspacesListRow
                             title={item.title}
->>>>>>> feac02c7
                             menuItems={threeDotsMenuItems}
                             workspaceIcon={item.icon}
                             ownerAccountID={item.ownerAccountID}
@@ -334,18 +309,12 @@
                             title={translate('workspace.emptyWorkspace.title')}
                             subtitle={translate('workspace.emptyWorkspace.subtitle')}
                             ctaText={translate('workspace.new.newWorkspace')}
-<<<<<<< HEAD
-                            onCtaPress={() => App.createWorkspaceWithPolicyDraftAndNavigateToIt()}
-                            illustration={LottieAnimations.WorkspacePlanet}
-                            illustrationBackgroundColor={theme.PAGE_THEMES[SCREENS.SETTINGS.WORKSPACES].backgroundColor}
-=======
                             ctaAccessibilityLabel={translate('workspace.new.newWorkspace')}
                             onCtaPress={() => App.createWorkspaceWithPolicyDraftAndNavigateToIt()}
                             illustration={LottieAnimations.WorkspacePlanet}
                             illustrationBackgroundColor={theme.PAGE_THEMES[SCREENS.SETTINGS.WORKSPACES].backgroundColor}
                             // We use this style to vertically center the illustration, as the original illustration is not centered
                             illustrationStyle={styles.emptyWorkspaceIllustrationStyle}
->>>>>>> feac02c7
                         />
                     </View>
                 </ScrollView>

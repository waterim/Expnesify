--- conflicted
+++ resolved
@@ -345,11 +345,8 @@
                         shouldPreventDefaultFocusOnSelectRow={!DeviceCapabilities.canUseTouchScreen()}
                         listHeaderWrapperStyle={[styles.ph9, styles.pv3, styles.pb5]}
                         onDismissError={(item) => Policy.clearPolicyTagErrors(policyID, item.value)}
-<<<<<<< HEAD
                         listHeaderContent={isSmallScreenWidth ? getHeaderText() : null}
-=======
                         showScrollIndicator={false}
->>>>>>> 7ef8e8c8
                     />
                 )}
             </ScreenWrapper>

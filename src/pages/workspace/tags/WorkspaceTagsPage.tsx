--- conflicted
+++ resolved
@@ -1,9 +1,5 @@
 import {useFocusEffect, useIsFocused} from '@react-navigation/native';
-<<<<<<< HEAD
-=======
 import type {StackScreenProps} from '@react-navigation/stack';
-import lodashSortBy from 'lodash/sortBy';
->>>>>>> 0451223c
 import React, {useCallback, useEffect, useMemo, useRef, useState} from 'react';
 import {ActivityIndicator, View} from 'react-native';
 import {useOnyx} from 'react-native-onyx';
@@ -37,12 +33,7 @@
 import CONST from '@src/CONST';
 import ONYXKEYS from '@src/ONYXKEYS';
 import ROUTES from '@src/ROUTES';
-<<<<<<< HEAD
-=======
 import type SCREENS from '@src/SCREENS';
-import type * as OnyxTypes from '@src/types/onyx';
-import type * as OnyxCommon from '@src/types/onyx/OnyxCommon';
->>>>>>> 0451223c
 import type DeepValueOf from '@src/types/utils/DeepValueOf';
 import type {TagListItem} from './types';
 

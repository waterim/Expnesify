import type {StackScreenProps} from '@react-navigation/stack';
import React, {useMemo, useState} from 'react';
import {View} from 'react-native';
import {withOnyx} from 'react-native-onyx';
import type {OnyxEntry} from 'react-native-onyx';
import HeaderWithBackButton from '@components/HeaderWithBackButton';
import Icon from '@components/Icon';
import * as Expensicons from '@components/Icon/Expensicons';
import * as Illustrations from '@components/Icon/Illustrations';
import ScreenWrapper from '@components/ScreenWrapper';
import SelectionList from '@components/SelectionList';
import TableListItem from '@components/SelectionList/TableListItem';
import Text from '@components/Text';
import WorkspaceEmptyStateSection from '@components/WorkspaceEmptyStateSection';
import useLocalize from '@hooks/useLocalize';
import useTheme from '@hooks/useTheme';
import useThemeStyles from '@hooks/useThemeStyles';
import useWindowDimensions from '@hooks/useWindowDimensions';
import * as PolicyUtils from '@libs/PolicyUtils';
import type {CentralPaneNavigatorParamList} from '@navigation/types';
import AdminPolicyAccessOrNotFoundWrapper from '@pages/workspace/AdminPolicyAccessOrNotFoundWrapper';
import FeatureEnabledAccessOrNotFoundWrapper from '@pages/workspace/FeatureEnabledAccessOrNotFoundWrapper';
import PaidPolicyAccessOrNotFoundWrapper from '@pages/workspace/PaidPolicyAccessOrNotFoundWrapper';
import CONST from '@src/CONST';
import ONYXKEYS from '@src/ONYXKEYS';
import type SCREENS from '@src/SCREENS';
import type * as OnyxTypes from '@src/types/onyx';

type PolicyForList = {
    value: string;
    text: string;
    keyForList: string;
    isSelected: boolean;
    rightElement: React.ReactNode;
};

type WorkspaceTagsOnyxProps = {
    /** Collection of tags attached to a policy */
    policyTags: OnyxEntry<OnyxTypes.PolicyTagList>;
};

type WorkspaceTagsPageProps = WorkspaceTagsOnyxProps & StackScreenProps<CentralPaneNavigatorParamList, typeof SCREENS.WORKSPACE.TAGS>;

function WorkspaceTagsPage({policyTags, route}: WorkspaceTagsPageProps) {
    const {isSmallScreenWidth} = useWindowDimensions();
    const styles = useThemeStyles();
    const theme = useTheme();
    const {translate} = useLocalize();
    const [selectedTags, setSelectedTags] = useState<Record<string, boolean>>({});
    const policyTagLists = useMemo(() => PolicyUtils.getTagLists(policyTags), [policyTags]);
    const tagList = useMemo<PolicyForList[]>(
        () =>
            policyTagLists
                .map((policyTagList) =>
                    Object.values(policyTagList.tags).map((value) => ({
                        value: value.name,
                        text: value.name,
                        keyForList: value.name,
                        isSelected: !!selectedTags[value.name],
                        rightElement: (
                            <View style={styles.flexRow}>
                                <Text style={[styles.disabledText, styles.alignSelfCenter]}>
                                    {value.enabled ? translate('workspace.common.enabled') : translate('workspace.common.disabled')}
                                </Text>
                                <View style={[styles.p1, styles.pl2]}>
                                    <Icon
                                        src={Expensicons.ArrowRight}
                                        fill={theme.icon}
                                    />
                                </View>
                            </View>
                        ),
                    })),
                )
                .flat(),
        [policyTagLists, selectedTags, styles.alignSelfCenter, styles.disabledText, styles.flexRow, styles.p1, styles.pl2, theme.icon, translate],
    );

    const toggleTag = (tag: PolicyForList) => {
        setSelectedTags((prev) => ({
            ...prev,
            [tag.value]: !prev[tag.value],
        }));
    };

    const toggleAllTags = () => {
        const isAllSelected = tagList.every((tag) => !!selectedTags[tag.value]);
        setSelectedTags(isAllSelected ? {} : Object.fromEntries(tagList.map((item) => [item.value, true])));
    };

    const getCustomListHeader = () => (
        <View style={[styles.flex1, styles.flexRow, styles.justifyContentBetween, styles.pl3, styles.pr9]}>
            <Text style={styles.searchInputStyle}>{translate('common.name')}</Text>
            <Text style={[styles.searchInputStyle, styles.textAlignCenter]}>{translate('statusPage.status')}</Text>
        </View>
    );

    return (
        <AdminPolicyAccessOrNotFoundWrapper policyID={route.params.policyID}>
            <PaidPolicyAccessOrNotFoundWrapper policyID={route.params.policyID}>
                <FeatureEnabledAccessOrNotFoundWrapper
                    policyID={route.params.policyID}
                    featureName={CONST.POLICY.MORE_FEATURES.ARE_TAGS_ENABLED}
                >
<<<<<<< HEAD
                    <ScreenWrapper
                        includeSafeAreaPaddingBottom={false}
                        style={[styles.defaultModalContainer]}
                        testID={WorkspaceTagsPage.displayName}
                        shouldShowOfflineIndicatorInWideScreen
                    >
                        <HeaderWithBackButton
                            icon={Illustrations.Tag}
                            title={translate('workspace.common.tags')}
                            shouldShowBackButton={isSmallScreenWidth}
=======
                    <HeaderWithBackButton
                        icon={Illustrations.Tag}
                        title={translate('workspace.common.tags')}
                        shouldShowBackButton={isSmallScreenWidth}
                    />
                    <View style={[styles.ph5, styles.pb5, styles.pt3]}>
                        <Text style={[styles.textNormal, styles.colorMuted]}>{translate('workspace.tags.subtitle')}</Text>
                    </View>
                    {tagList.length ? (
                        <SelectionList
                            canSelectMultiple
                            sections={[{data: tagList, indexOffset: 0, isDisabled: false}]}
                            onCheckboxPress={toggleTag}
                            onSelectRow={() => {}}
                            onSelectAll={toggleAllTags}
                            showScrollIndicator
                            ListItem={TableListItem}
                            customListHeader={getCustomListHeader()}
                            listHeaderWrapperStyle={[styles.ph9, styles.pv3, styles.pb5]}
>>>>>>> c8282eaf
                        />
                        <View style={[styles.ph5, styles.pb5]}>
                            <Text style={[styles.textNormal, styles.colorMuted]}>{translate('workspace.tags.subtitle')}</Text>
                        </View>
                        {tagList.length ? (
                            <SelectionList
                                canSelectMultiple
                                sections={[{data: tagList, indexOffset: 0, isDisabled: false}]}
                                onCheckboxPress={toggleTag}
                                onSelectRow={() => {}}
                                onSelectAll={toggleAllTags}
                                showScrollIndicator
                                ListItem={TableListItem}
                                customListHeader={getCustomListHeader()}
                                listHeaderWrapperStyle={[styles.ph9, styles.pv3, styles.pb5]}
                            />
                        ) : (
                            <WorkspaceEmptyStateSection
                                title={translate('workspace.tags.emptyTags.title')}
                                icon={Illustrations.EmptyStateExpenses}
                                subtitle={translate('workspace.tags.emptyTags.subtitle')}
                            />
                        )}
                    </ScreenWrapper>
                </FeatureEnabledAccessOrNotFoundWrapper>
            </PaidPolicyAccessOrNotFoundWrapper>
        </AdminPolicyAccessOrNotFoundWrapper>
    );
}

WorkspaceTagsPage.displayName = 'WorkspaceTagsPage';

export default withOnyx<WorkspaceTagsPageProps, WorkspaceTagsOnyxProps>({
    policyTags: {
        key: ({route}) => `${ONYXKEYS.COLLECTION.POLICY_TAGS}${route.params.policyID}`,
    },
})(WorkspaceTagsPage);<|MERGE_RESOLUTION|>--- conflicted
+++ resolved
@@ -102,7 +102,6 @@
                     policyID={route.params.policyID}
                     featureName={CONST.POLICY.MORE_FEATURES.ARE_TAGS_ENABLED}
                 >
-<<<<<<< HEAD
                     <ScreenWrapper
                         includeSafeAreaPaddingBottom={false}
                         style={[styles.defaultModalContainer]}
@@ -113,29 +112,8 @@
                             icon={Illustrations.Tag}
                             title={translate('workspace.common.tags')}
                             shouldShowBackButton={isSmallScreenWidth}
-=======
-                    <HeaderWithBackButton
-                        icon={Illustrations.Tag}
-                        title={translate('workspace.common.tags')}
-                        shouldShowBackButton={isSmallScreenWidth}
-                    />
-                    <View style={[styles.ph5, styles.pb5, styles.pt3]}>
-                        <Text style={[styles.textNormal, styles.colorMuted]}>{translate('workspace.tags.subtitle')}</Text>
-                    </View>
-                    {tagList.length ? (
-                        <SelectionList
-                            canSelectMultiple
-                            sections={[{data: tagList, indexOffset: 0, isDisabled: false}]}
-                            onCheckboxPress={toggleTag}
-                            onSelectRow={() => {}}
-                            onSelectAll={toggleAllTags}
-                            showScrollIndicator
-                            ListItem={TableListItem}
-                            customListHeader={getCustomListHeader()}
-                            listHeaderWrapperStyle={[styles.ph9, styles.pv3, styles.pb5]}
->>>>>>> c8282eaf
                         />
-                        <View style={[styles.ph5, styles.pb5]}>
+                        <View style={[styles.ph5, styles.pb5, styles.pt3]}>
                             <Text style={[styles.textNormal, styles.colorMuted]}>{translate('workspace.tags.subtitle')}</Text>
                         </View>
                         {tagList.length ? (

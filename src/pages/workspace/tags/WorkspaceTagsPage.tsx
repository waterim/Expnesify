--- conflicted
+++ resolved
@@ -75,7 +75,6 @@
         () =>
             policyTagLists
                 .map((policyTagList) =>
-<<<<<<< HEAD
                     Object.values(policyTagList.tags || [])
                         .sort((a, b) => localeCompare(a.name, b.name))
                         .map((value) => ({
@@ -83,6 +82,8 @@
                             text: value.name,
                             keyForList: value.name,
                             isSelected: !!selectedTags[value.name],
+                            pendingAction: value.pendingAction,
+                            errors: value.errors ?? undefined,
                             rightElement: (
                                 <View style={styles.flexRow}>
                                     <Text style={[styles.textSupporting, styles.alignSelfCenter, styles.pl2, styles.label]}>
@@ -94,30 +95,11 @@
                                             fill={theme.icon}
                                         />
                                     </View>
-=======
-                    Object.values(policyTagList.tags || []).map((value) => ({
-                        value: value.name,
-                        text: value.name,
-                        keyForList: value.name,
-                        isSelected: !!selectedTags[value.name],
-                        pendingAction: value.pendingAction,
-                        errors: value.errors ?? undefined,
-                        rightElement: (
-                            <View style={styles.flexRow}>
-                                <Text style={[styles.textSupporting, styles.alignSelfCenter, styles.pl2, styles.label]}>
-                                    {value.enabled ? translate('workspace.common.enabled') : translate('workspace.common.disabled')}
-                                </Text>
-                                <View style={[styles.p1, styles.pl2]}>
-                                    <Icon
-                                        src={Expensicons.ArrowRight}
-                                        fill={theme.icon}
-                                    />
->>>>>>> 22bd9eb6
                                 </View>
                             ),
                         })),
-                )
-                .flat(),
+                    )
+                    .flat(),
         [policyTagLists, selectedTags, styles.alignSelfCenter, styles.flexRow, styles.label, styles.p1, styles.pl2, styles.textSupporting, theme.icon, translate],
     );
 

--- conflicted
+++ resolved
@@ -202,11 +202,7 @@
 
         const options: Array<DropdownOption<DeepValueOf<typeof CONST.POLICY.TAGS_BULK_ACTION_TYPES>>> = [];
 
-<<<<<<< HEAD
-        if (!hasAccountingConnections && !isMultiLevelTags) {
-=======
-        if (!isThereAnyAccountingConnection) {
->>>>>>> f5d28de2
+        if (!hasAccountingConnections) {
             options.push({
                 icon: Expensicons.Trashcan,
                 text: translate(selectedTagsArray.length === 1 ? 'workspace.tags.deleteTag' : 'workspace.tags.deleteTags'),

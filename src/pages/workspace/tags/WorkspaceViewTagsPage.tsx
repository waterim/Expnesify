import {useIsFocused} from '@react-navigation/native';
import type {StackScreenProps} from '@react-navigation/stack';
import React, {useCallback, useEffect, useMemo, useRef, useState} from 'react';
import {ActivityIndicator, View} from 'react-native';
import {useOnyx} from 'react-native-onyx';
import ButtonWithDropdownMenu from '@components/ButtonWithDropdownMenu';
import type {DropdownOption} from '@components/ButtonWithDropdownMenu/types';
import ConfirmModal from '@components/ConfirmModal';
import HeaderWithBackButton from '@components/HeaderWithBackButton';
import * as Expensicons from '@components/Icon/Expensicons';
import MenuItemWithTopDescription from '@components/MenuItemWithTopDescription';
import OfflineWithFeedback from '@components/OfflineWithFeedback';
import ScreenWrapper from '@components/ScreenWrapper';
import ListItemRightCaretWithLabel from '@components/SelectionList/ListItemRightCaretWithLabel';
import TableListItem from '@components/SelectionList/TableListItem';
import SelectionListWithModal from '@components/SelectionListWithModal';
import Text from '@components/Text';
import useLocalize from '@hooks/useLocalize';
import useNetwork from '@hooks/useNetwork';
<<<<<<< HEAD
import useStyleUtils from '@hooks/useStyleUtils';
import useTheme from '@hooks/useTheme';
import useThemeStyles from '@hooks/useThemeStyles';
import useWindowDimensions from '@hooks/useWindowDimensions';
import {turnOffMobileSelectionMode, turnOnMobileSelectionMode} from '@libs/actions/MobileSelectionMode';
=======
import useResponsiveLayout from '@hooks/useResponsiveLayout';
import useTheme from '@hooks/useTheme';
import useThemeStyles from '@hooks/useThemeStyles';
>>>>>>> 61150f14
import * as DeviceCapabilities from '@libs/DeviceCapabilities';
import localeCompare from '@libs/LocaleCompare';
import Navigation from '@libs/Navigation/Navigation';
import * as PolicyUtils from '@libs/PolicyUtils';
import type {SettingsNavigatorParamList} from '@navigation/types';
import NotFoundPage from '@pages/ErrorPage/NotFoundPage';
import AccessOrNotFoundWrapper from '@pages/workspace/AccessOrNotFoundWrapper';
import ToggleSettingOptionRow from '@pages/workspace/workflows/ToggleSettingsOptionRow';
import * as Tag from '@userActions/Policy/Tag';
import CONST from '@src/CONST';
import ONYXKEYS from '@src/ONYXKEYS';
import ROUTES from '@src/ROUTES';
import type SCREENS from '@src/SCREENS';
import type DeepValueOf from '@src/types/utils/DeepValueOf';
import type {TagListItem} from './types';

type WorkspaceViewTagsProps = StackScreenProps<SettingsNavigatorParamList, typeof SCREENS.WORKSPACE.TAG_LIST_VIEW>;

function WorkspaceViewTagsPage({route}: WorkspaceViewTagsProps) {
    const {shouldUseNarrowLayout} = useResponsiveLayout();
    const styles = useThemeStyles();
    const StyleUtils = useStyleUtils();
    const theme = useTheme();
    const {translate} = useLocalize();
    const [selectedTags, setSelectedTags] = useState<Record<string, boolean>>({});
    const dropdownButtonRef = useRef(null);
    const [isDeleteTagsConfirmModalVisible, setIsDeleteTagsConfirmModalVisible] = useState(false);
    const isFocused = useIsFocused();
    const policyID = route.params.policyID ?? '-1';
    const [policy] = useOnyx(`${ONYXKEYS.COLLECTION.POLICY}${policyID}`);
    const [policyTags] = useOnyx(`${ONYXKEYS.COLLECTION.POLICY_TAGS}${policyID}`);
    const [selectionMode] = useOnyx(ONYXKEYS.MOBILE_SELECTION_MODE);
    const currentTagListName = useMemo(() => PolicyUtils.getTagListName(policyTags, route.params.orderWeight), [policyTags, route.params.orderWeight]);
    const currentPolicyTag = policyTags?.[currentTagListName];

    const fetchTags = useCallback(() => {
        Tag.openPolicyTagsPage(policyID);
    }, [policyID]);

    const {isOffline} = useNetwork({onReconnect: fetchTags});
    const canSelectMultiple = isSmallScreenWidth ? selectionMode?.isEnabled : true;

    useEffect(() => {
        const selectedKeys = Object.keys(selectedTags).filter((key) => selectedTags[key]);

        if (!isSmallScreenWidth) {
            if (selectedKeys.length === 0) {
                turnOffMobileSelectionMode();
            }
            return;
        }
        if (selectedKeys.length > 0 && !selectionMode?.isEnabled) {
            turnOnMobileSelectionMode();
        }
    }, [isSmallScreenWidth, selectedTags, selectionMode?.isEnabled]);

    useEffect(() => {
        if (isFocused) {
            return;
        }
        setSelectedTags({});
    }, [isFocused]);

    const tagList = useMemo<TagListItem[]>(
        () =>
            Object.values(currentPolicyTag?.tags ?? {})
                .sort((tagA, tagB) => localeCompare(tagA.name, tagB.name))
                .map((tag) => ({
                    value: tag.name,
                    text: PolicyUtils.getCleanedTagName(tag.name),
                    keyForList: tag.name,
                    isSelected: selectedTags[tag.name],
                    pendingAction: tag.pendingAction,
                    errors: tag.errors ?? undefined,
                    enabled: tag.enabled,
                    isDisabled: tag.pendingAction === CONST.RED_BRICK_ROAD_PENDING_ACTION.DELETE,
                    rightElement: <ListItemRightCaretWithLabel labelText={tag.enabled ? translate('workspace.common.enabled') : translate('workspace.common.disabled')} />,
                })),
        [currentPolicyTag, selectedTags, translate],
    );

    const hasDependentTags = useMemo(() => PolicyUtils.hasDependentTags(policy, policyTags), [policy, policyTags]);

    const tagListKeyedByName = useMemo(
        () =>
            tagList.reduce<Record<string, TagListItem>>((acc, tag) => {
                acc[tag.value] = tag;
                return acc;
            }, {}),
        [tagList],
    );

    if (!currentPolicyTag) {
        return <NotFoundPage />;
    }

    const toggleTag = (tag: TagListItem) => {
        setSelectedTags((prev) => ({
            ...prev,
            [tag.value]: !prev[tag.value],
        }));
    };

    const toggleAllTags = () => {
        const isAllSelected = tagList.every((tag) => !!selectedTags[tag.value]);
        setSelectedTags(isAllSelected ? {} : Object.fromEntries(tagList.map((item) => [item.value, true])));
    };

    const getCustomListHeader = () => {
        const header = (
            <View style={[styles.flex1, styles.flexRow, styles.justifyContentBetween, canSelectMultiple && styles.ml3]}>
                <View>
                    <Text style={[styles.searchInputStyle]}>{translate('common.name')}</Text>
                </View>
                <View style={[StyleUtils.getMinimumWidth(60)]}>
                    <Text style={[styles.searchInputStyle, styles.textAlignCenter]}>{translate('statusPage.status')}</Text>
                </View>
            </View>
        );
        if (canSelectMultiple) {
            return header;
        }
        return <View style={[styles.peopleRow, styles.userSelectNone, styles.ph9, styles.pt3, styles.pb5]}>{header}</View>;
    };

    const navigateToTagSettings = (tag: TagListItem) => {
        Navigation.navigate(ROUTES.WORKSPACE_TAG_SETTINGS.getRoute(policyID, route.params.orderWeight, tag.value));
    };

    const selectedTagsArray = Object.keys(selectedTags).filter((key) => selectedTags[key]);

    const deleteTags = () => {
        setSelectedTags({});
        Tag.deletePolicyTags(policyID, selectedTagsArray);
        setIsDeleteTagsConfirmModalVisible(false);
    };

    const isLoading = !isOffline && policyTags === undefined;

    const getHeaderButtons = () => {
        if ((!isSmallScreenWidth && selectedTagsArray.length === 0) || (isSmallScreenWidth && !selectionMode?.isEnabled)) {
            return null;
        }

        const options: Array<DropdownOption<DeepValueOf<typeof CONST.POLICY.BULK_ACTION_TYPES>>> = [];
        const isThereAnyAccountingConnection = Object.keys(policy?.connections ?? {}).length !== 0;
        const isMultiLevelTags = PolicyUtils.isMultiLevelTags(policyTags);

        if (!isThereAnyAccountingConnection && !isMultiLevelTags && selectedTagsArray.length > 0) {
            options.push({
                icon: Expensicons.Trashcan,
                text: translate(selectedTagsArray.length === 1 ? 'workspace.tags.deleteTag' : 'workspace.tags.deleteTags'),
                value: CONST.POLICY.BULK_ACTION_TYPES.DELETE,
                onSelected: () => setIsDeleteTagsConfirmModalVisible(true),
            });
        }

        let enabledTagCount = 0;
        const tagsToDisable: Record<string, {name: string; enabled: boolean}> = {};
        let disabledTagCount = 0;
        const tagsToEnable: Record<string, {name: string; enabled: boolean}> = {};
        for (const tagName of selectedTagsArray) {
            if (tagListKeyedByName[tagName]?.enabled) {
                enabledTagCount++;
                tagsToDisable[tagName] = {
                    name: tagName,
                    enabled: false,
                };
            } else {
                disabledTagCount++;
                tagsToEnable[tagName] = {
                    name: tagName,
                    enabled: true,
                };
            }
        }

        if (enabledTagCount > 0) {
            options.push({
                icon: Expensicons.DocumentSlash,
                text: translate(enabledTagCount === 1 ? 'workspace.tags.disableTag' : 'workspace.tags.disableTags'),
                value: CONST.POLICY.BULK_ACTION_TYPES.DISABLE,
                onSelected: () => {
                    setSelectedTags({});
                    Tag.setWorkspaceTagEnabled(policyID, tagsToDisable, route.params.orderWeight);
                },
            });
        }

        if (disabledTagCount > 0) {
            options.push({
                icon: Expensicons.Document,
                text: translate(disabledTagCount === 1 ? 'workspace.tags.enableTag' : 'workspace.tags.enableTags'),
                value: CONST.POLICY.BULK_ACTION_TYPES.ENABLE,
                onSelected: () => {
                    setSelectedTags({});
                    Tag.setWorkspaceTagEnabled(policyID, tagsToEnable, route.params.orderWeight);
                },
            });
        }

        return (
            <ButtonWithDropdownMenu
                buttonRef={dropdownButtonRef}
                onPress={() => null}
                shouldAlwaysShowDropdownMenu
                pressOnEnter
                isSplitButton={false}
                buttonSize={CONST.DROPDOWN_BUTTON_SIZE.MEDIUM}
                customText={translate('workspace.common.selected', {selectedNumber: selectedTagsArray.length})}
                options={options}
                style={[shouldUseNarrowLayout && styles.flexGrow1, shouldUseNarrowLayout && styles.mb3]}
            />
        );
    };

    const navigateToEditTag = () => {
        Navigation.navigate(ROUTES.WORKSPACE_EDIT_TAGS.getRoute(route.params.policyID, currentPolicyTag?.orderWeight));
    };

    return (
        <AccessOrNotFoundWrapper
            policyID={policyID}
            accessVariants={[CONST.POLICY.ACCESS_VARIANTS.ADMIN, CONST.POLICY.ACCESS_VARIANTS.PAID]}
            featureName={CONST.POLICY.MORE_FEATURES.ARE_TAGS_ENABLED}
        >
            <ScreenWrapper
                includeSafeAreaPaddingBottom={false}
                shouldEnableMaxHeight
                testID={WorkspaceViewTagsPage.displayName}
            >
<<<<<<< HEAD
                <HeaderWithBackButton
                    title={selectionMode?.isEnabled ? translate('common.selectMultiple') : currentTagListName}
                    onBackButtonPress={() => {
                        if (selectionMode?.isEnabled) {
                            setSelectedTags({});
                            turnOffMobileSelectionMode();
                            return;
                        }
                        Navigation.goBack();
                    }}
                >
                    {!isSmallScreenWidth && getHeaderButtons()}
                </HeaderWithBackButton>
                {isSmallScreenWidth && <View style={[styles.pl5, styles.pr5]}>{getHeaderButtons()}</View>}
=======
                <HeaderWithBackButton title={currentTagListName}>{!shouldUseNarrowLayout && getHeaderButtons()}</HeaderWithBackButton>
                {shouldUseNarrowLayout && <View style={[styles.pl5, styles.pr5]}>{getHeaderButtons()}</View>}
>>>>>>> 61150f14
                <ConfirmModal
                    isVisible={isDeleteTagsConfirmModalVisible}
                    onConfirm={deleteTags}
                    onCancel={() => setIsDeleteTagsConfirmModalVisible(false)}
                    title={translate(selectedTagsArray.length === 1 ? 'workspace.tags.deleteTag' : 'workspace.tags.deleteTags')}
                    prompt={translate(selectedTagsArray.length === 1 ? 'workspace.tags.deleteTagConfirmation' : 'workspace.tags.deleteTagsConfirmation')}
                    confirmText={translate('common.delete')}
                    cancelText={translate('common.cancel')}
                    danger
                />
                {!hasDependentTags && (
                    <View style={[styles.pv4, styles.ph5]}>
                        <ToggleSettingOptionRow
                            title={translate('common.required')}
                            switchAccessibilityLabel={translate('common.required')}
                            isActive={!!currentPolicyTag?.required}
                            onToggle={(on) => Tag.setPolicyTagsRequired(policyID, on, route.params.orderWeight)}
                            pendingAction={currentPolicyTag.pendingFields?.required}
                            errors={currentPolicyTag?.errorFields?.required ?? undefined}
                            onCloseError={() => Tag.clearPolicyTagListErrorField(policyID, route.params.orderWeight, 'required')}
                            disabled={!currentPolicyTag?.required && !Object.values(currentPolicyTag?.tags ?? {}).some((tag) => tag.enabled)}
                        />
                    </View>
                )}
                <OfflineWithFeedback
                    errors={currentPolicyTag.errors}
                    onClose={() => Tag.clearPolicyTagListErrors(policyID, currentPolicyTag.orderWeight)}
                    pendingAction={currentPolicyTag.pendingAction}
                    errorRowStyles={styles.mh5}
                >
                    <MenuItemWithTopDescription
                        title={PolicyUtils.getCleanedTagName(currentPolicyTag.name)}
                        description={translate(`workspace.tags.customTagName`)}
                        onPress={navigateToEditTag}
                        shouldShowRightIcon
                    />
                </OfflineWithFeedback>
                {isLoading && (
                    <ActivityIndicator
                        size={CONST.ACTIVITY_INDICATOR_SIZE.LARGE}
                        style={[styles.flex1]}
                        color={theme.spinner}
                    />
                )}
                {tagList.length > 0 && !isLoading && (
                    <SelectionListWithModal
                        canSelectMultiple={canSelectMultiple}
                        turnOnSelectionModeOnLongPress
                        onTurnOnSelectionMode={(item) => item && toggleTag(item)}
                        sections={[{data: tagList, isDisabled: false}]}
                        onCheckboxPress={toggleTag}
                        onSelectRow={navigateToTagSettings}
                        onSelectAll={toggleAllTags}
                        showScrollIndicator
                        ListItem={TableListItem}
                        customListHeader={getCustomListHeader()}
                        shouldPreventDefaultFocusOnSelectRow={!DeviceCapabilities.canUseTouchScreen()}
                        listHeaderWrapperStyle={[styles.ph9, styles.pv3, styles.pb5]}
                        onDismissError={(item) => {
                            Tag.clearPolicyTagErrors(policyID, item.value, route.params.orderWeight);
                        }}
                    />
                )}
            </ScreenWrapper>
        </AccessOrNotFoundWrapper>
    );
}

WorkspaceViewTagsPage.displayName = 'WorkspaceViewTagsPage';

export default WorkspaceViewTagsPage;<|MERGE_RESOLUTION|>--- conflicted
+++ resolved
@@ -17,17 +17,12 @@
 import Text from '@components/Text';
 import useLocalize from '@hooks/useLocalize';
 import useNetwork from '@hooks/useNetwork';
-<<<<<<< HEAD
+import useResponsiveLayout from '@hooks/useResponsiveLayout';
 import useStyleUtils from '@hooks/useStyleUtils';
 import useTheme from '@hooks/useTheme';
 import useThemeStyles from '@hooks/useThemeStyles';
 import useWindowDimensions from '@hooks/useWindowDimensions';
 import {turnOffMobileSelectionMode, turnOnMobileSelectionMode} from '@libs/actions/MobileSelectionMode';
-=======
-import useResponsiveLayout from '@hooks/useResponsiveLayout';
-import useTheme from '@hooks/useTheme';
-import useThemeStyles from '@hooks/useThemeStyles';
->>>>>>> 61150f14
 import * as DeviceCapabilities from '@libs/DeviceCapabilities';
 import localeCompare from '@libs/LocaleCompare';
 import Navigation from '@libs/Navigation/Navigation';
@@ -48,6 +43,7 @@
 
 function WorkspaceViewTagsPage({route}: WorkspaceViewTagsProps) {
     const {shouldUseNarrowLayout} = useResponsiveLayout();
+    const isSmallScreenWidth = useWindowDimensions();
     const styles = useThemeStyles();
     const StyleUtils = useStyleUtils();
     const theme = useTheme();
@@ -259,7 +255,6 @@
                 shouldEnableMaxHeight
                 testID={WorkspaceViewTagsPage.displayName}
             >
-<<<<<<< HEAD
                 <HeaderWithBackButton
                     title={selectionMode?.isEnabled ? translate('common.selectMultiple') : currentTagListName}
                     onBackButtonPress={() => {
@@ -271,13 +266,9 @@
                         Navigation.goBack();
                     }}
                 >
-                    {!isSmallScreenWidth && getHeaderButtons()}
+                    {!shouldUseNarrowLayout && getHeaderButtons()}
                 </HeaderWithBackButton>
-                {isSmallScreenWidth && <View style={[styles.pl5, styles.pr5]}>{getHeaderButtons()}</View>}
-=======
-                <HeaderWithBackButton title={currentTagListName}>{!shouldUseNarrowLayout && getHeaderButtons()}</HeaderWithBackButton>
                 {shouldUseNarrowLayout && <View style={[styles.pl5, styles.pr5]}>{getHeaderButtons()}</View>}
->>>>>>> 61150f14
                 <ConfirmModal
                     isVisible={isDeleteTagsConfirmModalVisible}
                     onConfirm={deleteTags}

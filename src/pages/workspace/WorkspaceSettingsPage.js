import lodashGet from 'lodash/get';
import PropTypes from 'prop-types';
import React, {useCallback} from 'react';
import {Keyboard, View} from 'react-native';
import {withOnyx} from 'react-native-onyx';
import _ from 'underscore';
import Avatar from '@components/Avatar';
import AvatarWithImagePicker from '@components/AvatarWithImagePicker';
import FormProvider from '@components/Form/FormProvider';
import InputWrapper from '@components/Form/InputWrapper';
import * as Expensicons from '@components/Icon/Expensicons';
import MenuItemWithTopDescription from '@components/MenuItemWithTopDescription';
import OfflineWithFeedback from '@components/OfflineWithFeedback';
import {withNetwork} from '@components/OnyxProvider';
import Text from '@components/Text';
import TextInput from '@components/TextInput';
import withWindowDimensions, {windowDimensionsPropTypes} from '@components/withWindowDimensions';
import useLocalize from '@hooks/useLocalize';
import compose from '@libs/compose';
import Navigation from '@libs/Navigation/Navigation';
import * as ReportUtils from '@libs/ReportUtils';
import * as UserUtils from '@libs/UserUtils';
import styles from '@styles/styles';
import * as Policy from '@userActions/Policy';
import CONST from '@src/CONST';
import ONYXKEYS from '@src/ONYXKEYS';
import ROUTES from '@src/ROUTES';
import withPolicy, {policyDefaultProps, policyPropTypes} from './withPolicy';
import WorkspacePageWithSections from './WorkspacePageWithSections';

const propTypes = {
    /** Constant, list of available currencies */
    currencyList: PropTypes.objectOf(
        PropTypes.shape({
            /** Symbol of the currency */
            symbol: PropTypes.string.isRequired,
        }),
    ),

    /** The route object passed to this page from the navigator */
    route: PropTypes.shape({
        /** Each parameter passed via the URL */
        params: PropTypes.shape({
            /** The policyID that is being configured */
            policyID: PropTypes.string.isRequired,
        }).isRequired,
    }).isRequired,

    ...policyPropTypes,
    ...windowDimensionsPropTypes,
};

const defaultProps = {
    currencyList: {},
    ...policyDefaultProps,
};

function WorkspaceSettingsPage({policy, currencyList, windowWidth, route}) {
    const {translate} = useLocalize();

    const formattedCurrency = !_.isEmpty(policy) && !_.isEmpty(currencyList) ? `${policy.outputCurrency} - ${currencyList[policy.outputCurrency].symbol}` : '';

    const submit = useCallback(
        (values) => {
            if (policy.isPolicyUpdating) {
                return;
            }

            Policy.updateGeneralSettings(policy.id, values.name.trim(), policy.outputCurrency);
            Keyboard.dismiss();
            Navigation.goBack(ROUTES.WORKSPACE_INITIAL.getRoute(policy.id));
        },
        [policy.id, policy.isPolicyUpdating, policy.outputCurrency],
    );

    const validate = useCallback((values) => {
        const errors = {};
        const name = values.name.trim();

        if (!name || !name.length) {
            errors.name = 'workspace.editor.nameIsRequiredError';
        } else if ([...name].length > CONST.WORKSPACE_NAME_CHARACTER_LIMIT) {
            // Uses the spread syntax to count the number of Unicode code points instead of the number of UTF-16
            // code units.
            errors.name = 'workspace.editor.nameIsTooLongError';
        }

        return errors;
    }, []);

    const onPressCurrency = useCallback(() => Navigation.navigate(ROUTES.WORKSPACE_SETTINGS_CURRENCY.getRoute(policy.id)), [policy.id]);

    const policyName = lodashGet(policy, 'name', '');

    return (
        <WorkspacePageWithSections
            headerText={translate('workspace.common.settings')}
            route={route}
            guidesCallTaskID={CONST.GUIDES_CALL_TASK_IDS.WORKSPACE_SETTINGS}
        >
            {(hasVBA) => (
                <FormProvider
                    formID={ONYXKEYS.FORMS.WORKSPACE_SETTINGS_FORM}
                    submitButtonText={translate('workspace.editor.save')}
                    style={[styles.flexGrow1, styles.ph5]}
                    scrollContextEnabled
                    validate={validate}
                    onSubmit={submit}
                    enabledWhenOffline
                >
                    <AvatarWithImagePicker
                        isUploading={policy.isAvatarUploading}
                        source={lodashGet(policy, 'avatar')}
                        size={CONST.AVATAR_SIZE.LARGE}
                        DefaultAvatar={() => (
                            <Avatar
                                containerStyles={styles.avatarLarge}
                                imageStyles={[styles.avatarLarge, styles.alignSelfCenter]}
                                source={policy.avatar ? policy.avatar : ReportUtils.getDefaultWorkspaceAvatar(policyName)}
                                fallbackIcon={Expensicons.FallbackWorkspaceAvatar}
                                size={CONST.AVATAR_SIZE.LARGE}
                                name={policyName}
                                type={CONST.ICON_TYPE_WORKSPACE}
                            />
                        )}
                        type={CONST.ICON_TYPE_WORKSPACE}
                        fallbackIcon={Expensicons.FallbackWorkspaceAvatar}
                        style={[styles.mb3]}
                        anchorPosition={styles.createMenuPositionProfile(windowWidth)}
                        anchorAlignment={{horizontal: CONST.MODAL.ANCHOR_ORIGIN_HORIZONTAL.LEFT, vertical: CONST.MODAL.ANCHOR_ORIGIN_VERTICAL.TOP}}
                        isUsingDefaultAvatar={!lodashGet(policy, 'avatar', null)}
                        onImageSelected={(file) => Policy.updateWorkspaceAvatar(lodashGet(policy, 'id', ''), file)}
                        onImageRemoved={() => Policy.deleteWorkspaceAvatar(lodashGet(policy, 'id', ''))}
                        editorMaskImage={Expensicons.ImageCropSquareMask}
                        pendingAction={lodashGet(policy, 'pendingFields.avatar', null)}
                        errors={lodashGet(policy, 'errorFields.avatar', null)}
                        onErrorClose={() => Policy.clearAvatarErrors(policy.id)}
                        previewSource={UserUtils.getFullSizeAvatar(policy.avatar, '')}
                        headerTitle={translate('workspace.common.workspaceAvatar')}
                        originalFileName={policy.originalFileName}
                    />
                    <OfflineWithFeedback pendingAction={lodashGet(policy, 'pendingFields.generalSettings')}>
<<<<<<< HEAD
                        <View style={[styles.mt4, styles.mh5]}>
                            <InputWrapper
                                InputComponent={TextInput}
                                accessibilityRole={CONST.ACCESSIBILITY_ROLE.TEXT}
                                inputID="name"
                                label={translate('workspace.editor.nameInputLabel')}
                                accessibilityLabel={translate('workspace.editor.nameInputLabel')}
                                defaultValue={policy.name}
                                maxLength={CONST.WORKSPACE_NAME_CHARACTER_LIMIT}
                                spellCheck={false}
                            />
                        </View>
                        <View style={[styles.mt4]}>
=======
                        <TextInput
                            accessibilityRole={CONST.ACCESSIBILITY_ROLE.TEXT}
                            inputID="name"
                            label={translate('workspace.editor.nameInputLabel')}
                            accessibilityLabel={translate('workspace.editor.nameInputLabel')}
                            containerStyles={[styles.mt4]}
                            defaultValue={policy.name}
                            maxLength={CONST.WORKSPACE_NAME_CHARACTER_LIMIT}
                            spellCheck={false}
                        />
                        <View style={[styles.mt4, styles.mhn5]}>
>>>>>>> aa30ef2e
                            <MenuItemWithTopDescription
                                title={formattedCurrency}
                                description={translate('workspace.editor.currencyInputLabel')}
                                shouldShowRightIcon
                                disabled={hasVBA}
                                onPress={onPressCurrency}
                            />
                            <Text style={[styles.textLabel, styles.colorMuted, styles.mt2, styles.mh5]}>
                                {hasVBA ? translate('workspace.editor.currencyInputDisabledText') : translate('workspace.editor.currencyInputHelpText')}
                            </Text>
                        </View>
                    </OfflineWithFeedback>
                </FormProvider>
            )}
        </WorkspacePageWithSections>
    );
}

WorkspaceSettingsPage.propTypes = propTypes;
WorkspaceSettingsPage.defaultProps = defaultProps;
WorkspaceSettingsPage.displayName = 'WorkspaceSettingsPage';

export default compose(
    withPolicy,
    withWindowDimensions,
    withOnyx({
        currencyList: {key: ONYXKEYS.CURRENCY_LIST},
    }),
    withNetwork(),
)(WorkspaceSettingsPage);<|MERGE_RESOLUTION|>--- conflicted
+++ resolved
@@ -140,8 +140,7 @@
                         originalFileName={policy.originalFileName}
                     />
                     <OfflineWithFeedback pendingAction={lodashGet(policy, 'pendingFields.generalSettings')}>
-<<<<<<< HEAD
-                        <View style={[styles.mt4, styles.mh5]}>
+                        <View style={[styles.mt4]}>
                             <InputWrapper
                                 InputComponent={TextInput}
                                 accessibilityRole={CONST.ACCESSIBILITY_ROLE.TEXT}
@@ -153,20 +152,7 @@
                                 spellCheck={false}
                             />
                         </View>
-                        <View style={[styles.mt4]}>
-=======
-                        <TextInput
-                            accessibilityRole={CONST.ACCESSIBILITY_ROLE.TEXT}
-                            inputID="name"
-                            label={translate('workspace.editor.nameInputLabel')}
-                            accessibilityLabel={translate('workspace.editor.nameInputLabel')}
-                            containerStyles={[styles.mt4]}
-                            defaultValue={policy.name}
-                            maxLength={CONST.WORKSPACE_NAME_CHARACTER_LIMIT}
-                            spellCheck={false}
-                        />
                         <View style={[styles.mt4, styles.mhn5]}>
->>>>>>> aa30ef2e
                             <MenuItemWithTopDescription
                                 title={formattedCurrency}
                                 description={translate('workspace.editor.currencyInputLabel')}

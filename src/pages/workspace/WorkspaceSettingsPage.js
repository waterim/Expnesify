--- conflicted
+++ resolved
@@ -123,46 +123,15 @@
                         fallbackIcon={Expensicons.FallbackWorkspaceAvatar}
                         style={[styles.mb3]}
                         anchorPosition={styles.createMenuPositionProfile(props.windowWidth)}
-                        anchorAlignment={{horizontal: CONST.MODAL.ANCHOR_ORIGIN_HORIZONTAL.CENTER, vertical: CONST.MODAL.ANCHOR_ORIGIN_VERTICAL.TOP}}
+                        anchorAlignment={{horizontal: CONST.MODAL.ANCHOR_ORIGIN_HORIZONTAL.LEFT, vertical: CONST.MODAL.ANCHOR_ORIGIN_VERTICAL.TOP}}
                         isUsingDefaultAvatar={!lodashGet(props.policy, 'avatar', null)}
                         onImageSelected={(file) => Policy.updateWorkspaceAvatar(lodashGet(props.policy, 'id', ''), file)}
                         onImageRemoved={() => Policy.deleteWorkspaceAvatar(lodashGet(props.policy, 'id', ''))}
                         editorMaskImage={Expensicons.ImageCropSquareMask}
                         pendingAction={lodashGet(props.policy, 'pendingFields.avatar', null)}
                         errors={lodashGet(props.policy, 'errorFields.avatar', null)}
-<<<<<<< HEAD
-                        onClose={() => Policy.clearAvatarErrors(props.policy.id)}
+                        onErrorClose={() => Policy.clearAvatarErrors(props.policy.id)}
                     >
-                        <AvatarWithImagePicker
-                            isUploading={props.policy.isAvatarUploading}
-                            source={lodashGet(props.policy, 'avatar')}
-                            size={CONST.AVATAR_SIZE.LARGE}
-                            DefaultAvatar={() => (
-                                <Avatar
-                                    containerStyles={styles.avatarLarge}
-                                    imageStyles={[styles.avatarLarge, styles.alignSelfCenter]}
-                                    source={props.policy.avatar ? props.policy.avatar : ReportUtils.getDefaultWorkspaceAvatar(policyName)}
-                                    fallbackIcon={Expensicons.FallbackWorkspaceAvatar}
-                                    size={CONST.AVATAR_SIZE.LARGE}
-                                    name={policyName}
-                                    type={CONST.ICON_TYPE_WORKSPACE}
-                                />
-                            )}
-                            type={CONST.ICON_TYPE_WORKSPACE}
-                            fallbackIcon={Expensicons.FallbackWorkspaceAvatar}
-                            style={[styles.mb3]}
-                            anchorPosition={styles.createMenuPositionProfile(props.windowWidth)}
-                            anchorAlignment={{horizontal: CONST.MODAL.ANCHOR_ORIGIN_HORIZONTAL.LEFT, vertical: CONST.MODAL.ANCHOR_ORIGIN_VERTICAL.TOP}}
-                            isUsingDefaultAvatar={!lodashGet(props.policy, 'avatar', null)}
-                            onImageSelected={(file) => Policy.updateWorkspaceAvatar(lodashGet(props.policy, 'id', ''), file)}
-                            onImageRemoved={() => Policy.deleteWorkspaceAvatar(lodashGet(props.policy, 'id', ''))}
-                            editorMaskImage={Expensicons.ImageCropSquareMask}
-                        />
-                    </OfflineWithFeedback>
-=======
-                        onErrorClose={() => Policy.clearAvatarErrors(props.policy.id)}
-                    />
->>>>>>> 93a7a3da
                     <OfflineWithFeedback pendingAction={lodashGet(props.policy, 'pendingFields.generalSettings')}>
                         <TextInput
                             inputID="name"

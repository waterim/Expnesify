--- conflicted
+++ resolved
@@ -193,41 +193,14 @@
                                                         style={[
                                                             styles.textHeadline,
                                                             styles.alignSelfCenter,
+                                                            styles.pre,
                                                         ]}
                                                     >
                                                         {props.policy.name}
                                                     </Text>
                                                 </Tooltip>
                                             </Pressable>
-<<<<<<< HEAD
                                         )}
-=======
-                                            {!_.isEmpty(this.props.policy.name) && (
-                                                <Pressable
-                                                    disabled={this.hasPolicyCreationError()}
-                                                    style={[
-                                                        styles.alignSelfCenter,
-                                                        styles.mt4,
-                                                        styles.w100,
-                                                    ]}
-                                                    onPress={this.openEditor}
-                                                >
-                                                    <Tooltip text={this.props.translate('workspace.common.settings')}>
-                                                        <Text
-                                                            numberOfLines={1}
-                                                            style={[
-                                                                styles.textHeadline,
-                                                                styles.alignSelfCenter,
-                                                                styles.pre,
-                                                            ]}
-                                                        >
-                                                            {this.props.policy.name}
-                                                        </Text>
-                                                    </Tooltip>
-                                                </Pressable>
-                                            )}
-                                        </View>
->>>>>>> 9fdc940f
                                     </View>
                                 </View>
                                 {_.map(menuItems, item => (

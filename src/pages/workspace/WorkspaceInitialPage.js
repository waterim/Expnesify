--- conflicted
+++ resolved
@@ -161,67 +161,15 @@
                             errors={policy.errors}
                             errorRowStyles={[styles.ph6, styles.pv2]}
                         >
-<<<<<<< HEAD
-                            <OfflineWithFeedback
-                                pendingAction={this.props.policy.pendingAction}
-                                onClose={this.dismissError}
-                                errors={this.props.policy.errors}
-                                errorRowStyles={[styles.ph6, styles.pv2]}
-                            >
-                                <View style={[styles.flex1]}>
-                                    <View style={styles.avatarSectionWrapper}>
-                                        <View style={[styles.settingsPageBody, styles.alignItemsCenter]}>
-                                            <Tooltip text={this.props.translate('workspace.common.settings')}>
-                                                <Pressable
-                                                    disabled={this.hasPolicyCreationError()}
-                                                    style={[styles.pRelative, styles.avatarLarge]}
-                                                    onPress={this.openEditor}
-                                                >
-                                                    <Avatar
-                                                        containerStyles={styles.avatarLarge}
-                                                        imageStyles={[styles.avatarLarge, styles.alignSelfCenter]}
-                                                        source={this.props.policy.avatar ? this.props.policy.avatar : ReportUtils.getDefaultWorkspaceAvatar(policyName)}
-                                                        fallbackIcon={Expensicons.FallbackWorkspaceAvatar}
-                                                        size={CONST.AVATAR_SIZE.LARGE}
-                                                        name={policyName}
-                                                        type={CONST.ICON_TYPE_WORKSPACE}
-                                                    />
-                                                </Pressable>
-                                            </Tooltip>
-                                            {!_.isEmpty(this.props.policy.name) && (
-                                                <Pressable
-                                                    disabled={this.hasPolicyCreationError()}
-                                                    style={[
-                                                        styles.alignSelfCenter,
-                                                        styles.mt4,
-                                                        styles.w100,
-                                                    ]}
-                                                    onPress={this.openEditor}
-                                                >
-                                                    <Tooltip text={this.props.translate('workspace.common.settings')}>
-                                                        <Text
-                                                            numberOfLines={1}
-                                                            style={[
-                                                                styles.textHeadline,
-                                                                styles.alignSelfCenter,
-                                                            ]}
-                                                        >
-                                                            {this.props.policy.name}
-                                                        </Text>
-                                                    </Tooltip>
-                                                </Pressable>
-                                            )}
-                                        </View>
-=======
                             <View style={[styles.flex1]}>
                                 <View style={styles.avatarSectionWrapper}>
                                     <View style={[styles.settingsPageBody, styles.alignItemsCenter]}>
-                                        <Pressable
-                                            disabled={hasPolicyCreationError}
-                                            style={[styles.pRelative, styles.avatarLarge]}
-                                            onPress={() => openEditor(policy.id)}
-                                        >
-                                            <Tooltip text={props.translate('workspace.common.settings')}>
+                                        <Tooltip text={props.translate('workspace.common.settings')}>
+                                            <Pressable
+                                                disabled={hasPolicyCreationError}
+                                                style={[styles.pRelative, styles.avatarLarge]}
+                                                onPress={() => openEditor(policy.id)}
+                                            >
                                                 <Avatar
                                                     containerStyles={styles.avatarLarge}
                                                     imageStyles={[styles.avatarLarge, styles.alignSelfCenter]}
@@ -231,19 +179,20 @@
                                                     name={policyName}
                                                     type={CONST.ICON_TYPE_WORKSPACE}
                                                 />
-                                            </Tooltip>
-                                        </Pressable>
+                                            </Pressable>
+                                        </Tooltip>
                                         {!_.isEmpty(policy.name) && (
-                                            <Pressable
-                                                disabled={hasPolicyCreationError}
-                                                style={[
-                                                    styles.alignSelfCenter,
-                                                    styles.mt4,
-                                                    styles.w100,
-                                                ]}
-                                                onPress={() => openEditor(policy.id)}
-                                            >
-                                                <Tooltip text={props.translate('workspace.common.settings')}>
+                                            <Tooltip text={props.translate('workspace.common.settings')}>
+                                                <Pressable
+                                                    disabled={hasPolicyCreationError}
+                                                    style={[
+                                                        styles.alignSelfCenter,
+                                                        styles.mt4,
+                                                        styles.w100,
+                                                    ]}
+                                                    onPress={() => openEditor(policy.id)}
+                                                >
+                                                
                                                     <Text
                                                         numberOfLines={1}
                                                         style={[
@@ -254,10 +203,9 @@
                                                     >
                                                         {policy.name}
                                                     </Text>
-                                                </Tooltip>
-                                            </Pressable>
+                                                </Pressable>
+                                            </Tooltip>
                                         )}
->>>>>>> 64f4a781
                                     </View>
                                 </View>
                                 {_.map(menuItems, item => (

--- conflicted
+++ resolved
@@ -63,14 +63,10 @@
                 break;
             case CONST.UPGRADE_FEATURE_INTRO_MAPPING.rules.id:
                 Policy.enablePolicyRules(policyID, true, true);
-<<<<<<< HEAD
-                return Navigation.navigate(ROUTES.WORKSPACE_MORE_FEATURES.getRoute(policyID));
+                break;
             case CONST.UPGRADE_FEATURE_INTRO_MAPPING.companyCards.id:
                 Policy.enableCompanyCards(policyID, true);
                 return Navigation.navigate(ROUTES.WORKSPACE_MORE_FEATURES.getRoute(policyID));
-=======
-                break;
->>>>>>> 1a432849
             default:
         }
     }, [feature, policyID]);

import type {StackScreenProps} from '@react-navigation/stack';
import React, {useEffect, useState} from 'react';
import {View} from 'react-native';
import {useOnyx, withOnyx} from 'react-native-onyx';
import type {OnyxEntry} from 'react-native-onyx';
import ConfirmModal from '@components/ConfirmModal';
import HeaderWithBackButton from '@components/HeaderWithBackButton';
import * as Expensicons from '@components/Icon/Expensicons';
import MenuItem from '@components/MenuItem';
import MenuItemWithTopDescription from '@components/MenuItemWithTopDescription';
import OfflineWithFeedback from '@components/OfflineWithFeedback';
import ScreenWrapper from '@components/ScreenWrapper';
import Switch from '@components/Switch';
import Text from '@components/Text';
import useLocalize from '@hooks/useLocalize';
import useThemeStyles from '@hooks/useThemeStyles';
import * as ErrorUtils from '@libs/ErrorUtils';
import Navigation from '@libs/Navigation/Navigation';
import type {SettingsNavigatorParamList} from '@navigation/types';
import NotFoundPage from '@pages/ErrorPage/NotFoundPage';
import AccessOrNotFoundWrapper from '@pages/workspace/AccessOrNotFoundWrapper';
import {setWorkspaceCategoryEnabled} from '@userActions/Policy/Category';
import * as Category from '@userActions/Policy/Category';
import CONST from '@src/CONST';
import ONYXKEYS from '@src/ONYXKEYS';
import ROUTES from '@src/ROUTES';
import type SCREENS from '@src/SCREENS';
import type * as OnyxTypes from '@src/types/onyx';

type CategorySettingsPageOnyxProps = {
    /** Collection of categories attached to a policy */
    policyCategories: OnyxEntry<OnyxTypes.PolicyCategories>;
};

type CategorySettingsPageProps = CategorySettingsPageOnyxProps & StackScreenProps<SettingsNavigatorParamList, typeof SCREENS.WORKSPACE.CATEGORY_SETTINGS>;

function CategorySettingsPage({route, policyCategories, navigation}: CategorySettingsPageProps) {
    const styles = useThemeStyles();
    const {translate} = useLocalize();
    const [deleteCategoryConfirmModalVisible, setDeleteCategoryConfirmModalVisible] = useState(false);
    const backTo = route.params?.backTo;
    const [policy] = useOnyx(`${ONYXKEYS.COLLECTION.POLICY}${route.params.policyID}`);

    const policyCategory =
        policyCategories?.[route.params.categoryName] ?? Object.values(policyCategories ?? {}).find((category) => category.previousCategoryName === route.params.categoryName);

    useEffect(() => {
        if (policyCategory?.name === route.params.categoryName || !policyCategory) {
            return;
        }
        navigation.setParams({categoryName: policyCategory?.name});
    }, [route.params.categoryName, navigation, policyCategory]);

    if (!policyCategory) {
        return <NotFoundPage />;
    }

    const updateWorkspaceRequiresCategory = (value: boolean) => {
        setWorkspaceCategoryEnabled(route.params.policyID, {[policyCategory.name]: {name: policyCategory.name, enabled: value}});
    };

    const navigateToEditCategory = () => {
        if (backTo) {
            Navigation.navigate(ROUTES.SETTINGS_CATEGORY_EDIT.getRoute(route.params.policyID, policyCategory.name, backTo));
            return;
        }
        Navigation.navigate(ROUTES.WORKSPACE_CATEGORY_EDIT.getRoute(route.params.policyID, policyCategory.name));
    };

    const deleteCategory = () => {
        Category.deleteWorkspaceCategories(route.params.policyID, [route.params.categoryName]);
        setDeleteCategoryConfirmModalVisible(false);
        Navigation.dismissModal();
    };

    const isThereAnyAccountingConnection = Object.keys(policy?.connections ?? {}).length !== 0;

    return (
        <AccessOrNotFoundWrapper
            accessVariants={[CONST.POLICY.ACCESS_VARIANTS.ADMIN, CONST.POLICY.ACCESS_VARIANTS.PAID]}
            policyID={route.params.policyID}
            featureName={CONST.POLICY.MORE_FEATURES.ARE_CATEGORIES_ENABLED}
        >
            <ScreenWrapper
                includeSafeAreaPaddingBottom={false}
                style={[styles.defaultModalContainer]}
                testID={CategorySettingsPage.displayName}
            >
<<<<<<< HEAD
                <HeaderWithBackButton title={route.params.categoryName} />
=======
                <HeaderWithBackButton
                    shouldShowThreeDotsButton={threeDotsMenuItems.length > 0}
                    title={route.params.categoryName}
                    threeDotsAnchorPosition={styles.threeDotsPopoverOffsetNoCloseButton(windowWidth)}
                    threeDotsMenuItems={threeDotsMenuItems}
                    onBackButtonPress={() => (backTo ? Navigation.goBack(ROUTES.SETTINGS_CATEGORIES_ROOT.getRoute(route.params.policyID, backTo)) : Navigation.goBack())}
                />
>>>>>>> ca2d4b5b
                <ConfirmModal
                    isVisible={deleteCategoryConfirmModalVisible}
                    onConfirm={deleteCategory}
                    onCancel={() => setDeleteCategoryConfirmModalVisible(false)}
                    title={translate('workspace.categories.deleteCategory')}
                    prompt={translate('workspace.categories.deleteCategoryPrompt')}
                    confirmText={translate('common.delete')}
                    cancelText={translate('common.cancel')}
                    danger
                />
                <View style={styles.flexGrow1}>
                    <OfflineWithFeedback
                        errors={ErrorUtils.getLatestErrorMessageField(policyCategory)}
                        pendingAction={policyCategory?.pendingFields?.enabled}
                        errorRowStyles={styles.mh5}
                        onClose={() => Category.clearCategoryErrors(route.params.policyID, route.params.categoryName)}
                    >
                        <View style={[styles.mt2, styles.mh5]}>
                            <View style={[styles.flexRow, styles.mb5, styles.mr2, styles.alignItemsCenter, styles.justifyContentBetween]}>
                                <Text style={[styles.flexShrink1, styles.mr2]}>{translate('workspace.categories.enableCategory')}</Text>
                                <Switch
                                    isOn={policyCategory.enabled}
                                    accessibilityLabel={translate('workspace.categories.enableCategory')}
                                    onToggle={updateWorkspaceRequiresCategory}
                                />
                            </View>
                        </View>
                    </OfflineWithFeedback>
                    <OfflineWithFeedback pendingAction={policyCategory.pendingFields?.name}>
                        <MenuItemWithTopDescription
                            title={policyCategory.name}
                            description={translate(`workspace.categories.categoryName`)}
                            onPress={navigateToEditCategory}
                            shouldShowRightIcon
                        />
                    </OfflineWithFeedback>
                    {!isThereAnyAccountingConnection && (
                        <MenuItem
                            icon={Expensicons.Trashcan}
                            title={translate('common.delete')}
                            onPress={() => setDeleteCategoryConfirmModalVisible(true)}
                        />
                    )}
                </View>
            </ScreenWrapper>
        </AccessOrNotFoundWrapper>
    );
}

CategorySettingsPage.displayName = 'CategorySettingsPage';

export default withOnyx<CategorySettingsPageProps, CategorySettingsPageOnyxProps>({
    policyCategories: {
        key: ({route}) => `${ONYXKEYS.COLLECTION.POLICY_CATEGORIES}${route.params.policyID}`,
    },
})(CategorySettingsPage);<|MERGE_RESOLUTION|>--- conflicted
+++ resolved
@@ -86,17 +86,10 @@
                 style={[styles.defaultModalContainer]}
                 testID={CategorySettingsPage.displayName}
             >
-<<<<<<< HEAD
-                <HeaderWithBackButton title={route.params.categoryName} />
-=======
-                <HeaderWithBackButton
-                    shouldShowThreeDotsButton={threeDotsMenuItems.length > 0}
+                <HeaderWithBackButton 
                     title={route.params.categoryName}
-                    threeDotsAnchorPosition={styles.threeDotsPopoverOffsetNoCloseButton(windowWidth)}
-                    threeDotsMenuItems={threeDotsMenuItems}
-                    onBackButtonPress={() => (backTo ? Navigation.goBack(ROUTES.SETTINGS_CATEGORIES_ROOT.getRoute(route.params.policyID, backTo)) : Navigation.goBack())}
+                    onBackButtonPress={() => (backTo ? Navigation.goBack(ROUTES.SETTINGS_CATEGORIES_ROOT.getRoute(route.params.policyID, backTo)) : Navigation.goBack())}    
                 />
->>>>>>> ca2d4b5b
                 <ConfirmModal
                     isVisible={deleteCategoryConfirmModalVisible}
                     onConfirm={deleteCategory}

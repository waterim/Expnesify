import type {StackScreenProps} from '@react-navigation/stack';
import React, {useState} from 'react';
import {View} from 'react-native';
import {withOnyx} from 'react-native-onyx';
import type {OnyxEntry} from 'react-native-onyx';
import ConfirmModal from '@components/ConfirmModal';
import HeaderWithBackButton from '@components/HeaderWithBackButton';
import * as Expensicons from '@components/Icon/Expensicons';
import MenuItemWithTopDescription from '@components/MenuItemWithTopDescription';
import OfflineWithFeedback from '@components/OfflineWithFeedback';
import ScreenWrapper from '@components/ScreenWrapper';
import Switch from '@components/Switch';
import Text from '@components/Text';
import useLocalize from '@hooks/useLocalize';
import useThemeStyles from '@hooks/useThemeStyles';
import useWindowDimensions from '@hooks/useWindowDimensions';
import {setWorkspaceCategoryEnabled} from '@libs/actions/Policy';
import * as ErrorUtils from '@libs/ErrorUtils';
import Navigation from '@libs/Navigation/Navigation';
import type {SettingsNavigatorParamList} from '@navigation/types';
import NotFoundPage from '@pages/ErrorPage/NotFoundPage';
import AdminPolicyAccessOrNotFoundWrapper from '@pages/workspace/AdminPolicyAccessOrNotFoundWrapper';
import FeatureEnabledAccessOrNotFoundWrapper from '@pages/workspace/FeatureEnabledAccessOrNotFoundWrapper';
import PaidPolicyAccessOrNotFoundWrapper from '@pages/workspace/PaidPolicyAccessOrNotFoundWrapper';
import * as Policy from '@userActions/Policy';
import CONST from '@src/CONST';
import ONYXKEYS from '@src/ONYXKEYS';
import ROUTES from '@src/ROUTES';
import type SCREENS from '@src/SCREENS';
import type * as OnyxTypes from '@src/types/onyx';

type CategorySettingsPageOnyxProps = {
    /** Collection of categories attached to a policy */
    policyCategories: OnyxEntry<OnyxTypes.PolicyCategories>;
};

type CategorySettingsPageProps = CategorySettingsPageOnyxProps & StackScreenProps<SettingsNavigatorParamList, typeof SCREENS.WORKSPACE.CATEGORY_SETTINGS>;

function CategorySettingsPage({route, policyCategories}: CategorySettingsPageProps) {
    const styles = useThemeStyles();
    const {translate} = useLocalize();
    const {windowWidth} = useWindowDimensions();
    const [deleteCategoryConfirmModalVisible, setDeleteCategoryConfirmModalVisible] = useState(false);

    const policyCategory = policyCategories?.[route.params.categoryName];

    if (!policyCategory) {
        return <NotFoundPage />;
    }

    const updateWorkspaceRequiresCategory = (value: boolean) => {
        setWorkspaceCategoryEnabled(route.params.policyID, {[policyCategory.name]: {name: policyCategory.name, enabled: value}});
    };

    const navigateToEditCategory = () => {
        Navigation.navigate(ROUTES.WORKSPACE_CATEGORY_EDIT.getRoute(route.params.policyID, policyCategory.name));
    };

    const deleteCategory = () => {
        Policy.deleteWorkspaceCategories(route.params.policyID, [route.params.categoryName]);
        setDeleteCategoryConfirmModalVisible(false);
        Navigation.dismissModal();
    };

    const threeDotsMenuItems = [
        {
            icon: Expensicons.Trashcan,
            text: translate('workspace.categories.deleteCategory'),
            onSelected: () => setDeleteCategoryConfirmModalVisible(true),
        },
    ];

    return (
        <AdminPolicyAccessOrNotFoundWrapper policyID={route.params.policyID}>
            <PaidPolicyAccessOrNotFoundWrapper policyID={route.params.policyID}>
                <FeatureEnabledAccessOrNotFoundWrapper
                    policyID={route.params.policyID}
                    featureName={CONST.POLICY.MORE_FEATURES.ARE_CATEGORIES_ENABLED}
                >
<<<<<<< HEAD
                    <ScreenWrapper
                        includeSafeAreaPaddingBottom={false}
                        style={[styles.defaultModalContainer]}
                        testID={CategorySettingsPage.displayName}
                    >
                        <HeaderWithBackButton title={route.params.categoryName} />
                        <View style={styles.flexGrow1}>
                            <OfflineWithFeedback
                                errors={ErrorUtils.getLatestErrorMessageField(policyCategory)}
                                pendingAction={policyCategory?.pendingFields?.enabled}
                                errorRowStyles={styles.mh5}
                                onClose={() => Policy.clearCategoryErrors(route.params.policyID, route.params.categoryName)}
                            >
                                <View style={[styles.mt2, styles.mh5]}>
                                    <View style={[styles.flexRow, styles.mb5, styles.mr2, styles.alignItemsCenter, styles.justifyContentBetween]}>
                                        <Text>{translate('workspace.categories.enableCategory')}</Text>
                                        <Switch
                                            isOn={policyCategory.enabled}
                                            accessibilityLabel={translate('workspace.categories.enableCategory')}
                                            onToggle={updateWorkspaceRequiresCategory}
                                        />
                                    </View>
=======
                    <HeaderWithBackButton
                        shouldShowThreeDotsButton
                        title={route.params.categoryName}
                        threeDotsAnchorPosition={styles.threeDotsPopoverOffsetNoCloseButton(windowWidth)}
                        threeDotsMenuItems={threeDotsMenuItems}
                    />
                    <ConfirmModal
                        isVisible={deleteCategoryConfirmModalVisible}
                        onConfirm={deleteCategory}
                        onCancel={() => setDeleteCategoryConfirmModalVisible(false)}
                        title={translate('workspace.categories.deleteCategory')}
                        prompt={translate('workspace.categories.deleteCategoryPrompt')}
                        confirmText={translate('common.delete')}
                        cancelText={translate('common.cancel')}
                        danger
                    />
                    <View style={styles.flexGrow1}>
                        <OfflineWithFeedback
                            errors={ErrorUtils.getLatestErrorMessageField(policyCategory)}
                            pendingAction={policyCategory?.pendingFields?.enabled}
                            errorRowStyles={styles.mh5}
                            onClose={() => Policy.clearCategoryErrors(route.params.policyID, route.params.categoryName)}
                        >
                            <View style={[styles.mt2, styles.mh5]}>
                                <View style={[styles.flexRow, styles.mb5, styles.mr2, styles.alignItemsCenter, styles.justifyContentBetween]}>
                                    <Text>{translate('workspace.categories.enableCategory')}</Text>
                                    <Switch
                                        isOn={policyCategory.enabled}
                                        accessibilityLabel={translate('workspace.categories.enableCategory')}
                                        onToggle={updateWorkspaceRequiresCategory}
                                    />
>>>>>>> 34fa9871
                                </View>
                            </OfflineWithFeedback>
                            <MenuItemWithTopDescription
                                title={policyCategory.name}
                                description={translate(`workspace.categories.categoryName`)}
                                onPress={navigateToEditCategory}
                                shouldShowRightIcon
                            />
                        </View>
                    </ScreenWrapper>
                </FeatureEnabledAccessOrNotFoundWrapper>
            </PaidPolicyAccessOrNotFoundWrapper>
        </AdminPolicyAccessOrNotFoundWrapper>
    );
}

CategorySettingsPage.displayName = 'CategorySettingsPage';

export default withOnyx<CategorySettingsPageProps, CategorySettingsPageOnyxProps>({
    policyCategories: {
        key: ({route}) => `${ONYXKEYS.COLLECTION.POLICY_CATEGORIES}${route.params.policyID}`,
    },
})(CategorySettingsPage);<|MERGE_RESOLUTION|>--- conflicted
+++ resolved
@@ -77,13 +77,27 @@
                     policyID={route.params.policyID}
                     featureName={CONST.POLICY.MORE_FEATURES.ARE_CATEGORIES_ENABLED}
                 >
-<<<<<<< HEAD
                     <ScreenWrapper
                         includeSafeAreaPaddingBottom={false}
                         style={[styles.defaultModalContainer]}
                         testID={CategorySettingsPage.displayName}
                     >
-                        <HeaderWithBackButton title={route.params.categoryName} />
+                        <HeaderWithBackButton
+                            shouldShowThreeDotsButton
+                            title={route.params.categoryName}
+                            threeDotsAnchorPosition={styles.threeDotsPopoverOffsetNoCloseButton(windowWidth)}
+                            threeDotsMenuItems={threeDotsMenuItems}
+                        />
+                        <ConfirmModal
+                            isVisible={deleteCategoryConfirmModalVisible}
+                            onConfirm={deleteCategory}
+                            onCancel={() => setDeleteCategoryConfirmModalVisible(false)}
+                            title={translate('workspace.categories.deleteCategory')}
+                            prompt={translate('workspace.categories.deleteCategoryPrompt')}
+                            confirmText={translate('common.delete')}
+                            cancelText={translate('common.cancel')}
+                            danger
+                        />
                         <View style={styles.flexGrow1}>
                             <OfflineWithFeedback
                                 errors={ErrorUtils.getLatestErrorMessageField(policyCategory)}
@@ -100,39 +114,6 @@
                                             onToggle={updateWorkspaceRequiresCategory}
                                         />
                                     </View>
-=======
-                    <HeaderWithBackButton
-                        shouldShowThreeDotsButton
-                        title={route.params.categoryName}
-                        threeDotsAnchorPosition={styles.threeDotsPopoverOffsetNoCloseButton(windowWidth)}
-                        threeDotsMenuItems={threeDotsMenuItems}
-                    />
-                    <ConfirmModal
-                        isVisible={deleteCategoryConfirmModalVisible}
-                        onConfirm={deleteCategory}
-                        onCancel={() => setDeleteCategoryConfirmModalVisible(false)}
-                        title={translate('workspace.categories.deleteCategory')}
-                        prompt={translate('workspace.categories.deleteCategoryPrompt')}
-                        confirmText={translate('common.delete')}
-                        cancelText={translate('common.cancel')}
-                        danger
-                    />
-                    <View style={styles.flexGrow1}>
-                        <OfflineWithFeedback
-                            errors={ErrorUtils.getLatestErrorMessageField(policyCategory)}
-                            pendingAction={policyCategory?.pendingFields?.enabled}
-                            errorRowStyles={styles.mh5}
-                            onClose={() => Policy.clearCategoryErrors(route.params.policyID, route.params.categoryName)}
-                        >
-                            <View style={[styles.mt2, styles.mh5]}>
-                                <View style={[styles.flexRow, styles.mb5, styles.mr2, styles.alignItemsCenter, styles.justifyContentBetween]}>
-                                    <Text>{translate('workspace.categories.enableCategory')}</Text>
-                                    <Switch
-                                        isOn={policyCategory.enabled}
-                                        accessibilityLabel={translate('workspace.categories.enableCategory')}
-                                        onToggle={updateWorkspaceRequiresCategory}
-                                    />
->>>>>>> 34fa9871
                                 </View>
                             </OfflineWithFeedback>
                             <MenuItemWithTopDescription

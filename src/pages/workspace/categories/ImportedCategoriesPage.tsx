--- conflicted
+++ resolved
@@ -89,7 +89,6 @@
         const categoriesNames = spreadsheet?.data[categoriesNamesColumn].map((name) => name);
         const categoriesEnabled = categoriesEnabledColumn !== -1 ? spreadsheet?.data[categoriesEnabledColumn].map((enabled) => enabled) : [];
         const categoriesGLCode = categoriesGLCodeColumn !== -1 ? spreadsheet?.data[categoriesGLCodeColumn].map((glCode) => glCode) : [];
-<<<<<<< HEAD
         const categories = categoriesNames?.slice(containsHeader ? 1 : 0).map((name, index) => {
             const categoryAlreadyExists = policyCategories?.[name];
             const existingGLCodeOrDefault = categoryAlreadyExists?.['GL Code'] ?? '';
@@ -97,17 +96,9 @@
                 name,
                 enabled: categoriesEnabledColumn !== -1 ? categoriesEnabled?.[containsHeader ? index + 1 : index] === 'true' : true,
                 // eslint-disable-next-line @typescript-eslint/naming-convention
-                'GL Code': categoriesGLCodeColumn !== -1 ? categoriesGLCode?.[containsHeader ? index + 1 : index] : existingGLCodeOrDefault,
+                'GL Code': categoriesGLCodeColumn !== -1 ? categoriesGLCode?.[containsHeader ? index + 1 : index] ?? '' : existingGLCodeOrDefault,
             };
         });
-=======
-        const categories = categoriesNames?.slice(containsHeader ? 1 : 0).map((name, index) => ({
-            name,
-            enabled: categoriesEnabledColumn !== -1 ? categoriesEnabled?.[containsHeader ? index + 1 : index] === 'true' : true,
-            // eslint-disable-next-line @typescript-eslint/naming-convention
-            'GL Code': categoriesGLCodeColumn !== -1 ? categoriesGLCode?.[containsHeader ? index + 1 : index] ?? '' : '',
-        }));
->>>>>>> 0742aab8
 
         if (categories) {
             setIsImportingCategories(true);

import {useFocusEffect} from '@react-navigation/native';
import type {StackScreenProps} from '@react-navigation/stack';
import React, {useCallback} from 'react';
import {ActivityIndicator} from 'react-native';
import {useOnyx} from 'react-native-onyx';
import useNetwork from '@hooks/useNetwork';
import useTheme from '@hooks/useTheme';
import useThemeStyles from '@hooks/useThemeStyles';
import type {FullScreenNavigatorParamList} from '@libs/Navigation/types';
import * as PolicyUtils from '@libs/PolicyUtils';
import AccessOrNotFoundWrapper from '@pages/workspace/AccessOrNotFoundWrapper';
import * as Policy from '@userActions/Policy/Policy';
import CONST from '@src/CONST';
import ONYXKEYS from '@src/ONYXKEYS';
import type SCREENS from '@src/SCREENS';
import WorkspaceExpensifyCardListPage from './WorkspaceExpensifyCardListPage';
import WorkspaceExpensifyCardPageEmptyState from './WorkspaceExpensifyCardPageEmptyState';

type WorkspaceExpensifyCardPageProps = StackScreenProps<FullScreenNavigatorParamList, typeof SCREENS.WORKSPACE.EXPENSIFY_CARD>;

function WorkspaceExpensifyCardPage({route}: WorkspaceExpensifyCardPageProps) {
    const policyID = route.params.policyID ?? '-1';
<<<<<<< HEAD
    const styles = useThemeStyles();
    const theme = useTheme();
    const [policy] = useOnyx(`${ONYXKEYS.COLLECTION.POLICY}${policyID}`);
    const [cardSettings] = useOnyx(`${ONYXKEYS.COLLECTION.SHARED_NVP_PRIVATE_EXPENSIFY_CARD_SETTINGS}${policy?.workspaceAccountID}`);

    const fetchExpensifyCards = useCallback(() => {
        Policy.openPolicyExpensifyCardsPage(policyID, policy?.workspaceAccountID ?? -1);
    }, [policyID, policy?.workspaceAccountID]);

    const {isOffline} = useNetwork({onReconnect: fetchExpensifyCards});

    useFocusEffect(fetchExpensifyCards);
=======
    const workspaceAccountID = PolicyUtils.getWorkspaceAccountID(policyID);
>>>>>>> 420c2a13

    const [cardSettings] = useOnyx(`${ONYXKEYS.COLLECTION.PRIVATE_EXPENSIFY_CARD_SETTINGS}${workspaceAccountID}`);
    const paymentBankAccountID = cardSettings?.paymentBankAccountID ?? 0;
    const isLoading = !isOffline && (!cardSettings || cardSettings.isLoading);

    return (
        <AccessOrNotFoundWrapper
            accessVariants={[CONST.POLICY.ACCESS_VARIANTS.ADMIN, CONST.POLICY.ACCESS_VARIANTS.PAID]}
            policyID={route.params.policyID}
            featureName={CONST.POLICY.MORE_FEATURES.ARE_EXPENSIFY_CARDS_ENABLED}
        >
            {isLoading && (
                <ActivityIndicator
                    size={CONST.ACTIVITY_INDICATOR_SIZE.LARGE}
                    style={[styles.flex1]}
                    color={theme.spinner}
                />
            )}
            {!!paymentBankAccountID && !isLoading && <WorkspaceExpensifyCardListPage route={route} />}
            {!paymentBankAccountID && !isLoading && <WorkspaceExpensifyCardPageEmptyState route={route} />}
        </AccessOrNotFoundWrapper>
    );
}

WorkspaceExpensifyCardPage.displayName = 'WorkspaceExpensifyCardPage';

export default WorkspaceExpensifyCardPage;<|MERGE_RESOLUTION|>--- conflicted
+++ resolved
@@ -20,24 +20,20 @@
 
 function WorkspaceExpensifyCardPage({route}: WorkspaceExpensifyCardPageProps) {
     const policyID = route.params.policyID ?? '-1';
-<<<<<<< HEAD
+    const workspaceAccountID = PolicyUtils.getWorkspaceAccountID(policyID);
+
     const styles = useThemeStyles();
     const theme = useTheme();
-    const [policy] = useOnyx(`${ONYXKEYS.COLLECTION.POLICY}${policyID}`);
-    const [cardSettings] = useOnyx(`${ONYXKEYS.COLLECTION.SHARED_NVP_PRIVATE_EXPENSIFY_CARD_SETTINGS}${policy?.workspaceAccountID}`);
+    const [cardSettings] = useOnyx(`${ONYXKEYS.COLLECTION.SHARED_NVP_PRIVATE_EXPENSIFY_CARD_SETTINGS}${workspaceAccountID}`);
 
     const fetchExpensifyCards = useCallback(() => {
-        Policy.openPolicyExpensifyCardsPage(policyID, policy?.workspaceAccountID ?? -1);
-    }, [policyID, policy?.workspaceAccountID]);
+        Policy.openPolicyExpensifyCardsPage(policyID, workspaceAccountID);
+    }, [policyID, workspaceAccountID]);
 
     const {isOffline} = useNetwork({onReconnect: fetchExpensifyCards});
 
     useFocusEffect(fetchExpensifyCards);
-=======
-    const workspaceAccountID = PolicyUtils.getWorkspaceAccountID(policyID);
->>>>>>> 420c2a13
 
-    const [cardSettings] = useOnyx(`${ONYXKEYS.COLLECTION.PRIVATE_EXPENSIFY_CARD_SETTINGS}${workspaceAccountID}`);
     const paymentBankAccountID = cardSettings?.paymentBankAccountID ?? 0;
     const isLoading = !isOffline && (!cardSettings || cardSettings.isLoading);
 

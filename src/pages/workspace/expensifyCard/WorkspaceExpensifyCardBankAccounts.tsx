import type {StackScreenProps} from '@react-navigation/stack';
import React from 'react';
import {View} from 'react-native';
import {useOnyx} from 'react-native-onyx';
import HeaderWithBackButton from '@components/HeaderWithBackButton';
import getBankIcon from '@components/Icon/BankIcons';
import * as Expensicons from '@components/Icon/Expensicons';
import MenuItem from '@components/MenuItem';
import ScreenWrapper from '@components/ScreenWrapper';
import Text from '@components/Text';
import useLocalize from '@hooks/useLocalize';
import useThemeStyles from '@hooks/useThemeStyles';
import {getLastFourDigits} from '@libs/BankAccountUtils';
import * as CardUtils from '@libs/CardUtils';
import Navigation from '@navigation/Navigation';
import type {SettingsNavigatorParamList} from '@navigation/types';
import * as Card from '@userActions/Card';
import ONYXKEYS from '@src/ONYXKEYS';
import ROUTES from '@src/ROUTES';
import type SCREENS from '@src/SCREENS';
import type {BankName} from '@src/types/onyx/Bank';
import {isEmptyObject} from '@src/types/utils/EmptyObject';

type WorkspaceExpensifyCardBankAccountsProps = StackScreenProps<SettingsNavigatorParamList, typeof SCREENS.WORKSPACE.EXPENSIFY_CARD_BANK_ACCOUNT>;

function WorkspaceExpensifyCardBankAccounts({route}: WorkspaceExpensifyCardBankAccountsProps) {
    const {translate} = useLocalize();
    const styles = useThemeStyles();
    const [bankAccountsList] = useOnyx(ONYXKEYS.BANK_ACCOUNT_LIST);

    const policyID = route?.params?.policyID ?? '-1';

    const handleAddBankAccount = () => {
        // TODO: call to API - UpdateCardSettlementAccount
        Navigation.navigate(ROUTES.BANK_ACCOUNT_WITH_STEP_TO_OPEN.getRoute('new', policyID, ROUTES.WORKSPACE_EXPENSIFY_CARD.getRoute(policyID)));
    };

    const handleSelectBankAccount = (value: number) => {
        Card.updateSettlementAccount(policyID, value);
        Navigation.navigate(ROUTES.WORKSPACE_EXPENSIFY_CARD_ISSUE_NEW.getRoute(policyID));
    };

    const renderBankOptions = () => {
        if (!bankAccountsList || isEmptyObject(bankAccountsList)) {
            return null;
        }

        // const eligibleBankAccounts = Object.values(bankAccountsList).filter((bankAccount) => bankAccount.accountData.allowDebit || bankAccount.accountData.type === CONST.BANK_ACCOUNT.TYPE.BUSINESS);
        const eligibleBankAccounts = CardUtils.getEligibleBankAccountsForCard(bankAccountsList);

        return eligibleBankAccounts.map((bankAccount) => {
            const bankName = (bankAccount.accountData?.addressName ?? '') as BankName;
            const bankAccountNumber = bankAccount.accountData?.accountNumber ?? '';
            // TODO: change 1 to 0 - applied for testing purposes, as sometimes accountData lacks fundID
            const bankAccountID = bankAccount.accountData?.fundID ?? 1;

            const {icon, iconSize, iconStyles} = getBankIcon({bankName, styles});

            return (
                <MenuItem
                    title={bankName}
<<<<<<< HEAD
                    description={`${translate('workspace.expensifyCard.accountEndingIn')} ${bankAccountNumber.slice(-4)}`}
                    onPress={() => handleSelectBankAccount(bankAccountID)}
=======
                    description={`${translate('workspace.expensifyCard.accountEndingIn')} ${getLastFourDigits(bankAccountNumber)}`}
                    onPress={handleSelectBankAccount}
>>>>>>> 50ebe95a
                    icon={icon}
                    iconHeight={iconSize}
                    iconWidth={iconSize}
                    iconStyles={iconStyles}
                    shouldShowRightIcon
                    displayInDefaultIconColor
                />
            );
        });
    };

    return (
        <ScreenWrapper
            testID={WorkspaceExpensifyCardBankAccounts.displayName}
            includeSafeAreaPaddingBottom={false}
            shouldEnablePickerAvoiding={false}
        >
            <HeaderWithBackButton
                shouldShowBackButton
                onBackButtonPress={() => Navigation.goBack()}
                title={translate('workspace.expensifyCard.chooseBankAccount')}
            />
            <View style={styles.flex1}>
                <Text style={[styles.mh5, styles.mb3]}>{translate('workspace.expensifyCard.chooseExistingBank')}</Text>
                {renderBankOptions()}
                <MenuItem
                    icon={Expensicons.Plus}
                    title={translate('workspace.expensifyCard.addNewBankAccount')}
                    onPress={handleAddBankAccount}
                />
            </View>
        </ScreenWrapper>
    );
}

WorkspaceExpensifyCardBankAccounts.displayName = 'WorkspaceExpensifyCardBankAccounts';

export default WorkspaceExpensifyCardBankAccounts;<|MERGE_RESOLUTION|>--- conflicted
+++ resolved
@@ -59,13 +59,8 @@
             return (
                 <MenuItem
                     title={bankName}
-<<<<<<< HEAD
-                    description={`${translate('workspace.expensifyCard.accountEndingIn')} ${bankAccountNumber.slice(-4)}`}
+                    description={`${translate('workspace.expensifyCard.accountEndingIn')} ${getLastFourDigits(bankAccountNumber)}`}
                     onPress={() => handleSelectBankAccount(bankAccountID)}
-=======
-                    description={`${translate('workspace.expensifyCard.accountEndingIn')} ${getLastFourDigits(bankAccountNumber)}`}
-                    onPress={handleSelectBankAccount}
->>>>>>> 50ebe95a
                     icon={icon}
                     iconHeight={iconSize}
                     iconWidth={iconSize}

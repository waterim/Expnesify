--- conflicted
+++ resolved
@@ -12,6 +12,7 @@
 import useThemeStyles from '@hooks/useThemeStyles';
 import {getLastFourDigits} from '@libs/BankAccountUtils';
 import * as CardUtils from '@libs/CardUtils';
+import * as PolicyUtils from '@libs/PolicyUtils';
 import Navigation from '@navigation/Navigation';
 import type {SettingsNavigatorParamList} from '@navigation/types';
 import * as Card from '@userActions/Card';
@@ -30,80 +31,75 @@
 
     const policyID = route?.params?.policyID ?? '-1';
 
-    // TODO: change for getWorkspaceAccountID
-    const [policy] = useOnyx(`${ONYXKEYS.COLLECTION.POLICY}${policyID}`);
-
-    const workspaceAccountID = policy?.workspaceAccountID ?? 0;
+    const workspaceAccountID = PolicyUtils.getWorkspaceAccountID(policyID);
 
     const handleAddBankAccount = () => {
         Navigation.navigate(ROUTES.BANK_ACCOUNT_WITH_STEP_TO_OPEN.getRoute('new', policyID, ROUTES.WORKSPACE_EXPENSIFY_CARD.getRoute(policyID)));
     };
 
-<<<<<<< HEAD
-    const handleSelectBankAccount = (value: number) => {
-        // TODO: policy domainName
-        Card.updateSettlementAccount(workspaceAccountID, '', value);
-=======
     const handleSelectBankAccount = (value?: number) => {
         Card.configureExpensifyCardsForPolicy(policyID, value);
->>>>>>> 86da342b
-        Navigation.navigate(ROUTES.WORKSPACE_EXPENSIFY_CARD_ISSUE_NEW.getRoute(policyID));
-    };
+        const handleSelectBankAccount = (value: number) => {
+            // TODO: policy domainName
+            Card.updateSettlementAccount(workspaceAccountID, '', value);
+            Navigation.navigate(ROUTES.WORKSPACE_EXPENSIFY_CARD_ISSUE_NEW.getRoute(policyID));
+        };
 
-    const renderBankOptions = () => {
-        if (!bankAccountsList || isEmptyObject(bankAccountsList)) {
-            return null;
-        }
+        const renderBankOptions = () => {
+            if (!bankAccountsList || isEmptyObject(bankAccountsList)) {
+                return null;
+            }
 
-        const eligibleBankAccounts = CardUtils.getEligibleBankAccountsForCard(bankAccountsList);
+            const eligibleBankAccounts = CardUtils.getEligibleBankAccountsForCard(bankAccountsList);
 
-        return eligibleBankAccounts.map((bankAccount) => {
-            const bankName = (bankAccount.accountData?.addressName ?? '') as BankName;
-            const bankAccountNumber = bankAccount.accountData?.accountNumber ?? '';
+            return eligibleBankAccounts.map((bankAccount) => {
+                const bankName = (bankAccount.accountData?.addressName ?? '') as BankName;
+                const bankAccountNumber = bankAccount.accountData?.accountNumber ?? '';
             const bankAccountID = bankAccount.accountData?.bankAccountID;
 
-            const {icon, iconSize, iconStyles} = getBankIcon({bankName, styles});
+                const {icon, iconSize, iconStyles} = getBankIcon({bankName, styles});
 
-            return (
-                <MenuItem
-                    title={bankName}
-                    description={`${translate('workspace.expensifyCard.accountEndingIn')} ${getLastFourDigits(bankAccountNumber)}`}
-                    onPress={() => handleSelectBankAccount(bankAccountID)}
-                    icon={icon}
-                    iconHeight={iconSize}
-                    iconWidth={iconSize}
-                    iconStyles={iconStyles}
-                    shouldShowRightIcon
-                    displayInDefaultIconColor
+                return (
+                    <MenuItem
+                        title={bankName}
+                        description={`${translate('workspace.expensifyCard.accountEndingIn')} ${getLastFourDigits(bankAccountNumber)}`}
+                        onPress={() => handleSelectBankAccount(bankAccountID)}
+                        icon={icon}
+                        iconHeight={iconSize}
+                        iconWidth={iconSize}
+                        iconStyles={iconStyles}
+                        shouldShowRightIcon
+                        displayInDefaultIconColor
+                    />
+                );
+            });
+        };
+
+        return (
+            <ScreenWrapper
+                testID={WorkspaceExpensifyCardBankAccounts.displayName}
+                includeSafeAreaPaddingBottom={false}
+                shouldEnablePickerAvoiding={false}
+            >
+                <HeaderWithBackButton
+                    shouldShowBackButton
+                    onBackButtonPress={() => Navigation.goBack()}
+                    title={translate('workspace.expensifyCard.chooseBankAccount')}
                 />
-            );
-        });
-    };
+                <View style={styles.flex1}>
+                    <Text
+                        style={[styles.mh5, styles.mb3]}>{translate('workspace.expensifyCard.chooseExistingBank')}</Text>
+                    {renderBankOptions()}
+                    <MenuItem
+                        icon={Expensicons.Plus}
+                        title={translate('workspace.expensifyCard.addNewBankAccount')}
+                        onPress={handleAddBankAccount}
+                    />
+                </View>
+            </ScreenWrapper>
+        );
+    }
 
-    return (
-        <ScreenWrapper
-            testID={WorkspaceExpensifyCardBankAccounts.displayName}
-            includeSafeAreaPaddingBottom={false}
-            shouldEnablePickerAvoiding={false}
-        >
-            <HeaderWithBackButton
-                shouldShowBackButton
-                onBackButtonPress={() => Navigation.goBack()}
-                title={translate('workspace.expensifyCard.chooseBankAccount')}
-            />
-            <View style={styles.flex1}>
-                <Text style={[styles.mh5, styles.mb3]}>{translate('workspace.expensifyCard.chooseExistingBank')}</Text>
-                {renderBankOptions()}
-                <MenuItem
-                    icon={Expensicons.Plus}
-                    title={translate('workspace.expensifyCard.addNewBankAccount')}
-                    onPress={handleAddBankAccount}
-                />
-            </View>
-        </ScreenWrapper>
-    );
-}
+    WorkspaceExpensifyCardBankAccounts.displayName = 'WorkspaceExpensifyCardBankAccounts';
 
-WorkspaceExpensifyCardBankAccounts.displayName = 'WorkspaceExpensifyCardBankAccounts';
-
-export default WorkspaceExpensifyCardBankAccounts;+    export default WorkspaceExpensifyCardBankAccounts;
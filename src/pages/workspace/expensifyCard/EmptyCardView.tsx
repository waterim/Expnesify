import React from 'react';
import {View} from 'react-native';
import EmptyStateComponent from '@components/EmptyStateComponent';
import * as Illustrations from '@components/Icon/Illustrations';
import ScrollView from '@components/ScrollView';
import CardRowSkeleton from '@components/Skeletons/CardRowSkeleton';
import Text from '@components/Text';
import useEmptyViewHeaderHeight from '@hooks/useEmptyViewHeaderHeight';
import useLocalize from '@hooks/useLocalize';
import useResponsiveLayout from '@hooks/useResponsiveLayout';
import useThemeStyles from '@hooks/useThemeStyles';
import useWindowDimensions from '@hooks/useWindowDimensions';
import colors from '@styles/theme/colors';
import CONST from '@src/CONST';

function EmptyCardView() {
    const {translate} = useLocalize();
    const styles = useThemeStyles();
    const {windowHeight} = useWindowDimensions();
    const {shouldUseNarrowLayout} = useResponsiveLayout();

<<<<<<< HEAD
    const headerHeight = shouldUseNarrowLayout ? HEADER_HEIGHT + BUTTON_HEIGHT + BUTTON_MARGIN : HEADER_HEIGHT;
=======
    const headerHeight = useEmptyViewHeaderHeight(isSmallScreenWidth);
>>>>>>> 3b0f99ea

    return (
        <ScrollView>
            <View style={[{height: windowHeight - headerHeight}, styles.pt5]}>
                <EmptyStateComponent
                    SkeletonComponent={CardRowSkeleton}
                    headerMediaType={CONST.EMPTY_STATE_MEDIA.ILLUSTRATION}
                    headerMedia={Illustrations.EmptyCardState}
                    headerStyles={[
                        {
                            overflow: 'hidden',
                            backgroundColor: colors.green700,
                        },
                        shouldUseNarrowLayout && {maxHeight: 250},
                    ]}
                    title={translate('workspace.expensifyCard.issueAndManageCards')}
                    subtitle={translate('workspace.expensifyCard.getStartedIssuing')}
<<<<<<< HEAD
                    emptyStateForegroundStyles={shouldUseNarrowLayout && {justifyContent: 'flex-start'}}
=======
>>>>>>> 3b0f99ea
                    minModalHeight={500}
                />
            </View>
            <Text style={[styles.textMicroSupporting, styles.m5]}>{translate('workspace.expensifyCard.disclaimer')}</Text>
        </ScrollView>
    );
}

EmptyCardView.displayName = 'EmptyCardView';

export default EmptyCardView;<|MERGE_RESOLUTION|>--- conflicted
+++ resolved
@@ -19,11 +19,7 @@
     const {windowHeight} = useWindowDimensions();
     const {shouldUseNarrowLayout} = useResponsiveLayout();
 
-<<<<<<< HEAD
-    const headerHeight = shouldUseNarrowLayout ? HEADER_HEIGHT + BUTTON_HEIGHT + BUTTON_MARGIN : HEADER_HEIGHT;
-=======
-    const headerHeight = useEmptyViewHeaderHeight(isSmallScreenWidth);
->>>>>>> 3b0f99ea
+    const headerHeight = useEmptyViewHeaderHeight(shouldUseNarrowLayout);
 
     return (
         <ScrollView>
@@ -41,10 +37,6 @@
                     ]}
                     title={translate('workspace.expensifyCard.issueAndManageCards')}
                     subtitle={translate('workspace.expensifyCard.getStartedIssuing')}
-<<<<<<< HEAD
-                    emptyStateForegroundStyles={shouldUseNarrowLayout && {justifyContent: 'flex-start'}}
-=======
->>>>>>> 3b0f99ea
                     minModalHeight={500}
                 />
             </View>

import type {StackScreenProps} from '@react-navigation/stack';
import React, {useCallback, useEffect, useMemo, useState} from 'react';
import type {SectionListData} from 'react-native';
import {withOnyx} from 'react-native-onyx';
import type {OnyxEntry} from 'react-native-onyx';
import FullPageNotFoundView from '@components/BlockingViews/FullPageNotFoundView';
import FormAlertWithSubmitButton from '@components/FormAlertWithSubmitButton';
import HeaderWithBackButton from '@components/HeaderWithBackButton';
import {useOptionsList} from '@components/OptionListContextProvider';
import ScreenWrapper from '@components/ScreenWrapper';
import SelectionList from '@components/SelectionList';
import InviteMemberListItem from '@components/SelectionList/InviteMemberListItem';
import type {Section} from '@components/SelectionList/types';
import withNavigationTransitionEnd from '@components/withNavigationTransitionEnd';
import type {WithNavigationTransitionEndProps} from '@components/withNavigationTransitionEnd';
import useDebouncedState from '@hooks/useDebouncedState';
import useLocalize from '@hooks/useLocalize';
import useNetwork from '@hooks/useNetwork';
import useThemeStyles from '@hooks/useThemeStyles';
import * as ReportActions from '@libs/actions/Report';
import * as DeviceCapabilities from '@libs/DeviceCapabilities';
import * as LoginUtils from '@libs/LoginUtils';
import Navigation from '@libs/Navigation/Navigation';
import * as OptionsListUtils from '@libs/OptionsListUtils';
import type {MemberForList} from '@libs/OptionsListUtils';
import * as PhoneNumber from '@libs/PhoneNumber';
import * as PolicyUtils from '@libs/PolicyUtils';
import type {OptionData} from '@libs/ReportUtils';
import type {SettingsNavigatorParamList} from '@navigation/types';
import * as Policy from '@userActions/Policy';
import CONST from '@src/CONST';
import ONYXKEYS from '@src/ONYXKEYS';
import ROUTES from '@src/ROUTES';
import type SCREENS from '@src/SCREENS';
import type {Beta, InvitedEmailsToAccountIDs} from '@src/types/onyx';
import type {Errors} from '@src/types/onyx/OnyxCommon';
import {isEmptyObject} from '@src/types/utils/EmptyObject';
import SearchInputManager from './SearchInputManager';
import withPolicyAndFullscreenLoading from './withPolicyAndFullscreenLoading';
import type {WithPolicyAndFullscreenLoadingProps} from './withPolicyAndFullscreenLoading';

type MembersSection = SectionListData<MemberForList, Section<MemberForList>>;

type WorkspaceInvitePageOnyxProps = {
    /** Beta features list */
    betas: OnyxEntry<Beta[]>;

    /** An object containing the accountID for every invited user email */
    invitedEmailsToAccountIDsDraft: OnyxEntry<InvitedEmailsToAccountIDs>;

    /** Whether or not we are searching for reports on the server */
    isSearchingForReports: OnyxEntry<boolean>;
};

type WorkspaceInvitePageProps = WithPolicyAndFullscreenLoadingProps &
    WithNavigationTransitionEndProps &
    WorkspaceInvitePageOnyxProps &
    StackScreenProps<SettingsNavigatorParamList, typeof SCREENS.WORKSPACE.INVITE>;

<<<<<<< HEAD
function WorkspaceInvitePage({
    route,
    policyMembers,
    personalDetails: personalDetailsProp,
    betas,
    invitedEmailsToAccountIDsDraft,
    policy,
    isLoadingReportData = true,
    isSearchingForReports,
}: WorkspaceInvitePageProps) {
=======
function WorkspaceInvitePage({route, betas, invitedEmailsToAccountIDsDraft, policy, isLoadingReportData = true}: WorkspaceInvitePageProps) {
>>>>>>> 7efdde80
    const styles = useThemeStyles();
    const {translate} = useLocalize();
    const [searchTerm, debouncedSearchTerm, setSearchTerm] = useDebouncedState('');
    const [selectedOptions, setSelectedOptions] = useState<MemberForList[]>([]);
    const [personalDetails, setPersonalDetails] = useState<OptionData[]>([]);
    const [usersToInvite, setUsersToInvite] = useState<OptionData[]>([]);
    const [didScreenTransitionEnd, setDidScreenTransitionEnd] = useState(false);
    const openWorkspaceInvitePage = () => {
        const policyMemberEmailsToAccountIDs = PolicyUtils.getMemberAccountIDsForWorkspace(policy?.employeeList);
        Policy.openWorkspaceInvitePage(route.params.policyID, Object.keys(policyMemberEmailsToAccountIDs));
    };
    const {options, areOptionsInitialized} = useOptionsList({
        shouldInitialize: didScreenTransitionEnd,
    });

    useEffect(() => {
        setSearchTerm(SearchInputManager.searchInput);
        return () => {
            Policy.setWorkspaceInviteMembersDraft(route.params.policyID, {});
        };
    }, [setSearchTerm, route.params.policyID]);

    useEffect(() => {
        Policy.clearErrors(route.params.policyID);
        openWorkspaceInvitePage();
        // eslint-disable-next-line react-hooks/exhaustive-deps -- policyID changes remount the component
    }, []);

    useNetwork({onReconnect: openWorkspaceInvitePage});

    const excludedUsers = useMemo(() => PolicyUtils.getIneligibleInvitees(policy?.employeeList), [policy?.employeeList]);

    useEffect(() => {
        const newUsersToInviteDict: Record<number, OptionData> = {};
        const newPersonalDetailsDict: Record<number, OptionData> = {};
        const newSelectedOptionsDict: Record<number, MemberForList> = {};

<<<<<<< HEAD
        const inviteOptions = OptionsListUtils.getMemberInviteOptions(options.personalDetails, betas ?? [], debouncedSearchTerm, excludedUsers, true);
        // Update selectedOptions with the latest personalDetails and policyMembers information
=======
        const inviteOptions = OptionsListUtils.getMemberInviteOptions(options.personalDetails, betas ?? [], searchTerm, excludedUsers, true);
        // Update selectedOptions with the latest personalDetails and policyEmployeeList information
>>>>>>> 7efdde80
        const detailsMap: Record<string, MemberForList> = {};
        inviteOptions.personalDetails.forEach((detail) => {
            if (!detail.login) {
                return;
            }

            detailsMap[detail.login] = OptionsListUtils.formatMemberForList(detail);
        });

        const newSelectedOptions: MemberForList[] = [];
        Object.keys(invitedEmailsToAccountIDsDraft ?? {}).forEach((login) => {
            if (!(login in detailsMap)) {
                return;
            }
            newSelectedOptions.push({...detailsMap[login], isSelected: true});
        });
        selectedOptions.forEach((option) => {
            newSelectedOptions.push(option.login && option.login in detailsMap ? {...detailsMap[option.login], isSelected: true} : option);
        });

        const userToInvite = inviteOptions.userToInvite;

        // Only add the user to the invites list if it is valid
        if (typeof userToInvite?.accountID === 'number') {
            newUsersToInviteDict[userToInvite.accountID] = userToInvite;
        }

        // Add all personal details to the new dict
        inviteOptions.personalDetails.forEach((details) => {
            if (typeof details.accountID !== 'number') {
                return;
            }
            newPersonalDetailsDict[details.accountID] = details;
        });

        // Add all selected options to the new dict
        newSelectedOptions.forEach((option) => {
            if (typeof option.accountID !== 'number') {
                return;
            }
            newSelectedOptionsDict[option.accountID] = option;
        });

        // Strip out dictionary keys and update arrays
        setUsersToInvite(Object.values(newUsersToInviteDict));
        setPersonalDetails(Object.values(newPersonalDetailsDict));
        setSelectedOptions(Object.values(newSelectedOptionsDict));

        // eslint-disable-next-line react-hooks/exhaustive-deps -- we don't want to recalculate when selectedOptions change
<<<<<<< HEAD
    }, [options.personalDetails, policyMembers, betas, debouncedSearchTerm, excludedUsers]);
=======
    }, [options.personalDetails, policy?.employeeList, betas, searchTerm, excludedUsers]);
>>>>>>> 7efdde80

    const sections: MembersSection[] = useMemo(() => {
        const sectionsArr: MembersSection[] = [];

        if (!areOptionsInitialized) {
            return [];
        }

        // Filter all options that is a part of the search term or in the personal details
        let filterSelectedOptions = selectedOptions;
        if (debouncedSearchTerm !== '') {
            filterSelectedOptions = selectedOptions.filter((option) => {
                const accountID = option.accountID;
                const isOptionInPersonalDetails = Object.values(personalDetails).some((personalDetail) => personalDetail.accountID === accountID);

                const searchValue = OptionsListUtils.getSearchValueForPhoneOrEmail(debouncedSearchTerm);

                const isPartOfSearchTerm = !!option.text?.toLowerCase().includes(searchValue) || !!option.login?.toLowerCase().includes(searchValue);
                return isPartOfSearchTerm || isOptionInPersonalDetails;
            });
        }

        sectionsArr.push({
            title: undefined,
            data: filterSelectedOptions,
            shouldShow: true,
        });

        // Filtering out selected users from the search results
        const selectedLogins = selectedOptions.map(({login}) => login);
        const personalDetailsWithoutSelected = Object.values(personalDetails).filter(({login}) => !selectedLogins.some((selectedLogin) => selectedLogin === login));
        const personalDetailsFormatted = personalDetailsWithoutSelected.map((item) => OptionsListUtils.formatMemberForList(item));

        sectionsArr.push({
            title: translate('common.contacts'),
            data: personalDetailsFormatted,
            shouldShow: !isEmptyObject(personalDetailsFormatted),
        });

        Object.values(usersToInvite).forEach((userToInvite) => {
            const hasUnselectedUserToInvite = !selectedLogins.some((selectedLogin) => selectedLogin === userToInvite.login);

            if (hasUnselectedUserToInvite) {
                sectionsArr.push({
                    title: undefined,
                    data: [OptionsListUtils.formatMemberForList(userToInvite)],
                    shouldShow: true,
                });
            }
        });

        return sectionsArr;
    }, [areOptionsInitialized, selectedOptions, debouncedSearchTerm, personalDetails, translate, usersToInvite]);

    const toggleOption = (option: MemberForList) => {
        Policy.clearErrors(route.params.policyID);

        const isOptionInList = selectedOptions.some((selectedOption) => selectedOption.login === option.login);

        let newSelectedOptions: MemberForList[];
        if (isOptionInList) {
            newSelectedOptions = selectedOptions.filter((selectedOption) => selectedOption.login !== option.login);
        } else {
            newSelectedOptions = [...selectedOptions, {...option, isSelected: true}];
        }

        setSelectedOptions(newSelectedOptions);
    };

    const inviteUser = useCallback(() => {
        const errors: Errors = {};
        if (selectedOptions.length <= 0) {
            errors.noUserSelected = 'true';
        }

        Policy.setWorkspaceErrors(route.params.policyID, errors);
        const isValid = isEmptyObject(errors);

        if (!isValid) {
            return;
        }

        const invitedEmailsToAccountIDs: InvitedEmailsToAccountIDs = {};
        selectedOptions.forEach((option) => {
            const login = option.login ?? '';
            const accountID = option.accountID ?? '';
            if (!login.toLowerCase().trim() || !accountID) {
                return;
            }
            invitedEmailsToAccountIDs[login] = Number(accountID);
        });
        Policy.setWorkspaceInviteMembersDraft(route.params.policyID, invitedEmailsToAccountIDs);
        Navigation.navigate(ROUTES.WORKSPACE_INVITE_MESSAGE.getRoute(route.params.policyID));
    }, [route.params.policyID, selectedOptions]);

    const [policyName, shouldShowAlertPrompt] = useMemo(() => [policy?.name ?? '', !isEmptyObject(policy?.errors) || !!policy?.alertMessage], [policy]);

    const headerMessage = useMemo(() => {
        const searchValue = debouncedSearchTerm.trim().toLowerCase();
        if (usersToInvite.length === 0 && CONST.EXPENSIFY_EMAILS.some((email) => email === searchValue)) {
            return translate('messages.errorMessageInvalidEmail');
        }
        if (
            usersToInvite.length === 0 &&
            excludedUsers.includes(
                PhoneNumber.parsePhoneNumber(LoginUtils.appendCountryCode(searchValue)).possible
                    ? PhoneNumber.addSMSDomainIfPhoneNumber(LoginUtils.appendCountryCode(searchValue))
                    : searchValue,
            )
        ) {
            return translate('messages.userIsAlreadyMember', {login: searchValue, name: policyName});
        }
        return OptionsListUtils.getHeaderMessage(personalDetails.length !== 0, usersToInvite.length > 0, searchValue);
    }, [excludedUsers, translate, debouncedSearchTerm, policyName, usersToInvite, personalDetails.length]);

    const footerContent = useMemo(
        () => (
            <FormAlertWithSubmitButton
                isDisabled={!selectedOptions.length}
                isAlertVisible={shouldShowAlertPrompt}
                buttonText={translate('common.next')}
                onSubmit={inviteUser}
                message={[policy?.alertMessage ?? '', {isTranslated: true}]}
                containerStyles={[styles.flexReset, styles.flexGrow0, styles.flexShrink0, styles.flexBasisAuto]}
                enabledWhenOffline
                disablePressOnEnter
            />
        ),
        [inviteUser, policy?.alertMessage, selectedOptions.length, shouldShowAlertPrompt, styles, translate],
    );

    useEffect(() => {
        ReportActions.searchInServer(debouncedSearchTerm);
    }, [debouncedSearchTerm]);

    return (
        <ScreenWrapper
            shouldEnableMaxHeight
            shouldUseCachedViewportHeight
            testID={WorkspaceInvitePage.displayName}
            includeSafeAreaPaddingBottom={false}
            onEntryTransitionEnd={() => setDidScreenTransitionEnd(true)}
        >
            <FullPageNotFoundView
                shouldShow={(isEmptyObject(policy) && !isLoadingReportData) || !PolicyUtils.isPolicyAdmin(policy) || PolicyUtils.isPendingDeletePolicy(policy)}
                subtitleKey={isEmptyObject(policy) ? undefined : 'workspace.common.notAuthorized'}
                onBackButtonPress={PolicyUtils.goBackFromInvalidPolicy}
                onLinkPress={PolicyUtils.goBackFromInvalidPolicy}
            >
                <HeaderWithBackButton
                    title={translate('workspace.invite.invitePeople')}
                    subtitle={policyName}
                    shouldShowGetAssistanceButton
                    guidesCallTaskID={CONST.GUIDES_CALL_TASK_IDS.WORKSPACE_MEMBERS}
                    onBackButtonPress={() => {
                        Policy.clearErrors(route.params.policyID);
                        Navigation.goBack();
                    }}
                />
                <SelectionList
                    canSelectMultiple
                    sections={sections}
                    ListItem={InviteMemberListItem}
                    textInputLabel={translate('optionsSelector.nameEmailOrPhoneNumber')}
                    textInputValue={searchTerm}
                    onChangeText={(value) => {
                        SearchInputManager.searchInput = value;
                        setSearchTerm(value);
                    }}
                    headerMessage={headerMessage}
                    onSelectRow={toggleOption}
                    onConfirm={inviteUser}
                    showScrollIndicator
                    showLoadingPlaceholder={!areOptionsInitialized || !didScreenTransitionEnd}
                    shouldPreventDefaultFocusOnSelectRow={!DeviceCapabilities.canUseTouchScreen()}
                    footerContent={footerContent}
                    isLoadingNewOptions={!!isSearchingForReports}
                />
            </FullPageNotFoundView>
        </ScreenWrapper>
    );
}

WorkspaceInvitePage.displayName = 'WorkspaceInvitePage';

export default withNavigationTransitionEnd(
    withPolicyAndFullscreenLoading(
        withOnyx<WorkspaceInvitePageProps, WorkspaceInvitePageOnyxProps>({
            betas: {
                key: ONYXKEYS.BETAS,
            },
            invitedEmailsToAccountIDsDraft: {
                key: ({route}) => `${ONYXKEYS.COLLECTION.WORKSPACE_INVITE_MEMBERS_DRAFT}${route.params.policyID.toString()}`,
            },
            isSearchingForReports: {
                key: ONYXKEYS.IS_SEARCHING_FOR_REPORTS,
                initWithStoredValues: false,
            },
        })(WorkspaceInvitePage),
    ),
);<|MERGE_RESOLUTION|>--- conflicted
+++ resolved
@@ -57,20 +57,7 @@
     WorkspaceInvitePageOnyxProps &
     StackScreenProps<SettingsNavigatorParamList, typeof SCREENS.WORKSPACE.INVITE>;
 
-<<<<<<< HEAD
-function WorkspaceInvitePage({
-    route,
-    policyMembers,
-    personalDetails: personalDetailsProp,
-    betas,
-    invitedEmailsToAccountIDsDraft,
-    policy,
-    isLoadingReportData = true,
-    isSearchingForReports,
-}: WorkspaceInvitePageProps) {
-=======
-function WorkspaceInvitePage({route, betas, invitedEmailsToAccountIDsDraft, policy, isLoadingReportData = true}: WorkspaceInvitePageProps) {
->>>>>>> 7efdde80
+function WorkspaceInvitePage({route, betas, invitedEmailsToAccountIDsDraft, policy, isLoadingReportData = true, isSearchingForReports}: WorkspaceInvitePageProps) {
     const styles = useThemeStyles();
     const {translate} = useLocalize();
     const [searchTerm, debouncedSearchTerm, setSearchTerm] = useDebouncedState('');
@@ -108,13 +95,8 @@
         const newPersonalDetailsDict: Record<number, OptionData> = {};
         const newSelectedOptionsDict: Record<number, MemberForList> = {};
 
-<<<<<<< HEAD
         const inviteOptions = OptionsListUtils.getMemberInviteOptions(options.personalDetails, betas ?? [], debouncedSearchTerm, excludedUsers, true);
         // Update selectedOptions with the latest personalDetails and policyMembers information
-=======
-        const inviteOptions = OptionsListUtils.getMemberInviteOptions(options.personalDetails, betas ?? [], searchTerm, excludedUsers, true);
-        // Update selectedOptions with the latest personalDetails and policyEmployeeList information
->>>>>>> 7efdde80
         const detailsMap: Record<string, MemberForList> = {};
         inviteOptions.personalDetails.forEach((detail) => {
             if (!detail.login) {
@@ -164,11 +146,7 @@
         setSelectedOptions(Object.values(newSelectedOptionsDict));
 
         // eslint-disable-next-line react-hooks/exhaustive-deps -- we don't want to recalculate when selectedOptions change
-<<<<<<< HEAD
-    }, [options.personalDetails, policyMembers, betas, debouncedSearchTerm, excludedUsers]);
-=======
     }, [options.personalDetails, policy?.employeeList, betas, searchTerm, excludedUsers]);
->>>>>>> 7efdde80
 
     const sections: MembersSection[] = useMemo(() => {
         const sectionsArr: MembersSection[] = [];

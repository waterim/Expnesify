--- conflicted
+++ resolved
@@ -289,7 +289,6 @@
             testID={WorkspaceInvitePage.displayName}
             onEntryTransitionEnd={() => setIsScreenTransitionEnd(true)}
         >
-<<<<<<< HEAD
             {({didScreenTransitionEnd}) => (
                 <FullPageNotFoundView
                     shouldShow={(isEmptyObject(policy) && !isLoadingReportData) || !PolicyUtils.isPolicyAdmin(policy) || PolicyUtils.isPendingDeletePolicy(policy)}
@@ -309,7 +308,7 @@
                     />
                     <SelectionList
                         canSelectMultiple
-                        sections={(!areOptionsInitialized && didScreenTransitionEnd) || areOptionsInitialized ? sections : []}
+                        sections={sections}
                         ListItem={UserListItem}
                         textInputLabel={translate('optionsSelector.nameEmailOrPhoneNumber')}
                         textInputValue={searchTerm}
@@ -323,52 +322,7 @@
                         showScrollIndicator
                         showLoadingPlaceholder={areOptionsInitialized && searchTerm.trim() === '' ? sections.length === 0 : !didScreenTransitionEnd}
                         shouldPreventDefaultFocusOnSelectRow={!DeviceCapabilities.canUseTouchScreen()}
-=======
-            <FullPageNotFoundView
-                shouldShow={(isEmptyObject(policy) && !isLoadingReportData) || !PolicyUtils.isPolicyAdmin(policy) || PolicyUtils.isPendingDeletePolicy(policy)}
-                subtitleKey={isEmptyObject(policy) ? undefined : 'workspace.common.notAuthorized'}
-                onBackButtonPress={PolicyUtils.goBackFromInvalidPolicy}
-                onLinkPress={PolicyUtils.goBackFromInvalidPolicy}
-            >
-                <HeaderWithBackButton
-                    title={translate('workspace.invite.invitePeople')}
-                    subtitle={policyName}
-                    shouldShowGetAssistanceButton
-                    guidesCallTaskID={CONST.GUIDES_CALL_TASK_IDS.WORKSPACE_MEMBERS}
-                    onBackButtonPress={() => {
-                        Policy.clearErrors(route.params.policyID);
-                        Navigation.goBack();
-                    }}
-                />
-                <SelectionList
-                    canSelectMultiple
-                    sections={sections}
-                    ListItem={UserListItem}
-                    textInputLabel={translate('optionsSelector.nameEmailOrPhoneNumber')}
-                    textInputValue={searchTerm}
-                    onChangeText={(value) => {
-                        SearchInputManager.searchInput = value;
-                        setSearchTerm(value);
-                    }}
-                    headerMessage={headerMessage}
-                    onSelectRow={toggleOption}
-                    onConfirm={inviteUser}
-                    showScrollIndicator
-                    showLoadingPlaceholder={!didScreenTransitionEnd || !OptionsListUtils.isPersonalDetailsReady(personalDetailsProp)}
-                    shouldPreventDefaultFocusOnSelectRow={!DeviceCapabilities.canUseTouchScreen()}
-                    checkmarkPosition={CONST.DIRECTION.RIGHT}
-                />
-                <View style={[styles.flexShrink0]}>
-                    <FormAlertWithSubmitButton
-                        isDisabled={!selectedOptions.length}
-                        isAlertVisible={shouldShowAlertPrompt}
-                        buttonText={translate('common.next')}
-                        onSubmit={inviteUser}
-                        message={[policy?.alertMessage ?? '', {isTranslated: true}]}
-                        containerStyles={[styles.flexReset, styles.flexGrow0, styles.flexShrink0, styles.flexBasisAuto, styles.mb5]}
-                        enabledWhenOffline
-                        disablePressOnEnter
->>>>>>> b7a230ea
+                        checkmarkPosition={CONST.DIRECTION.RIGHT}
                     />
                     <View style={[styles.flexShrink0]}>
                         <FormAlertWithSubmitButton

import lodashGet from 'lodash/get';
import PropTypes from 'prop-types';
import React, {useContext, useEffect} from 'react';
import {Linking, NativeModules} from 'react-native';
import {withOnyx} from 'react-native-onyx';
import FullScreenLoadingIndicator from '@components/FullscreenLoadingIndicator';
import InitialUrlContext from '@libs/InitialUrlContext';
import Log from '@libs/Log';
import Navigation from '@libs/Navigation/Navigation';
import * as SessionUtils from '@libs/SessionUtils';
import * as Session from '@userActions/Session';
import CONST from '@src/CONST';
import ONYXKEYS from '@src/ONYXKEYS';
import ROUTES from '@src/ROUTES';

const propTypes = {
    /** The details about the account that the user is signing in with */
    account: PropTypes.shape({
        /** Whether the account data is loading */
        isLoading: PropTypes.bool,
    }),

    /** The data about the current session which will be set once the user is authenticated and we return to this component as an AuthScreen */
    session: PropTypes.shape({
        /** The user's email for the current session */
        email: PropTypes.string,
    }),
};

const defaultProps = {
    account: {
        isLoading: false,
    },
    session: {
        email: null,
    },
};

// This page is responsible for handling transitions from OldDot. Specifically, it logs the current user
// out if the transition is for another user.
//
// This component should not do any other navigation as that handled in App.setUpPoliciesAndNavigate
function LogOutPreviousUserPage(props) {
    const initUrl = useContext(InitialUrlContext);
    useEffect(() => {
        Linking.getInitialURL().then((url) => {
            const sessionEmail = props.session.email;
            const transitionUrl = NativeModules.HybridAppModule ? CONST.DEEPLINK_BASE_URL + initUrl : url;
            const isLoggingInAsNewUser = SessionUtils.isLoggingInAsNewUser(transitionUrl, sessionEmail);

            if (isLoggingInAsNewUser) {
                Session.signOutAndRedirectToSignIn();
            }

            // We need to signin and fetch a new authToken, if a user was already authenticated in NewDot, and was redirected to OldDot
            // and their authToken stored in Onyx becomes invalid.
            // This workflow is triggered while setting up VBBA. User is redirected from NewDot to OldDot to set up 2FA, and then redirected back to NewDot
            // On Enabling 2FA, authToken stored in Onyx becomes expired and hence we need to fetch new authToken
            const shouldForceLogin = lodashGet(props, 'route.params.shouldForceLogin', '') === 'true';
            if (shouldForceLogin) {
                Log.info('LogOutPreviousUserPage - forcing login with shortLivedAuthToken');
                const email = lodashGet(props, 'route.params.email', '');
                const shortLivedAuthToken = lodashGet(props, 'route.params.shortLivedAuthToken', '');
                Session.signInWithShortLivedAuthToken(email, shortLivedAuthToken);
            }
<<<<<<< HEAD

            const isSupportalLogin = lodashGet(props, 'route.params.supportAuthToken', '') !== '';
            if (isSupportalLogin) {
                const email = lodashGet(props, 'route.params.email', '');
                const supportAuthToken = lodashGet(props, 'route.params.supportAuthToken', '');
                const accountID = lodashGet(props, 'route.params.accountID', 0);
                Session.setSupportAuthToken(supportAuthToken, email, Number(accountID));
            }
        });
=======
>>>>>>> be30bae1

            const exitTo = lodashGet(props, 'route.params.exitTo', '');
            // We don't want to navigate to the exitTo route when creating a new workspace from a deep link,
            // because we already handle creating the optimistic policy and navigating to it in App.setUpPoliciesAndNavigate,
            // which is already called when AuthScreens mounts.
            if (exitTo && exitTo !== ROUTES.WORKSPACE_NEW && !props.account.isLoading && !isLoggingInAsNewUser) {
                Navigation.isNavigationReady().then(() => {
                    // remove this screen and navigate to exit route
                    const exitUrl = NativeModules.HybridAppModule ? Navigation.parseHybridAppUrl(exitTo) : exitTo;
                    Navigation.goBack();
                    Navigation.navigate(exitUrl);
                });
            }
        });
    }, [initUrl, props]);

    return <FullScreenLoadingIndicator />;
}

LogOutPreviousUserPage.propTypes = propTypes;
LogOutPreviousUserPage.defaultProps = defaultProps;
LogOutPreviousUserPage.displayName = 'LogOutPreviousUserPage';

export default withOnyx({
    account: {
        key: ONYXKEYS.ACCOUNT,
    },
    session: {
        key: ONYXKEYS.SESSION,
    },
})(LogOutPreviousUserPage);<|MERGE_RESOLUTION|>--- conflicted
+++ resolved
@@ -63,7 +63,6 @@
                 const shortLivedAuthToken = lodashGet(props, 'route.params.shortLivedAuthToken', '');
                 Session.signInWithShortLivedAuthToken(email, shortLivedAuthToken);
             }
-<<<<<<< HEAD
 
             const isSupportalLogin = lodashGet(props, 'route.params.supportAuthToken', '') !== '';
             if (isSupportalLogin) {
@@ -72,9 +71,6 @@
                 const accountID = lodashGet(props, 'route.params.accountID', 0);
                 Session.setSupportAuthToken(supportAuthToken, email, Number(accountID));
             }
-        });
-=======
->>>>>>> be30bae1
 
             const exitTo = lodashGet(props, 'route.params.exitTo', '');
             // We don't want to navigate to the exitTo route when creating a new workspace from a deep link,

--- conflicted
+++ resolved
@@ -1,8 +1,5 @@
-<<<<<<< HEAD
 import {isEmpty} from 'lodash';
 import lodashGet from 'lodash/get';
-=======
->>>>>>> 91ef6408
 import PropTypes from 'prop-types';
 import React, {useMemo} from 'react';
 import {ScrollView, View} from 'react-native';
@@ -151,11 +148,7 @@
         }
 
         return items;
-<<<<<<< HEAD
-    }, [props.report, isMoneyRequestReport, participants.length, isArchivedRoom, isThread, isUserCreatedPolicyRoom, canLeaveRoom, isGroupDMChat, isPolicyMember, props.session.accountID]);
-=======
     }, [isArchivedRoom, participants.length, isThread, isMoneyRequestReport, props.report, isGroupDMChat, isPolicyMember, isUserCreatedPolicyRoom]);
->>>>>>> 91ef6408
 
     const displayNamesWithTooltips = useMemo(() => {
         const hasMultipleParticipants = participants.length > 1;

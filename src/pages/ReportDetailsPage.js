--- conflicted
+++ resolved
@@ -127,11 +127,7 @@
         }
 
         return items;
-<<<<<<< HEAD
-    }, [isArchivedRoom, participants.length, shouldDisableSettings, isThread, isMoneyRequestReport, props.report]);
-=======
     }, [isArchivedRoom, participants.length, isThread, isMoneyRequestReport, props.report, isUserCreatedPolicyRoom, canLeaveRoom, isGroupDMChat]);
->>>>>>> 5606309e
 
     const displayNamesWithTooltips = useMemo(() => {
         const hasMultipleParticipants = participants.length > 1;

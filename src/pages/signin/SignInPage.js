--- conflicted
+++ resolved
@@ -1,7 +1,6 @@
 import React, {Component} from 'react';
 import {
-    Text,
-    View,
+    SafeAreaView, Text, View,
 } from 'react-native';
 import PropTypes from 'prop-types';
 import {withOnyx} from 'react-native-onyx';
@@ -13,6 +12,8 @@
 import LoginForm from './LoginForm';
 import PasswordForm from './PasswordForm';
 import ResendValidationForm from './ResendValidationForm';
+import withWindowDimensions, {windowDimensionsPropTypes} from '../../components/withWindowDimensions';
+import compose from '../../libs/compose';
 
 const propTypes = {
     /* Onyx Props */
@@ -38,6 +39,8 @@
         // Error to display when there is a session error returned
         authToken: PropTypes.string,
     }),
+
+    ...windowDimensionsPropTypes,
 };
 
 const defaultProps = {
@@ -75,29 +78,6 @@
 
         return (
             <>
-<<<<<<< HEAD
-                <SignInPageLayout
-                    showWelcomeText={showLoginForm}
-                    showWelcomeScreenshot={showLoginForm}
-                >
-                    {showLoginForm && <LoginForm />}
-
-                    {showPasswordForm && <PasswordForm />}
-
-                    {showResendValidationLinkForm && <ResendValidationForm />}
-
-                    {/* Because of the custom layout of the login form, session errors are displayed differently */}
-                    {!showLoginForm && (
-                        <View>
-                            {this.props.account && !_.isEmpty(this.props.account.error) && (
-                                <Text style={[styles.formError]}>
-                                    {this.props.account.error}
-                                </Text>
-                            )}
-                        </View>
-                    )}
-                </SignInPageLayout>
-=======
                 <SafeAreaView style={[styles.signInPage]}>
                     <SignInPageLayout
                         shouldShowWelcomeText={showLoginForm}
@@ -121,7 +101,6 @@
                         )}
                     </SignInPageLayout>
                 </SafeAreaView>
->>>>>>> 08076da7
             </>
         );
     }
@@ -130,8 +109,11 @@
 SignInPage.propTypes = propTypes;
 SignInPage.defaultProps = defaultProps;
 
-export default withOnyx({
-    account: {key: ONYXKEYS.ACCOUNT},
-    credentials: {key: ONYXKEYS.CREDENTIALS},
-    session: {key: ONYXKEYS.SESSION},
-})(SignInPage);+export default compose(
+    withOnyx({
+        account: {key: ONYXKEYS.ACCOUNT},
+        credentials: {key: ONYXKEYS.CREDENTIALS},
+        session: {key: ONYXKEYS.SESSION},
+    }),
+    withWindowDimensions,
+)(SignInPage);
--- conflicted
+++ resolved
@@ -72,22 +72,14 @@
     /** Whether or not the sign in page is being rendered in the RHP modal */
     isInModal: PropTypes.bool,
 
-<<<<<<< HEAD
     isVisible: PropTypes.bool.isRequired,
-=======
+
     /** Whether navigation is focused */
     isFocused: PropTypes.bool.isRequired,
->>>>>>> 414d5913
 
     ...windowDimensionsPropTypes,
 
     ...withLocalizePropTypes,
-
-<<<<<<< HEAD
-    ...withNavigationFocusPropTypes,
-=======
-    ...toggleVisibilityViewPropTypes,
->>>>>>> 414d5913
 };
 
 const defaultProps = {

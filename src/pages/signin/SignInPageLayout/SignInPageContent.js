import React from 'react';
import {ScrollView, View, KeyboardAvoidingView} from 'react-native';
import PropTypes from 'prop-types';
import {withSafeAreaInsets} from 'react-native-safe-area-context';
import styles from '../../../styles/styles';
import variables from '../../../styles/variables';
import ExpensifyCashLogo from '../../../components/ExpensifyCashLogo';
import Text from '../../../components/Text';
import TermsAndLicenses from '../TermsAndLicenses';
import withLocalize, {withLocalizePropTypes} from '../../../components/withLocalize';
import SignInPageForm from '../../../components/SignInPageForm';
import compose from '../../../libs/compose';
import scrollViewContentContainerStyles from './signInPageStyles';
import withKeyboardState from '../../../components/withKeyboardState';
import withWindowDimensions, {windowDimensionsPropTypes} from '../../../components/withWindowDimensions';
import * as StyleUtils from '../../../styles/StyleUtils';

const propTypes = {
    /** The children to show inside the layout */
    children: PropTypes.node.isRequired,

    /** Welcome text to show in the header of the form, changes depending
     * on form type (set password, sign in, etc.) */
    welcomeText: PropTypes.string.isRequired,

    /** Whether to show welcome text on a particular page */
    shouldShowWelcomeText: PropTypes.bool.isRequired,

    ...withLocalizePropTypes,
    ...windowDimensionsPropTypes,
};

const SignInPageContent = props => (
    <ScrollView
        keyboardShouldPersistTaps="handled"
        showsVerticalScrollIndicator={false}
        style={[
            styles.h100,
            !props.isSmallScreenWidth && styles.alignSelfCenter,
            !props.isSmallScreenWidth && styles.signInPageWideLeftContainer,
        ]}
        contentContainerStyle={[
            scrollViewContentContainerStyles,
            styles.alignItemsCenter,
            !props.isSmallScreenWidth && styles.ph6,
        ]}
    >
        <View style={[styles.flex1, styles.flexRow]}>
            <View style={[
                styles.flex1,
                styles.signInPageNarrowContentContainer,
            ]}
            >
                <SignInPageForm style={[
                    styles.flex1,
                    styles.alignSelfStretch,
                    props.isSmallScreenWidth ? styles.ph5 : styles.ph4,
                ]}
                >
                    <KeyboardAvoidingView
                        behavior="position"
<<<<<<< HEAD
                        contentContainerStyle={[
=======
                        style={[
                            props.isSmallScreenWidth ? styles.signInPageNarrowContentMargin : {},
                            !props.isMediumScreenWidth || (props.isMediumScreenWidth && props.windowHeight < variables.minHeightToShowGraphics) ? styles.signInPageWideLeftContentMargin : {},
                            styles.mb3,
>>>>>>> 62ff5071
                            StyleUtils.getModalPaddingStyles({
                                shouldAddBottomSafeAreaPadding: true,
                                modalContainerStylePaddingBottom: 20,
                                safeAreaPaddingBottom: props.insets.bottom,
                            }),
                            props.isSmallScreenWidth ? styles.signInPageNarrowContentMargin : {},
                            !props.isMediumScreenWidth || (props.isMediumScreenWidth && props.windowHeight < variables.minHeightToShowGraphics) ? styles.signInPageWideLeftContentMargin : {},
                            styles.mb3,
                        ]}
                    >
                        <View style={[
                            styles.componentHeightLarge,
                            ...(props.isSmallScreenWidth ? [styles.mb2] : [styles.mt6, styles.mb5]),
                        ]}
                        >
                            <ExpensifyCashLogo
                                width={variables.componentSizeLarge}
                                height={variables.componentSizeLarge}
                            />
                        </View>
                        {props.shouldShowWelcomeText && (
                            <Text style={[styles.mv5, styles.textLabel, styles.h3]}>
                                {props.welcomeText}
                            </Text>
                        )}
                        {props.children}
                    </KeyboardAvoidingView>
                </SignInPageForm>
                <View style={[styles.mb5, styles.alignSelfCenter, styles.ph5]}>
                    <TermsAndLicenses />
                </View>
            </View>
        </View>
    </ScrollView>
);

SignInPageContent.propTypes = propTypes;
SignInPageContent.displayName = 'SignInPageContent';

export default compose(
    withWindowDimensions,
    withLocalize,

    // KeyboardState HOC is needed to trigger recalculation of the UI when keyboard opens or closes
    withKeyboardState,
    withSafeAreaInsets,
)(SignInPageContent);<|MERGE_RESOLUTION|>--- conflicted
+++ resolved
@@ -59,14 +59,7 @@
                 >
                     <KeyboardAvoidingView
                         behavior="position"
-<<<<<<< HEAD
-                        contentContainerStyle={[
-=======
                         style={[
-                            props.isSmallScreenWidth ? styles.signInPageNarrowContentMargin : {},
-                            !props.isMediumScreenWidth || (props.isMediumScreenWidth && props.windowHeight < variables.minHeightToShowGraphics) ? styles.signInPageWideLeftContentMargin : {},
-                            styles.mb3,
->>>>>>> 62ff5071
                             StyleUtils.getModalPaddingStyles({
                                 shouldAddBottomSafeAreaPadding: true,
                                 modalContainerStylePaddingBottom: 20,

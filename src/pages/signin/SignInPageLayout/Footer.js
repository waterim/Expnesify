--- conflicted
+++ resolved
@@ -178,25 +178,15 @@
                                     {_.map(column.rows, (row) => (
                                         <Hoverable key={row.translationPath}>
                                             {(hovered) => (
-<<<<<<< HEAD
                                                 <View>
                                                     <TextLink
                                                         style={[styles.footerRow, hovered ? styles.textBlue : {}]}
                                                         href={row.link}
-                                                        onPress={row.onPress ? () => row.onPress(props.scrollViewRef) : undefined}
+                                                        onPress={row.onPress}
                                                     >
                                                         {props.translate(row.translationPath)}
                                                     </TextLink>
                                                 </View>
-=======
-                                                <TextLink
-                                                    style={[styles.footerRow, hovered ? styles.textBlue : {}]}
-                                                    href={row.link}
-                                                    onPress={row.onPress}
-                                                >
-                                                    {props.translate(row.translationPath)}
-                                                </TextLink>
->>>>>>> 6c10bb2b
                                             )}
                                         </Hoverable>
                                     ))}

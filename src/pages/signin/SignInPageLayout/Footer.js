import {View} from 'react-native';
import React from 'react';
import PropTypes from 'prop-types';
import _ from 'underscore';
import Text from '../../../components/Text';
import styles from '../../../styles/styles';
import * as StyleUtils from '../../../styles/StyleUtils';
import themeColors from '../../../styles/themes/default';
import variables from '../../../styles/variables';
import * as Expensicons from '../../../components/Icon/Expensicons';
import TextLink from '../../../components/TextLink';
import withLocalize, {withLocalizePropTypes} from '../../../components/withLocalize';
import withWindowDimensions, {windowDimensionsPropTypes} from '../../../components/withWindowDimensions';
import compose from '../../../libs/compose';
import Licenses from '../Licenses';
import Socials from '../Socials';
import Hoverable from '../../../components/Hoverable';
import CONST from '../../../CONST';
import * as Session from '../../../libs/actions/Session';
import SignInGradient from '../../../../assets/images/home-fade-gradient--mobile.svg';

const propTypes = {
    ...windowDimensionsPropTypes,
    ...withLocalizePropTypes,
    scrollPageToTop: PropTypes.func.isRequired,
};

const defaultProps = {
};

<<<<<<< HEAD
const navigateHome = (scrollPageToTop) => {
    scrollPageToTop();
=======
const navigateHome = (scrollViewRef) => {
    const currentRoute = navigationRef.current.getCurrentRoute();
    if (currentRoute.name === screens.HOME && scrollViewRef && scrollViewRef.current) {
        scrollViewRef.current.scrollTo({
            y: 0,
            animated: true,
        });
    } else {
        Navigation.navigate();
    }
>>>>>>> 5df596f1

    // We need to clear sign in data in case the user is already in the ValidateCodeForm or PasswordForm pages
    Session.clearSignInData();
};

const columns = ({scrollPageToTop}) => ([
    {
        translationPath: 'footer.features',
        rows: [
            {
                link: CONST.FOOTER.EXPENSE_MANAGEMENT_URL,
                translationPath: 'footer.expenseManagement',
            },
            {
                link: CONST.FOOTER.SPEND_MANAGEMENT_URL,
                translationPath: 'footer.spendManagement',
            },
            {
                link: CONST.FOOTER.EXPENSE_REPORTS_URL,
                translationPath: 'footer.expenseReports',
            },
            {
                link: CONST.FOOTER.COMPANY_CARD_URL,
                translationPath: 'footer.companyCreditCard',
            },
            {
                link: CONST.FOOTER.RECIEPT_SCANNING_URL,
                translationPath: 'footer.receiptScanningApp',
            },
            {
                link: CONST.FOOTER.BILL_PAY_URL,
                translationPath: 'footer.billPay',
            },
            {
                link: CONST.FOOTER.INVOICES_URL,
                translationPath: 'footer.invoicing',
            },
            {
                link: CONST.FOOTER.CPA_CARD_URL,
                translationPath: 'footer.CPACard',
            },
            {
                link: CONST.FOOTER.PAYROLL_URL,
                translationPath: 'footer.payroll',
            },
            {
                link: CONST.FOOTER.TRAVEL_URL,
                translationPath: 'footer.travel',
            },
        ],
    },
    {
        translationPath: 'footer.resources',
        rows: [
            {
                link: CONST.FOOTER.EXPENSIFY_APPROVED_URL,
                translationPath: 'footer.expensifyApproved',
            },
            {
                link: CONST.FOOTER.PRESS_KIT_URL,
                translationPath: 'footer.pressKit',
            },
            {
                link: CONST.FOOTER.SUPPORT_URL,
                translationPath: 'footer.support',
            },
            {
                link: CONST.NEWHELP_URL,
                translationPath: 'footer.expensifyHelp',
            },
            {
                link: CONST.FOOTER.COMMUNITY_URL,
                translationPath: 'footer.community',
            },
            {
                link: CONST.FOOTER.PRIVACY_URL,
                translationPath: 'footer.privacy',
            },
        ],
    },
    {
        translationPath: 'footer.learnMore',
        rows: [
            {
                link: CONST.FOOTER.ABOUT_URL,
                translationPath: 'footer.aboutExpensify',
            },
            {
                link: CONST.FOOTER.BLOG_URL,
                translationPath: 'footer.blog',
            },
            {
                link: CONST.FOOTER.JOBS_URL,
                translationPath: 'footer.jobs',
            },
            {
                link: CONST.FOOTER.ORG_URL,
                translationPath: 'footer.expensifyOrg',
            },
            {
                link: CONST.FOOTER.INVESTOR_RELATIONS_URL,
                translationPath: 'footer.investorRelations',
            },
        ],
    },
    {
        translationPath: 'footer.getStarted',
        rows: [
            {
                onPress: () => navigateHome(scrollPageToTop),
                translationPath: 'footer.createAccount',
            },
            {
                onPress: () => navigateHome(scrollPageToTop),
                translationPath: 'footer.logIn',
            },
        ],
    },
]);

const Footer = (props) => {
    const isVertical = props.isSmallScreenWidth;
    const imageDirection = isVertical ? styles.flexRow : styles.flexColumn;
    const imageStyle = isVertical ? styles.pr0 : styles.alignSelfCenter;
    const columnDirection = isVertical ? styles.flexColumn : styles.flexRow;
    const pageFooterWrapper = [styles.footerWrapper, imageDirection, imageStyle, isVertical ? styles.pl10 : {}];
    const footerColumns = [styles.footerColumnsContainer, columnDirection];
    const footerColumn = isVertical ? [styles.p4] : [styles.p4, props.isMediumScreenWidth ? styles.w50 : styles.w25];

    return (
        <View style={[styles.flex1]}>
            <View style={[props.isSmallScreenWidth ? StyleUtils.getBackgroundColorStyle(themeColors.signInPage) : {}]}>
                {props.isSmallScreenWidth ? (
                    <View style={[styles.signInPageGradientMobile]}>
                        <SignInGradient height="100%" />
                    </View>
                ) : null}
                <View style={pageFooterWrapper}>
                    <View style={footerColumns}>
                        {_.map(columns({scrollPageToTop: props.scrollPageToTop}), (column, i) => (
                            <View
                                key={column.translationPath}
                                style={footerColumn}
                            >
                                <Text style={[styles.textHeadline, styles.footerTitle]}>{props.translate(column.translationPath)}</Text>
                                <View style={[styles.footerRow]}>
                                    {_.map(column.rows, (row) => (
                                        <Hoverable key={row.translationPath}>
                                            {(hovered) => (
                                                <TextLink
                                                    style={[styles.footerRow, hovered ? styles.textBlue : {}]}
                                                    href={row.link}
                                                    onPress={row.onPress}
                                                >
                                                    {props.translate(row.translationPath)}
                                                </TextLink>
                                            )}
                                        </Hoverable>
                                    ))}
                                    {i === 2 && (
                                        <View style={styles.mt5}>
                                            <Socials />
                                        </View>
                                    )}
                                    {i === 3 && (
                                        <View style={styles.mv4}>
                                            <Licenses />
                                        </View>
                                    )}
                                </View>
                            </View>
                        ))}
                    </View>
                    <View style={[!isVertical && styles.footerBottomLogo]}>
                        {!isVertical ? (
                            <Expensicons.ExpensifyFooterLogo />
                        ) : (
                            <Expensicons.ExpensifyFooterLogoVertical
                                height={variables.verticalLogoHeight}
                                width={variables.verticalLogoWidth}
                            />
                        )}
                    </View>
                </View>
            </View>
        </View>
    );
};

Footer.propTypes = propTypes;
Footer.displayName = 'Footer';
Footer.defaultProps = defaultProps;

export default compose(withLocalize, withWindowDimensions)(Footer);<|MERGE_RESOLUTION|>--- conflicted
+++ resolved
@@ -28,21 +28,8 @@
 const defaultProps = {
 };
 
-<<<<<<< HEAD
 const navigateHome = (scrollPageToTop) => {
     scrollPageToTop();
-=======
-const navigateHome = (scrollViewRef) => {
-    const currentRoute = navigationRef.current.getCurrentRoute();
-    if (currentRoute.name === screens.HOME && scrollViewRef && scrollViewRef.current) {
-        scrollViewRef.current.scrollTo({
-            y: 0,
-            animated: true,
-        });
-    } else {
-        Navigation.navigate();
-    }
->>>>>>> 5df596f1
 
     // We need to clear sign in data in case the user is already in the ValidateCodeForm or PasswordForm pages
     Session.clearSignInData();

--- conflicted
+++ resolved
@@ -329,12 +329,8 @@
                         underlayColor={themeColors.componentBG}
                         hoverDimmingValue={1}
                         pressDimmingValue={0.2}
-<<<<<<< HEAD
+                        disabled={isValidateCodeFormSubmitting}
                         role={CONST.ACCESSIBILITY_ROLE.BUTTON}
-=======
-                        disabled={isValidateCodeFormSubmitting}
-                        accessibilityRole={CONST.ACCESSIBILITY_ROLE.BUTTON}
->>>>>>> be18d1e7
                         accessibilityLabel={props.isUsingRecoveryCode ? props.translate('recoveryCodeForm.use2fa') : props.translate('recoveryCodeForm.useRecoveryCode')}
                     >
                         <Text style={[styles.link]}>{props.isUsingRecoveryCode ? props.translate('recoveryCodeForm.use2fa') : props.translate('recoveryCodeForm.useRecoveryCode')}</Text>

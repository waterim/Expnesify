import React from 'react';
import {View} from 'react-native';
import {withOnyx} from 'react-native-onyx';
import PropTypes from 'prop-types';
import _ from 'underscore';
import Str from 'expensify-common/lib/str';
import {parsePhoneNumber} from 'awesome-phonenumber';
import styles from '../../styles/styles';
import Text from '../../components/Text';
import * as Session from '../../libs/actions/Session';
import ONYXKEYS from '../../ONYXKEYS';
import withWindowDimensions, {windowDimensionsPropTypes} from '../../components/withWindowDimensions';
import compose from '../../libs/compose';
import canFocusInputOnScreenFocus from '../../libs/canFocusInputOnScreenFocus';
import withLocalize, {withLocalizePropTypes} from '../../components/withLocalize';
import TextInput from '../../components/TextInput';
import * as ValidationUtils from '../../libs/ValidationUtils';
import * as LoginUtils from '../../libs/LoginUtils';
import withToggleVisibilityView, {toggleVisibilityViewPropTypes} from '../../components/withToggleVisibilityView';
import FormAlertWithSubmitButton from '../../components/FormAlertWithSubmitButton';
import {withNetwork} from '../../components/OnyxProvider';
import networkPropTypes from '../../components/networkPropTypes';
import * as ErrorUtils from '../../libs/ErrorUtils';
import DotIndicatorMessage from '../../components/DotIndicatorMessage';
import * as CloseAccount from '../../libs/actions/CloseAccount';
import CONST from '../../CONST';

const propTypes = {
    /** Should we dismiss the keyboard when transitioning away from the page? */
    blurOnSubmit: PropTypes.bool,

    /* Onyx Props */

    /** The details about the account that the user is signing in with */
    account: PropTypes.shape({
        /** An error message to display to the user */
        errors: PropTypes.objectOf(PropTypes.string),

        /** Success message to display when necessary */
        success: PropTypes.string,

        /** Whether or not a sign on form is loading (being submitted) */
        isLoading: PropTypes.bool,
    }),

    closeAccount: PropTypes.shape({
        /** Message to display when user successfully closed their account */
        success: PropTypes.string,
    }),

    /** Props to detect online status */
    network: networkPropTypes.isRequired,

    ...windowDimensionsPropTypes,

    ...withLocalizePropTypes,

    ...toggleVisibilityViewPropTypes,
};

const defaultProps = {
    account: {},
    closeAccount: {},
    blurOnSubmit: false,
};

class LoginForm extends React.Component {
    constructor(props) {
        super(props);
        this.onTextInput = this.onTextInput.bind(this);
        this.validateAndSubmitForm = this.validateAndSubmitForm.bind(this);

        this.state = {
            formError: false,
            login: '',
        };

        if (this.props.account.errors || this.props.account.isLoading) {
            Session.clearAccountMessages();
        }
    }

    componentDidMount() {
        if (!canFocusInputOnScreenFocus() || !this.input || !this.props.isVisible) {
            return;
        }
        this.input.focus();
    }

    componentDidUpdate(prevProps) {
        if (!prevProps.blurOnSubmit && this.props.blurOnSubmit) {
            this.input.blur();
        }
        if (prevProps.isVisible || !this.props.isVisible) {
            return;
        }
        this.input.focus();
    }

    /**
     * Handle text input and clear formError upon text change
     *
     * @param {String} text
     */
    onTextInput(text) {
        this.setState({
            login: text,
            formError: null,
        });

        if (this.props.account.errors) {
            Session.clearAccountMessages();
        }

        // Clear the "Account successfully closed" message when the user starts typing
        if (this.props.closeAccount.success) {
            CloseAccount.setDefaultData();
        }
    }

    /**
     * Clear Login from the state
     */
    clearLogin() {
        this.setState({login: ''}, this.input.clear);
    }

    /**
     * Check that all the form fields are valid, then trigger the submit callback
     */
    validateAndSubmitForm() {
        if (this.props.network.isOffline) {
            return;
        }

        // If account was closed and have success message in Onyx, we clear it here
        if (!_.isEmpty(this.props.closeAccount.success)) {
            CloseAccount.setDefaultData();
        }

        const login = this.state.login.trim();
        if (!login) {
            this.setState({formError: 'common.pleaseEnterEmailOrPhoneNumber'});
            return;
        }

        const phoneLogin = LoginUtils.appendCountryCode(LoginUtils.getPhoneNumberWithoutSpecialChars(login));
        const parsedPhoneNumber = parsePhoneNumber(phoneLogin);

        if (!Str.isValidEmail(login) && !parsedPhoneNumber.possible) {
            if (ValidationUtils.isNumericWithSpecialChars(login)) {
                this.setState({formError: 'common.error.phoneNumber'});
            } else {
                this.setState({formError: 'loginForm.error.invalidFormatEmailLogin'});
            }
            return;
        }

        this.setState({
            formError: null,
        });

        // Check if this login has an account associated with it or not
        Session.beginSignIn(parsedPhoneNumber.possible ? parsedPhoneNumber.number.e164 : login);
    }

    render() {
        const formErrorText = this.state.formError ? this.props.translate(this.state.formError) : '';
        const serverErrorText = ErrorUtils.getLatestErrorMessage(this.props.account);
        const hasError = !_.isEmpty(serverErrorText);
        return (
            <>
                <View
                    accessibilityLabel={this.props.translate('loginForm.loginForm')}
                    style={[styles.mt3]}
                >
                    <TextInput
                        ref={(el) => (this.input = el)}
                        label={this.props.translate('loginForm.phoneOrEmail')}
                        value={this.state.login}
                        autoCompleteType="username"
                        textContentType="username"
                        nativeID="username"
                        name="username"
                        onChangeText={this.onTextInput}
                        onSubmitEditing={this.validateAndSubmitForm}
                        autoCapitalize="none"
                        autoCorrect={false}
                        keyboardType={CONST.KEYBOARD_TYPE.EMAIL_ADDRESS}
                        errorText={formErrorText}
                        hasError={hasError}
                    />
                </View>
<<<<<<< HEAD
                {!_.isEmpty(this.props.account.success) && <Text style={[styles.formSuccess]}>{this.props.account.success}</Text>}
                {!_.isEmpty(this.props.closeAccount.success) && (
                    // DotIndicatorMessage mostly expects onyxData errors, so we need to mock an object so that the messages looks similar to prop.account.errors
                    <DotIndicatorMessage
                        style={[styles.mv2]}
                        type="success"
                        messages={{0: this.props.closeAccount.success}}
                    />
=======
                {!_.isEmpty(this.props.account.success) && (
                    <Text style={[styles.formSuccess]}>
                        {this.props.account.success}
                    </Text>
                )}
                {!_.isEmpty(this.props.closeAccount.success || this.props.account.message) && (

                    // DotIndicatorMessage mostly expects onyxData errors, so we need to mock an object so that the messages looks similar to prop.account.errors
                    <DotIndicatorMessage style={[styles.mv2]} type="success" messages={{0: this.props.closeAccount.success || this.props.account.message}} />
>>>>>>> cc78a083
                )}
                {
                    // We need to unmount the submit button when the component is not visible so that the Enter button
                    // key handler gets unsubscribed and does not conflict with the Password Form
                    this.props.isVisible && (
                        <View style={[styles.mt5]}>
                            <FormAlertWithSubmitButton
                                buttonText={this.props.translate('common.continue')}
                                isLoading={this.props.account.isLoading}
                                onSubmit={this.validateAndSubmitForm}
                                message={serverErrorText}
                                isAlertVisible={!_.isEmpty(serverErrorText)}
                                containerStyles={[styles.mh0]}
                            />
                        </View>
                    )
                }
            </>
        );
    }
}

LoginForm.propTypes = propTypes;
LoginForm.defaultProps = defaultProps;

export default compose(
    withOnyx({
        account: {key: ONYXKEYS.ACCOUNT},
        closeAccount: {key: ONYXKEYS.FORMS.CLOSE_ACCOUNT_FORM},
    }),
    withWindowDimensions,
    withLocalize,
    withToggleVisibilityView,
    withNetwork(),
)(LoginForm);<|MERGE_RESOLUTION|>--- conflicted
+++ resolved
@@ -170,12 +170,9 @@
         const hasError = !_.isEmpty(serverErrorText);
         return (
             <>
-                <View
-                    accessibilityLabel={this.props.translate('loginForm.loginForm')}
-                    style={[styles.mt3]}
-                >
+                <View accessibilityLabel={this.props.translate('loginForm.loginForm')} style={[styles.mt3]}>
                     <TextInput
-                        ref={(el) => (this.input = el)}
+                        ref={el => this.input = el}
                         label={this.props.translate('loginForm.phoneOrEmail')}
                         value={this.state.login}
                         autoCompleteType="username"
@@ -191,16 +188,6 @@
                         hasError={hasError}
                     />
                 </View>
-<<<<<<< HEAD
-                {!_.isEmpty(this.props.account.success) && <Text style={[styles.formSuccess]}>{this.props.account.success}</Text>}
-                {!_.isEmpty(this.props.closeAccount.success) && (
-                    // DotIndicatorMessage mostly expects onyxData errors, so we need to mock an object so that the messages looks similar to prop.account.errors
-                    <DotIndicatorMessage
-                        style={[styles.mv2]}
-                        type="success"
-                        messages={{0: this.props.closeAccount.success}}
-                    />
-=======
                 {!_.isEmpty(this.props.account.success) && (
                     <Text style={[styles.formSuccess]}>
                         {this.props.account.success}
@@ -210,11 +197,9 @@
 
                     // DotIndicatorMessage mostly expects onyxData errors, so we need to mock an object so that the messages looks similar to prop.account.errors
                     <DotIndicatorMessage style={[styles.mv2]} type="success" messages={{0: this.props.closeAccount.success || this.props.account.message}} />
->>>>>>> cc78a083
                 )}
-                {
-                    // We need to unmount the submit button when the component is not visible so that the Enter button
-                    // key handler gets unsubscribed and does not conflict with the Password Form
+                { // We need to unmount the submit button when the component is not visible so that the Enter button
+                  // key handler gets unsubscribed and does not conflict with the Password Form
                     this.props.isVisible && (
                         <View style={[styles.mt5]}>
                             <FormAlertWithSubmitButton

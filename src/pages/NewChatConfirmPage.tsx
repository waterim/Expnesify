import React, {useCallback, useEffect, useMemo, useRef, useState} from 'react';
import {View} from 'react-native';
import {withOnyx} from 'react-native-onyx';
import type {OnyxEntry} from 'react-native-onyx';
import AvatarWithImagePicker from '@components/AvatarWithImagePicker';
import Badge from '@components/Badge';
import HeaderWithBackButton from '@components/HeaderWithBackButton';
import * as Expensicons from '@components/Icon/Expensicons';
import MenuItemWithTopDescription from '@components/MenuItemWithTopDescription';
import ScreenWrapper from '@components/ScreenWrapper';
import SelectionList from '@components/SelectionList';
import InviteMemberListItem from '@components/SelectionList/InviteMemberListItem';
import type {ListItem} from '@components/SelectionList/types';
import useCurrentUserPersonalDetails from '@hooks/useCurrentUserPersonalDetails';
import useLocalize from '@hooks/useLocalize';
import useThemeStyles from '@hooks/useThemeStyles';
import type {CustomRNImageManipulatorResult} from '@libs/cropOrRotateImage/types';
import * as FileUtils from '@libs/fileDownload/FileUtils';
import Navigation from '@libs/Navigation/Navigation';
import * as OptionsListUtils from '@libs/OptionsListUtils';
import * as ReportUtils from '@libs/ReportUtils';
import * as Report from '@userActions/Report';
import CONST from '@src/CONST';
import ONYXKEYS from '@src/ONYXKEYS';
import ROUTES from '@src/ROUTES';
import type * as OnyxTypes from '@src/types/onyx';
import type {Participant} from '@src/types/onyx/IOU';

type NewChatConfirmPageOnyxProps = {
    /** New group chat draft data */
    newGroupDraft: OnyxEntry<OnyxTypes.NewGroupChatDraft>;

    /** All of the personal details for everyone */
    allPersonalDetails: OnyxEntry<OnyxTypes.PersonalDetailsList>;
};

type NewChatConfirmPageProps = NewChatConfirmPageOnyxProps;

function navigateBack() {
    Navigation.goBack(ROUTES.NEW_CHAT);
}

function navigateToEditChatName() {
    Navigation.navigate(ROUTES.NEW_CHAT_EDIT_NAME);
}

function NewChatConfirmPage({newGroupDraft, allPersonalDetails}: NewChatConfirmPageProps) {
    const optimisticReportID = useRef<string>(ReportUtils.generateReportID());
    const [avatarFile, setAvatarFile] = useState<File | CustomRNImageManipulatorResult | undefined>();
    const {translate} = useLocalize();
    const styles = useThemeStyles();
    const personalData = useCurrentUserPersonalDetails();
    const participantAccountIDs = (newGroupDraft?.participants ?? []).map((participant) => participant.accountID);
    const selectedOptions = useMemo((): Participant[] => {
        if (!newGroupDraft?.participants) {
            return [];
        }
        const options: Participant[] = newGroupDraft.participants.map((participant) =>
            OptionsListUtils.getParticipantsOption({accountID: participant.accountID, login: participant.login, reportID: ''}, allPersonalDetails),
        );
        return options;
    }, [allPersonalDetails, newGroupDraft?.participants]);

    const groupName = newGroupDraft?.reportName ? newGroupDraft?.reportName : ReportUtils.getGroupChatName(participantAccountIDs ?? []);
    const sections: ListItem[] = useMemo(
        () =>
            selectedOptions
                .map((selectedOption: Participant) => {
                    const accountID = selectedOption.accountID;
                    const isAdmin = personalData.accountID === accountID;
                    const section: ListItem = {
                        login: selectedOption?.login ?? '',
                        text: selectedOption?.text ?? '',
                        keyForList: selectedOption?.keyForList ?? '',
                        isSelected: !isAdmin,
                        isDisabled: isAdmin,
                        accountID,
                        icons: selectedOption?.icons,
                        alternateText: selectedOption?.login ?? '',
                        rightElement: isAdmin ? <Badge text={translate('common.admin')} /> : undefined,
                    };
                    return section;
                })
                .sort((a, b) => a.text?.toLowerCase().localeCompare(b.text?.toLowerCase() ?? '') ?? -1),
        [selectedOptions, personalData.accountID, translate],
    );

    /**
     * Removes a selected option from list if already selected.
     */
    const unselectOption = useCallback(
        (option: ListItem) => {
            if (!newGroupDraft) {
                return;
            }
            const newSelectedParticipants = (newGroupDraft.participants ?? []).filter((participant) => participant.login !== option.login);
            Report.setGroupDraft({participants: newSelectedParticipants});
        },
        [newGroupDraft],
    );

    const createGroup = useCallback(() => {
        if (!newGroupDraft) {
            return;
        }

        const logins: string[] = (newGroupDraft.participants ?? []).map((participant) => participant.login);
        Report.navigateToAndOpenReport(logins, true, undefined, newGroupDraft.reportName ?? '', newGroupDraft.avatarUri ?? '', avatarFile, optimisticReportID.current, true);
    }, [newGroupDraft, avatarFile]);

    const stashedLocalAvatarImage = newGroupDraft?.avatarUri;

    useEffect(() => {
        if (!stashedLocalAvatarImage) {
            return;
        }

        const onSuccess = (file: File) => {
            setAvatarFile(file);
        };

        const onFailure = () => {
            setAvatarFile(undefined);
            Report.setGroupDraft({avatarUri: null, avatarFileName: null, avatarFileType: null});
        };

        // If the user navigates back to the member selection page and then returns to the confirmation page, the component will re-mount, causing avatarFile to be null.
        // To handle this, we re-read the avatar image file from disk whenever the component re-mounts.
        FileUtils.readFileAsync(stashedLocalAvatarImage, newGroupDraft?.avatarFileName ?? '', onSuccess, onFailure, newGroupDraft?.avatarFileType ?? '');

        // we only need to run this when the component re-mounted
        // eslint-disable-next-line react-hooks/exhaustive-deps
    }, []);

    return (
        <ScreenWrapper testID={NewChatConfirmPage.displayName}>
            <HeaderWithBackButton
                title={translate('common.group')}
                onBackButtonPress={navigateBack}
            />
            <View style={styles.avatarSectionWrapper}>
                <AvatarWithImagePicker
                    isUsingDefaultAvatar={!stashedLocalAvatarImage}
                    source={stashedLocalAvatarImage ?? ReportUtils.getDefaultGroupAvatar(optimisticReportID.current)}
                    onImageSelected={(image) => {
<<<<<<< HEAD
                        fileRef.current = image;
                        Report.setGroupDraft({avatarUri: image?.uri ?? '', originalFileName: image?.name});
                    }}
                    onImageRemoved={() => {
                        fileRef.current = undefined;
                        Report.setGroupDraft({avatarUri: null, originalFileName: null});
=======
                        setAvatarFile(image);
                        Report.setGroupDraft({avatarUri: image.uri ?? '', avatarFileName: image.name ?? '', avatarFileType: image.type});
                    }}
                    onImageRemoved={() => {
                        setAvatarFile(undefined);
                        Report.setGroupDraft({avatarUri: null, avatarFileName: null, avatarFileType: null});
>>>>>>> 58be9bab
                    }}
                    size={CONST.AVATAR_SIZE.XLARGE}
                    avatarStyle={styles.avatarXLarge}
                    editIcon={Expensicons.Camera}
                    editIconStyle={styles.smallEditIconAccount}
                    onViewPhotoPress={() => Navigation.navigate(ROUTES.REPORT_AVATAR.getRoute(optimisticReportID.current, true))}
                    shouldUseStyleUtilityForAnchorPosition
                    style={styles.w100}
                />
            </View>
            <MenuItemWithTopDescription
                title={groupName}
                onPress={navigateToEditChatName}
                shouldShowRightIcon
                shouldCheckActionAllowedOnPress={false}
                description={translate('groupConfirmPage.groupName')}
                wrapperStyle={[styles.ph4]}
            />
            <View style={[styles.flex1, styles.mt3]}>
                <SelectionList
                    canSelectMultiple
                    sections={[{title: translate('common.members'), data: sections}]}
                    ListItem={InviteMemberListItem}
                    onSelectRow={unselectOption}
                    showConfirmButton={!!selectedOptions.length}
                    confirmButtonText={translate('newChatPage.startGroup')}
                    onConfirm={createGroup}
                    shouldHideListOnInitialRender={false}
                />
            </View>
        </ScreenWrapper>
    );
}

NewChatConfirmPage.displayName = 'NewChatConfirmPage';

export default withOnyx<NewChatConfirmPageProps, NewChatConfirmPageOnyxProps>({
    newGroupDraft: {
        key: ONYXKEYS.NEW_GROUP_CHAT_DRAFT,
    },
    allPersonalDetails: {
        key: ONYXKEYS.PERSONAL_DETAILS_LIST,
    },
})(NewChatConfirmPage);<|MERGE_RESOLUTION|>--- conflicted
+++ resolved
@@ -143,21 +143,12 @@
                     isUsingDefaultAvatar={!stashedLocalAvatarImage}
                     source={stashedLocalAvatarImage ?? ReportUtils.getDefaultGroupAvatar(optimisticReportID.current)}
                     onImageSelected={(image) => {
-<<<<<<< HEAD
-                        fileRef.current = image;
-                        Report.setGroupDraft({avatarUri: image?.uri ?? '', originalFileName: image?.name});
-                    }}
-                    onImageRemoved={() => {
-                        fileRef.current = undefined;
-                        Report.setGroupDraft({avatarUri: null, originalFileName: null});
-=======
                         setAvatarFile(image);
                         Report.setGroupDraft({avatarUri: image.uri ?? '', avatarFileName: image.name ?? '', avatarFileType: image.type});
                     }}
                     onImageRemoved={() => {
                         setAvatarFile(undefined);
                         Report.setGroupDraft({avatarUri: null, avatarFileName: null, avatarFileType: null});
->>>>>>> 58be9bab
                     }}
                     size={CONST.AVATAR_SIZE.XLARGE}
                     avatarStyle={styles.avatarXLarge}

import React from 'react';
import type {OnyxEntry} from 'react-native-onyx';
import HeaderWithBackButton from '@components/HeaderWithBackButton';
import getBankIcon from '@components/Icon/BankIcons';
import * as Expensicons from '@components/Icon/Expensicons';
import * as Illustrations from '@components/Icon/Illustrations';
import MenuItem from '@components/MenuItem';
import OfflineWithFeedback from '@components/OfflineWithFeedback';
import ScreenWrapper from '@components/ScreenWrapper';
import ScrollView from '@components/ScrollView';
import Section from '@components/Section';
import Text from '@components/Text';
import useLocalize from '@hooks/useLocalize';
import useThemeStyles from '@hooks/useThemeStyles';
import WorkspaceResetBankAccountModal from '@pages/workspace/WorkspaceResetBankAccountModal';
import * as BankAccounts from '@userActions/ReimbursementAccount';
import CONST from '@src/CONST';
import type {ReimbursementAccount} from '@src/types/onyx';
import {isEmptyObject} from '@src/types/utils/EmptyObject';

type EnableBankAccountProps = {
    /** Bank account currently in setup */
    reimbursementAccount: OnyxEntry<ReimbursementAccount>;

    /** Method to trigger when pressing back button of the header */
    onBackButtonPress: () => void;
};

function EnableBankAccount({reimbursementAccount, onBackButtonPress}: EnableBankAccountProps) {
    const styles = useThemeStyles();
    const {translate} = useLocalize();

    const achData = reimbursementAccount?.achData ?? {};
<<<<<<< HEAD
    const {icon, iconSize, iconStyles} = getBankIcon({bankName: achData.bankName, styles});
    const isUsingExpensifyCard = user?.isUsingExpensifyCard;
=======
    const {icon, iconSize} = getBankIcon({bankName: achData.bankName, styles});
>>>>>>> 8a35256b
    const formattedBankAccountNumber = achData.accountNumber ? `${translate('bankAccount.accountEnding')} ${achData.accountNumber.slice(-4)}` : '';
    const bankAccountOwnerName = achData.addressName;
    const errors = reimbursementAccount?.errors ?? {};
    const pendingAction = reimbursementAccount?.pendingAction;
    const shouldShowResetModal = reimbursementAccount?.shouldShowResetModal ?? false;

    return (
        <ScreenWrapper
            testID={EnableBankAccount.displayName}
            includeSafeAreaPaddingBottom={false}
            shouldEnablePickerAvoiding={false}
            shouldEnableMaxHeight
            style={[styles.flex1, styles.justifyContentBetween, styles.mh2]}
        >
            <HeaderWithBackButton
                title={translate('workspace.common.connectBankAccount')}
                guidesCallTaskID={CONST.GUIDES_CALL_TASK_IDS.WORKSPACE_BANK_ACCOUNT}
                onBackButtonPress={onBackButtonPress}
            />
            <ScrollView style={[styles.flex1]}>
                <Section
                    title={translate('workspace.bankAccount.allSet')}
                    icon={Illustrations.ThumbsUpStars}
                >
                    <OfflineWithFeedback
                        pendingAction={pendingAction}
                        errors={errors}
                        shouldShowErrorMessages
                        onClose={BankAccounts.resetReimbursementAccount}
                    >
                        <MenuItem
                            title={bankAccountOwnerName}
                            description={formattedBankAccountNumber}
                            icon={icon}
                            iconStyles={iconStyles}
                            iconWidth={iconSize}
                            iconHeight={iconSize}
                            interactive={false}
                            displayInDefaultIconColor
                            wrapperStyle={[styles.bankAccountMenuItem, styles.mv3]}
                        />
                        <Text style={[styles.mv3]}>{translate('workspace.bankAccount.accountDescriptionWithCards')}</Text>
                        <MenuItem
                            title={translate('workspace.bankAccount.disconnectBankAccount')}
                            icon={Expensicons.Close}
                            onPress={BankAccounts.requestResetFreePlanBankAccount}
                            wrapperStyle={[styles.cardMenuItem, styles.mv3]}
                            disabled={!!pendingAction || !isEmptyObject(errors)}
                        />
                    </OfflineWithFeedback>
                </Section>
            </ScrollView>
            {shouldShowResetModal && <WorkspaceResetBankAccountModal reimbursementAccount={reimbursementAccount} />}
        </ScreenWrapper>
    );
}

EnableBankAccount.displayName = 'EnableStep';

export default EnableBankAccount;<|MERGE_RESOLUTION|>--- conflicted
+++ resolved
@@ -31,12 +31,8 @@
     const {translate} = useLocalize();
 
     const achData = reimbursementAccount?.achData ?? {};
-<<<<<<< HEAD
     const {icon, iconSize, iconStyles} = getBankIcon({bankName: achData.bankName, styles});
-    const isUsingExpensifyCard = user?.isUsingExpensifyCard;
-=======
-    const {icon, iconSize} = getBankIcon({bankName: achData.bankName, styles});
->>>>>>> 8a35256b
+
     const formattedBankAccountNumber = achData.accountNumber ? `${translate('bankAccount.accountEnding')} ${achData.accountNumber.slice(-4)}` : '';
     const bankAccountOwnerName = achData.addressName;
     const errors = reimbursementAccount?.errors ?? {};

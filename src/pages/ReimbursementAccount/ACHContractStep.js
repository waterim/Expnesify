import _ from 'underscore';
import lodashGet from 'lodash/get';
import React from 'react';
import PropTypes from 'prop-types';
import {View} from 'react-native';
<<<<<<< HEAD
import {withOnyx} from 'react-native-onyx';
import Str from 'expensify-common/lib/str';
import * as store from '../../libs/actions/ReimbursementAccount/store';
=======
>>>>>>> d5cfa894
import Text from '../../components/Text';
import HeaderWithCloseButton from '../../components/HeaderWithCloseButton';
import styles from '../../styles/styles';
import CheckboxWithLabel from '../../components/CheckboxWithLabel';
import TextLink from '../../components/TextLink';
import IdentityForm from './IdentityForm';
import withLocalize from '../../components/withLocalize';
import * as BankAccounts from '../../libs/actions/BankAccounts';
import Navigation from '../../libs/Navigation/Navigation';
import CONST from '../../CONST';
import * as ValidationUtils from '../../libs/ValidationUtils';
import * as ReimbursementAccountUtils from '../../libs/ReimbursementAccountUtils';
<<<<<<< HEAD
import reimbursementAccountPropTypes from './reimbursementAccountPropTypes';
import Form from '../../components/Form';
import * as FormActions from '../../libs/actions/FormActions';
=======
import ReimbursementAccountForm from './ReimbursementAccountForm';
import ScreenWrapper from '../../components/ScreenWrapper';
import StepPropTypes from './StepPropTypes';
>>>>>>> d5cfa894

const propTypes = {
    ...StepPropTypes,

    /** Name of the company */
    companyName: PropTypes.string.isRequired,
};

class ACHContractStep extends React.Component {
    constructor(props) {
        super(props);
        this.validate = this.validate.bind(this);

        this.addBeneficialOwner = this.addBeneficialOwner.bind(this);
        this.submit = this.submit.bind(this);

        this.state = {
<<<<<<< HEAD
            // These variables determine how many Identity Forms will be rendered
            beneficialOwners: ReimbursementAccountUtils.getDefaultStateForField(props, 'beneficialOwners', []),
=======
            ownsMoreThan25Percent: props.getDefaultStateForField('ownsMoreThan25Percent', false),
            hasOtherBeneficialOwners: props.getDefaultStateForField('hasOtherBeneficialOwners', false),
            acceptTermsAndConditions: props.getDefaultStateForField('acceptTermsAndConditions', false),
            certifyTrueInformation: props.getDefaultStateForField('certifyTrueInformation', false),
            beneficialOwners: props.getDefaultStateForField('beneficialOwners', []),
>>>>>>> d5cfa894
        };
    }

    /**
     * @param {Object} values - input values passed by the Form component
     * @returns {Object}
     */
    validate(values) {
        const errors = {};

        const errorKeys = {
            street: 'address',
            city: 'addressCity',
            state: 'addressState',
        };
        const requiredFields = ['firstName', 'lastName', 'dob', 'ssnLast4', 'street', 'city', 'zipCode', 'state'];
        if (values.hasOtherBeneficialOwners) {
            _.each(this.state.beneficialOwners, (ownerKey) => {
                // eslint-disable-next-line rulesdir/prefer-early-return
                _.each(requiredFields, (inputKey) => {
                    if (!ValidationUtils.isRequiredFulfilled(values[`beneficialOwner_${ownerKey}_${inputKey}`])) {
                        const errorKey = errorKeys[inputKey] || inputKey;
                        errors[`beneficialOwner_${ownerKey}_${inputKey}`] = this.props.translate(`bankAccount.error.${errorKey}`);
                    }
                });

                if (values[`beneficialOwner_${ownerKey}_dob`] && !ValidationUtils.meetsAgeRequirements(values[`beneficialOwner_${ownerKey}_dob`])) {
                    errors[`beneficialOwner_${ownerKey}_dob`] = this.props.translate('bankAccount.error.age');
                }

                if (values[`beneficialOwner_${ownerKey}_ssnLast4`] && !ValidationUtils.isValidSSNLastFour(values[`beneficialOwner_${ownerKey}_ssnLast4`])) {
                    errors[`beneficialOwner_${ownerKey}_ssnLast4`] = this.props.translate('bankAccount.error.ssnLast4');
                }

                if (values[`beneficialOwner_${ownerKey}_street`] && !ValidationUtils.isValidAddress(values[`beneficialOwner_${ownerKey}_street`])) {
                    errors[`beneficialOwner_${ownerKey}_street`] = this.props.translate('bankAccount.error.addressStreet');
                }

                if (values[`beneficialOwner_${ownerKey}_zipCode`] && !ValidationUtils.isValidZipCode(values[`beneficialOwner_${ownerKey}_zipCode`])) {
                    errors[`beneficialOwner_${ownerKey}_zipCode`] = this.props.translate('bankAccount.error.zipCode');
                }
            });
        }

        if (!ValidationUtils.isRequiredFulfilled(values.acceptTermsAndConditions)) {
            errors.acceptTermsAndConditions = this.props.translate('common.error.acceptedTerms');
        }

        if (!ValidationUtils.isRequiredFulfilled(values.certifyTrueInformation)) {
            errors.certifyTrueInformation = this.props.translate('beneficialOwnersStep.error.certify');
        }

        return errors;
    }

    /**
     * @param {Number} ownerKey - ID connected to the beneficial owner identity form
     */
    removeBeneficialOwner(ownerKey) {
        this.setState((prevState) => {
            const beneficialOwners = _.without(prevState.beneficialOwners, ownerKey);

            FormActions.setDraftValues(ONYXKEYS.REIMBURSEMENT_ACCOUNT, {beneficialOwners});

            return {beneficialOwners};
        });
    }

    addBeneficialOwner() {
        this.setState((prevState) => {
            // Each beneficial owner is assigned a unique key that will connect it to an Identity Form.
            // That way we can dynamically render each Identity Form based on which keys are present in the beneficial owners array.
            const beneficialOwners = [...prevState.beneficialOwners, Str.guid()];

            FormActions.setDraftValues(ONYXKEYS.REIMBURSEMENT_ACCOUNT, {beneficialOwners});
            return {beneficialOwners};
        });
    }

    /**
     * @param {Boolean} ownsMoreThan25Percent
     * @returns {Boolean}
     */
    canAddMoreBeneficialOwners(ownsMoreThan25Percent) {
        return _.size(this.state.beneficialOwners) < 3
            || (_.size(this.state.beneficialOwners) === 3 && !ownsMoreThan25Percent);
    }

    /**
     * @param {Object} values - object containing form input values
     */
<<<<<<< HEAD
    submit(values) {
        const bankAccountID = lodashGet(store.getReimbursementAccountInSetup(), 'bankAccountID');
=======
    clearErrorAndSetBeneficialOwnerValues(ownerIndex, values) {
        this.setState((prevState) => {
            const beneficialOwners = [...prevState.beneficialOwners];
            beneficialOwners[ownerIndex] = {...beneficialOwners[ownerIndex], ...values};
            BankAccounts.updateReimbursementAccountDraft({beneficialOwners});
            return {beneficialOwners};
        });

        // Prepare inputKeys for clearing errors
        const inputKeys = _.keys(values);

        // dob field has multiple validations/errors, we are handling it temporarily like this.
        if (_.contains(inputKeys, 'dob')) {
            inputKeys.push('dobAge');
        }
        this.clearErrors(_.map(inputKeys, inputKey => `beneficialOwnersErrors.${ownerIndex}.${inputKey}`));
    }

    submit() {
        if (!this.validate()) {
            return;
        }

        const bankAccountID = lodashGet(this.props.reimbursementAccount, 'achData.bankAccountID') || 0;
>>>>>>> d5cfa894

        const beneficialOwners = !values.hasOtherBeneficialOwners ? []
            : _.map(this.state.beneficialOwners, ownerKey => ({
                firstName: lodashGet(values, `beneficialOwner_${ownerKey}_firstName`),
                lastName: lodashGet(values, `beneficialOwner_${ownerKey}_lastName`),
                dob: lodashGet(values, `beneficialOwner_${ownerKey}_dob`),
                ssnLast4: lodashGet(values, `beneficialOwner_${ownerKey}_ssnLast4`),
                street: lodashGet(values, `beneficialOwner_${ownerKey}_street`),
                city: lodashGet(values, `beneficialOwner_${ownerKey}_city`),
                state: lodashGet(values, `beneficialOwner_${ownerKey}_state`),
                zipCode: lodashGet(values, `beneficialOwner_${ownerKey}_zipCode`),
            }));

        BankAccounts.updateBeneficialOwnersForBankAccount({
            ownsMoreThan25Percent: values.ownsMoreThan25Percent,
            hasOtherBeneficialOwners: values.hasOtherBeneficialOwners,
            acceptTermsAndConditions: values.acceptTermsAndConditions,
            certifyTrueInformation: values.certifyTrueInformation,
            beneficialOwners: JSON.stringify(beneficialOwners),
            bankAccountID,
        });
    }

    render() {
        return (
            <ScreenWrapper includeSafeAreaPaddingBottom={false}>
                <HeaderWithCloseButton
                    title={this.props.translate('beneficialOwnersStep.additionalInformation')}
                    stepCounter={{step: 4, total: 5}}
                    onCloseButtonPress={Navigation.dismissModal}
                    onBackButtonPress={this.props.onBackButtonPress}
                    shouldShowGetAssistanceButton
                    guidesCallTaskID={CONST.GUIDES_CALL_TASK_IDS.WORKSPACE_BANK_ACCOUNT}
                    shouldShowBackButton
                />
                <Form
                    formID={ONYXKEYS.FORMS.REIMBURSEMENT_ACCOUNT_FORM}
                    validate={this.validate}
                    onSubmit={this.submit}
                    submitButtonText={this.props.translate('common.saveAndContinue')}
                    style={[styles.mh5, styles.flexGrow1]}
                >
                    {({inputValues}) => (
                        <>
                            <Text style={[styles.mb5]}>
                                <Text>{this.props.translate('beneficialOwnersStep.checkAllThatApply')}</Text>
                            </Text>
                            <CheckboxWithLabel
                                inputID="ownsMoreThan25Percent"
                                style={[styles.mb2]}
                                LabelComponent={() => (
                                    <Text>
                                        {this.props.translate('beneficialOwnersStep.iOwnMoreThan25Percent')}
                                        <Text style={[styles.textStrong]}>{this.props.companyName}</Text>
                                    </Text>
                                )}
                                // eslint-disable-next-line rulesdir/prefer-early-return
                                onValueChange={(ownsMoreThan25Percent) => {
                                    if (ownsMoreThan25Percent && this.state.beneficialOwners.length > 3) {
                                        // If the user owns more than 25% of the company, then there can only be a maximum of 3 other beneficial owners who owns more than 25%.
                                        // We have to remove the 4th beneficial owner if the checkbox is checked.
                                        this.setState(prevState => ({beneficialOwners: prevState.beneficialOwners.slice(0, -1)}));
                                    }
                                }}
                                defaultValue={ReimbursementAccountUtils.getDefaultStateForField(this.props, 'ownsMoreThan25Percent', false)}
                                shouldSaveDraft
                            />
                            <CheckboxWithLabel
                                inputID="hasOtherBeneficialOwners"
                                style={[styles.mb2]}
                                LabelComponent={() => (
                                    <Text>
                                        {this.props.translate('beneficialOwnersStep.someoneOwnsMoreThan25Percent')}
                                        <Text style={[styles.textStrong]}>{this.props.companyName}</Text>
                                    </Text>
                                )}
                                // eslint-disable-next-line rulesdir/prefer-early-return
                                onValueChange={(hasOtherBeneficialOwners) => {
                                    if (hasOtherBeneficialOwners && this.state.beneficialOwners.length === 0) {
                                        this.addBeneficialOwner();
                                    }
                                }}
                                defaultValue={ReimbursementAccountUtils.getDefaultStateForField(this.props, 'hasOtherBeneficialOwners', false)}
                                shouldSaveDraft
                            />
                            {inputValues.hasOtherBeneficialOwners && (
                                <View style={[styles.mb2]}>
                                    {_.map(this.state.beneficialOwners, (ownerKey, index) => (
                                        <View key={index} style={[styles.p5, styles.border, styles.mb2]}>
                                            <Text style={[styles.textStrong, styles.mb2, styles.textWhite]}>
                                                {this.props.translate('beneficialOwnersStep.additionalOwner')}
                                            </Text>
                                            <IdentityForm
                                                translate={this.props.translate}
                                                style={[styles.mb2]}
                                                defaultValues={{
                                                    firstName: ReimbursementAccountUtils.getDefaultStateForField(this.props, `beneficialOwner_${ownerKey}_firstName`),
                                                    lastName: ReimbursementAccountUtils.getDefaultStateForField(this.props, `beneficialOwner_${ownerKey}_lastName`),
                                                    street: ReimbursementAccountUtils.getDefaultStateForField(this.props, `beneficialOwner_${ownerKey}_street`),
                                                    city: ReimbursementAccountUtils.getDefaultStateForField(this.props, `beneficialOwner_${ownerKey}_city`),
                                                    state: ReimbursementAccountUtils.getDefaultStateForField(this.props, `beneficialOwner_${ownerKey}_state`),
                                                    zipCode: ReimbursementAccountUtils.getDefaultStateForField(this.props, `beneficialOwner_${ownerKey}_zipCode`),
                                                    dob: ReimbursementAccountUtils.getDefaultStateForField(this.props, `beneficialOwner_${ownerKey}_dob`),
                                                    ssnLast4: ReimbursementAccountUtils.getDefaultStateForField(this.props, `beneficialOwner_${ownerKey}_ssnLast4`),
                                                }}
                                                inputKeys={{
                                                    firstName: `beneficialOwner_${ownerKey}_firstName`,
                                                    lastName: `beneficialOwner_${ownerKey}_lastName`,
                                                    dob: `beneficialOwner_${ownerKey}_dob`,
                                                    ssnLast4: `beneficialOwner_${ownerKey}_ssnLast4`,
                                                    street: `beneficialOwner_${ownerKey}_street`,
                                                    city: `beneficialOwner_${ownerKey}_city`,
                                                    state: `beneficialOwner_${ownerKey}_state`,
                                                    zipCode: `beneficialOwner_${ownerKey}_zipCode`,
                                                }}
                                                shouldSaveDraft
                                            />
                                            {this.state.beneficialOwners.length > 1 && (
                                                <TextLink onPress={() => this.removeBeneficialOwner(ownerKey)}>
                                                    {this.props.translate('beneficialOwnersStep.removeOwner')}
                                                </TextLink>
                                            )}
                                        </View>
                                    ))}
                                    {this.canAddMoreBeneficialOwners(inputValues.ownsMoreThan25Percent) && (
                                        <TextLink onPress={this.addBeneficialOwner}>
                                            {this.props.translate('beneficialOwnersStep.addAnotherIndividual')}
                                            <Text style={[styles.textStrong, styles.link]}>{this.props.companyName}</Text>
                                        </TextLink>
                                    )}
                                </View>
                            )}
                            <Text style={[styles.mv5]}>
                                {this.props.translate('beneficialOwnersStep.agreement')}
                            </Text>
                            <CheckboxWithLabel
                                inputID="acceptTermsAndConditions"
                                style={[styles.mt4]}
                                LabelComponent={() => (
                                    <View style={[styles.flexRow]}>
                                        <Text>{this.props.translate('common.iAcceptThe')}</Text>
                                        <TextLink href="https://use.expensify.com/achterms">
                                            {`${this.props.translate('beneficialOwnersStep.termsAndConditions')}`}
                                        </TextLink>
                                    </View>
                                )}
                                defaultValue={ReimbursementAccountUtils.getDefaultStateForField(this.props, 'acceptTermsAndConditions', false)}
                                shouldSaveDraft
                            />
                            <CheckboxWithLabel
                                inputID="certifyTrueInformation"
                                style={[styles.mt4]}
                                LabelComponent={() => (
                                    <Text>{this.props.translate('beneficialOwnersStep.certifyTrueAndAccurate')}</Text>
                                )}
                                defaultValue={ReimbursementAccountUtils.getDefaultStateForField(this.props, 'certifyTrueInformation', false)}
                                shouldSaveDraft
                            />
                        </>
                    )}
<<<<<<< HEAD
                </Form>
            </>
=======
                    <Text style={[styles.mv5]}>
                        {this.props.translate('beneficialOwnersStep.agreement')}
                    </Text>
                    <CheckboxWithLabel
                        style={[styles.mt4]}
                        isChecked={this.state.acceptTermsAndConditions}
                        onInputChange={() => this.toggleCheckbox('acceptTermsAndConditions')}
                        LabelComponent={() => (
                            <Text>
                                {this.props.translate('common.iAcceptThe')}
                                <TextLink href="https://use.expensify.com/achterms">
                                    {`${this.props.translate('beneficialOwnersStep.termsAndConditions')}`}
                                </TextLink>
                            </Text>
                        )}
                        errorText={this.getErrorText('acceptTermsAndConditions')}
                        hasError={this.getErrors().acceptTermsAndConditions}
                    />
                    <CheckboxWithLabel
                        style={[styles.mt4]}
                        isChecked={this.state.certifyTrueInformation}
                        onInputChange={() => this.toggleCheckbox('certifyTrueInformation')}
                        LabelComponent={() => (
                            <Text>{this.props.translate('beneficialOwnersStep.certifyTrueAndAccurate')}</Text>
                        )}
                        errorText={this.getErrorText('certifyTrueInformation')}
                    />
                </ReimbursementAccountForm>
            </ScreenWrapper>
>>>>>>> d5cfa894
        );
    }
}

ACHContractStep.propTypes = propTypes;
export default withLocalize(ACHContractStep);<|MERGE_RESOLUTION|>--- conflicted
+++ resolved
@@ -3,12 +3,9 @@
 import React from 'react';
 import PropTypes from 'prop-types';
 import {View} from 'react-native';
-<<<<<<< HEAD
 import {withOnyx} from 'react-native-onyx';
 import Str from 'expensify-common/lib/str';
 import * as store from '../../libs/actions/ReimbursementAccount/store';
-=======
->>>>>>> d5cfa894
 import Text from '../../components/Text';
 import HeaderWithCloseButton from '../../components/HeaderWithCloseButton';
 import styles from '../../styles/styles';
@@ -21,15 +18,11 @@
 import CONST from '../../CONST';
 import * as ValidationUtils from '../../libs/ValidationUtils';
 import * as ReimbursementAccountUtils from '../../libs/ReimbursementAccountUtils';
-<<<<<<< HEAD
-import reimbursementAccountPropTypes from './reimbursementAccountPropTypes';
+import ONYXKEYS from '../../ONYXKEYS';
 import Form from '../../components/Form';
 import * as FormActions from '../../libs/actions/FormActions';
-=======
-import ReimbursementAccountForm from './ReimbursementAccountForm';
 import ScreenWrapper from '../../components/ScreenWrapper';
 import StepPropTypes from './StepPropTypes';
->>>>>>> d5cfa894
 
 const propTypes = {
     ...StepPropTypes,
@@ -47,16 +40,9 @@
         this.submit = this.submit.bind(this);
 
         this.state = {
-<<<<<<< HEAD
-            // These variables determine how many Identity Forms will be rendered
-            beneficialOwners: ReimbursementAccountUtils.getDefaultStateForField(props, 'beneficialOwners', []),
-=======
-            ownsMoreThan25Percent: props.getDefaultStateForField('ownsMoreThan25Percent', false),
-            hasOtherBeneficialOwners: props.getDefaultStateForField('hasOtherBeneficialOwners', false),
-            acceptTermsAndConditions: props.getDefaultStateForField('acceptTermsAndConditions', false),
-            certifyTrueInformation: props.getDefaultStateForField('certifyTrueInformation', false),
+
+            // This variable determines how many Identity Forms will be rendered
             beneficialOwners: props.getDefaultStateForField('beneficialOwners', []),
->>>>>>> d5cfa894
         };
     }
 
@@ -148,35 +134,8 @@
     /**
      * @param {Object} values - object containing form input values
      */
-<<<<<<< HEAD
     submit(values) {
-        const bankAccountID = lodashGet(store.getReimbursementAccountInSetup(), 'bankAccountID');
-=======
-    clearErrorAndSetBeneficialOwnerValues(ownerIndex, values) {
-        this.setState((prevState) => {
-            const beneficialOwners = [...prevState.beneficialOwners];
-            beneficialOwners[ownerIndex] = {...beneficialOwners[ownerIndex], ...values};
-            BankAccounts.updateReimbursementAccountDraft({beneficialOwners});
-            return {beneficialOwners};
-        });
-
-        // Prepare inputKeys for clearing errors
-        const inputKeys = _.keys(values);
-
-        // dob field has multiple validations/errors, we are handling it temporarily like this.
-        if (_.contains(inputKeys, 'dob')) {
-            inputKeys.push('dobAge');
-        }
-        this.clearErrors(_.map(inputKeys, inputKey => `beneficialOwnersErrors.${ownerIndex}.${inputKey}`));
-    }
-
-    submit() {
-        if (!this.validate()) {
-            return;
-        }
-
         const bankAccountID = lodashGet(this.props.reimbursementAccount, 'achData.bankAccountID') || 0;
->>>>>>> d5cfa894
 
         const beneficialOwners = !values.hasOtherBeneficialOwners ? []
             : _.map(this.state.beneficialOwners, ownerKey => ({
@@ -241,7 +200,7 @@
                                         this.setState(prevState => ({beneficialOwners: prevState.beneficialOwners.slice(0, -1)}));
                                     }
                                 }}
-                                defaultValue={ReimbursementAccountUtils.getDefaultStateForField(this.props, 'ownsMoreThan25Percent', false)}
+                                defaultValue={this.props.getDefaultStateForField('ownsMoreThan25Percent', false)}
                                 shouldSaveDraft
                             />
                             <CheckboxWithLabel
@@ -259,7 +218,7 @@
                                         this.addBeneficialOwner();
                                     }
                                 }}
-                                defaultValue={ReimbursementAccountUtils.getDefaultStateForField(this.props, 'hasOtherBeneficialOwners', false)}
+                                defaultValue={this.props.getDefaultStateForField('hasOtherBeneficialOwners', false)}
                                 shouldSaveDraft
                             />
                             {inputValues.hasOtherBeneficialOwners && (
@@ -273,14 +232,14 @@
                                                 translate={this.props.translate}
                                                 style={[styles.mb2]}
                                                 defaultValues={{
-                                                    firstName: ReimbursementAccountUtils.getDefaultStateForField(this.props, `beneficialOwner_${ownerKey}_firstName`),
-                                                    lastName: ReimbursementAccountUtils.getDefaultStateForField(this.props, `beneficialOwner_${ownerKey}_lastName`),
-                                                    street: ReimbursementAccountUtils.getDefaultStateForField(this.props, `beneficialOwner_${ownerKey}_street`),
-                                                    city: ReimbursementAccountUtils.getDefaultStateForField(this.props, `beneficialOwner_${ownerKey}_city`),
-                                                    state: ReimbursementAccountUtils.getDefaultStateForField(this.props, `beneficialOwner_${ownerKey}_state`),
-                                                    zipCode: ReimbursementAccountUtils.getDefaultStateForField(this.props, `beneficialOwner_${ownerKey}_zipCode`),
-                                                    dob: ReimbursementAccountUtils.getDefaultStateForField(this.props, `beneficialOwner_${ownerKey}_dob`),
-                                                    ssnLast4: ReimbursementAccountUtils.getDefaultStateForField(this.props, `beneficialOwner_${ownerKey}_ssnLast4`),
+                                                    firstName: this.props.getDefaultStateForField(`beneficialOwner_${ownerKey}_firstName`, ''),
+                                                    lastName: this.props.getDefaultStateForField(`beneficialOwner_${ownerKey}_lastName`, ''),
+                                                    street: this.props.getDefaultStateForField(`beneficialOwner_${ownerKey}_street`, ''),
+                                                    city: this.props.getDefaultStateForField(`beneficialOwner_${ownerKey}_city`, ''),
+                                                    state: this.props.getDefaultStateForField(`beneficialOwner_${ownerKey}_state`, ''),
+                                                    zipCode: this.props.getDefaultStateForField(`beneficialOwner_${ownerKey}_zipCode`, ''),
+                                                    dob: this.props.getDefaultStateForField(`beneficialOwner_${ownerKey}_dob`, ''),
+                                                    ssnLast4: this.props.getDefaultStateForField(`beneficialOwner_${ownerKey}_ssnLast4`, ''),
                                                 }}
                                                 inputKeys={{
                                                     firstName: `beneficialOwner_${ownerKey}_firstName`,
@@ -316,14 +275,14 @@
                                 inputID="acceptTermsAndConditions"
                                 style={[styles.mt4]}
                                 LabelComponent={() => (
-                                    <View style={[styles.flexRow]}>
-                                        <Text>{this.props.translate('common.iAcceptThe')}</Text>
+                                    <Text>
+                                        {this.props.translate('common.iAcceptThe')}
                                         <TextLink href="https://use.expensify.com/achterms">
                                             {`${this.props.translate('beneficialOwnersStep.termsAndConditions')}`}
                                         </TextLink>
-                                    </View>
+                                    </Text>
                                 )}
-                                defaultValue={ReimbursementAccountUtils.getDefaultStateForField(this.props, 'acceptTermsAndConditions', false)}
+                                defaultValue={this.props.getDefaultStateForField('acceptTermsAndConditions', false)}
                                 shouldSaveDraft
                             />
                             <CheckboxWithLabel
@@ -332,45 +291,13 @@
                                 LabelComponent={() => (
                                     <Text>{this.props.translate('beneficialOwnersStep.certifyTrueAndAccurate')}</Text>
                                 )}
-                                defaultValue={ReimbursementAccountUtils.getDefaultStateForField(this.props, 'certifyTrueInformation', false)}
+                                defaultValue={this.props.getDefaultStateForField('certifyTrueInformation', false)}
                                 shouldSaveDraft
                             />
                         </>
                     )}
-<<<<<<< HEAD
                 </Form>
-            </>
-=======
-                    <Text style={[styles.mv5]}>
-                        {this.props.translate('beneficialOwnersStep.agreement')}
-                    </Text>
-                    <CheckboxWithLabel
-                        style={[styles.mt4]}
-                        isChecked={this.state.acceptTermsAndConditions}
-                        onInputChange={() => this.toggleCheckbox('acceptTermsAndConditions')}
-                        LabelComponent={() => (
-                            <Text>
-                                {this.props.translate('common.iAcceptThe')}
-                                <TextLink href="https://use.expensify.com/achterms">
-                                    {`${this.props.translate('beneficialOwnersStep.termsAndConditions')}`}
-                                </TextLink>
-                            </Text>
-                        )}
-                        errorText={this.getErrorText('acceptTermsAndConditions')}
-                        hasError={this.getErrors().acceptTermsAndConditions}
-                    />
-                    <CheckboxWithLabel
-                        style={[styles.mt4]}
-                        isChecked={this.state.certifyTrueInformation}
-                        onInputChange={() => this.toggleCheckbox('certifyTrueInformation')}
-                        LabelComponent={() => (
-                            <Text>{this.props.translate('beneficialOwnersStep.certifyTrueAndAccurate')}</Text>
-                        )}
-                        errorText={this.getErrorText('certifyTrueInformation')}
-                    />
-                </ReimbursementAccountForm>
             </ScreenWrapper>
->>>>>>> d5cfa894
         );
     }
 }

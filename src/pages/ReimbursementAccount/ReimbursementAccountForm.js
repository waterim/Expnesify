import _ from 'underscore';
import lodashGet from 'lodash/get';
import React from 'react';
import PropTypes from 'prop-types';
import {View} from 'react-native';
import {withOnyx} from 'react-native-onyx';
import styles from '../../styles/styles';
import withLocalize, {withLocalizePropTypes} from '../../components/withLocalize';
import reimbursementAccountPropTypes from './reimbursementAccountPropTypes';
import compose from '../../libs/compose';
import ONYXKEYS from '../../ONYXKEYS';
import FormAlertWithSubmitButton from '../../components/FormAlertWithSubmitButton';
import CONST from '../../CONST';
import FormScrollView from '../../components/FormScrollView';
import * as BankAccounts from '../../libs/actions/BankAccounts';
import * as ErrorUtils from '../../libs/ErrorUtils';

const propTypes = {
    /** Data for the bank account actively being set up */
    reimbursementAccount: reimbursementAccountPropTypes,

    /** Called when the form is submitted */
    onSubmit: PropTypes.func.isRequired,

    ...withLocalizePropTypes,
};

const defaultProps = {
    reimbursementAccount: {},
};

class ReimbursementAccountForm extends React.Component {
    componentWillUnmount() {
        BankAccounts.resetReimbursementAccount();
    }

    getErrorMessage() {
        const latestErrorMessage = ErrorUtils.getLatestErrorMessage(this.props.reimbursementAccount);
        return this.props.reimbursementAccount.error || (typeof latestErrorMessage === 'string' ? latestErrorMessage : '');
    }

    render() {
        const hasErrorFields = _.size(this.props.reimbursementAccount.errorFields) > 0;
        const error = _.last(_.values(this.props.reimbursementAccount.errors));
        const isErrorVisible = hasErrorFields || Boolean(error);

        const currentStep = lodashGet(
            this.props,
            'reimbursementAccount.achData.currentStep',
            CONST.BANK_ACCOUNT.STEP.BANK_ACCOUNT,
        );

        return (
            <FormScrollView
                ref={el => this.form = el}
            >
                {/* Form elements */}
                <View style={[styles.mh5, styles.mb5]}>
                    {this.props.children}
                </View>
                <FormAlertWithSubmitButton
                    isAlertVisible={isErrorVisible}
                    buttonText={currentStep === CONST.BANK_ACCOUNT.STEP.VALIDATION ? this.props.translate('validationStep.buttonText') : this.props.translate('common.saveAndContinue')}
                    onSubmit={this.props.onSubmit}
                    onFixTheErrorsLinkPressed={() => {
                        this.form.scrollTo({y: 0, animated: true});
                    }}
<<<<<<< HEAD
                    message={error}
=======
                    message={this.getErrorMessage()}
>>>>>>> 3d76850e
                    isMessageHtml={this.props.reimbursementAccount.isErrorHtml}
                    isLoading={this.props.reimbursementAccount.loading || this.props.reimbursementAccount.isLoading}
                />
            </FormScrollView>
        );
    }
}

ReimbursementAccountForm.propTypes = propTypes;
ReimbursementAccountForm.defaultProps = defaultProps;
export default compose(
    withLocalize,
    withOnyx({
        reimbursementAccount: {
            key: ONYXKEYS.REIMBURSEMENT_ACCOUNT,
        },
    }),
)(ReimbursementAccountForm);<|MERGE_RESOLUTION|>--- conflicted
+++ resolved
@@ -65,11 +65,7 @@
                     onFixTheErrorsLinkPressed={() => {
                         this.form.scrollTo({y: 0, animated: true});
                     }}
-<<<<<<< HEAD
-                    message={error}
-=======
                     message={this.getErrorMessage()}
->>>>>>> 3d76850e
                     isMessageHtml={this.props.reimbursementAccount.isErrorHtml}
                     isLoading={this.props.reimbursementAccount.loading || this.props.reimbursementAccount.isLoading}
                 />

import lodashGet from 'lodash/get';
import React from 'react';
import {ScrollView, View} from 'react-native';
import {withOnyx} from 'react-native-onyx';
import Str from 'expensify-common/lib/str';
import _ from 'underscore';
import PropTypes from 'prop-types';
import styles from '../../styles/styles';
import withLocalize, {withLocalizePropTypes} from '../../components/withLocalize';
import compose from '../../libs/compose';
import * as BankAccounts from '../../libs/actions/BankAccounts';
import * as Report from '../../libs/actions/Report';
import HeaderWithBackButton from '../../components/HeaderWithBackButton';
import TextInput from '../../components/TextInput';
import Text from '../../components/Text';
import BankAccount from '../../libs/models/BankAccount';
import TextLink from '../../components/TextLink';
import ONYXKEYS from '../../ONYXKEYS';
import * as ValidationUtils from '../../libs/ValidationUtils';
import EnableStep from './EnableStep';
import * as ReimbursementAccountProps from './reimbursementAccountPropTypes';
import Form from '../../components/Form';
import * as Expensicons from '../../components/Icon/Expensicons';
import * as Illustrations from '../../components/Icon/Illustrations';
import Section from '../../components/Section';
import CONST from '../../CONST';
import Button from '../../components/Button';
import MenuItem from '../../components/MenuItem';
import WorkspaceResetBankAccountModal from '../workspace/WorkspaceResetBankAccountModal';
import Enable2FAPrompt from './Enable2FAPrompt';
import ScreenWrapper from '../../components/ScreenWrapper';

const propTypes = {
    ...withLocalizePropTypes,

    /** Bank account currently in setup */
    reimbursementAccount: ReimbursementAccountProps.reimbursementAccountPropTypes.isRequired,

    onBackButtonPress: PropTypes.func.isRequired,

    /** User's account who is setting up bank account */
    account: PropTypes.shape({
        /** If user has two-factor authentication enabled */
        requiresTwoFactorAuth: PropTypes.bool,
    }),
};

const defaultProps = {
    account: {
        requiresTwoFactorAuth: false,
    },
};

/**
 * Filter input for validation amount
 * Anything that isn't a number is returned as an empty string
 * Any dollar amount (e.g. 1.12) will be returned as 112
 *
 * @param {String} amount field input
 * @returns {String}
 */
const filterInput = (amount) => {
    let value = amount ? amount.toString().trim() : '';
    if (value === '' || _.isNaN(Number(value)) || !Math.abs(Str.fromUSDToNumber(value))) {
        return '';
    }

    // If the user enters the values in dollars, convert it to the respective cents amount
    if (_.contains(value, '.')) {
        value = Str.fromUSDToNumber(value);
    }

    return value;
};

function ValidationStep({reimbursementAccount, translate, onBackButtonPress, account}) {
    /**
     * @param {Object} values - form input values passed by the Form component
     * @returns {Object}
     */
    const validate = (values) => {
        const errors = {};

        _.each(values, (value, key) => {
            const filteredValue = typeof value === 'string' ? filterInput(value) : value;
            if (ValidationUtils.isRequiredFulfilled(filteredValue)) {
                return;
            }
            errors[key] = 'common.error.invalidAmount';
        });

        return errors;
    };

    /**
     * @param {Object} values - form input values passed by the Form component
     */
    const submit = (values) => {
        const amount1 = filterInput(values.amount1);
        const amount2 = filterInput(values.amount2);
        const amount3 = filterInput(values.amount3);

        const validateCode = [amount1, amount2, amount3].join(',');

        // Send valid amounts to BankAccountAPI::validateBankAccount in Web-Expensify
        const bankaccountID = lodashGet(reimbursementAccount, 'achData.bankAccountID');
        BankAccounts.validateBankAccount(bankaccountID, validateCode);
    };

    const state = lodashGet(reimbursementAccount, 'achData.state');

    // If a user tries to navigate directly to the validate page we'll show them the EnableStep
    if (state === BankAccount.STATE.OPEN) {
        return <EnableStep />;
    }

<<<<<<< HEAD
    const maxAttemptsReached = lodashGet(reimbursementAccount, 'maxAttemptsReached');
    const isVerifying = !maxAttemptsReached && state === BankAccount.STATE.VERIFYING;
    const requiresTwoFactorAuth = lodashGet(account, 'requiresTwoFactorAuth');

    return (
        <ScreenWrapper
            style={[styles.flex1, styles.justifyContentBetween]}
            includeSafeAreaPaddingBottom={false}
        >
            <HeaderWithBackButton
                title={isVerifying ? translate('validationStep.headerTitle') : translate('workspace.common.testTransactions')}
                stepCounter={isVerifying ? undefined : {step: 5, total: 5}}
                onBackButtonPress={onBackButtonPress}
                shouldShowGetAssistanceButton
                guidesCallTaskID={CONST.GUIDES_CALL_TASK_IDS.WORKSPACE_BANK_ACCOUNT}
            />
            {maxAttemptsReached && (
                <View style={[styles.m5, styles.flex1]}>
                    <Text>
                        {translate('validationStep.maxAttemptsReached')} {translate('common.please')}{' '}
                        <TextLink onPress={Report.navigateToConciergeChat}>{translate('common.contactUs')}</TextLink>.
                    </Text>
                </View>
            )}
            {!maxAttemptsReached && state === BankAccount.STATE.PENDING && (
                <Form
                    formID={ONYXKEYS.REIMBURSEMENT_ACCOUNT}
                    submitButtonText={translate('validationStep.buttonText')}
                    onSubmit={submit}
                    validate={validate}
                    style={[styles.mh5, styles.flexGrow1]}
                >
                    <View style={[styles.mb2]}>
                        <Text style={[styles.mb5]}>{translate('validationStep.description')}</Text>
                        <Text style={[styles.mb2]}>{translate('validationStep.descriptionCTA')}</Text>
=======
    render() {
        const state = lodashGet(this.props.reimbursementAccount, 'achData.state');

        // If a user tries to navigate directly to the validate page we'll show them the EnableStep
        if (state === BankAccount.STATE.OPEN) {
            return <EnableStep />;
        }

        const maxAttemptsReached = lodashGet(this.props.reimbursementAccount, 'maxAttemptsReached');
        const isVerifying = !maxAttemptsReached && state === BankAccount.STATE.VERIFYING;
        const requiresTwoFactorAuth = lodashGet(this.props, 'account.requiresTwoFactorAuth');

        return (
            <ScreenWrapper
                style={[styles.flex1, styles.justifyContentBetween]}
                includeSafeAreaPaddingBottom={false}
                testID={ValidationStep.displayName}
            >
                <HeaderWithBackButton
                    title={isVerifying ? this.props.translate('validationStep.headerTitle') : this.props.translate('workspace.common.testTransactions')}
                    stepCounter={isVerifying ? undefined : {step: 5, total: 5}}
                    onBackButtonPress={this.props.onBackButtonPress}
                    shouldShowGetAssistanceButton
                    guidesCallTaskID={CONST.GUIDES_CALL_TASK_IDS.WORKSPACE_BANK_ACCOUNT}
                />
                {maxAttemptsReached && (
                    <View style={[styles.m5, styles.flex1]}>
                        <Text>
                            {this.props.translate('validationStep.maxAttemptsReached')} {this.props.translate('common.please')}{' '}
                            <TextLink onPress={Report.navigateToConciergeChat}>{this.props.translate('common.contactUs')}</TextLink>.
                        </Text>
>>>>>>> 7c86d09a
                    </View>
                    <View style={[styles.mv5]}>
                        <TextInput
                            inputID="amount1"
                            shouldSaveDraft
                            containerStyles={[styles.mb1]}
                            placeholder="1.52"
                            keyboardType="decimal-pad"
                            accessibilityRole={CONST.ACCESSIBILITY_ROLE.TEXT}
                        />
                        <TextInput
                            inputID="amount2"
                            shouldSaveDraft
                            containerStyles={[styles.mb1]}
                            placeholder="1.53"
                            keyboardType="decimal-pad"
                            accessibilityRole={CONST.ACCESSIBILITY_ROLE.TEXT}
                        />
                        <TextInput
                            shouldSaveDraft
                            inputID="amount3"
                            containerStyles={[styles.mb1]}
                            placeholder="1.54"
                            keyboardType="decimal-pad"
                            accessibilityRole={CONST.ACCESSIBILITY_ROLE.TEXT}
                        />
                    </View>
                    {!requiresTwoFactorAuth && (
                        <View style={[styles.mln5, styles.mrn5]}>
                            <Enable2FAPrompt />
                        </View>
                    )}
                </Form>
            )}
            {isVerifying && (
                <ScrollView style={[styles.flex1]}>
                    <Section
                        title={translate('workspace.bankAccount.letsFinishInChat')}
                        icon={Illustrations.ConciergeBubble}
                    >
                        <Text>{translate('validationStep.letsChatText')}</Text>
                        <Button
                            text={translate('validationStep.letsChatCTA')}
                            onPress={Report.navigateToConciergeChat}
                            icon={Expensicons.ChatBubble}
                            style={[styles.mt4]}
                            iconStyles={[styles.buttonCTAIcon]}
                            shouldShowRightIcon
                            large
                            success
                        />
                        <MenuItem
                            title={translate('workspace.bankAccount.noLetsStartOver')}
                            icon={Expensicons.RotateLeft}
                            onPress={BankAccounts.requestResetFreePlanBankAccount}
                            shouldShowRightIcon
                            wrapperStyle={[styles.cardMenuItem, styles.mv3]}
                        />
                    </Section>
                    {reimbursementAccount.shouldShowResetModal && <WorkspaceResetBankAccountModal reimbursementAccount={reimbursementAccount} />}
                    {!requiresTwoFactorAuth && <Enable2FAPrompt />}
                </ScrollView>
            )}
        </ScreenWrapper>
    );
}

ValidationStep.propTypes = propTypes;
ValidationStep.defaultProps = defaultProps;

export default compose(
    withLocalize,
    withOnyx({
        account: {
            key: ONYXKEYS.ACCOUNT,
        },
    }),
)(ValidationStep);<|MERGE_RESOLUTION|>--- conflicted
+++ resolved
@@ -114,7 +114,6 @@
         return <EnableStep />;
     }
 
-<<<<<<< HEAD
     const maxAttemptsReached = lodashGet(reimbursementAccount, 'maxAttemptsReached');
     const isVerifying = !maxAttemptsReached && state === BankAccount.STATE.VERIFYING;
     const requiresTwoFactorAuth = lodashGet(account, 'requiresTwoFactorAuth');
@@ -123,6 +122,7 @@
         <ScreenWrapper
             style={[styles.flex1, styles.justifyContentBetween]}
             includeSafeAreaPaddingBottom={false}
+            testID={ValidationStep.displayName}
         >
             <HeaderWithBackButton
                 title={isVerifying ? translate('validationStep.headerTitle') : translate('workspace.common.testTransactions')}
@@ -150,39 +150,6 @@
                     <View style={[styles.mb2]}>
                         <Text style={[styles.mb5]}>{translate('validationStep.description')}</Text>
                         <Text style={[styles.mb2]}>{translate('validationStep.descriptionCTA')}</Text>
-=======
-    render() {
-        const state = lodashGet(this.props.reimbursementAccount, 'achData.state');
-
-        // If a user tries to navigate directly to the validate page we'll show them the EnableStep
-        if (state === BankAccount.STATE.OPEN) {
-            return <EnableStep />;
-        }
-
-        const maxAttemptsReached = lodashGet(this.props.reimbursementAccount, 'maxAttemptsReached');
-        const isVerifying = !maxAttemptsReached && state === BankAccount.STATE.VERIFYING;
-        const requiresTwoFactorAuth = lodashGet(this.props, 'account.requiresTwoFactorAuth');
-
-        return (
-            <ScreenWrapper
-                style={[styles.flex1, styles.justifyContentBetween]}
-                includeSafeAreaPaddingBottom={false}
-                testID={ValidationStep.displayName}
-            >
-                <HeaderWithBackButton
-                    title={isVerifying ? this.props.translate('validationStep.headerTitle') : this.props.translate('workspace.common.testTransactions')}
-                    stepCounter={isVerifying ? undefined : {step: 5, total: 5}}
-                    onBackButtonPress={this.props.onBackButtonPress}
-                    shouldShowGetAssistanceButton
-                    guidesCallTaskID={CONST.GUIDES_CALL_TASK_IDS.WORKSPACE_BANK_ACCOUNT}
-                />
-                {maxAttemptsReached && (
-                    <View style={[styles.m5, styles.flex1]}>
-                        <Text>
-                            {this.props.translate('validationStep.maxAttemptsReached')} {this.props.translate('common.please')}{' '}
-                            <TextLink onPress={Report.navigateToConciergeChat}>{this.props.translate('common.contactUs')}</TextLink>.
-                        </Text>
->>>>>>> 7c86d09a
                     </View>
                     <View style={[styles.mv5]}>
                         <TextInput

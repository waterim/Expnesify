import lodashGet from 'lodash/get';
import React, {useCallback} from 'react';
import {Image} from 'react-native';
import _ from 'underscore';
import CheckboxWithLabel from '@components/CheckboxWithLabel';
import FormProvider from '@components/Form/FormProvider';
import InputWrapper from '@components/Form/InputWrapper';
import HeaderWithBackButton from '@components/HeaderWithBackButton';
import ScreenWrapper from '@components/ScreenWrapper';
import Text from '@components/Text';
import TextInput from '@components/TextInput';
import TextLink from '@components/TextLink';
import {withLocalizePropTypes} from '@components/withLocalize';
import useLocalize from '@hooks/useLocalize';
import shouldDelayFocus from '@libs/shouldDelayFocus';
import * as ValidationUtils from '@libs/ValidationUtils';
import useThemeStyles from '@styles/useThemeStyles';
import * as BankAccounts from '@userActions/BankAccounts';
import CONST from '@src/CONST';
import ONYXKEYS from '@src/ONYXKEYS';
import exampleCheckImage from './exampleCheckImage';
import StepPropTypes from './StepPropTypes';

const propTypes = {
    ..._.omit(StepPropTypes, _.keys(withLocalizePropTypes)),
};

function BankAccountManualStep(props) {
    const styles = useThemeStyles();
    const {translate, preferredLocale} = useLocalize();
    const {reimbursementAccount, reimbursementAccountDraft} = props;

    const shouldDisableInputs = Boolean(lodashGet(reimbursementAccount, 'achData.bankAccountID'));

    /**
     * @param {Object} values - form input values passed by the Form component
     * @returns {Object}
     */
    const validate = useCallback(
        (values) => {
            const requiredFields = ['routingNumber', 'accountNumber'];
            const errors = ValidationUtils.getFieldRequiredErrors(values, requiredFields);
            const routingNumber = values.routingNumber && values.routingNumber.trim();

            if (
                values.accountNumber &&
                !CONST.BANK_ACCOUNT.REGEX.US_ACCOUNT_NUMBER.test(values.accountNumber.trim()) &&
                !(shouldDisableInputs && CONST.BANK_ACCOUNT.REGEX.MASKED_US_ACCOUNT_NUMBER.test(values.accountNumber.trim()))
            ) {
                errors.accountNumber = 'bankAccount.error.accountNumber';
            } else if (values.accountNumber && values.accountNumber === routingNumber) {
                errors.accountNumber = translate('bankAccount.error.routingAndAccountNumberCannotBeSame');
            }
            if (routingNumber && (!CONST.BANK_ACCOUNT.REGEX.SWIFT_BIC.test(routingNumber) || !ValidationUtils.isValidRoutingNumber(routingNumber))) {
                errors.routingNumber = 'bankAccount.error.routingNumber';
            }
            if (!values.acceptTerms) {
                errors.acceptTerms = 'common.error.acceptTerms';
            }

            return errors;
        },
        [translate, shouldDisableInputs],
    );

    const submit = useCallback(
        (values) => {
            BankAccounts.connectBankAccountManually(
                lodashGet(reimbursementAccount, 'achData.bankAccountID') || 0,
                values.accountNumber,
                values.routingNumber,
                lodashGet(reimbursementAccountDraft, ['plaidMask']),
            );
        },
        [reimbursementAccount, reimbursementAccountDraft],
    );

    return (
        <ScreenWrapper
            includeSafeAreaPaddingBottom={false}
            testID={BankAccountManualStep.displayName}
        >
            <HeaderWithBackButton
                title={translate('workspace.common.connectBankAccount')}
                stepCounter={{step: 1, total: 5}}
                shouldShowGetAssistanceButton
                guidesCallTaskID={CONST.GUIDES_CALL_TASK_IDS.WORKSPACE_BANK_ACCOUNT}
                onBackButtonPress={props.onBackButtonPress}
            />
            <FormProvider
                formID={ONYXKEYS.REIMBURSEMENT_ACCOUNT}
                onSubmit={submit}
                validate={validate}
                submitButtonText={translate('common.continue')}
                style={[styles.mh5, styles.flexGrow1]}
            >
                <Text style={[styles.mb5]}>{translate('bankAccount.checkHelpLine')}</Text>
                <Image
                    resizeMode="contain"
                    style={[styles.exampleCheckImage, styles.mb5]}
                    source={exampleCheckImage(preferredLocale)}
                />
<<<<<<< HEAD
                <TextInput
                    accessibilityLabel="Text input field"
=======
                <InputWrapper
                    InputComponent={TextInput}
>>>>>>> 14abfa11
                    autoFocus
                    shouldDelayFocus={shouldDelayFocus}
                    inputID="routingNumber"
                    label={translate('bankAccount.routingNumber')}
                    aria-label={translate('bankAccount.routingNumber')}
                    role={CONST.ROLE.PRESENTATION}
                    defaultValue={props.getDefaultStateForField('routingNumber', '')}
                    inputMode={CONST.INPUT_MODE.NUMERIC}
                    disabled={shouldDisableInputs}
                    shouldSaveDraft
                    shouldUseDefaultValue={shouldDisableInputs}
                />
<<<<<<< HEAD
                <TextInput
                    accessibilityLabel="Text input field"
=======
                <InputWrapper
                    InputComponent={TextInput}
>>>>>>> 14abfa11
                    inputID="accountNumber"
                    containerStyles={[styles.mt4]}
                    label={translate('bankAccount.accountNumber')}
                    aria-label={translate('bankAccount.accountNumber')}
                    role={CONST.ROLE.PRESENTATION}
                    defaultValue={props.getDefaultStateForField('accountNumber', '')}
                    inputMode={CONST.INPUT_MODE.NUMERIC}
                    disabled={shouldDisableInputs}
                    shouldSaveDraft
                    shouldUseDefaultValue={shouldDisableInputs}
                />
                <InputWrapper
                    InputComponent={CheckboxWithLabel}
                    aria-label={`${translate('common.iAcceptThe')} ${translate('common.expensifyTermsOfService')}`}
                    style={styles.mt4}
                    inputID="acceptTerms"
                    LabelComponent={() => (
                        <Text>
                            {translate('common.iAcceptThe')}
                            <TextLink href={CONST.TERMS_URL}>{translate('common.expensifyTermsOfService')}</TextLink>
                        </Text>
                    )}
                    defaultValue={props.getDefaultStateForField('acceptTerms', false)}
                    shouldSaveDraft
                />
            </FormProvider>
        </ScreenWrapper>
    );
}

BankAccountManualStep.propTypes = propTypes;
BankAccountManualStep.displayName = 'BankAccountManualStep';
export default BankAccountManualStep;<|MERGE_RESOLUTION|>--- conflicted
+++ resolved
@@ -100,13 +100,8 @@
                     style={[styles.exampleCheckImage, styles.mb5]}
                     source={exampleCheckImage(preferredLocale)}
                 />
-<<<<<<< HEAD
-                <TextInput
-                    accessibilityLabel="Text input field"
-=======
                 <InputWrapper
                     InputComponent={TextInput}
->>>>>>> 14abfa11
                     autoFocus
                     shouldDelayFocus={shouldDelayFocus}
                     inputID="routingNumber"
@@ -119,13 +114,8 @@
                     shouldSaveDraft
                     shouldUseDefaultValue={shouldDisableInputs}
                 />
-<<<<<<< HEAD
-                <TextInput
-                    accessibilityLabel="Text input field"
-=======
                 <InputWrapper
                     InputComponent={TextInput}
->>>>>>> 14abfa11
                     inputID="accountNumber"
                     containerStyles={[styles.mt4]}
                     label={translate('bankAccount.accountNumber')}

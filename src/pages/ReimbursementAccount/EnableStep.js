import _ from 'underscore';
import React from 'react';
import PropTypes from 'prop-types';
import {View, Image} from 'react-native';
import {withOnyx} from 'react-native-onyx';
import styles from '../../styles/styles';
import withLocalize, {withLocalizePropTypes} from '../../components/withLocalize';
import HeaderWithCloseButton from '../../components/HeaderWithCloseButton';
import Navigation from '../../libs/Navigation/Navigation';
import Text from '../../components/Text';
import compose from '../../libs/compose';
import ONYXKEYS from '../../ONYXKEYS';
import {ChatBubble, Close} from '../../components/Icon/Expensicons';
import MenuItem from '../../components/MenuItem';
import getBankIcon from '../../components/Icon/BankIcons';
import {getPaymentMethods} from '../../libs/actions/PaymentMethods';
import FullScreenLoadingIndicator from '../../components/FullscreenLoadingIndicator';
import bankAccountPropTypes from '../../components/bankAccountPropTypes';
import {navigateToConciergeChat} from '../../libs/actions/Report';
import confettiPop from '../../../assets/images/confetti-pop.gif';
import Icon from '../../components/Icon';
import WorkspaceSection from '../workspace/WorkspaceSection';
import {ConciergeBlue} from '../../components/Icon/Illustrations';
import {requestResetFreePlanBankAccount} from '../../libs/actions/BankAccounts';

const propTypes = {
    /** Are we loading payment methods? */
    isLoadingPaymentMethods: PropTypes.bool,

    /** Array of bank account objects */
    bankAccountList: PropTypes.arrayOf(bankAccountPropTypes),

    ...withLocalizePropTypes,
};

const defaultProps = {
    isLoadingPaymentMethods: true,
    bankAccountList: [],
};

class EnableStep extends React.Component {
    componentDidMount() {
        getPaymentMethods();
    }

    render() {
        const {
            user, reimbursementAccount, translate, bankAccountList,
        } = this.props;
        if (this.props.isLoadingPaymentMethods || _.isEmpty(bankAccountList)) {
            return (
                <FullScreenLoadingIndicator />
            );
        }

        const isUsingExpensifyCard = user.isUsingExpensifyCard;
        const account = _.find(bankAccountList, bankAccount => bankAccount.bankAccountID === reimbursementAccount.achData.bankAccountID);
        if (!account) {
            // This shouldn't happen as we can only end up here if we have successfully added a bank account.
            // But in case it does we'll throw here directly so it can be caught by the error boundary.
            throw new Error('Account not found in EnableStep');
        }

        const {icon, iconSize} = getBankIcon(account.additionalData.bankName);
        const formattedBankAccountNumber = account.accountNumber
            ? `${translate('paymentMethodList.accountLastFour')} ${
                account.accountNumber.slice(-4)
            }`
            : '';
        const bankName = account.addressName;
        const menuItems = [{
            title: this.props.translate('workspace.bankAccount.disconnectBankAccount'),
            icon: Close,
            onPress: requestResetFreePlanBankAccount,
        }];
        if (!isUsingExpensifyCard) {
            menuItems.unshift({
                title: translate('workspace.bankAccount.chatWithConcierge'),
                icon: ChatBubble,
                onPress: () => {
                    Navigation.dismissModal();
                    navigateToConciergeChat();
                },
                shouldShowRightIcon: true,
            });
        }

        return (
            <View style={[styles.flex1, styles.justifyContentBetween]}>
                <HeaderWithCloseButton
                    title={translate('workspace.common.bankAccount')}
                    onCloseButtonPress={Navigation.dismissModal}
                    shouldShowBackButton
                    onBackButtonPress={() => Navigation.goBack()}
                />
                <View style={[styles.flex1]}>
                    <WorkspaceSection
                        title={!isUsingExpensifyCard ? translate('workspace.bankAccount.oneMoreThing') : translate('workspace.bankAccount.allSet')}
                        IconComponent={() => (!isUsingExpensifyCard ? <Icon src={ConciergeBlue} width={80} height={80} /> : <Image source={confettiPop} style={styles.confettiIcon} />)}
<<<<<<< HEAD
                        menuItems={menuItems}
=======
                        menuItems={!isUsingExpensifyCard ? [{
                            title: translate('workspace.bankAccount.chatWithConcierge'),
                            icon: ChatBubble,
                            onPress: () => {
                                navigateToConciergeChat();
                            },
                            shouldShowRightIcon: true,
                        }] : []}
>>>>>>> 77c1b392
                    >
                        <MenuItem
                            title={bankName}
                            description={formattedBankAccountNumber}
                            icon={icon}
                            iconWidth={iconSize}
                            iconHeight={iconSize}
                            disabled
                            interactive={false}
                            wrapperStyle={[styles.ph0, styles.mb3]}
                        />
                        <Text>
                            {!isUsingExpensifyCard
                                ? translate('workspace.bankAccount.accountDescriptionNoCards')
                                : translate('workspace.bankAccount.accountDescriptionWithCards')}
                        </Text>
                    </WorkspaceSection>
                </View>
            </View>
        );
    }
}

EnableStep.propTypes = propTypes;
EnableStep.defaultProps = defaultProps;

export default compose(
    withLocalize,
    withOnyx({
        isLoadingPaymentMethods: {
            key: ONYXKEYS.IS_LOADING_PAYMENT_METHODS,
            initWithStoredValues: false,
        },
        user: {
            key: ONYXKEYS.USER,
        },
        reimbursementAccount: {
            key: ONYXKEYS.REIMBURSEMENT_ACCOUNT,
        },
        bankAccountList: {
            key: ONYXKEYS.BANK_ACCOUNT_LIST,
            initWithStoredValues: false,
        },
    }),
)(EnableStep);<|MERGE_RESOLUTION|>--- conflicted
+++ resolved
@@ -78,7 +78,6 @@
                 title: translate('workspace.bankAccount.chatWithConcierge'),
                 icon: ChatBubble,
                 onPress: () => {
-                    Navigation.dismissModal();
                     navigateToConciergeChat();
                 },
                 shouldShowRightIcon: true,
@@ -97,18 +96,7 @@
                     <WorkspaceSection
                         title={!isUsingExpensifyCard ? translate('workspace.bankAccount.oneMoreThing') : translate('workspace.bankAccount.allSet')}
                         IconComponent={() => (!isUsingExpensifyCard ? <Icon src={ConciergeBlue} width={80} height={80} /> : <Image source={confettiPop} style={styles.confettiIcon} />)}
-<<<<<<< HEAD
                         menuItems={menuItems}
-=======
-                        menuItems={!isUsingExpensifyCard ? [{
-                            title: translate('workspace.bankAccount.chatWithConcierge'),
-                            icon: ChatBubble,
-                            onPress: () => {
-                                navigateToConciergeChat();
-                            },
-                            shouldShowRightIcon: true,
-                        }] : []}
->>>>>>> 77c1b392
                     >
                         <MenuItem
                             title={bankName}

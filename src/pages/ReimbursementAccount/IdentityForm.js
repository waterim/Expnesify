import React from 'react';
import {View} from 'react-native';
import PropTypes from 'prop-types';
import StatePicker from '../../components/StatePicker';
import ExpensiTextInput from '../../components/ExpensiTextInput';
import styles from '../../styles/styles';
import withLocalize, {withLocalizePropTypes} from '../../components/withLocalize';
import Text from '../../components/Text';

const propTypes = {
    /** Style for wrapping View */
    style: PropTypes.oneOfType([PropTypes.arrayOf(PropTypes.object), PropTypes.object]),

    /** Callback fired when a field changes. Passes args as fieldName, val */
    onFieldChange: PropTypes.func.isRequired,

    /** Form values */
    values: PropTypes.shape({
        /** First name field */
        firstName: PropTypes.string,

        /** Last name field */
        lastName: PropTypes.string,

        /** Address street field */
        street: PropTypes.string,

        /** Address city field */
        city: PropTypes.string,

        /** Address state field */
        state: PropTypes.string,

        /** Address zip code field */
        zipCode: PropTypes.string,

        /** Date of birth field */
        dob: PropTypes.string,

        /** Last 4 digits of SSN */
        ssnLast4: PropTypes.string,
    }),

    /** Any errors that can arise from form validation */
    errors: PropTypes.shape({
        /** First name field error */
        firstName: PropTypes.string,

        /** Last name field error */
        lastName: PropTypes.string,

        /** Address street field error */
        street: PropTypes.string,

        /** Address city field error */
        city: PropTypes.string,

        /** Address state field error */
        state: PropTypes.string,

        /** Address zip code field error */
        zipCode: PropTypes.string,

        /** Date of birth field error */
        dob: PropTypes.string,

        /** Last 4 digits of SSN field error */
        ssnLast4: PropTypes.string,
    }),

    ...withLocalizePropTypes,
};

const defaultProps = {
    style: {},
    values: {
        firstName: '',
        lastName: '',
        street: '',
        city: '',
        state: '',
        zipCode: '',
        dob: '',
        ssnLast4: '',
    },
    errors: {},
};


const IdentityForm = ({
    translate, values, onFieldChange, style, errors,
}) => {
    console.log('errors', errors);
    const {
        firstName, lastName, street, city, state, zipCode, dob, ssnLast4,
    } = values;
    return (
        <View style={style}>
            <View style={[styles.flexRow]}>
                <View style={[styles.flex2, styles.mr2]}>
                    <ExpensiTextInput
                        label={`${translate('common.firstName')}`}
                        value={firstName}
<<<<<<< HEAD
                        onChangeText={value => onFieldChange('firstName', value)}
=======
                        onChangeText={(val) => {
                            if (error === translateLocal('bankAccount.error.firstName')) {
                                hideBankAccountErrors();
                            }
                            onFieldChange('firstName', val);
                        }}
                        errorText={error === translateLocal('bankAccount.error.firstName') ? error : ''}
>>>>>>> 50cb8d4f
                    />
                </View>
                <View style={[styles.flex2]}>
                    <ExpensiTextInput
                        label={`${translate('common.lastName')}`}
                        value={lastName}
<<<<<<< HEAD
                        onChangeText={value => onFieldChange('lastName', value)}
=======
                        onChangeText={(val) => {
                            if (error === translateLocal('bankAccount.error.lastName')) {
                                hideBankAccountErrors();
                            }
                            onFieldChange('lastName', val);
                        }}
                        errorText={error === translateLocal('bankAccount.error.lastName') ? error : ''}
>>>>>>> 50cb8d4f
                    />
                </View>
            </View>
            <ExpensiTextInput
                label={`${translate('common.dob')}`}
                containerStyles={[styles.mt4]}
                placeholder={translate('common.dateFormat')}
                value={dob}
                onChangeText={value => onFieldChange('dob', value)}
                errorText={errors.dob || ''}
            />
            <ExpensiTextInput
                label={`${translate('common.ssnLast4')}`}
                containerStyles={[styles.mt4]}
                value={ssnLast4}
                onChangeText={value => onFieldChange('ssnLast4', value)}
                errorText={errors.ssnLast4 || ''}
            />
            <ExpensiTextInput
                label={translate('common.personalAddress')}
                containerStyles={[styles.mt4]}
                value={street}
                onChangeText={value => onFieldChange('street', value)}
                errorText={errors.street || ''}
            />
            <Text style={[styles.mutedTextLabel, styles.mt1]}>{translate('common.noPO')}</Text>
            <View style={[styles.flexRow, styles.mt4]}>
                <View style={[styles.flex2, styles.mr2]}>
                    <ExpensiTextInput
                        label={translate('common.city')}
                        value={city}
<<<<<<< HEAD
                        onChangeText={value => onFieldChange('city', value)}
=======
                        onChangeText={(val) => {
                            if (error === translateLocal('bankAccount.error.addressCity')) {
                                hideBankAccountErrors();
                            }
                            onFieldChange('city', val);
                        }}
                        errorText={error === translateLocal('bankAccount.error.addressCity') ? error : ''}
>>>>>>> 50cb8d4f
                    />
                </View>
                <View style={[styles.flex1]}>
                    <StatePicker
                        value={state}
<<<<<<< HEAD
                        onChange={value => onFieldChange('state', value)}
=======
                        onChange={(val) => {
                            if (error === translateLocal('bankAccount.error.addressState')) {
                                hideBankAccountErrors();
                            }
                            onFieldChange('state', val);
                        }}
                        errorText={error === translateLocal('bankAccount.error.addressState') ? error : ''}
                        hasError={error === translateLocal('bankAccount.error.addressState')}
>>>>>>> 50cb8d4f
                    />
                </View>
            </View>
            <ExpensiTextInput
                label={translate('common.zip')}
                containerStyles={[styles.mt4]}
                value={zipCode}
                onChangeText={value => onFieldChange('zipCode', value)}
                errorText={errors.zipCode || ''}
            />
        </View>
    );
};

IdentityForm.propTypes = propTypes;
IdentityForm.defaultProps = defaultProps;
export default withLocalize(IdentityForm);<|MERGE_RESOLUTION|>--- conflicted
+++ resolved
@@ -101,34 +101,16 @@
                     <ExpensiTextInput
                         label={`${translate('common.firstName')}`}
                         value={firstName}
-<<<<<<< HEAD
                         onChangeText={value => onFieldChange('firstName', value)}
-=======
-                        onChangeText={(val) => {
-                            if (error === translateLocal('bankAccount.error.firstName')) {
-                                hideBankAccountErrors();
-                            }
-                            onFieldChange('firstName', val);
-                        }}
-                        errorText={error === translateLocal('bankAccount.error.firstName') ? error : ''}
->>>>>>> 50cb8d4f
+                        errorText={errors.firstName || ''}
                     />
                 </View>
                 <View style={[styles.flex2]}>
                     <ExpensiTextInput
                         label={`${translate('common.lastName')}`}
                         value={lastName}
-<<<<<<< HEAD
                         onChangeText={value => onFieldChange('lastName', value)}
-=======
-                        onChangeText={(val) => {
-                            if (error === translateLocal('bankAccount.error.lastName')) {
-                                hideBankAccountErrors();
-                            }
-                            onFieldChange('lastName', val);
-                        }}
-                        errorText={error === translateLocal('bankAccount.error.lastName') ? error : ''}
->>>>>>> 50cb8d4f
+                        errorText={errors.lastName || ''}
                     />
                 </View>
             </View>
@@ -160,34 +142,16 @@
                     <ExpensiTextInput
                         label={translate('common.city')}
                         value={city}
-<<<<<<< HEAD
                         onChangeText={value => onFieldChange('city', value)}
-=======
-                        onChangeText={(val) => {
-                            if (error === translateLocal('bankAccount.error.addressCity')) {
-                                hideBankAccountErrors();
-                            }
-                            onFieldChange('city', val);
-                        }}
-                        errorText={error === translateLocal('bankAccount.error.addressCity') ? error : ''}
->>>>>>> 50cb8d4f
+                        errorText={firstName.addressCity || ''}
                     />
                 </View>
                 <View style={[styles.flex1]}>
                     <StatePicker
                         value={state}
-<<<<<<< HEAD
                         onChange={value => onFieldChange('state', value)}
-=======
-                        onChange={(val) => {
-                            if (error === translateLocal('bankAccount.error.addressState')) {
-                                hideBankAccountErrors();
-                            }
-                            onFieldChange('state', val);
-                        }}
-                        errorText={error === translateLocal('bankAccount.error.addressState') ? error : ''}
-                        hasError={error === translateLocal('bankAccount.error.addressState')}
->>>>>>> 50cb8d4f
+                        errorText={errors.state || ''}
+                        hasError={Boolean(errors.state)}
                     />
                 </View>
             </View>

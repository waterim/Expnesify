import React, {useCallback, useMemo} from 'react';
import {View} from 'react-native';
import PropTypes from 'prop-types';
import _ from 'lodash';
import styles from '../../styles/styles';
import HeaderWithBackButton from '../../components/HeaderWithBackButton';
import CONST from '../../CONST';
import TextLink from '../../components/TextLink';
import CheckboxWithLabel from '../../components/CheckboxWithLabel';
import Text from '../../components/Text';
import * as BankAccounts from '../../libs/actions/BankAccounts';
import IdentityForm from './IdentityForm';
import * as ValidationUtils from '../../libs/ValidationUtils';
import ONYXKEYS from '../../ONYXKEYS';
import RequestorOnfidoStep from './RequestorOnfidoStep';
import Form from '../../components/Form';
import ScreenWrapper from '../../components/ScreenWrapper';
import useLocalize from '../../hooks/useLocalize';
import {reimbursementAccountPropTypes} from './reimbursementAccountPropTypes';
import ReimbursementAccountDraftPropTypes from './ReimbursementAccountDraftPropTypes';

const propTypes = {
    onBackButtonPress: PropTypes.func.isRequired,
    getDefaultStateForField: PropTypes.func.isRequired,
    reimbursementAccount: reimbursementAccountPropTypes.isRequired,
    reimbursementAccountDraft: ReimbursementAccountDraftPropTypes.isRequired,

    /** If we should show Onfido flow */
    shouldShowOnfido: PropTypes.bool.isRequired,
};

const REQUIRED_FIELDS = ['firstName', 'lastName', 'dob', 'ssnLast4', 'requestorAddressStreet', 'requestorAddressCity', 'requestorAddressState', 'requestorAddressZipCode'];
const INPUT_KEYS = {
    firstName: 'firstName',
    lastName: 'lastName',
    dob: 'dob',
    ssnLast4: 'ssnLast4',
    street: 'requestorAddressStreet',
    city: 'requestorAddressCity',
    state: 'requestorAddressState',
    zipCode: 'requestorAddressZipCode',
};
const STEP_COUNTER = {step: 3, total: 5};

const validate = (values) => {
    const errors = ValidationUtils.getFieldRequiredErrors(values, REQUIRED_FIELDS);

    if (values.dob) {
        if (!ValidationUtils.isValidPastDate(values.dob) || !ValidationUtils.meetsMaximumAgeRequirement(values.dob)) {
            errors.dob = 'bankAccount.error.dob';
        } else if (!ValidationUtils.meetsMinimumAgeRequirement(values.dob)) {
            errors.dob = 'bankAccount.error.age';
        }
    }

    if (values.ssnLast4 && !ValidationUtils.isValidSSNLastFour(values.ssnLast4)) {
        errors.ssnLast4 = 'bankAccount.error.ssnLast4';
    }

    if (values.requestorAddressStreet && !ValidationUtils.isValidAddress(values.requestorAddressStreet)) {
        errors.requestorAddressStreet = 'bankAccount.error.addressStreet';
    }

    if (values.requestorAddressZipCode && !ValidationUtils.isValidZipCode(values.requestorAddressZipCode)) {
        errors.requestorAddressZipCode = 'bankAccount.error.zipCode';
    }

    if (!ValidationUtils.isRequiredFulfilled(values.isControllingOfficer)) {
        errors.isControllingOfficer = 'requestorStep.isControllingOfficerError';
    }

    return errors;
};

function InnerRequestorStep({reimbursementAccount, shouldShowOnfido, reimbursementAccountDraft, onBackButtonPress, getDefaultStateForField}) {
    const {translate} = useLocalize();

    const defaultValues = useMemo(
        () => ({
            firstName: getDefaultStateForField(INPUT_KEYS.firstName),
            lastName: getDefaultStateForField(INPUT_KEYS.lastName),
            street: getDefaultStateForField(INPUT_KEYS.street),
            city: getDefaultStateForField(INPUT_KEYS.city),
            state: getDefaultStateForField(INPUT_KEYS.state),
            zipCode: getDefaultStateForField(INPUT_KEYS.zipCode),
            dob: getDefaultStateForField(INPUT_KEYS.dob),
            ssnLast4: getDefaultStateForField(INPUT_KEYS.ssnLast4),
        }),
        [getDefaultStateForField],
    );

    const submit = useCallback(
        (values) => {
            const payload = {
                bankAccountID: _.get(reimbursementAccount, 'achData.bankAccountID', 0),
                ...values,
            };

            BankAccounts.updatePersonalInformationForBankAccount(payload);
        },
        [reimbursementAccount],
    );

    const renderLabelComponent = () => (
        <View style={[styles.flex1, styles.pr1]}>
            <Text>{translate('requestorStep.isControllingOfficer')}</Text>
        </View>
    );

    if (shouldShowOnfido) {
        return (
<<<<<<< HEAD
            <RequestorOnfidoStep
                reimbursementAccount={reimbursementAccount}
                reimbursementAccountDraft={reimbursementAccountDraft}
                onBackButtonPress={onBackButtonPress}
                getDefaultStateForField={getDefaultStateForField}
            />
=======
            <ScreenWrapper
                includeSafeAreaPaddingBottom={false}
                testID={RequestorStep.displayName}
            >
                <HeaderWithBackButton
                    title={this.props.translate('requestorStep.headerTitle')}
                    stepCounter={{step: 3, total: 5}}
                    shouldShowGetAssistanceButton
                    guidesCallTaskID={CONST.GUIDES_CALL_TASK_IDS.WORKSPACE_BANK_ACCOUNT}
                    onBackButtonPress={this.props.onBackButtonPress}
                />
                <Form
                    formID={ONYXKEYS.REIMBURSEMENT_ACCOUNT}
                    submitButtonText={this.props.translate('common.saveAndContinue')}
                    validate={this.validate}
                    scrollContextEnabled
                    onSubmit={this.submit}
                    style={[styles.mh5, styles.flexGrow1]}
                >
                    <Text>{this.props.translate('requestorStep.subtitle')}</Text>
                    <View style={[styles.mb5, styles.mt1, styles.dFlex, styles.flexRow]}>
                        <TextLink
                            style={[styles.textMicro]}
                            // eslint-disable-next-line max-len
                            href="https://community.expensify.com/discussion/6983/faq-why-do-i-need-to-provide-personal-documentation-when-setting-up-updating-my-bank-account"
                        >
                            {`${this.props.translate('requestorStep.learnMore')}`}
                        </TextLink>
                        <Text style={[styles.textMicroSupporting]}>{' | '}</Text>
                        <TextLink
                            style={[styles.textMicro, styles.textLink]}
                            // eslint-disable-next-line max-len
                            href="https://community.expensify.com/discussion/5677/deep-dive-security-how-expensify-protects-your-information"
                        >
                            {`${this.props.translate('requestorStep.isMyDataSafe')}`}
                        </TextLink>
                    </View>
                    <IdentityForm
                        translate={this.props.translate}
                        defaultValues={{
                            firstName: this.props.getDefaultStateForField('firstName'),
                            lastName: this.props.getDefaultStateForField('lastName'),
                            street: this.props.getDefaultStateForField('requestorAddressStreet'),
                            city: this.props.getDefaultStateForField('requestorAddressCity'),
                            state: this.props.getDefaultStateForField('requestorAddressState'),
                            zipCode: this.props.getDefaultStateForField('requestorAddressZipCode'),
                            dob: this.props.getDefaultStateForField('dob'),
                            ssnLast4: this.props.getDefaultStateForField('ssnLast4'),
                        }}
                        inputKeys={{
                            firstName: 'firstName',
                            lastName: 'lastName',
                            dob: 'dob',
                            ssnLast4: 'ssnLast4',
                            street: 'requestorAddressStreet',
                            city: 'requestorAddressCity',
                            state: 'requestorAddressState',
                            zipCode: 'requestorAddressZipCode',
                        }}
                        shouldSaveDraft
                    />
                    <CheckboxWithLabel
                        accessibilityLabel={this.props.translate('requestorStep.isControllingOfficer')}
                        inputID="isControllingOfficer"
                        defaultValue={this.props.getDefaultStateForField('isControllingOfficer', false)}
                        LabelComponent={() => (
                            <View style={[styles.flex1, styles.pr1]}>
                                <Text>{this.props.translate('requestorStep.isControllingOfficer')}</Text>
                            </View>
                        )}
                        style={[styles.mt4]}
                        shouldSaveDraft
                    />
                    <Text style={[styles.mt3, styles.textMicroSupporting]}>
                        {this.props.translate('requestorStep.onFidoConditions')}
                        <TextLink
                            href="https://onfido.com/facial-scan-policy-and-release/"
                            style={[styles.textMicro]}
                        >
                            {this.props.translate('onfidoStep.facialScan')}
                        </TextLink>
                        {', '}
                        <TextLink
                            href="https://onfido.com/privacy/"
                            style={[styles.textMicro]}
                        >
                            {this.props.translate('common.privacy')}
                        </TextLink>
                        {` ${this.props.translate('common.and')} `}
                        <TextLink
                            href="https://onfido.com/terms-of-service/"
                            style={[styles.textMicro]}
                        >
                            {this.props.translate('common.termsOfService')}
                        </TextLink>
                    </Text>
                </Form>
            </ScreenWrapper>
>>>>>>> 7bebfd3c
        );
    }

    return (
        <ScreenWrapper includeSafeAreaPaddingBottom={false}>
            <HeaderWithBackButton
                title={translate('requestorStep.headerTitle')}
                stepCounter={STEP_COUNTER}
                guidesCallTaskID={CONST.GUIDES_CALL_TASK_IDS.WORKSPACE_BANK_ACCOUNT}
                onBackButtonPress={onBackButtonPress}
                shouldShowGetAssistanceButton
            />
            <Form
                formID={ONYXKEYS.REIMBURSEMENT_ACCOUNT}
                submitButtonText={translate('common.saveAndContinue')}
                validate={validate}
                onSubmit={submit}
                style={[styles.mh5, styles.flexGrow1]}
                scrollContextEnabled
            >
                <Text>{translate('requestorStep.subtitle')}</Text>
                <View style={[styles.mb5, styles.mt1, styles.dFlex, styles.flexRow]}>
                    <TextLink
                        style={[styles.textMicro]}
                        href={CONST.BANK_ACCOUNT_PERSONAL_DOCUMENTATION_INFO_URL}
                    >
                        {translate('requestorStep.learnMore')}
                    </TextLink>
                    <Text style={[styles.textMicroSupporting]}>{' | '}</Text>
                    <TextLink
                        style={[styles.textMicro, styles.textLink]}
                        href={CONST.PERSONAL_DATA_PROTECTION_INFO_URL}
                    >
                        {translate('requestorStep.isMyDataSafe')}
                    </TextLink>
                </View>
                <IdentityForm
                    translate={translate}
                    defaultValues={defaultValues}
                    inputKeys={INPUT_KEYS}
                    shouldSaveDraft
                />
                <CheckboxWithLabel
                    accessibilityLabel={translate('requestorStep.isControllingOfficer')}
                    inputID="isControllingOfficer"
                    defaultValue={getDefaultStateForField('isControllingOfficer', false)}
                    LabelComponent={renderLabelComponent}
                    style={[styles.mt4]}
                    shouldSaveDraft
                />
                <Text style={[styles.mt3, styles.textMicroSupporting]}>
                    {translate('requestorStep.onFidoConditions')}
                    <TextLink
                        href={CONST.ONFIDO_FACIAL_SCAN_POLICY_URL}
                        style={[styles.textMicro]}
                    >
                        {translate('onfidoStep.facialScan')}
                    </TextLink>
                    {', '}
                    <TextLink
                        href={CONST.ONFIDO_PRIVACY_POLICY_URL}
                        style={[styles.textMicro]}
                    >
                        {translate('common.privacy')}
                    </TextLink>
                    {` ${translate('common.and')} `}
                    <TextLink
                        href={CONST.ONFIDO_TERMS_OF_SERVICE_URL}
                        style={[styles.textMicro]}
                    >
                        {translate('common.termsOfService')}
                    </TextLink>
                </Text>
            </Form>
        </ScreenWrapper>
    );
}

const RequestorStep = React.forwardRef(InnerRequestorStep);

RequestorStep.propTypes = propTypes;
RequestorStep.displayName = 'RequestorStep';

export default RequestorStep;<|MERGE_RESOLUTION|>--- conflicted
+++ resolved
@@ -109,118 +109,20 @@
 
     if (shouldShowOnfido) {
         return (
-<<<<<<< HEAD
             <RequestorOnfidoStep
                 reimbursementAccount={reimbursementAccount}
                 reimbursementAccountDraft={reimbursementAccountDraft}
                 onBackButtonPress={onBackButtonPress}
                 getDefaultStateForField={getDefaultStateForField}
             />
-=======
-            <ScreenWrapper
-                includeSafeAreaPaddingBottom={false}
-                testID={RequestorStep.displayName}
-            >
-                <HeaderWithBackButton
-                    title={this.props.translate('requestorStep.headerTitle')}
-                    stepCounter={{step: 3, total: 5}}
-                    shouldShowGetAssistanceButton
-                    guidesCallTaskID={CONST.GUIDES_CALL_TASK_IDS.WORKSPACE_BANK_ACCOUNT}
-                    onBackButtonPress={this.props.onBackButtonPress}
-                />
-                <Form
-                    formID={ONYXKEYS.REIMBURSEMENT_ACCOUNT}
-                    submitButtonText={this.props.translate('common.saveAndContinue')}
-                    validate={this.validate}
-                    scrollContextEnabled
-                    onSubmit={this.submit}
-                    style={[styles.mh5, styles.flexGrow1]}
-                >
-                    <Text>{this.props.translate('requestorStep.subtitle')}</Text>
-                    <View style={[styles.mb5, styles.mt1, styles.dFlex, styles.flexRow]}>
-                        <TextLink
-                            style={[styles.textMicro]}
-                            // eslint-disable-next-line max-len
-                            href="https://community.expensify.com/discussion/6983/faq-why-do-i-need-to-provide-personal-documentation-when-setting-up-updating-my-bank-account"
-                        >
-                            {`${this.props.translate('requestorStep.learnMore')}`}
-                        </TextLink>
-                        <Text style={[styles.textMicroSupporting]}>{' | '}</Text>
-                        <TextLink
-                            style={[styles.textMicro, styles.textLink]}
-                            // eslint-disable-next-line max-len
-                            href="https://community.expensify.com/discussion/5677/deep-dive-security-how-expensify-protects-your-information"
-                        >
-                            {`${this.props.translate('requestorStep.isMyDataSafe')}`}
-                        </TextLink>
-                    </View>
-                    <IdentityForm
-                        translate={this.props.translate}
-                        defaultValues={{
-                            firstName: this.props.getDefaultStateForField('firstName'),
-                            lastName: this.props.getDefaultStateForField('lastName'),
-                            street: this.props.getDefaultStateForField('requestorAddressStreet'),
-                            city: this.props.getDefaultStateForField('requestorAddressCity'),
-                            state: this.props.getDefaultStateForField('requestorAddressState'),
-                            zipCode: this.props.getDefaultStateForField('requestorAddressZipCode'),
-                            dob: this.props.getDefaultStateForField('dob'),
-                            ssnLast4: this.props.getDefaultStateForField('ssnLast4'),
-                        }}
-                        inputKeys={{
-                            firstName: 'firstName',
-                            lastName: 'lastName',
-                            dob: 'dob',
-                            ssnLast4: 'ssnLast4',
-                            street: 'requestorAddressStreet',
-                            city: 'requestorAddressCity',
-                            state: 'requestorAddressState',
-                            zipCode: 'requestorAddressZipCode',
-                        }}
-                        shouldSaveDraft
-                    />
-                    <CheckboxWithLabel
-                        accessibilityLabel={this.props.translate('requestorStep.isControllingOfficer')}
-                        inputID="isControllingOfficer"
-                        defaultValue={this.props.getDefaultStateForField('isControllingOfficer', false)}
-                        LabelComponent={() => (
-                            <View style={[styles.flex1, styles.pr1]}>
-                                <Text>{this.props.translate('requestorStep.isControllingOfficer')}</Text>
-                            </View>
-                        )}
-                        style={[styles.mt4]}
-                        shouldSaveDraft
-                    />
-                    <Text style={[styles.mt3, styles.textMicroSupporting]}>
-                        {this.props.translate('requestorStep.onFidoConditions')}
-                        <TextLink
-                            href="https://onfido.com/facial-scan-policy-and-release/"
-                            style={[styles.textMicro]}
-                        >
-                            {this.props.translate('onfidoStep.facialScan')}
-                        </TextLink>
-                        {', '}
-                        <TextLink
-                            href="https://onfido.com/privacy/"
-                            style={[styles.textMicro]}
-                        >
-                            {this.props.translate('common.privacy')}
-                        </TextLink>
-                        {` ${this.props.translate('common.and')} `}
-                        <TextLink
-                            href="https://onfido.com/terms-of-service/"
-                            style={[styles.textMicro]}
-                        >
-                            {this.props.translate('common.termsOfService')}
-                        </TextLink>
-                    </Text>
-                </Form>
-            </ScreenWrapper>
->>>>>>> 7bebfd3c
         );
     }
 
     return (
-        <ScreenWrapper includeSafeAreaPaddingBottom={false}>
+        <ScreenWrapper
+            includeSafeAreaPaddingBottom={false}
+            testID={RequestorStep.displayName}
+        >
             <HeaderWithBackButton
                 title={translate('requestorStep.headerTitle')}
                 stepCounter={STEP_COUNTER}

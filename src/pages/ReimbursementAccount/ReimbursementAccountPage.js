--- conflicted
+++ resolved
@@ -24,11 +24,8 @@
 import RequestorStep from './RequestorStep';
 import ValidationStep from './ValidationStep';
 import BeneficialOwnersStep from './BeneficialOwnersStep';
-<<<<<<< HEAD
 import ROUTES from '../../ROUTES';
-=======
 import HeaderWithCloseButton from '../../components/HeaderWithCloseButton';
->>>>>>> 2fdb908e
 
 const propTypes = {
     /** List of betas */
@@ -188,13 +185,6 @@
             }
         }
 
-<<<<<<< HEAD
-        // The SetupWithdrawalAccount flow allows us to continue the flow from various points depending on where the
-        // user left off. This view will refer to the achData as the single source of truth to determine which route to
-        // display. We can also specify a specific route to navigate to via route params when the component first
-        // mounts which will set the achData.currentStep after the account data is fetched and overwrite the logical
-        // next step.
-=======
         if (errorComponent) {
             return (
                 <ScreenWrapper>
@@ -210,10 +200,11 @@
         const error = lodashGet(this.props, 'reimbursementAccount.error');
         const maxAttemptsReached = lodashGet(this.props, 'reimbursementAccount.maxAttemptsReached');
 
-        // We grab the currentStep from the achData to determine which view to display. The SetupWithdrawalAccount flow
-        // allows us to continue the flow from various points depending on where the user left off. We can also
-        // specify a specific step to navigate to by using route params.
->>>>>>> 2fdb908e
+        // The SetupWithdrawalAccount flow allows us to continue the flow from various points depending on where the
+        // user left off. This view will refer to the achData as the single source of truth to determine which route to
+        // display. We can also specify a specific route to navigate to via route params when the component first
+        // mounts which will set the achData.currentStep after the account data is fetched and overwrite the logical
+        // next step.
         const achData = lodashGet(this.props, 'reimbursementAccount.achData', {});
         const currentStep = achData.currentStep || CONST.BANK_ACCOUNT.STEP.BANK_ACCOUNT;
         return (

--- conflicted
+++ resolved
@@ -102,28 +102,6 @@
     },
 };
 
-<<<<<<< HEAD
-class ReimbursementAccountPage extends React.Component {
-    constructor(props) {
-        super(props);
-        this.continue = this.continue.bind(this);
-        this.getDefaultStateForField = this.getDefaultStateForField.bind(this);
-        this.goBackToWorkspace = this.goBackToWorkspace.bind(this);
-        this.goBack = this.goBack.bind(this);
-        this.requestorStepRef = React.createRef();
-
-        // The first time we open this page, props.reimbursementAccount is either not available in Onyx
-        // or only partial data loaded where props.reimbursementAccount.achData.currentStep is not available
-        // Calculating shouldShowContinueSetupButton on first page open doesn't make sense, and we should recalculate
-        // it once we get the response from the server the first time in componentDidUpdate.
-        const hasACHDataBeenLoaded =
-            this.props.reimbursementAccount !== ReimbursementAccountProps.reimbursementAccountDefaultProps && _.has(this.props.reimbursementAccount, 'achData.currentStep');
-        this.state = {
-            hasACHDataBeenLoaded,
-            shouldShowContinueSetupButton: hasACHDataBeenLoaded ? this.getShouldShowContinueSetupButtonInitialValue() : false,
-        };
-    }
-=======
 const ROUTE_NAMES = {
     COMPANY: 'company',
     PERSONAL_INFORMATION: 'personal-information',
@@ -132,7 +110,6 @@
     ENABLE: 'enable',
     NEW: 'new',
 };
->>>>>>> e0dedb69
 
 /**
  * We can pass stepToOpen in the URL to force which step to show.
@@ -182,7 +159,7 @@
 }
 
 function ReimbursementAccountPage({reimbursementAccount, route, onfidoToken, policy, account, isLoadingReportData, session, plaidLinkToken, plaidCurrentEvent, reimbursementAccountDraft}) {
-    /**  
+    /**
         The SetupWithdrawalAccount flow allows us to continue the flow from various points depending on where the
         user left off. This view will refer to the achData as the single source of truth to determine which route to
         display. We can also specify a specific route to navigate to via route params when the component first
@@ -258,7 +235,7 @@
         return achData.state === BankAccount.STATE.PENDING || _.contains([CONST.BANK_ACCOUNT.STEP.BANK_ACCOUNT, ''], getStepToOpenFromRouteParams(route));
     }
 
-    /** 
+    /**
         When this page is first opened, `reimbursementAccount` prop might not yet be fully loaded from Onyx
         or could be partially loaded such that `reimbursementAccount.achData.currentStep` is unavailable.
         Calculating `shouldShowContinueSetupButton` immediately on initial render doesn't make sense as
@@ -370,6 +347,9 @@
      */
     const getDefaultStateForField = (fieldName, defaultValue = '') => lodashGet(reimbursementAccount, ['achData', fieldName], defaultValue);
 
+    const goBackToWorkspace = () => {
+        Navigation.navigate(ROUTES.WORKSPACE_INITIAL.getRoute(policyID));
+    }
     const goBack = () => {
         const subStep = achData.subStep;
         const shouldShowOnfido = onfidoToken && !achData.isOnfidoSetupComplete;
@@ -432,42 +412,6 @@
         );
     }
 
-<<<<<<< HEAD
-    goBackToWorkspace(policyID) {
-        Navigation.navigate(ROUTES.WORKSPACE_INITIAL.getRoute(policyID));
-    }
-
-    render() {
-        // The SetupWithdrawalAccount flow allows us to continue the flow from various points depending on where the
-        // user left off. This view will refer to the achData as the single source of truth to determine which route to
-        // display. We can also specify a specific route to navigate to via route params when the component first
-        // mounts which will set the achData.currentStep after the account data is fetched and overwrite the logical
-        // next step.
-        const achData = lodashGet(this.props.reimbursementAccount, 'achData', {});
-        const currentStep = achData.currentStep || CONST.BANK_ACCOUNT.STEP.BANK_ACCOUNT;
-        const policyName = lodashGet(this.props.policy, 'name');
-        const policyID = lodashGet(this.props.route.params, 'policyID');
-
-        if (_.isEmpty(this.props.policy) || !PolicyUtils.isPolicyAdmin(this.props.policy)) {
-            return (
-                <ScreenWrapper testID={ReimbursementAccountPage.displayName}>
-                    <FullPageNotFoundView
-                        shouldShow
-                        onBackButtonPress={() => Navigation.goBack(ROUTES.SETTINGS_WORKSPACES)}
-                        subtitleKey={_.isEmpty(this.props.policy) ? undefined : 'workspace.common.notAuthorized'}
-                    />
-                </ScreenWrapper>
-            );
-        }
-        const isLoading =
-            (this.props.isLoadingReportData || this.props.account.isLoading || this.props.reimbursementAccount.isLoading) &&
-            (!this.props.plaidCurrentEvent || this.props.plaidCurrentEvent === CONST.BANK_ACCOUNT.PLAID.EVENTS_NAME.EXIT);
-
-        // Prevent the full-page blocking offline view from being displayed for these steps if the device goes offline.
-        const shouldShowOfflineLoader = !(
-            this.props.network.isOffline &&
-            _.contains([CONST.BANK_ACCOUNT.STEP.BANK_ACCOUNT, CONST.BANK_ACCOUNT.STEP.COMPANY, CONST.BANK_ACCOUNT.STEP.REQUESTOR, CONST.BANK_ACCOUNT.STEP.ACH_CONTRACT], currentStep)
-=======
     const isLoading = (isLoadingReportData || account.isLoading || reimbursementAccount.isLoading) && (!plaidCurrentEvent || plaidCurrentEvent === CONST.BANK_ACCOUNT.PLAID.EVENTS_NAME.EXIT);
     const shouldShowOfflineLoader = !(
         isOffline && _.contains([CONST.BANK_ACCOUNT.STEP.BANK_ACCOUNT, CONST.BANK_ACCOUNT.STEP.COMPANY, CONST.BANK_ACCOUNT.STEP.REQUESTOR, CONST.BANK_ACCOUNT.STEP.ACH_CONTRACT], currentStep)
@@ -483,7 +427,6 @@
                 isSubmittingVerificationsData={isSubmittingVerificationsData}
                 onBackButtonPress={goBack}
             />
->>>>>>> e0dedb69
         );
     }
 
@@ -515,66 +458,6 @@
         );
     }
 
-<<<<<<< HEAD
-        if (currentStep === CONST.BANK_ACCOUNT.STEP.BANK_ACCOUNT) {
-            return (
-                <BankAccountStep
-                    reimbursementAccount={this.props.reimbursementAccount}
-                    reimbursementAccountDraft={this.props.reimbursementAccountDraft}
-                    onBackButtonPress={this.goBack}
-                    onCloseButtonPress={() => {
-                        this.goBackToWorkspace(policyID);
-                    }}
-                    receivedRedirectURI={getPlaidOAuthReceivedRedirectURI()}
-                    plaidLinkOAuthToken={this.props.plaidLinkToken}
-                    getDefaultStateForField={this.getDefaultStateForField}
-                    policyName={policyName}
-                    policyID={policyID}
-                />
-            );
-        }
-
-        if (currentStep === CONST.BANK_ACCOUNT.STEP.COMPANY) {
-            return (
-                <CompanyStep
-                    policyID={policyID}
-                    onBackButtonPress={this.goBack}
-                    onCloseButtonPress={() => {
-                        this.goBackToWorkspace(policyID);
-                    }}
-                />
-            );
-        }
-
-        if (currentStep === CONST.BANK_ACCOUNT.STEP.REQUESTOR) {
-            const shouldShowOnfido = this.props.onfidoToken && !achData.isOnfidoSetupComplete;
-            return (
-                <RequestorStep
-                    ref={this.requestorStepRef}
-                    shouldShowOnfido={Boolean(shouldShowOnfido)}
-                    onBackButtonPress={this.goBack}
-                    onCloseButtonPress={() => {
-                        this.goBackToWorkspace(policyID);
-                    }}
-                />
-            );
-        }
-
-        if (currentStep === CONST.BANK_ACCOUNT.STEP.ACH_CONTRACT) {
-            return (
-                <ACHContractStep
-                    reimbursementAccount={this.props.reimbursementAccount}
-                    reimbursementAccountDraft={this.props.reimbursementAccountDraft}
-                    companyName={achData.companyName}
-                    getDefaultStateForField={this.getDefaultStateForField}
-                    onBackButtonPress={this.goBack}
-                    onCloseButtonPress={() => {
-                        this.goBackToWorkspace(policyID);
-                    }}
-                />
-            );
-        }
-=======
     if (shouldShowContinueSetupButton) {
         return (
             <ContinueBankAccountSetup
@@ -594,6 +477,7 @@
                 reimbursementAccount={reimbursementAccount}
                 reimbursementAccountDraft={reimbursementAccountDraft}
                 onBackButtonPress={goBack}
+                onCloseButtonPress={goBackToWorkspace}
                 receivedRedirectURI={getPlaidOAuthReceivedRedirectURI()}
                 plaidLinkOAuthToken={plaidLinkToken}
                 getDefaultStateForField={getDefaultStateForField}
@@ -609,6 +493,7 @@
                 reimbursementAccount={reimbursementAccount}
                 reimbursementAccountDraft={reimbursementAccountDraft}
                 onBackButtonPress={goBack}
+                onCloseButtonPress={goBackToWorkspace}
                 getDefaultStateForField={getDefaultStateForField}
                 policyID={policyID}
             />
@@ -621,13 +506,13 @@
             <RequestorStep
                 ref={requestorStepRef}
                 reimbursementAccount={reimbursementAccount}
-                onBackButtonPress={goBack}
                 shouldShowOnfido={Boolean(shouldShowOnfido)}
+                    onBackButtonPress={goBack}
+                onCloseButtonPress={goBackToWorkspace}
                 getDefaultStateForField={getDefaultStateForField}
             />
         );
     }
->>>>>>> e0dedb69
 
     if (currentStep === CONST.BANK_ACCOUNT.STEP.ACH_CONTRACT) {
         return (
@@ -635,6 +520,7 @@
                 reimbursementAccount={reimbursementAccount}
                 reimbursementAccountDraft={reimbursementAccountDraft}
                 onBackButtonPress={goBack}
+                onCloseButtonPress={goBackToWorkspace}
                 companyName={achData.companyName}
                 getDefaultStateForField={getDefaultStateForField}
             />

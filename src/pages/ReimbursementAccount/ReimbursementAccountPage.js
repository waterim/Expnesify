import moment from 'moment';
import lodashGet from 'lodash/get';
import React from 'react';
import {withOnyx} from 'react-native-onyx';
import Str from 'expensify-common/lib/str';
import {View} from 'react-native';
import PropTypes from 'prop-types';
import ScreenWrapper from '../../components/ScreenWrapper';
import {fetchFreePlanVerifiedBankAccount} from '../../libs/actions/BankAccounts';
import ONYXKEYS from '../../ONYXKEYS';
import FullScreenLoadingIndicator from '../../components/FullscreenLoadingIndicator';
import Permissions from '../../libs/Permissions';
import Navigation from '../../libs/Navigation/Navigation';
import CONST from '../../CONST';
import withLocalize, {withLocalizePropTypes} from '../../components/withLocalize';
import compose from '../../libs/compose';
import styles from '../../styles/styles';
import KeyboardAvoidingView from '../../components/KeyboardAvoidingView';
import Text from '../../components/Text';

// Steps
import BankAccountStep from './BankAccountStep';
import CompanyStep from './CompanyStep';
import RequestorStep from './RequestorStep';
import ValidationStep from './ValidationStep';
import BeneficialOwnersStep from './BeneficialOwnersStep';
import HeaderWithCloseButton from '../../components/HeaderWithCloseButton';

const propTypes = {
    /** List of betas */
    betas: PropTypes.arrayOf(PropTypes.string).isRequired,

    /** ACH data for the withdrawal account actively being set up */
    reimbursementAccount: PropTypes.shape({
        /** Whether we are loading the data via the API */
        loading: PropTypes.bool,

        /** A date that indicates the user has been throttled */
        throttledDate: PropTypes.string,

        /** Additional data for the account in setup */
        achData: PropTypes.shape({

            /** Step of the setup flow that we are on. Determines which view is presented. */
            currentStep: PropTypes.string,
        }),

        /** Disable validation button if max attempts exceeded */
        maxAttemptsReached: PropTypes.bool,
    }),

    /** Current session for the user */
    session: PropTypes.shape({
        /** User login */
        email: PropTypes.string,
    }).isRequired,

    /** Route object from navigation */
    route: PropTypes.shape({
        /** Params that are passed into the route */
        params: PropTypes.shape({
            /** A step to navigate to if we need to drop the user into a specific point in the flow */
            stepToOpen: PropTypes.string,
        }),
    }),

    ...withLocalizePropTypes,
};

const defaultProps = {
    reimbursementAccount: {
        loading: true,
    },
    route: {
        params: {
            stepToOpen: '',
        },
    },
};

class ReimbursementAccountPage extends React.Component {
    componentDidMount() {
        fetchFreePlanVerifiedBankAccount();
    }

    /**
     * @returns {String}
     */
    getStepToOpenFromRouteParams() {
        switch (lodashGet(this.props.route, ['params', 'stepToOpen'])) {
            case 'new':
                return CONST.BANK_ACCOUNT.STEP.BANK_ACCOUNT;
            case 'company':
                return CONST.BANK_ACCOUNT.STEP.COMPANY;
            case 'requestor':
                return CONST.BANK_ACCOUNT.STEP.REQUESTOR;
            case 'contract':
                return CONST.BANK_ACCOUNT.STEP.ACH_CONTRACT;
            case 'validate':
                return CONST.BANK_ACCOUNT.STEP.VALIDATION;
            default:
                return '';
        }
    }

    render() {
        if (!Permissions.canUseFreePlan(this.props.betas)) {
            console.debug('Not showing new bank account page because user is not on free plan beta');
            Navigation.dismissModal();
            return null;
        }

        if (this.props.reimbursementAccount.loading) {
            return <FullScreenLoadingIndicator visible />;
        }

        let error;
        const userHasPhonePrimaryEmail = Str.endsWith(this.props.session.email, CONST.SMS.DOMAIN);

        if (userHasPhonePrimaryEmail) {
            error = (
                <View style={[styles.m5]}>
                    <Text>{this.props.translate('bankAccount.hasPhoneLoginError')}</Text>
                </View>
            );
        }

        const throttledDate = lodashGet(this.props, 'reimbursementAccount.throttledDate');
        if (throttledDate) {
            const throttledEnd = moment().add(24, 'hours');
            if (moment() < throttledEnd) {
                error = (
                    <View style={[styles.m5]}>
                        <Text>
                            {this.props.translate('bankAccount.hasBeenThrottledError', {
                                fromNow: throttledEnd.fromNow(),
                            })}
                        </Text>
                    </View>
                );
            }
        }

<<<<<<< HEAD
        const error = lodashGet(this.props, 'reimbursementAccount.error');
        const maxAttemptsReached = lodashGet(this.props, 'reimbursementAccount.maxAttemptsReached');
=======
        if (error) {
            return (
                <ScreenWrapper>
                    <HeaderWithCloseButton
                        title={this.props.translate('bankAccount.addBankAccount')}
                        onCloseButtonPress={Navigation.dismissModal}
                    />
                    {error}
                </ScreenWrapper>
            );
        }
>>>>>>> 2792082e

        // We grab the currentStep from the achData to determine which view to display. The SetupWithdrawalAccount flow
        // allows us to continue the flow from various points depending on where the user left off. We can also
        // specify a specific step to navigate to by using route params.
        const achData = lodashGet(this.props, 'reimbursementAccount.achData', {});
        const currentStep = achData.currentStep || CONST.BANK_ACCOUNT.STEP.BANK_ACCOUNT;
        return (
            <ScreenWrapper>
                <KeyboardAvoidingView>
                    {currentStep === CONST.BANK_ACCOUNT.STEP.BANK_ACCOUNT && (
                        <BankAccountStep
                            achData={achData}
                            isPlaidDisabled={this.props.reimbursementAccount.isPlaidDisabled}
                        />
                    )}
                    {currentStep === CONST.BANK_ACCOUNT.STEP.COMPANY && (
                        <CompanyStep achData={achData} />
                    )}
                    {currentStep === CONST.BANK_ACCOUNT.STEP.REQUESTOR && (
                        <RequestorStep />
                    )}
                    {currentStep === CONST.BANK_ACCOUNT.STEP.ACH_CONTRACT && (
                        <BeneficialOwnersStep companyName={achData.companyName} />
                    )}
                    {currentStep === CONST.BANK_ACCOUNT.STEP.VALIDATION && (
                        <ValidationStep
                            achData={this.props.reimbursementAccount.achData}
                            maxAttemptsReached={maxAttemptsReached}
                            error={error}
                        />
                    )}
                </KeyboardAvoidingView>
            </ScreenWrapper>
        );
    }
}

ReimbursementAccountPage.propTypes = propTypes;
ReimbursementAccountPage.defaultProps = defaultProps;

export default compose(
    withOnyx({
        reimbursementAccount: {
            key: ONYXKEYS.REIMBURSEMENT_ACCOUNT,
        },
        session: {
            key: ONYXKEYS.SESSION,
        },
        betas: {
            key: ONYXKEYS.BETAS,
        },
    }),
    withLocalize,
)(ReimbursementAccountPage);<|MERGE_RESOLUTION|>--- conflicted
+++ resolved
@@ -114,11 +114,11 @@
             return <FullScreenLoadingIndicator visible />;
         }
 
-        let error;
+        let errorComponent;
         const userHasPhonePrimaryEmail = Str.endsWith(this.props.session.email, CONST.SMS.DOMAIN);
 
         if (userHasPhonePrimaryEmail) {
-            error = (
+            errorComponent = (
                 <View style={[styles.m5]}>
                     <Text>{this.props.translate('bankAccount.hasPhoneLoginError')}</Text>
                 </View>
@@ -129,7 +129,7 @@
         if (throttledDate) {
             const throttledEnd = moment().add(24, 'hours');
             if (moment() < throttledEnd) {
-                error = (
+                errorComponent = (
                     <View style={[styles.m5]}>
                         <Text>
                             {this.props.translate('bankAccount.hasBeenThrottledError', {
@@ -141,22 +141,20 @@
             }
         }
 
-<<<<<<< HEAD
-        const error = lodashGet(this.props, 'reimbursementAccount.error');
-        const maxAttemptsReached = lodashGet(this.props, 'reimbursementAccount.maxAttemptsReached');
-=======
-        if (error) {
+        if (errorComponent) {
             return (
                 <ScreenWrapper>
                     <HeaderWithCloseButton
                         title={this.props.translate('bankAccount.addBankAccount')}
                         onCloseButtonPress={Navigation.dismissModal}
                     />
-                    {error}
+                    {errorComponent}
                 </ScreenWrapper>
             );
         }
->>>>>>> 2792082e
+
+        const error = lodashGet(this.props, 'reimbursementAccount.error');
+        const maxAttemptsReached = lodashGet(this.props, 'reimbursementAccount.maxAttemptsReached');
 
         // We grab the currentStep from the achData to determine which view to display. The SetupWithdrawalAccount flow
         // allows us to continue the flow from various points depending on where the user left off. We can also

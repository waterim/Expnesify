--- conflicted
+++ resolved
@@ -159,7 +159,7 @@
 }
 
 function ReimbursementAccountPage({reimbursementAccount, route, onfidoToken, policy, account, isLoadingReportData, session, plaidLinkToken, plaidCurrentEvent, reimbursementAccountDraft}) {
-    /**  
+    /**
         The SetupWithdrawalAccount flow allows us to continue the flow from various points depending on where the
         user left off. This view will refer to the achData as the single source of truth to determine which route to
         display. We can also specify a specific route to navigate to via route params when the component first
@@ -235,7 +235,7 @@
         return achData.state === BankAccount.STATE.PENDING || _.contains([CONST.BANK_ACCOUNT.STEP.BANK_ACCOUNT, ''], getStepToOpenFromRouteParams(route));
     }
 
-    /** 
+    /**
         When this page is first opened, `reimbursementAccount` prop might not yet be fully loaded from Onyx
         or could be partially loaded such that `reimbursementAccount.achData.currentStep` is unavailable.
         Calculating `shouldShowContinueSetupButton` immediately on initial render doesn't make sense as
@@ -427,49 +427,6 @@
         );
     }
 
-<<<<<<< HEAD
-        // Show loading indicator when page is first time being opened and props.reimbursementAccount yet to be loaded from the server
-        // or when data is being loaded. Don't show the loading indicator if we're offline and restarted the bank account setup process
-        // On Android, when we open the app from the background, Onfido activity gets destroyed, so we need to reopen it.
-        if ((!this.state.hasACHDataBeenLoaded || isLoading) && shouldShowOfflineLoader && (shouldReopenOnfido || !this.requestorStepRef.current)) {
-            const isSubmittingVerificationsData = _.contains([CONST.BANK_ACCOUNT.STEP.COMPANY, CONST.BANK_ACCOUNT.STEP.REQUESTOR, CONST.BANK_ACCOUNT.STEP.ACH_CONTRACT], currentStep);
-            return (
-                <ReimbursementAccountLoadingIndicator
-                    isSubmittingVerificationsData={isSubmittingVerificationsData}
-                    onBackButtonPress={this.goBack}
-                />
-            );
-        }
-
-        let errorText;
-        const userHasPhonePrimaryEmail = Str.endsWith(this.props.session.email, CONST.SMS.DOMAIN);
-        const throttledDate = lodashGet(this.props.reimbursementAccount, 'throttledDate');
-        const hasUnsupportedCurrency = lodashGet(this.props.policy, 'outputCurrency', '') !== CONST.CURRENCY.USD;
-
-        if (userHasPhonePrimaryEmail) {
-            errorText = this.props.translate('bankAccount.hasPhoneLoginError');
-        } else if (throttledDate) {
-            errorText = this.props.translate('bankAccount.hasBeenThrottledError');
-        } else if (hasUnsupportedCurrency) {
-            errorText = this.props.translate('bankAccount.hasCurrencyError');
-        }
-
-        if (errorText) {
-            return (
-                <ScreenWrapper testID={ReimbursementAccountPage.displayName}>
-                    <HeaderWithBackButton
-                        title={this.props.translate('workspace.common.connectBankAccount')}
-                        subtitle={policyName}
-                        onBackButtonPress={() => Navigation.goBack(ROUTES.SETTINGS_WORKSPACES)}
-                    />
-
-                    <View style={[this.props.styles.m5, this.props.styles.mv3, this.props.styles.flex1]}>
-                        <Text>{errorText}</Text>
-                    </View>
-                </ScreenWrapper>
-            );
-        }
-=======
     let errorText;
     const userHasPhonePrimaryEmail = Str.endsWith(session.email, CONST.SMS.DOMAIN);
     const throttledDate = lodashGet(reimbursementAccount, 'throttledDate', '');
@@ -482,7 +439,6 @@
     } else if (hasUnsupportedCurrency) {
         errorText = translate('bankAccount.hasCurrencyError');
     }
->>>>>>> 0a9f7d42
 
     if (errorText) {
         return (

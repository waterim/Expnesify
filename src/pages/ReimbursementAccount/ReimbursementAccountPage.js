import _ from 'underscore';
import lodashGet from 'lodash/get';
import React from 'react';
import {withOnyx} from 'react-native-onyx';
import Str from 'expensify-common/lib/str';
import {View} from 'react-native';
import PropTypes from 'prop-types';
import ScreenWrapper from '../../components/ScreenWrapper';
import * as BankAccounts from '../../libs/actions/BankAccounts';
import ONYXKEYS from '../../ONYXKEYS';
import ReimbursementAccountLoadingIndicator from '../../components/ReimbursementAccountLoadingIndicator';
import Navigation from '../../libs/Navigation/Navigation';
import CONST from '../../CONST';
import BankAccount from '../../libs/models/BankAccount';
import withLocalize, {withLocalizePropTypes} from '../../components/withLocalize';
import compose from '../../libs/compose';
import styles from '../../styles/styles';
import getPlaidOAuthReceivedRedirectURI from '../../libs/getPlaidOAuthReceivedRedirectURI';
import Text from '../../components/Text';
import {withNetwork} from '../../components/OnyxProvider';
import networkPropTypes from '../../components/networkPropTypes';
import BankAccountStep from './BankAccountStep';
import CompanyStep from './CompanyStep';
import ContinueBankAccountSetup from './ContinueBankAccountSetup';
import RequestorStep from './RequestorStep';
import ValidationStep from './ValidationStep';
import ACHContractStep from './ACHContractStep';
import EnableStep from './EnableStep';
import ROUTES from '../../ROUTES';
import HeaderWithBackButton from '../../components/HeaderWithBackButton';
import * as ReimbursementAccountProps from './reimbursementAccountPropTypes';
import reimbursementAccountDraftPropTypes from './ReimbursementAccountDraftPropTypes';
import withPolicy from '../workspace/withPolicy';
import FullPageNotFoundView from '../../components/BlockingViews/FullPageNotFoundView';
<<<<<<< HEAD
import * as Policy from '../../libs/actions/Policy';
import shouldReopenOnfido from '../../libs/shouldReopenOnfido';
=======
import * as PolicyUtils from '../../libs/PolicyUtils';
>>>>>>> 08b75f39

const propTypes = {
    /** Plaid SDK token to use to initialize the widget */
    plaidLinkToken: PropTypes.string,

    /** ACH data for the withdrawal account actively being set up */
    reimbursementAccount: ReimbursementAccountProps.reimbursementAccountPropTypes,

    /** The draft values of the bank account being setup */
    reimbursementAccountDraft: reimbursementAccountDraftPropTypes,

    /** The token required to initialize the Onfido SDK */
    onfidoToken: PropTypes.string,

    /** Indicated whether the report data is loading */
    isLoadingReportData: PropTypes.bool,

    /** Holds information about the users account that is logging in */
    account: PropTypes.shape({
        /** Whether a sign on form is loading (being submitted) */
        isLoading: PropTypes.bool,
    }),

    /** Information about the network  */
    network: networkPropTypes.isRequired,

    /** Current session for the user */
    session: PropTypes.shape({
        /** User login */
        email: PropTypes.string,
    }),

    /** Route object from navigation */
    route: PropTypes.shape({
        /** Params that are passed into the route */
        params: PropTypes.shape({
            /** A step to navigate to if we need to drop the user into a specific point in the flow */
            stepToOpen: PropTypes.string,
            policyID: PropTypes.string,
        }),
    }),

    ...withLocalizePropTypes,
};

const defaultProps = {
    reimbursementAccount: ReimbursementAccountProps.reimbursementAccountDefaultProps,
    reimbursementAccountDraft: {},
    onfidoToken: '',
    plaidLinkToken: '',
    isLoadingReportData: false,
    account: {},
    session: {
        email: null,
    },
    route: {
        params: {
            stepToOpen: '',
            policyID: '',
        },
    },
};

class ReimbursementAccountPage extends React.Component {
    constructor(props) {
        super(props);
        this.continue = this.continue.bind(this);
        this.getDefaultStateForField = this.getDefaultStateForField.bind(this);
        this.goBack = this.goBack.bind(this);
        this.requestorStepRef = React.createRef();

        // The first time we open this page, the props.reimbursementAccount has not been loaded from the server.
        // Calculating shouldShowContinueSetupButton on the default data doesn't make sense, and we should recalculate
        // it once we get the response from the server the first time in componentDidUpdate.
        const hasACHDataBeenLoaded = this.props.reimbursementAccount !== ReimbursementAccountProps.reimbursementAccountDefaultProps;
        this.state = {
            hasACHDataBeenLoaded,
            shouldShowContinueSetupButton: hasACHDataBeenLoaded ? this.getShouldShowContinueSetupButtonInitialValue() : false,
        };
    }

    componentDidMount() {
        this.fetchData();
    }

    componentDidUpdate(prevProps) {
        if (prevProps.network.isOffline && !this.props.network.isOffline && prevProps.reimbursementAccount.pendingAction !== CONST.RED_BRICK_ROAD_PENDING_ACTION.DELETE) {
            this.fetchData();
        }
        if (!this.state.hasACHDataBeenLoaded) {
            // If the ACHData has not been loaded yet, and we are seeing the default data for props.reimbursementAccount
            // We don't need to do anything yet
            if (this.props.reimbursementAccount !== ReimbursementAccountProps.reimbursementAccountDefaultProps && !this.props.reimbursementAccount.isLoading) {
                // If we are here, it is because this is the first time we load the ACHData from the server and
                // this.props.reimbursementAccount.isLoading just changed to false. From now on, it makes sense to run the code
                // below updating states and the route, and this will happen in the next react lifecycle.
                this.setState({
                    shouldShowContinueSetupButton: this.getShouldShowContinueSetupButtonInitialValue(),
                    hasACHDataBeenLoaded: true,
                });
            }
            return;
        }

        if (
            prevProps.reimbursementAccount.pendingAction === CONST.RED_BRICK_ROAD_PENDING_ACTION.DELETE &&
            this.props.reimbursementAccount.pendingAction !== prevProps.reimbursementAccount.pendingAction
        ) {
            // We are here after the user tried to delete the bank account. We will want to set
            // this.state.shouldShowContinueSetupButton to `false` if the bank account was deleted.
            this.setState({shouldShowContinueSetupButton: this.hasInProgressVBBA()});
        }

        const currentStep = lodashGet(this.props.reimbursementAccount, 'achData.currentStep') || CONST.BANK_ACCOUNT.STEP.BANK_ACCOUNT;

        if (this.state.shouldShowContinueSetupButton) {
            // If we are showing the "Continue with setup" / "Start over" buttons:
            // - We don't want to update the route in case the user reloads the page. If we update the route and the user reloads, we will
            //   take the user to the step set in the route and skip chosing the options.
            // - We don't want to clear possible errors because we want to allow the user to clear them clicking the X
            return;
        }

        const currentStepRouteParam = this.getStepToOpenFromRouteParams();
        if (currentStepRouteParam === currentStep) {
            // The route is showing the correct step, no need to update the route param or clear errors.
            return;
        }
        if (currentStepRouteParam !== '') {
            // When we click "Connect bank account", we load the page without the current step param, if there
            // was an error when we tried to disconnect or start over, we want the user to be able to see the error,
            // so we don't clear it. We only want to clear the errors if we are moving between steps.
            BankAccounts.hideBankAccountErrors();
        }

        // When the step changes we will navigate to update the route params. This is mostly cosmetic as we only use
        // the route params when the component first mounts to jump to a specific route instead of picking up where the
        // user left off in the flow.
        const backTo = lodashGet(this.props.route.params, 'backTo');
        const policyId = lodashGet(this.props.route.params, 'policyID');
        Navigation.navigate(ROUTES.getBankAccountRoute(this.getRouteForCurrentStep(currentStep), policyId, backTo));
    }

    /*
     * Calculates the state used to show the "Continue with setup" view. If a bank account setup is already in progress and
     * no specific further step was passed in the url we'll show the workspace bank account reset modal if the user wishes to start over
     */
    getShouldShowContinueSetupButtonInitialValue() {
        if (!this.hasInProgressVBBA()) {
            // Since there is no VBBA in progress, we won't need to show the component ContinueBankAccountSetup
            return false;
        }
        const achData = lodashGet(this.props.reimbursementAccount, 'achData', {});
        return achData.state === BankAccount.STATE.PENDING || _.contains([CONST.BANK_ACCOUNT.STEP.BANK_ACCOUNT, ''], this.getStepToOpenFromRouteParams());
    }

    /**
     * @param {String} fieldName
     * @param {*} defaultValue
     *
     * @returns {*}
     */
    getDefaultStateForField(fieldName, defaultValue = '') {
        return lodashGet(this.props.reimbursementAccount, ['achData', fieldName], defaultValue);
    }

    /**
     * We can pass stepToOpen in the URL to force which step to show.
     * Mainly needed when user finished the flow in verifying state, and Ops ask them to modify some fields from a specific step.
     * @returns {String}
     */
    getStepToOpenFromRouteParams() {
        switch (lodashGet(this.props.route, ['params', 'stepToOpen'])) {
            case 'new':
                return CONST.BANK_ACCOUNT.STEP.BANK_ACCOUNT;
            case 'company':
                return CONST.BANK_ACCOUNT.STEP.COMPANY;
            case 'personal-information':
                return CONST.BANK_ACCOUNT.STEP.REQUESTOR;
            case 'contract':
                return CONST.BANK_ACCOUNT.STEP.ACH_CONTRACT;
            case 'validate':
                return CONST.BANK_ACCOUNT.STEP.VALIDATION;
            case 'enable':
                return CONST.BANK_ACCOUNT.STEP.ENABLE;
            default:
                return '';
        }
    }

    /**
     * @param {String} currentStep
     * @returns {String}
     */
    getRouteForCurrentStep(currentStep) {
        switch (currentStep) {
            case CONST.BANK_ACCOUNT.STEP.COMPANY:
                return 'company';
            case CONST.BANK_ACCOUNT.STEP.REQUESTOR:
                return 'personal-information';
            case CONST.BANK_ACCOUNT.STEP.ACH_CONTRACT:
                return 'contract';
            case CONST.BANK_ACCOUNT.STEP.VALIDATION:
                return 'validate';
            case CONST.BANK_ACCOUNT.STEP.ENABLE:
                return 'enable';
            case CONST.BANK_ACCOUNT.STEP.BANK_ACCOUNT:
            default:
                return 'new';
        }
    }

    /**
     * Returns true if a VBBA exists in any state other than OPEN or LOCKED
     * @returns {Boolean}
     */
    hasInProgressVBBA() {
        const achData = lodashGet(this.props.reimbursementAccount, 'achData', {});
        return achData.bankAccountID && achData.state !== BankAccount.STATE.OPEN && achData.state !== BankAccount.STATE.LOCKED;
    }

    /**
     * Retrieve verified business bank account currently being set up.
     * @param {boolean} ignoreLocalCurrentStep Pass true if you want the last "updated" view (from db), not the last "viewed" view (from onyx).
     */
    fetchData(ignoreLocalCurrentStep) {
        // Show loader right away, as optimisticData might be set only later in case multiple calls are in the queue
        BankAccounts.setReimbursementAccountLoading(true);

        // We can specify a step to navigate to by using route params when the component mounts.
        // We want to use the same stepToOpen variable when the network state changes because we can be redirected to a different step when the account refreshes.
        const stepToOpen = this.getStepToOpenFromRouteParams();
        const achData = lodashGet(this.props.reimbursementAccount, 'achData', {});
        const subStep = achData.subStep || '';
        const localCurrentStep = achData.currentStep || '';
        BankAccounts.openReimbursementAccountPage(stepToOpen, subStep, ignoreLocalCurrentStep ? '' : localCurrentStep);
    }

    continue() {
        this.setState({
            shouldShowContinueSetupButton: false,
        });
        this.fetchData(true);
    }

    goBack() {
        const achData = lodashGet(this.props.reimbursementAccount, 'achData', {});
        const currentStep = achData.currentStep || CONST.BANK_ACCOUNT.STEP.BANK_ACCOUNT;
        const subStep = achData.subStep;
        const shouldShowOnfido = this.props.onfidoToken && !achData.isOnfidoSetupComplete;
        const backTo = lodashGet(this.props.route.params, 'backTo');
        switch (currentStep) {
            case CONST.BANK_ACCOUNT.STEP.BANK_ACCOUNT:
                if (this.hasInProgressVBBA()) {
                    this.setState({shouldShowContinueSetupButton: true});
                }
                if (subStep) {
                    BankAccounts.setBankAccountSubStep(null);
                } else {
                    Navigation.goBack(backTo);
                }
                break;
            case CONST.BANK_ACCOUNT.STEP.COMPANY:
                BankAccounts.goToWithdrawalAccountSetupStep(CONST.BANK_ACCOUNT.STEP.BANK_ACCOUNT, {subStep: CONST.BANK_ACCOUNT.SUBSTEP.MANUAL});
                break;
            case CONST.BANK_ACCOUNT.STEP.REQUESTOR:
                if (shouldShowOnfido) {
                    BankAccounts.clearOnfidoToken();
                } else {
                    BankAccounts.goToWithdrawalAccountSetupStep(CONST.BANK_ACCOUNT.STEP.COMPANY);
                }
                break;
            case CONST.BANK_ACCOUNT.STEP.ACH_CONTRACT:
                BankAccounts.clearOnfidoToken();
                BankAccounts.goToWithdrawalAccountSetupStep(CONST.BANK_ACCOUNT.STEP.REQUESTOR);
                break;
            case CONST.BANK_ACCOUNT.STEP.VALIDATION:
                if (_.contains([BankAccount.STATE.VERIFYING, BankAccount.STATE.SETUP], achData.state)) {
                    BankAccounts.goToWithdrawalAccountSetupStep(CONST.BANK_ACCOUNT.STEP.ACH_CONTRACT);
                } else if (!this.props.network.isOffline && achData.state === BankAccount.STATE.PENDING) {
                    this.setState({
                        shouldShowContinueSetupButton: true,
                    });
                } else {
                    Navigation.goBack(backTo);
                }
                break;
            default:
                Navigation.goBack(backTo);
        }
    }

    render() {
        // The SetupWithdrawalAccount flow allows us to continue the flow from various points depending on where the
        // user left off. This view will refer to the achData as the single source of truth to determine which route to
        // display. We can also specify a specific route to navigate to via route params when the component first
        // mounts which will set the achData.currentStep after the account data is fetched and overwrite the logical
        // next step.
        const achData = lodashGet(this.props.reimbursementAccount, 'achData', {});
        const currentStep = achData.currentStep || CONST.BANK_ACCOUNT.STEP.BANK_ACCOUNT;
        const policyName = lodashGet(this.props.policy, 'name');
        const policyID = lodashGet(this.props.route.params, 'policyID');

        if (_.isEmpty(this.props.policy) || !PolicyUtils.isPolicyAdmin(this.props.policy)) {
            return (
                <ScreenWrapper>
                    <FullPageNotFoundView
                        shouldShow
                        onBackButtonPress={() => Navigation.goBack(ROUTES.SETTINGS_WORKSPACES)}
                        subtitleKey={_.isEmpty(this.props.policy) ? undefined : 'workspace.common.notAuthorized'}
                        shouldShowLink
                    />
                </ScreenWrapper>
            );
        }

        const isLoading = this.props.isLoadingReportData || this.props.account.isLoading || this.props.reimbursementAccount.isLoading;

        // Prevent the full-page blocking offline view from being displayed for these steps if the device goes offline.
        const shouldShowOfflineLoader = !(
            this.props.network.isOffline &&
            _.contains([CONST.BANK_ACCOUNT.STEP.BANK_ACCOUNT, CONST.BANK_ACCOUNT.STEP.COMPANY, CONST.BANK_ACCOUNT.STEP.REQUESTOR, CONST.BANK_ACCOUNT.STEP.ACH_CONTRACT], currentStep)
        );

        // Show loading indicator when page is first time being opened and props.reimbursementAccount yet to be loaded from the server
        // or when data is being loaded. Don't show the loading indicator if we're offline and restarted the bank account setup process
        // On Android, when we open the app from the background, Onfido activity gets destroyed, so we need to reopen it.
        if ((!this.state.hasACHDataBeenLoaded || isLoading) && shouldShowOfflineLoader && (shouldReopenOnfido || !this.requestorStepRef.current)) {
            const isSubmittingVerificationsData = _.contains([CONST.BANK_ACCOUNT.STEP.COMPANY, CONST.BANK_ACCOUNT.STEP.REQUESTOR, CONST.BANK_ACCOUNT.STEP.ACH_CONTRACT], currentStep);
            return (
                <ReimbursementAccountLoadingIndicator
                    isSubmittingVerificationsData={isSubmittingVerificationsData}
                    onBackButtonPress={this.goBack}
                />
            );
        }

        let errorText;
        const userHasPhonePrimaryEmail = Str.endsWith(this.props.session.email, CONST.SMS.DOMAIN);
        const throttledDate = lodashGet(this.props.reimbursementAccount, 'throttledDate');
        const hasUnsupportedCurrency = lodashGet(this.props.policy, 'outputCurrency', '') !== CONST.CURRENCY.USD;

        if (userHasPhonePrimaryEmail) {
            errorText = this.props.translate('bankAccount.hasPhoneLoginError');
        } else if (throttledDate) {
            errorText = this.props.translate('bankAccount.hasBeenThrottledError');
        } else if (hasUnsupportedCurrency) {
            errorText = this.props.translate('bankAccount.hasCurrencyError');
        }

        if (errorText) {
            return (
                <ScreenWrapper>
                    <HeaderWithBackButton
                        title={this.props.translate('workspace.common.connectBankAccount')}
                        subtitle={policyName}
                        onBackButtonPress={() => Navigation.goBack(ROUTES.SETTINGS_WORKSPACES)}
                    />
                    <View style={[styles.m5, styles.flex1]}>
                        <Text>{errorText}</Text>
                    </View>
                </ScreenWrapper>
            );
        }

        if (this.state.shouldShowContinueSetupButton) {
            return (
                <ContinueBankAccountSetup
                    reimbursementAccount={this.props.reimbursementAccount}
                    continue={this.continue}
                    policyName={policyName}
                    onBackButtonPress={() => {
                        Navigation.goBack(lodashGet(this.props.route.params, 'backTo'));
                    }}
                />
            );
        }

        if (currentStep === CONST.BANK_ACCOUNT.STEP.BANK_ACCOUNT) {
            return (
                <BankAccountStep
                    reimbursementAccount={this.props.reimbursementAccount}
                    reimbursementAccountDraft={this.props.reimbursementAccountDraft}
                    onBackButtonPress={this.goBack}
                    receivedRedirectURI={getPlaidOAuthReceivedRedirectURI()}
                    plaidLinkOAuthToken={this.props.plaidLinkToken}
                    getDefaultStateForField={this.getDefaultStateForField}
                    policyName={policyName}
                />
            );
        }

        if (currentStep === CONST.BANK_ACCOUNT.STEP.COMPANY) {
            return (
                <CompanyStep
                    reimbursementAccount={this.props.reimbursementAccount}
                    reimbursementAccountDraft={this.props.reimbursementAccountDraft}
                    onBackButtonPress={this.goBack}
                    getDefaultStateForField={this.getDefaultStateForField}
                    policyID={policyID}
                />
            );
        }

        if (currentStep === CONST.BANK_ACCOUNT.STEP.REQUESTOR) {
            const shouldShowOnfido = this.props.onfidoToken && !achData.isOnfidoSetupComplete;
            return (
                <RequestorStep
                    ref={this.requestorStepRef}
                    reimbursementAccount={this.props.reimbursementAccount}
                    reimbursementAccountDraft={this.props.reimbursementAccountDraft}
                    onBackButtonPress={this.goBack}
                    shouldShowOnfido={Boolean(shouldShowOnfido)}
                    getDefaultStateForField={this.getDefaultStateForField}
                />
            );
        }

        if (currentStep === CONST.BANK_ACCOUNT.STEP.ACH_CONTRACT) {
            return (
                <ACHContractStep
                    reimbursementAccount={this.props.reimbursementAccount}
                    reimbursementAccountDraft={this.props.reimbursementAccountDraft}
                    onBackButtonPress={this.goBack}
                    companyName={achData.companyName}
                    getDefaultStateForField={this.getDefaultStateForField}
                />
            );
        }

        if (currentStep === CONST.BANK_ACCOUNT.STEP.VALIDATION) {
            return (
                <ValidationStep
                    reimbursementAccount={this.props.reimbursementAccount}
                    onBackButtonPress={this.goBack}
                />
            );
        }

        if (currentStep === CONST.BANK_ACCOUNT.STEP.ENABLE) {
            return (
                <EnableStep
                    reimbursementAccount={this.props.reimbursementAccount}
                    policyName={policyName}
                />
            );
        }
    }
}

ReimbursementAccountPage.propTypes = propTypes;
ReimbursementAccountPage.defaultProps = defaultProps;

export default compose(
    withNetwork(),
    withOnyx({
        reimbursementAccount: {
            key: ONYXKEYS.REIMBURSEMENT_ACCOUNT,
        },
        reimbursementAccountDraft: {
            key: ONYXKEYS.REIMBURSEMENT_ACCOUNT_DRAFT,
        },
        session: {
            key: ONYXKEYS.SESSION,
        },
        plaidLinkToken: {
            key: ONYXKEYS.PLAID_LINK_TOKEN,
        },
        onfidoToken: {
            key: ONYXKEYS.ONFIDO_TOKEN,
        },
        isLoadingReportData: {
            key: ONYXKEYS.IS_LOADING_REPORT_DATA,
        },
        account: {
            key: ONYXKEYS.ACCOUNT,
        },
    }),
    withLocalize,
    withPolicy,
)(ReimbursementAccountPage);<|MERGE_RESOLUTION|>--- conflicted
+++ resolved
@@ -32,12 +32,9 @@
 import reimbursementAccountDraftPropTypes from './ReimbursementAccountDraftPropTypes';
 import withPolicy from '../workspace/withPolicy';
 import FullPageNotFoundView from '../../components/BlockingViews/FullPageNotFoundView';
-<<<<<<< HEAD
 import * as Policy from '../../libs/actions/Policy';
+import * as PolicyUtils from '../../libs/PolicyUtils';
 import shouldReopenOnfido from '../../libs/shouldReopenOnfido';
-=======
-import * as PolicyUtils from '../../libs/PolicyUtils';
->>>>>>> 08b75f39
 
 const propTypes = {
     /** Plaid SDK token to use to initialize the widget */

--- conflicted
+++ resolved
@@ -329,16 +329,11 @@
         const currentStep = achData.currentStep || CONST.BANK_ACCOUNT.STEP.BANK_ACCOUNT;
         const policyName = lodashGet(this.props.policy, 'name');
 
-<<<<<<< HEAD
-        // Don't show the loading indicator if we're offline and restarted the bank account setup process
-        if (this.props.reimbursementAccount.isLoading && !(this.props.network.isOffline && currentStep === CONST.BANK_ACCOUNT.STEP.BANK_ACCOUNT)) {
-=======
         const isLoading = this.props.isLoadingReportData || this.props.account.isLoading || this.props.reimbursementAccount.isLoading;
 
         // Show loading indicator when page is first time being opened and props.reimbursementAccount yet to be loaded from the server
         // or when data is being loaded. Don't show the loading indicator if we're offline and restarted the bank account setup process
         if ((!this.state.hasACHDataBeenLoaded || isLoading) && !(this.props.network.isOffline && currentStep === CONST.BANK_ACCOUNT.STEP.BANK_ACCOUNT)) {
->>>>>>> 6d17cc80
             const isSubmittingVerificationsData = _.contains([CONST.BANK_ACCOUNT.STEP.COMPANY, CONST.BANK_ACCOUNT.STEP.REQUESTOR, CONST.BANK_ACCOUNT.STEP.ACH_CONTRACT], currentStep);
             return (
                 <ReimbursementAccountLoadingIndicator

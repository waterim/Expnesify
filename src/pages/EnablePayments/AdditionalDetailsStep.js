import lodashGet from 'lodash/get';
import _ from 'underscore';
import React from 'react';
import PropTypes from 'prop-types';
import {withOnyx} from 'react-native-onyx';
import {View} from 'react-native';
import IdologyQuestions from './IdologyQuestions';
import ScreenWrapper from '../../components/ScreenWrapper';
import HeaderWithCloseButton from '../../components/HeaderWithCloseButton';
import withLocalize, {withLocalizePropTypes} from '../../components/withLocalize';
import Navigation from '../../libs/Navigation/Navigation';
import styles from '../../styles/styles';
import Text from '../../components/Text';
import CONST from '../../CONST';
import compose from '../../libs/compose';
import ONYXKEYS from '../../ONYXKEYS';
import TextLink from '../../components/TextLink';
import TextInput from '../../components/TextInput';
import FormScrollView from '../../components/FormScrollView';
import FormAlertWithSubmitButton from '../../components/FormAlertWithSubmitButton';
import * as Wallet from '../../libs/actions/Wallet';
import * as ValidationUtils from '../../libs/ValidationUtils';
import * as LoginUtils from '../../libs/LoginUtils';
import AddressSearch from '../../components/AddressSearch';
import DatePicker from '../../components/DatePicker';
import FormHelper from '../../libs/FormHelper';
import walletAdditionalDetailsDraftPropTypes from './walletAdditionalDetailsDraftPropTypes';
import withCurrentUserPersonalDetails, {withCurrentUserPersonalDetailsPropTypes, withCurrentUserPersonalDetailsDefaultProps} from '../../components/withCurrentUserPersonalDetails';
import * as PersonalDetails from '../../libs/actions/PersonalDetails';
import OfflineIndicator from '../../components/OfflineIndicator';

const propTypes = {
    ...withLocalizePropTypes,
    ...withCurrentUserPersonalDetailsPropTypes,

    /** Stores additional information about the additional details step e.g. loading state and errors with fields */
    walletAdditionalDetails: PropTypes.shape({
        /** Are we waiting for a response? */
        isLoading: PropTypes.bool,

        /** Which field needs attention? */
        errorFields: PropTypes.objectOf(PropTypes.bool),

        /** Any additional error message to show */
        errors: PropTypes.objectOf(PropTypes.string),

        /** Questions returned by Idology */
        questions: PropTypes.arrayOf(PropTypes.shape({
            prompt: PropTypes.string,
            type: PropTypes.string,
            answer: PropTypes.arrayOf(PropTypes.string),
        })),

        /** ExpectID ID number related to those questions */
        idNumber: PropTypes.string,

        /** Error code to determine additional behavior */
        errorCode: PropTypes.string,
    }),

    /** Stores the personal details typed by the user */
    walletAdditionalDetailsDraft: walletAdditionalDetailsDraftPropTypes,
};

const defaultProps = {
    walletAdditionalDetails: {
        errorFields: {},
        isLoading: false,
        errors: {},
        questions: [],
        idNumber: '',
        errorCode: '',
    },
    walletAdditionalDetailsDraft: {
        legalFirstName: '',
        legalLastName: '',
        addressStreet: '',
        addressCity: '',
        addressState: '',
        addressZip: '',
        phoneNumber: '',
        dob: '',
        ssn: '',
    },
    ...withCurrentUserPersonalDetailsDefaultProps,
};

class AdditionalDetailsStep extends React.Component {
    constructor(props) {
        super(props);

        this.activateWallet = this.activateWallet.bind(this);

        this.requiredFields = [
            'legalFirstName',
            'legalLastName',
            'addressStreet',
            'addressCity',
            'addressState',
            'addressZip',
            'phoneNumber',
            'dob',
            'ssn',
        ];

        this.errorTranslationKeys = {
            legalFirstName: 'bankAccount.error.firstName',
            legalLastName: 'bankAccount.error.lastName',
            addressStreet: 'bankAccount.error.addressStreet',
            addressCity: 'bankAccount.error.addressCity',
            addressState: 'bankAccount.error.addressState',
            addressZip: 'bankAccount.error.zipCode',
            phoneNumber: 'bankAccount.error.phoneNumber',
            dob: 'bankAccount.error.dob',
            age: 'bankAccount.error.age',
            ssn: 'bankAccount.error.ssnLast4',
            ssnFull9: 'additionalDetailsStep.ssnFull9Error',
        };

        this.fieldNameTranslationKeys = {
            legalFirstName: 'additionalDetailsStep.legalFirstNameLabel',
            legalLastName: 'additionalDetailsStep.legalLastNameLabel',
            addressStreet: 'common.personalAddress',
            addressCity: 'common.city',
            addressState: 'common.state',
            addressZip: 'common.zip',
            phoneNumber: 'common.phoneNumber',
            dob: 'common.dob',
            ssn: 'common.ssnLast4',
            ssnFull9: 'common.ssnFull9',
        };

        this.formHelper = new FormHelper({
            errorPath: 'walletAdditionalDetails.errorFields',
            setErrors: Wallet.setAdditionalDetailsErrors,
        });
    }

    /**
     * @returns {Object}
     */
    getErrors() {
        return this.formHelper.getErrors(this.props);
    }

    /**
     * @param {String} fieldName
     * @returns {String}
     */
    getErrorText(fieldName) {
        if (!this.getErrors()[fieldName]) {
            return '';
        }

        return this.props.translate(this.errorTranslationKeys[fieldName]);
    }

    /**
     * @param {String} path
     */
    clearError(path) {
        this.formHelper.clearError(this.props, path);
    }

    /**
     * @returns {Boolean}
     */
    validate() {
        // Reset server error messages when resubmitting form
        Wallet.setAdditionalDetailsErrorMessage('');

        const errors = {};

        if (!ValidationUtils.isValidPastDate(this.props.walletAdditionalDetailsDraft.dob)) {
            errors.dob = true;
        }

        if (!ValidationUtils.meetsAgeRequirements(this.props.walletAdditionalDetailsDraft.dob)) {
            errors.age = true;
        }

        if (!ValidationUtils.isValidAddress(this.props.walletAdditionalDetailsDraft.addressStreet)) {
            errors.addressStreet = true;
        }

        if (!ValidationUtils.isValidUSPhone(this.props.walletAdditionalDetailsDraft.phoneNumber, true)) {
            errors.phoneNumber = true;
        }

        if (this.props.walletAdditionalDetails.errorCode === CONST.WALLET.ERROR.SSN) {
            if (!ValidationUtils.isValidSSNFullNine(this.props.walletAdditionalDetailsDraft.ssn)) {
                errors.ssnFull9 = true;
            }
        } else if (!ValidationUtils.isValidSSNLastFour(this.props.walletAdditionalDetailsDraft.ssn)) {
            errors.ssn = true;
        }

        _.each(this.requiredFields, (requiredField) => {
            if (ValidationUtils.isRequiredFulfilled(this.props.walletAdditionalDetailsDraft[requiredField])) {
                return;
            }

            errors[requiredField] = true;
        });

        Wallet.setAdditionalDetailsErrors(errors);
        return _.size(errors) === 0;
    }

    activateWallet() {
        if (!this.validate()) {
            return;
        }
        const personalDetails = {
            ...this.props.walletAdditionalDetailsDraft,
            phoneNumber: LoginUtils.getPhoneNumberWithoutUSCountryCodeAndSpecialChars(this.props.walletAdditionalDetailsDraft.phoneNumber),
        };
        Wallet.updatePersonalDetails(personalDetails);
    }

    /**
     * Clear both errors associated with dob, and set the new value.
     *
     * @param {String} value
     */
    clearDateErrorsAndSetValue(value) {
        this.formHelper.clearErrors(this.props, ['dob', 'age']);
        Wallet.updateAdditionalDetailsDraft({dob: value});
    }

    /**
     * Clear ssn and ssnFull9 error and set the new value
     *
     * @param {String} value
     */
    clearSSNErrorAndSetValue(value) {
        this.formHelper.clearErrors(this.props, ['ssn', 'ssnFull9']);
        Wallet.updateAdditionalDetailsDraft({ssn: value});
    }

    /**
     * @param {String} fieldName
     * @param {String} value
     */
    clearErrorAndSetValue(fieldName, value) {
        Wallet.updateAdditionalDetailsDraft({[fieldName]: value});
        this.clearError(fieldName);
    }

    render() {
        if (!_.isEmpty(this.props.walletAdditionalDetails.questions)) {
            return (
                <ScreenWrapper style={[styles.flex1]} keyboardAvoidingViewBehavior="height">
                    <HeaderWithCloseButton
                        title={this.props.translate('additionalDetailsStep.headerTitle')}
                        onCloseButtonPress={() => Navigation.dismissModal()}
                        shouldShowBackButton
                        onBackButtonPress={() => Wallet.setAdditionalDetailsQuestions(null)}
                    />
                    <IdologyQuestions
                        questions={this.props.walletAdditionalDetails.questions}
                        idNumber={this.props.walletAdditionalDetails.idNumber}
                    />
                </ScreenWrapper>
            );
        }

        const errors = lodashGet(this.props, 'walletAdditionalDetails.errors', {});
        const isErrorVisible = _.size(this.getErrors()) > 0
            || !_.isEmpty(errors);
        const shouldAskForFullSSN = this.props.walletAdditionalDetails.errorCode === CONST.WALLET.ERROR.SSN;
        const {firstName, lastName} = PersonalDetails.extractFirstAndLastNameFromAvailableDetails(this.props.currentUserPersonalDetails);
        const errorMessage = _.isEmpty(errors) ? '' : _.last(_.values(errors));

        return (
            <ScreenWrapper style={[styles.flex1]} keyboardAvoidingViewBehavior="height">
                <HeaderWithCloseButton
                    title={this.props.translate('additionalDetailsStep.headerTitle')}
                    onCloseButtonPress={() => Navigation.dismissModal()}
                />
                <View style={[styles.flex1]}>
                    <View style={[styles.ph5]}>
                        <Text style={styles.mb3}>{this.props.translate('additionalDetailsStep.helpText')}</Text>
                        <TextLink
                            style={styles.mb3}
                            href="https://use.expensify.com/usa-patriot-act"
                        >
                            {this.props.translate('additionalDetailsStep.helpLink')}
                        </TextLink>
                    </View>
                    <FormScrollView ref={el => this.form = el}>
                        <View style={[styles.mh5, styles.mb5]}>
                            <View style={styles.mt4}>
                                <TextInput
                                    containerStyles={[styles.mt4]}
                                    label={this.props.translate(this.fieldNameTranslationKeys.legalFirstName)}
                                    onChangeText={val => this.clearErrorAndSetValue('legalFirstName', val)}
                                    value={this.props.walletAdditionalDetailsDraft.legalFirstName || firstName}
                                    errorText={this.getErrorText('legalFirstName')}
                                />
                                <TextInput
                                    containerStyles={[styles.mt4]}
                                    label={this.props.translate(this.fieldNameTranslationKeys.legalLastName)}
                                    onChangeText={val => this.clearErrorAndSetValue('legalLastName', val)}
                                    value={this.props.walletAdditionalDetailsDraft.legalLastName || lastName}
                                    errorText={this.getErrorText('legalLastName')}
                                />
                                <AddressSearch
                                    label={this.props.translate(this.fieldNameTranslationKeys.addressStreet)}
                                    value={this.props.walletAdditionalDetailsDraft.addressStreet || ''}
                                    containerStyles={[styles.mt4]}
                                    onInputChange={(values) => {
                                        const renamedFields = {
                                            street: 'addressStreet',
                                            state: 'addressState',
                                            zipCode: 'addressZip',
                                            city: 'addressCity',
                                        };
                                        _.each(values, (value, inputKey) => {
                                            const renamedInputKey = lodashGet(renamedFields, inputKey, inputKey);
                                            this.clearErrorAndSetValue(renamedInputKey, value);
                                        });
                                    }}
                                    errorText={this.getErrorText('addressStreet')}
                                    hint={this.props.translate('common.noPO')}
                                />
                                {this.props.walletAdditionalDetailsDraft.addressStreet ? (
                                    <>
                                        {/** Once the user has started entering his address, show the other address fields (city, state, zip) */}
                                        {/** We'll autofill them when the user selects a full address from the google autocomplete */}
                                        <TextInput
                                            containerStyles={[styles.mt4]}
                                            label={this.props.translate(this.fieldNameTranslationKeys.addressCity)}
                                            onChangeText={val => this.clearErrorAndSetValue('addressCity', val)}
                                            value={this.props.walletAdditionalDetailsDraft.addressCity || ''}
                                            errorText={this.getErrorText('addressCity')}
                                        />
                                        <TextInput
                                            containerStyles={[styles.mt4]}
                                            label={this.props.translate(this.fieldNameTranslationKeys.addressState)}
                                            onChangeText={val => this.clearErrorAndSetValue('addressState', val)}
                                            value={this.props.walletAdditionalDetailsDraft.addressState || ''}
                                            errorText={this.getErrorText('addressState')}
                                        />
                                        <TextInput
                                            containerStyles={[styles.mt4]}
                                            label={this.props.translate(this.fieldNameTranslationKeys.addressZip)}
                                            onChangeText={val => this.clearErrorAndSetValue('addressZip', val)}
                                            value={this.props.walletAdditionalDetailsDraft.addressZip || ''}
                                            errorText={this.getErrorText('addressZip')}
                                        />
                                    </>
                                ) : null}
                            </View>
<<<<<<< HEAD
                            <FormAlertWithSubmitButton
                                isAlertVisible={isErrorVisible}
                                onSubmit={this.activateWallet}
                                onFixTheErrorsLinkPressed={() => {
                                    this.form.scrollTo({y: 0, animated: true});
                                }}
                                message={errorMessage}
                                isLoading={this.props.walletAdditionalDetails.isLoading}
                                buttonText={this.props.translate('common.saveAndContinue')}
                            />
                            <OfflineIndicator containerStyles={[styles.mh5, styles.mb3]} />
                        </FormScrollView>
                    </View>
                </KeyboardAvoidingView>
=======
                            <TextInput
                                containerStyles={[styles.mt4]}
                                keyboardType={CONST.KEYBOARD_TYPE.PHONE_PAD}
                                label={this.props.translate(this.fieldNameTranslationKeys.phoneNumber)}
                                onChangeText={val => this.clearErrorAndSetValue('phoneNumber', val)}
                                value={this.props.walletAdditionalDetailsDraft.phoneNumber || ''}
                                placeholder={this.props.translate('common.phoneNumberPlaceholder')}
                                errorText={this.getErrorText('phoneNumber')}
                            />
                            <DatePicker
                                containerStyles={[styles.mt4]}
                                label={this.props.translate(this.fieldNameTranslationKeys.dob)}
                                onInputChange={val => this.clearDateErrorsAndSetValue(val)}
                                defaultValue={this.props.walletAdditionalDetailsDraft.dob || ''}
                                placeholder={this.props.translate('common.dob')}
                                errorText={this.getErrorText('dob') || this.getErrorText('age')}
                                maximumDate={new Date()}
                            />
                            <TextInput
                                containerStyles={[styles.mt4]}
                                label={this.props.translate(this.fieldNameTranslationKeys[shouldAskForFullSSN ? 'ssnFull9' : 'ssn'])}
                                onChangeText={val => this.clearSSNErrorAndSetValue(val)}
                                value={this.props.walletAdditionalDetailsDraft.ssn || ''}
                                errorText={this.getErrorText('ssnFull9') || this.getErrorText('ssn')}
                                maxLength={shouldAskForFullSSN ? 9 : 4}
                                keyboardType={CONST.KEYBOARD_TYPE.NUMBER_PAD}
                            />
                        </View>
                        <FormAlertWithSubmitButton
                            isAlertVisible={isErrorVisible}
                            onSubmit={this.activateWallet}
                            onFixTheErrorsLinkPressed={() => {
                                this.form.scrollTo({y: 0, animated: true});
                            }}
                            message={this.props.walletAdditionalDetails.additionalErrorMessage}
                            isLoading={this.props.walletAdditionalDetails.loading}
                            buttonText={this.props.translate('common.saveAndContinue')}
                        />
                    </FormScrollView>
                </View>
>>>>>>> 4873d715
            </ScreenWrapper>
        );
    }
}

AdditionalDetailsStep.propTypes = propTypes;
AdditionalDetailsStep.defaultProps = defaultProps;
export default compose(
    withLocalize,
    withCurrentUserPersonalDetails,
    withOnyx({
        walletAdditionalDetails: {
            key: ONYXKEYS.WALLET_ADDITIONAL_DETAILS,
            initWithStoredValues: false,
        },
    }),
)(AdditionalDetailsStep);<|MERGE_RESOLUTION|>--- conflicted
+++ resolved
@@ -352,22 +352,6 @@
                                     </>
                                 ) : null}
                             </View>
-<<<<<<< HEAD
-                            <FormAlertWithSubmitButton
-                                isAlertVisible={isErrorVisible}
-                                onSubmit={this.activateWallet}
-                                onFixTheErrorsLinkPressed={() => {
-                                    this.form.scrollTo({y: 0, animated: true});
-                                }}
-                                message={errorMessage}
-                                isLoading={this.props.walletAdditionalDetails.isLoading}
-                                buttonText={this.props.translate('common.saveAndContinue')}
-                            />
-                            <OfflineIndicator containerStyles={[styles.mh5, styles.mb3]} />
-                        </FormScrollView>
-                    </View>
-                </KeyboardAvoidingView>
-=======
                             <TextInput
                                 containerStyles={[styles.mt4]}
                                 keyboardType={CONST.KEYBOARD_TYPE.PHONE_PAD}
@@ -402,13 +386,12 @@
                             onFixTheErrorsLinkPressed={() => {
                                 this.form.scrollTo({y: 0, animated: true});
                             }}
-                            message={this.props.walletAdditionalDetails.additionalErrorMessage}
-                            isLoading={this.props.walletAdditionalDetails.loading}
+                            message={errorMessage}
+                            isLoading={this.props.walletAdditionalDetails.isLoading}
                             buttonText={this.props.translate('common.saveAndContinue')}
                         />
                     </FormScrollView>
                 </View>
->>>>>>> 4873d715
             </ScreenWrapper>
         );
     }

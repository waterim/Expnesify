import React, {useCallback, useEffect, useMemo, useState} from 'react';
import {View} from 'react-native';
<<<<<<< HEAD
import {useOnyx} from 'react-native-onyx';
=======
import {withOnyx} from 'react-native-onyx';
import type {OnyxEntry} from 'react-native-onyx';
>>>>>>> 4fcd8a17
import KeyboardAvoidingView from '@components/KeyboardAvoidingView';
import OfflineIndicator from '@components/OfflineIndicator';
import {useOptionsList} from '@components/OptionListContextProvider';
import OptionsSelector from '@components/OptionsSelector';
import ScreenWrapper from '@components/ScreenWrapper';
import useAutoFocusInput from '@hooks/useAutoFocusInput';
import useCurrentUserPersonalDetails from '@hooks/useCurrentUserPersonalDetails';
import useLocalize from '@hooks/useLocalize';
import useNetwork from '@hooks/useNetwork';
import useSearchTermAndSearch from '@hooks/useSearchTermAndSearch';
import useThemeStyles from '@hooks/useThemeStyles';
import useWindowDimensions from '@hooks/useWindowDimensions';
import * as DeviceCapabilities from '@libs/DeviceCapabilities';
import doInteractionTask from '@libs/DoInteractionTask';
import Log from '@libs/Log';
import Navigation from '@libs/Navigation/Navigation';
import * as OptionsListUtils from '@libs/OptionsListUtils';
import type {OptionData} from '@libs/ReportUtils';
import * as ReportUtils from '@libs/ReportUtils';
import variables from '@styles/variables';
import * as Report from '@userActions/Report';
import CONST from '@src/CONST';
import ONYXKEYS from '@src/ONYXKEYS';
<<<<<<< HEAD

type NewChatPageProps = {
    isGroupChat: boolean;
=======
import ROUTES from '@src/ROUTES';
import type * as OnyxTypes from '@src/types/onyx';
import type {SelectedParticipant} from '@src/types/onyx/NewGroupChatDraft';

type NewChatPageWithOnyxProps = {
    /** New group chat draft data */
    newGroupDraft: OnyxEntry<OnyxTypes.NewGroupChatDraft>;

    /** All of the personal details for everyone */
    personalDetails: OnyxEntry<OnyxTypes.PersonalDetailsList>;

    betas: OnyxEntry<OnyxTypes.Beta[]>;

    /** An object that holds data about which referral banners have been dismissed */
    dismissedReferralBanners: OnyxEntry<OnyxTypes.DismissedReferralBanners>;

    /** Whether we are searching for reports in the server */
    isSearchingForReports: OnyxEntry<boolean>;
};

type NewChatPageProps = NewChatPageWithOnyxProps & {
    isGroupChat?: boolean;
>>>>>>> 4fcd8a17
};

const excludedGroupEmails = CONST.EXPENSIFY_EMAILS.filter((value) => value !== CONST.EMAIL.CONCIERGE);

<<<<<<< HEAD
function NewChatPage({isGroupChat}: NewChatPageProps) {
    const [dismissedReferralBanners] = useOnyx(ONYXKEYS.NVP_DISMISSED_REFERRAL_BANNERS);
    const [reports] = useOnyx(ONYXKEYS.COLLECTION.REPORT);
    const [personalDetails] = useOnyx(ONYXKEYS.PERSONAL_DETAILS_LIST);
    const [betas] = useOnyx(ONYXKEYS.BETAS);
    const [isSearchingForReports] = useOnyx(ONYXKEYS.IS_SEARCHING_FOR_REPORTS, {initWithStoredValues: false});

=======
function NewChatPage({betas, isGroupChat, personalDetails, isSearchingForReports, dismissedReferralBanners, newGroupDraft}: NewChatPageProps) {
>>>>>>> 4fcd8a17
    const {translate} = useLocalize();

    const styles = useThemeStyles();

    const personalData = useCurrentUserPersonalDetails();

    const getGroupParticipants = () => {
        if (!newGroupDraft?.participants) {
            return [];
        }
        const selectedParticipants = newGroupDraft.participants.filter((participant) => participant.accountID !== personalData.accountID);
        const newSelectedOptions = selectedParticipants.map((participant): OptionData => {
            const baseOption = OptionsListUtils.getParticipantsOption({accountID: participant.accountID, login: participant.login, reportID: ''}, personalDetails);
            return {...baseOption, reportID: baseOption.reportID ?? ''};
        });
        return newSelectedOptions;
    };

    const [searchTerm, setSearchTerm] = useState('');
    const [filteredRecentReports, setFilteredRecentReports] = useState<OptionData[]>([]);
    const [filteredPersonalDetails, setFilteredPersonalDetails] = useState<OptionData[]>([]);
    const [filteredUserToInvite, setFilteredUserToInvite] = useState<OptionData | null>();
    const [selectedOptions, setSelectedOptions] = useState<OptionData[]>(getGroupParticipants);
    const {isOffline} = useNetwork();
    const {isSmallScreenWidth} = useWindowDimensions();
    const [didScreenTransitionEnd, setDidScreenTransitionEnd] = useState(false);
    const {options, areOptionsInitialized} = useOptionsList({
        shouldInitialize: didScreenTransitionEnd,
    });

    const maxParticipantsReached = selectedOptions.length === CONST.REPORT.MAXIMUM_PARTICIPANTS;
    const setSearchTermAndSearchInServer = useSearchTermAndSearch(setSearchTerm, maxParticipantsReached);

    const headerMessage = OptionsListUtils.getHeaderMessage(
        filteredPersonalDetails.length + filteredRecentReports.length !== 0,
        Boolean(filteredUserToInvite),
        searchTerm.trim(),
        maxParticipantsReached,
        selectedOptions.some((participant) => participant?.searchText?.toLowerCase().includes(searchTerm.trim().toLowerCase())),
    );

    const sections = useMemo((): OptionsListUtils.CategorySection[] => {
        const sectionsList: OptionsListUtils.CategorySection[] = [];

        const formatResults = OptionsListUtils.formatSectionsFromSearchTerm(searchTerm, selectedOptions, filteredRecentReports, filteredPersonalDetails, maxParticipantsReached);
        sectionsList.push(formatResults.section);

        if (maxParticipantsReached) {
            return sectionsList;
        }

        sectionsList.push({
            title: translate('common.recents'),
            data: filteredRecentReports,
            shouldShow: filteredRecentReports.length > 0,
        });

        sectionsList.push({
            title: translate('common.contacts'),
            data: filteredPersonalDetails,
            shouldShow: filteredPersonalDetails.length > 0,
        });

        if (filteredUserToInvite) {
            sectionsList.push({
                title: undefined,
                data: [filteredUserToInvite],
                shouldShow: true,
            });
        }

        return sectionsList;
    }, [translate, filteredPersonalDetails, filteredRecentReports, filteredUserToInvite, maxParticipantsReached, selectedOptions, searchTerm]);

    /**
     * Removes a selected option from list if already selected. If not already selected add this option to the list.
     */
    const toggleOption = (option: OptionData) => {
        const isOptionInList = selectedOptions.some((selectedOption) => selectedOption.login === option.login);

        let newSelectedOptions;

        if (isOptionInList) {
            newSelectedOptions = selectedOptions.filter((selectedOption) => selectedOption.login !== option.login);
        } else {
            newSelectedOptions = [...selectedOptions, option];
        }

        const {
            recentReports,
            personalDetails: newChatPersonalDetails,
            userToInvite,
        } = OptionsListUtils.getFilteredOptions(
            options.reports ?? [],
            options.personalDetails ?? [],
            betas ?? [],
            searchTerm,
            newSelectedOptions,
            isGroupChat ? excludedGroupEmails : [],
            false,
            true,
            false,
            {},
            [],
            false,
            {},
            [],
            true,
        );
        setSelectedOptions(newSelectedOptions);
        setFilteredRecentReports(recentReports);
        setFilteredPersonalDetails(newChatPersonalDetails);
        setFilteredUserToInvite(userToInvite);
    };

    /**
     * Creates a new 1:1 chat with the option and the current user,
     * or navigates to the existing chat if one with those participants already exists.
     */
    const createChat = (option: OptionData) => {
        let login = '';

        if (option.login) {
            login = option.login;
        } else if (selectedOptions.length === 1) {
            login = selectedOptions[0].login ?? '';
        }

        if (!login) {
            Log.warn('Tried to create chat with empty login');
            return;
        }

        Report.navigateToAndOpenReport([login]);
    };
    /**
     * Navigates to create group confirm page
     */
    const navigateToConfirmPage = () => {
        if (!personalData || !personalData.login || !personalData.accountID) {
            return;
        }
        const selectedParticipants: SelectedParticipant[] = selectedOptions.map((option: OptionData) => ({login: option.login ?? '', accountID: option.accountID ?? -1}));
        const logins = [...selectedParticipants, {login: personalData.login, accountID: personalData.accountID}];
        Report.setGroupDraft(logins);
        Navigation.navigate(ROUTES.NEW_CHAT_CONFIRM);
    };

    const updateOptions = useCallback(() => {
        const {
            recentReports,
            personalDetails: newChatPersonalDetails,
            userToInvite,
        } = OptionsListUtils.getFilteredOptions(
            options.reports ?? [],
            options.personalDetails ?? [],
            betas ?? [],
            searchTerm,
            selectedOptions,
            isGroupChat ? excludedGroupEmails : [],
            false,
            true,
            false,
            {},
            [],
            false,
            {},
            [],
            true,
        );

        setFilteredRecentReports(recentReports);
        setFilteredPersonalDetails(newChatPersonalDetails);
        setFilteredUserToInvite(userToInvite);
        // props.betas is not added as dependency since it doesn't change during the component lifecycle
        // eslint-disable-next-line react-hooks/exhaustive-deps
    }, [options, searchTerm]);

    useEffect(() => {
        const interactionTask = doInteractionTask(() => {
            setDidScreenTransitionEnd(true);
        });

        return () => {
            if (!interactionTask) {
                return;
            }

            interactionTask.cancel();
        };
    }, []);

    useEffect(() => {
        setSelectedOptions(getGroupParticipants());
        // eslint-disable-next-line react-hooks/exhaustive-deps -- Overwrite participants only if the draft changes
    }, [newGroupDraft?.participants]);

    useEffect(() => {
        if (!didScreenTransitionEnd) {
            return;
        }
        updateOptions();
    }, [didScreenTransitionEnd, updateOptions]);

    const {inputCallbackRef} = useAutoFocusInput();

    return (
        <ScreenWrapper
            shouldEnableKeyboardAvoidingView={false}
            includeSafeAreaPaddingBottom={isOffline}
            shouldShowOfflineIndicator={false}
            includePaddingTop={false}
            shouldEnableMaxHeight
            testID={NewChatPage.displayName}
        >
            {({safeAreaPaddingBottomStyle, insets}) => (
                <KeyboardAvoidingView
                    style={{height: '100%'}}
                    behavior="padding"
                    // Offset is needed as KeyboardAvoidingView in nested inside of TabNavigator instead of wrapping whole screen.
                    // This is because when wrapping whole screen the screen was freezing when changing Tabs.
                    keyboardVerticalOffset={variables.contentHeaderHeight + (insets?.top ?? 0) + variables.tabSelectorButtonHeight + variables.tabSelectorButtonPadding}
                >
                    <View style={[styles.flex1, styles.w100, styles.pRelative, selectedOptions.length > 0 ? safeAreaPaddingBottomStyle : {}]}>
                        <OptionsSelector
                            ref={inputCallbackRef}
                            // @ts-expect-error TODO: Remove this once OptionsSelector (https://github.com/Expensify/App/issues/25125) is migrated to TypeScript.
                            canSelectMultipleOptions
                            shouldShowMultipleOptionSelectorAsButton
                            multipleOptionSelectorButtonText={translate('newChatPage.addToGroup')}
                            onAddToSelection={toggleOption}
                            sections={sections}
                            selectedOptions={selectedOptions}
                            onSelectRow={createChat}
                            onChangeText={setSearchTermAndSearchInServer}
                            headerMessage={headerMessage}
                            boldStyle
                            shouldPreventDefaultFocusOnSelectRow={!DeviceCapabilities.canUseTouchScreen()}
                            shouldShowOptions={areOptionsInitialized}
                            shouldShowConfirmButton
                            shouldShowReferralCTA={!dismissedReferralBanners?.[CONST.REFERRAL_PROGRAM.CONTENT_TYPES.START_CHAT]}
                            referralContentType={CONST.REFERRAL_PROGRAM.CONTENT_TYPES.START_CHAT}
                            confirmButtonText={selectedOptions.length > 1 ? translate('common.next') : translate('newChatPage.createChat')}
                            textInputAlert={isOffline ? [`${translate('common.youAppearToBeOffline')} ${translate('search.resultsAreLimited')}`, {isTranslated: true}] : ''}
                            onConfirmSelection={selectedOptions.length > 1 ? navigateToConfirmPage : createChat}
                            textInputLabel={translate('optionsSelector.nameEmailOrPhoneNumber')}
                            safeAreaPaddingBottomStyle={safeAreaPaddingBottomStyle}
                            isLoadingNewOptions={isSearchingForReports}
                            autoFocus={false}
                        />
                    </View>
                    {isSmallScreenWidth && <OfflineIndicator />}
                </KeyboardAvoidingView>
            )}
        </ScreenWrapper>
    );
}

NewChatPage.displayName = 'NewChatPage';

<<<<<<< HEAD
export default NewChatPage;
=======
export default withOnyx<NewChatPageProps, NewChatPageWithOnyxProps>({
    dismissedReferralBanners: {
        key: ONYXKEYS.NVP_DISMISSED_REFERRAL_BANNERS,
    },
    newGroupDraft: {
        key: ONYXKEYS.NEW_GROUP_CHAT_DRAFT,
    },
    personalDetails: {
        key: ONYXKEYS.PERSONAL_DETAILS_LIST,
    },
    betas: {
        key: ONYXKEYS.BETAS,
    },
    isSearchingForReports: {
        key: ONYXKEYS.IS_SEARCHING_FOR_REPORTS,
        initWithStoredValues: false,
    },
})(NewChatPage);
>>>>>>> 4fcd8a17
<|MERGE_RESOLUTION|>--- conflicted
+++ resolved
@@ -1,11 +1,6 @@
 import React, {useCallback, useEffect, useMemo, useState} from 'react';
 import {View} from 'react-native';
-<<<<<<< HEAD
 import {useOnyx} from 'react-native-onyx';
-=======
-import {withOnyx} from 'react-native-onyx';
-import type {OnyxEntry} from 'react-native-onyx';
->>>>>>> 4fcd8a17
 import KeyboardAvoidingView from '@components/KeyboardAvoidingView';
 import OfflineIndicator from '@components/OfflineIndicator';
 import {useOptionsList} from '@components/OptionListContextProvider';
@@ -24,54 +19,26 @@
 import Navigation from '@libs/Navigation/Navigation';
 import * as OptionsListUtils from '@libs/OptionsListUtils';
 import type {OptionData} from '@libs/ReportUtils';
-import * as ReportUtils from '@libs/ReportUtils';
 import variables from '@styles/variables';
 import * as Report from '@userActions/Report';
 import CONST from '@src/CONST';
 import ONYXKEYS from '@src/ONYXKEYS';
-<<<<<<< HEAD
+import ROUTES from '@src/ROUTES';
+import type {SelectedParticipant} from '@src/types/onyx/NewGroupChatDraft';
 
 type NewChatPageProps = {
     isGroupChat: boolean;
-=======
-import ROUTES from '@src/ROUTES';
-import type * as OnyxTypes from '@src/types/onyx';
-import type {SelectedParticipant} from '@src/types/onyx/NewGroupChatDraft';
-
-type NewChatPageWithOnyxProps = {
-    /** New group chat draft data */
-    newGroupDraft: OnyxEntry<OnyxTypes.NewGroupChatDraft>;
-
-    /** All of the personal details for everyone */
-    personalDetails: OnyxEntry<OnyxTypes.PersonalDetailsList>;
-
-    betas: OnyxEntry<OnyxTypes.Beta[]>;
-
-    /** An object that holds data about which referral banners have been dismissed */
-    dismissedReferralBanners: OnyxEntry<OnyxTypes.DismissedReferralBanners>;
-
-    /** Whether we are searching for reports in the server */
-    isSearchingForReports: OnyxEntry<boolean>;
 };
 
-type NewChatPageProps = NewChatPageWithOnyxProps & {
-    isGroupChat?: boolean;
->>>>>>> 4fcd8a17
-};
-
 const excludedGroupEmails = CONST.EXPENSIFY_EMAILS.filter((value) => value !== CONST.EMAIL.CONCIERGE);
 
-<<<<<<< HEAD
 function NewChatPage({isGroupChat}: NewChatPageProps) {
     const [dismissedReferralBanners] = useOnyx(ONYXKEYS.NVP_DISMISSED_REFERRAL_BANNERS);
-    const [reports] = useOnyx(ONYXKEYS.COLLECTION.REPORT);
+    const [newGroupDraft] = useOnyx(ONYXKEYS.NEW_GROUP_CHAT_DRAFT);
     const [personalDetails] = useOnyx(ONYXKEYS.PERSONAL_DETAILS_LIST);
     const [betas] = useOnyx(ONYXKEYS.BETAS);
     const [isSearchingForReports] = useOnyx(ONYXKEYS.IS_SEARCHING_FOR_REPORTS, {initWithStoredValues: false});
 
-=======
-function NewChatPage({betas, isGroupChat, personalDetails, isSearchingForReports, dismissedReferralBanners, newGroupDraft}: NewChatPageProps) {
->>>>>>> 4fcd8a17
     const {translate} = useLocalize();
 
     const styles = useThemeStyles();
@@ -332,25 +299,4 @@
 
 NewChatPage.displayName = 'NewChatPage';
 
-<<<<<<< HEAD
-export default NewChatPage;
-=======
-export default withOnyx<NewChatPageProps, NewChatPageWithOnyxProps>({
-    dismissedReferralBanners: {
-        key: ONYXKEYS.NVP_DISMISSED_REFERRAL_BANNERS,
-    },
-    newGroupDraft: {
-        key: ONYXKEYS.NEW_GROUP_CHAT_DRAFT,
-    },
-    personalDetails: {
-        key: ONYXKEYS.PERSONAL_DETAILS_LIST,
-    },
-    betas: {
-        key: ONYXKEYS.BETAS,
-    },
-    isSearchingForReports: {
-        key: ONYXKEYS.IS_SEARCHING_FOR_REPORTS,
-        initWithStoredValues: false,
-    },
-})(NewChatPage);
->>>>>>> 4fcd8a17
+export default NewChatPage;
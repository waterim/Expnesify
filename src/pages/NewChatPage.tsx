import React, {useCallback, useEffect, useMemo, useState} from 'react';
import {View} from 'react-native';
import {withOnyx} from 'react-native-onyx';
import type {OnyxEntry} from 'react-native-onyx';
import KeyboardAvoidingView from '@components/KeyboardAvoidingView';
import OfflineIndicator from '@components/OfflineIndicator';
import {useOptionsList} from '@components/OptionListContextProvider';
import OptionsSelector from '@components/OptionsSelector';
import ScreenWrapper from '@components/ScreenWrapper';
import useAutoFocusInput from '@hooks/useAutoFocusInput';
import useCurrentUserPersonalDetails from '@hooks/useCurrentUserPersonalDetails';
import useLocalize from '@hooks/useLocalize';
import useNetwork from '@hooks/useNetwork';
import useSearchTermAndSearch from '@hooks/useSearchTermAndSearch';
import useThemeStyles from '@hooks/useThemeStyles';
import useWindowDimensions from '@hooks/useWindowDimensions';
import * as DeviceCapabilities from '@libs/DeviceCapabilities';
import doInteractionTask from '@libs/DoInteractionTask';
import Log from '@libs/Log';
import Navigation from '@libs/Navigation/Navigation';
import * as OptionsListUtils from '@libs/OptionsListUtils';
import type {OptionData} from '@libs/ReportUtils';
import variables from '@styles/variables';
import * as Report from '@userActions/Report';
import CONST from '@src/CONST';
import ONYXKEYS from '@src/ONYXKEYS';
import ROUTES from '@src/ROUTES';
import type * as OnyxTypes from '@src/types/onyx';
import type {SelectedParticipant} from '@src/types/onyx/NewGroupChatDraft';

type NewChatPageWithOnyxProps = {
<<<<<<< HEAD
=======
    /** All reports shared with the user */
    reports: OnyxCollection<OnyxTypes.Report>;

    /** New group chat draft data */
    newGroupDraft: OnyxEntry<OnyxTypes.NewGroupChatDraft>;

    /** All of the personal details for everyone */
    personalDetails: OnyxEntry<OnyxTypes.PersonalDetailsList>;

>>>>>>> 5a8cb7fb
    betas: OnyxEntry<OnyxTypes.Beta[]>;

    /** An object that holds data about which referral banners have been dismissed */
    dismissedReferralBanners: OnyxEntry<OnyxTypes.DismissedReferralBanners>;

    /** Whether we are searching for reports in the server */
    isSearchingForReports: OnyxEntry<boolean>;
};

type NewChatPageProps = NewChatPageWithOnyxProps & {
    isGroupChat: boolean;
};

const excludedGroupEmails = CONST.EXPENSIFY_EMAILS.filter((value) => value !== CONST.EMAIL.CONCIERGE);

<<<<<<< HEAD
function NewChatPage({betas, isGroupChat, isSearchingForReports, dismissedReferralBanners}: NewChatPageProps) {
=======
function NewChatPage({betas, isGroupChat, personalDetails, reports, isSearchingForReports, dismissedReferralBanners, newGroupDraft}: NewChatPageProps) {
>>>>>>> 5a8cb7fb
    const {translate} = useLocalize();

    const styles = useThemeStyles();
    const [searchTerm, setSearchTerm] = useState('');
    const [filteredRecentReports, setFilteredRecentReports] = useState<OptionData[]>([]);
    const [filteredPersonalDetails, setFilteredPersonalDetails] = useState<OptionData[]>([]);
    const [filteredUserToInvite, setFilteredUserToInvite] = useState<OptionData | null>();
    const [selectedOptions, setSelectedOptions] = useState<OptionData[]>([]);
    const {isOffline} = useNetwork();
    const {isSmallScreenWidth} = useWindowDimensions();
    const [didScreenTransitionEnd, setDidScreenTransitionEnd] = useState(false);
    const {options, areOptionsInitialized} = useOptionsList({
        shouldInitialize: didScreenTransitionEnd,
    });

    const personalData = useCurrentUserPersonalDetails();

    const maxParticipantsReached = selectedOptions.length === CONST.REPORT.MAXIMUM_PARTICIPANTS;
    const setSearchTermAndSearchInServer = useSearchTermAndSearch(setSearchTerm, maxParticipantsReached);

    const headerMessage = OptionsListUtils.getHeaderMessage(
        filteredPersonalDetails.length + filteredRecentReports.length !== 0,
        Boolean(filteredUserToInvite),
        searchTerm.trim(),
        maxParticipantsReached,
        selectedOptions.some((participant) => participant?.searchText?.toLowerCase().includes(searchTerm.trim().toLowerCase())),
    );

    const sections = useMemo((): OptionsListUtils.CategorySection[] => {
        const sectionsList: OptionsListUtils.CategorySection[] = [];
        let indexOffset = 0;

        const formatResults = OptionsListUtils.formatSectionsFromSearchTerm(searchTerm, selectedOptions, filteredRecentReports, filteredPersonalDetails, maxParticipantsReached, indexOffset);
        sectionsList.push(formatResults.section);

        indexOffset = formatResults.newIndexOffset;

        if (maxParticipantsReached) {
            return sectionsList;
        }

        sectionsList.push({
            title: translate('common.recents'),
            data: filteredRecentReports,
            shouldShow: filteredRecentReports.length > 0,
            indexOffset,
        });
        indexOffset += filteredRecentReports.length;

        sectionsList.push({
            title: translate('common.contacts'),
            data: filteredPersonalDetails,
            shouldShow: filteredPersonalDetails.length > 0,
            indexOffset,
        });
        indexOffset += filteredPersonalDetails.length;

        if (filteredUserToInvite) {
            sectionsList.push({
                title: undefined,
                data: [filteredUserToInvite],
                shouldShow: true,
                indexOffset,
            });
        }

        return sectionsList;
    }, [translate, filteredPersonalDetails, filteredRecentReports, filteredUserToInvite, maxParticipantsReached, selectedOptions, searchTerm]);

    /**
     * Removes a selected option from list if already selected. If not already selected add this option to the list.
     */
    const toggleOption = (option: OptionData) => {
        const isOptionInList = selectedOptions.some((selectedOption) => selectedOption.login === option.login);

        let newSelectedOptions;

        if (isOptionInList) {
            newSelectedOptions = selectedOptions.filter((selectedOption) => selectedOption.login !== option.login);
        } else {
            newSelectedOptions = [...selectedOptions, option];
        }

        const {
            recentReports,
            personalDetails: newChatPersonalDetails,
            userToInvite,
        } = OptionsListUtils.getFilteredOptions(
            options.reports ?? [],
            options.personalDetails ?? [],
            betas ?? [],
            searchTerm,
            newSelectedOptions,
            isGroupChat ? excludedGroupEmails : [],
            false,
            true,
            false,
            {},
            [],
            false,
            {},
            [],
            true,
        );
        setSelectedOptions(newSelectedOptions);
        setFilteredRecentReports(recentReports);
        setFilteredPersonalDetails(newChatPersonalDetails);
        setFilteredUserToInvite(userToInvite);
    };

    /**
     * Creates a new 1:1 chat with the option and the current user,
     * or navigates to the existing chat if one with those participants already exists.
     */
    const createChat = (option: OptionData) => {
        let login = '';

        if (option.login) {
            login = option.login;
        } else if (selectedOptions.length === 1) {
            login = selectedOptions[0].login ?? '';
        }

        if (!login) {
            Log.warn('Tried to create chat with empty login');
            return;
        }

        Report.navigateToAndOpenReport([login]);
    };
    /**
     * Navigates to create group confirm page
     */
    const navigateToConfirmPage = () => {
        if (!personalData || !personalData.login || !personalData.accountID) {
            return;
        }
        const selectedParticipants: SelectedParticipant[] = selectedOptions.map((option: OptionData) => ({login: option.login ?? '', accountID: option.accountID ?? -1}));
        const logins = [...selectedParticipants, {login: personalData.login, accountID: personalData.accountID}];
        Report.setGroupDraft(logins);
        Navigation.navigate(ROUTES.NEW_CHAT_CONFIRM);
    };

    const updateOptions = useCallback(() => {
        let newSelectedOptions;
        if (newGroupDraft?.participants) {
            const selectedParticipants = newGroupDraft.participants.filter((participant) => participant.accountID !== personalData.accountID);
            newSelectedOptions = selectedParticipants.map((participant): OptionData => {
                const baseOption = OptionsListUtils.getParticipantsOption({accountID: participant.accountID, login: participant.login, reportID: ''}, personalDetails);
                return {...baseOption, reportID: baseOption.reportID ?? ''};
            });
            setSelectedOptions(newSelectedOptions);
        }

        const {
            recentReports,
            personalDetails: newChatPersonalDetails,
            userToInvite,
        } = OptionsListUtils.getFilteredOptions(
            options.reports ?? [],
            options.personalDetails ?? [],
            betas ?? [],
            searchTerm,
            newSelectedOptions ?? selectedOptions,
            isGroupChat ? excludedGroupEmails : [],
            false,
            true,
            false,
            {},
            [],
            false,
            {},
            [],
            true,
        );

        setFilteredRecentReports(recentReports);
        setFilteredPersonalDetails(newChatPersonalDetails);
        setFilteredUserToInvite(userToInvite);
        // props.betas is not added as dependency since it doesn't change during the component lifecycle
        // eslint-disable-next-line react-hooks/exhaustive-deps
<<<<<<< HEAD
    }, [options, searchTerm]);
=======
    }, [reports, personalDetails, searchTerm, newGroupDraft]);
>>>>>>> 5a8cb7fb

    useEffect(() => {
        const interactionTask = doInteractionTask(() => {
            setDidScreenTransitionEnd(true);
        });

        return () => {
            if (!interactionTask) {
                return;
            }

            interactionTask.cancel();
        };
    }, []);

    useEffect(() => {
        if (!didScreenTransitionEnd) {
            return;
        }
        updateOptions();
    }, [didScreenTransitionEnd, updateOptions]);

    const {inputCallbackRef} = useAutoFocusInput();

    return (
        <ScreenWrapper
            shouldEnableKeyboardAvoidingView={false}
            includeSafeAreaPaddingBottom={isOffline}
            shouldShowOfflineIndicator={false}
            includePaddingTop={false}
            shouldEnableMaxHeight
            testID={NewChatPage.displayName}
        >
            {({safeAreaPaddingBottomStyle, insets}) => (
                <KeyboardAvoidingView
                    style={{height: '100%'}}
                    behavior="padding"
                    // Offset is needed as KeyboardAvoidingView in nested inside of TabNavigator instead of wrapping whole screen.
                    // This is because when wrapping whole screen the screen was freezing when changing Tabs.
                    keyboardVerticalOffset={variables.contentHeaderHeight + (insets?.top ?? 0) + variables.tabSelectorButtonHeight + variables.tabSelectorButtonPadding}
                >
                    <View style={[styles.flex1, styles.w100, styles.pRelative, selectedOptions.length > 0 ? safeAreaPaddingBottomStyle : {}]}>
                        <OptionsSelector
                            ref={inputCallbackRef}
                            // @ts-expect-error TODO: Remove this once OptionsSelector (https://github.com/Expensify/App/issues/25125) is migrated to TypeScript.
                            canSelectMultipleOptions
                            shouldShowMultipleOptionSelectorAsButton
                            multipleOptionSelectorButtonText={translate('newChatPage.addToGroup')}
                            onAddToSelection={toggleOption}
                            sections={sections}
                            selectedOptions={selectedOptions}
                            onSelectRow={createChat}
                            onChangeText={setSearchTermAndSearchInServer}
                            headerMessage={headerMessage}
                            boldStyle
                            shouldPreventDefaultFocusOnSelectRow={!DeviceCapabilities.canUseTouchScreen()}
                            shouldShowOptions={areOptionsInitialized}
                            shouldShowConfirmButton
                            shouldShowReferralCTA={!dismissedReferralBanners?.[CONST.REFERRAL_PROGRAM.CONTENT_TYPES.START_CHAT]}
                            referralContentType={CONST.REFERRAL_PROGRAM.CONTENT_TYPES.START_CHAT}
                            confirmButtonText={selectedOptions.length > 1 ? translate('common.next') : translate('newChatPage.createChat')}
                            textInputAlert={isOffline ? [`${translate('common.youAppearToBeOffline')} ${translate('search.resultsAreLimited')}`, {isTranslated: true}] : ''}
                            onConfirmSelection={selectedOptions.length > 1 ? navigateToConfirmPage : createChat}
                            textInputLabel={translate('optionsSelector.nameEmailOrPhoneNumber')}
                            safeAreaPaddingBottomStyle={safeAreaPaddingBottomStyle}
                            isLoadingNewOptions={isSearchingForReports}
                            autoFocus={false}
                        />
                    </View>
                    {isSmallScreenWidth && <OfflineIndicator />}
                </KeyboardAvoidingView>
            )}
        </ScreenWrapper>
    );
}

NewChatPage.displayName = 'NewChatPage';

export default withOnyx<NewChatPageProps, NewChatPageWithOnyxProps>({
    dismissedReferralBanners: {
        key: ONYXKEYS.NVP_DISMISSED_REFERRAL_BANNERS,
    },
<<<<<<< HEAD
=======
    newGroupDraft: {
        key: ONYXKEYS.NEW_GROUP_CHAT_DRAFT,
    },
    reports: {
        key: ONYXKEYS.COLLECTION.REPORT,
    },
    personalDetails: {
        key: ONYXKEYS.PERSONAL_DETAILS_LIST,
    },
>>>>>>> 5a8cb7fb
    betas: {
        key: ONYXKEYS.BETAS,
    },
    isSearchingForReports: {
        key: ONYXKEYS.IS_SEARCHING_FOR_REPORTS,
        initWithStoredValues: false,
    },
})(NewChatPage);<|MERGE_RESOLUTION|>--- conflicted
+++ resolved
@@ -29,18 +29,12 @@
 import type {SelectedParticipant} from '@src/types/onyx/NewGroupChatDraft';
 
 type NewChatPageWithOnyxProps = {
-<<<<<<< HEAD
-=======
-    /** All reports shared with the user */
-    reports: OnyxCollection<OnyxTypes.Report>;
-
     /** New group chat draft data */
     newGroupDraft: OnyxEntry<OnyxTypes.NewGroupChatDraft>;
 
     /** All of the personal details for everyone */
     personalDetails: OnyxEntry<OnyxTypes.PersonalDetailsList>;
 
->>>>>>> 5a8cb7fb
     betas: OnyxEntry<OnyxTypes.Beta[]>;
 
     /** An object that holds data about which referral banners have been dismissed */
@@ -56,11 +50,7 @@
 
 const excludedGroupEmails = CONST.EXPENSIFY_EMAILS.filter((value) => value !== CONST.EMAIL.CONCIERGE);
 
-<<<<<<< HEAD
-function NewChatPage({betas, isGroupChat, isSearchingForReports, dismissedReferralBanners}: NewChatPageProps) {
-=======
-function NewChatPage({betas, isGroupChat, personalDetails, reports, isSearchingForReports, dismissedReferralBanners, newGroupDraft}: NewChatPageProps) {
->>>>>>> 5a8cb7fb
+function NewChatPage({betas, isGroupChat, personalDetails, isSearchingForReports, dismissedReferralBanners, newGroupDraft}: NewChatPageProps) {
     const {translate} = useLocalize();
 
     const styles = useThemeStyles();
@@ -242,11 +232,7 @@
         setFilteredUserToInvite(userToInvite);
         // props.betas is not added as dependency since it doesn't change during the component lifecycle
         // eslint-disable-next-line react-hooks/exhaustive-deps
-<<<<<<< HEAD
-    }, [options, searchTerm]);
-=======
-    }, [reports, personalDetails, searchTerm, newGroupDraft]);
->>>>>>> 5a8cb7fb
+    }, [options, searchTerm, newGroupDraft]);
 
     useEffect(() => {
         const interactionTask = doInteractionTask(() => {
@@ -329,18 +315,12 @@
     dismissedReferralBanners: {
         key: ONYXKEYS.NVP_DISMISSED_REFERRAL_BANNERS,
     },
-<<<<<<< HEAD
-=======
     newGroupDraft: {
         key: ONYXKEYS.NEW_GROUP_CHAT_DRAFT,
     },
-    reports: {
-        key: ONYXKEYS.COLLECTION.REPORT,
-    },
     personalDetails: {
         key: ONYXKEYS.PERSONAL_DETAILS_LIST,
     },
->>>>>>> 5a8cb7fb
     betas: {
         key: ONYXKEYS.BETAS,
     },

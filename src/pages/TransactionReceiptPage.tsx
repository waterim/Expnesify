--- conflicted
+++ resolved
@@ -66,12 +66,7 @@
                 Navigation.goBack(ROUTES.REPORT_WITH_ID_DETAILS.getRoute(report?.reportID ?? ''));
             }}
             isLoading={!transaction && reportMetadata?.isLoadingInitialReportActions}
-<<<<<<< HEAD
-            // Transactions tracked on a self DM do not have a reportID, but the receipt should still be shown
-            shouldShowNotFoundPage={(report?.parentReportID ?? '') !== transaction?.reportID && !ReportUtils.isSelfDM(parentReport)}
-=======
             shouldShowNotFoundPage={shouldShowNotFoundPage}
->>>>>>> 6fb92cf3
         />
     );
 }

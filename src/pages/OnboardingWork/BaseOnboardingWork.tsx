--- conflicted
+++ resolved
@@ -30,12 +30,8 @@
     const styles = useThemeStyles();
     const {translate} = useLocalize();
     const {shouldUseNarrowLayout} = useResponsiveLayout();
-<<<<<<< HEAD
     const {isMediumOrLargerScreenWidth} = useResponsiveLayout();
-=======
-    const {isMediumOrLargerScreenWidth} = useOnboardingLayout();
     const {inputCallbackRef} = useAutoFocusInput();
->>>>>>> 6263c24b
 
     const completeEngagement = useCallback(
         (values: FormOnyxValues<'onboardingWorkForm'>) => {

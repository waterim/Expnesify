import {useIsFocused} from '@react-navigation/native';
import type {StackScreenProps} from '@react-navigation/stack';
import React, {useCallback, useEffect, useMemo, useState} from 'react';
import {View} from 'react-native';
import {withOnyx} from 'react-native-onyx';
import type {OnyxEntry} from 'react-native-onyx';
import FullPageNotFoundView from '@components/BlockingViews/FullPageNotFoundView';
import Button from '@components/Button';
import ConfirmModal from '@components/ConfirmModal';
import HeaderWithBackButton from '@components/HeaderWithBackButton';
import {usePersonalDetails} from '@components/OnyxProvider';
import ScreenWrapper from '@components/ScreenWrapper';
import SelectionList from '@components/SelectionList';
import type {ListItem} from '@components/SelectionList/types';
import UserListItem from '@components/SelectionList/UserListItem';
import type {WithCurrentUserPersonalDetailsProps} from '@components/withCurrentUserPersonalDetails';
import withCurrentUserPersonalDetails from '@components/withCurrentUserPersonalDetails';
import useLocalize from '@hooks/useLocalize';
import useThemeStyles from '@hooks/useThemeStyles';
import * as DeviceCapabilities from '@libs/DeviceCapabilities';
import localeCompare from '@libs/LocaleCompare';
import Log from '@libs/Log';
import Navigation from '@libs/Navigation/Navigation';
import type {RoomMembersNavigatorParamList} from '@libs/Navigation/types';
import * as OptionsListUtils from '@libs/OptionsListUtils';
import * as PersonalDetailsUtils from '@libs/PersonalDetailsUtils';
import * as PolicyUtils from '@libs/PolicyUtils';
import * as ReportUtils from '@libs/ReportUtils';
import * as UserUtils from '@libs/UserUtils';
import * as Report from '@userActions/Report';
import CONST from '@src/CONST';
import ONYXKEYS from '@src/ONYXKEYS';
import ROUTES from '@src/ROUTES';
import type SCREENS from '@src/SCREENS';
import type {Session} from '@src/types/onyx';
import {isEmptyObject} from '@src/types/utils/EmptyObject';
import type {WithReportOrNotFoundProps} from './home/report/withReportOrNotFound';
import withReportOrNotFound from './home/report/withReportOrNotFound';
import SearchInputManager from './workspace/SearchInputManager';

type RoomMembersPageOnyxProps = {
    session: OnyxEntry<Session>;
};

type RoomMembersPageProps = WithReportOrNotFoundProps &
    WithCurrentUserPersonalDetailsProps &
    RoomMembersPageOnyxProps &
    StackScreenProps<RoomMembersNavigatorParamList, typeof SCREENS.ROOM_MEMBERS_ROOT>;

function RoomMembersPage({report, session, policies}: RoomMembersPageProps) {
    const styles = useThemeStyles();
    const {formatPhoneNumber, translate} = useLocalize();
    const [selectedMembers, setSelectedMembers] = useState<number[]>([]);
    const [removeMembersConfirmModalVisible, setRemoveMembersConfirmModalVisible] = useState(false);
    const [searchValue, setSearchValue] = useState('');
    const [didLoadRoomMembers, setDidLoadRoomMembers] = useState(false);
    const personalDetails = usePersonalDetails() || CONST.EMPTY_OBJECT;

    const isFocusedScreen = useIsFocused();

    useEffect(() => {
        setSearchValue(SearchInputManager.searchInput);
    }, [isFocusedScreen]);

    useEffect(
        () => () => {
            SearchInputManager.searchInput = '';
        },
        [],
    );

    /**
     * Get members for the current room
     */
    const getRoomMembers = useCallback(() => {
        if (!report) {
            return;
        }
        Report.openRoomMembersPage(report.reportID);
        setDidLoadRoomMembers(true);
    }, [report]);

    useEffect(() => {
        getRoomMembers();
        // eslint-disable-next-line react-hooks/exhaustive-deps
    }, []);

    /**
     * Open the modal to invite a user
     */
    const inviteUser = () => {
        if (!report) {
            return;
        }
        setSearchValue('');
        Navigation.navigate(ROUTES.ROOM_INVITE.getRoute(report.reportID));
    };

    /**
     * Remove selected users from the room
     * Please see https://github.com/Expensify/App/blob/main/README.md#Security for more details
     */
    const removeUsers = () => {
        if (report) {
            Report.removeFromRoom(report.reportID, selectedMembers);
        }
        setSelectedMembers([]);
        setRemoveMembersConfirmModalVisible(false);
    };

    /**
     * Add user from the selectedMembers list
     */
    const addUser = useCallback((accountID: number) => {
        setSelectedMembers((prevSelected) => [...prevSelected, accountID]);
    }, []);

    /**
     * Remove user from the selectedEmployees list
     */
    const removeUser = useCallback((accountID: number) => {
        setSelectedMembers((prevSelected) => prevSelected.filter((selected) => selected !== accountID));
    }, []);

    /** Toggle user from the selectedMembers list */
    const toggleUser = useCallback(
        ({accountID, pendingAction}: ListItem) => {
            if (pendingAction === CONST.RED_BRICK_ROAD_PENDING_ACTION.DELETE || !accountID) {
                return;
            }

            // Add or remove the user if the checkbox is enabled
            if (selectedMembers.includes(accountID)) {
                removeUser(accountID);
            } else {
                addUser(accountID);
            }
        },
        [selectedMembers, addUser, removeUser],
    );

    /** Add or remove all users passed from the selectedMembers list */
    const toggleAllUsers = (memberList: ListItem[]) => {
        const enabledAccounts = memberList.filter((member) => !member.isDisabled);
        const everyoneSelected = enabledAccounts.every((member) => {
            if (!member.accountID) {
                return false;
            }
            return selectedMembers.includes(member.accountID);
        });

        if (everyoneSelected) {
            setSelectedMembers([]);
        } else {
            const everyAccountId = enabledAccounts.map((member) => member.accountID).filter((accountID): accountID is number => !!accountID);
            setSelectedMembers(everyAccountId);
        }
    };

    /**
     * Show the modal to confirm removal of the selected members
     */
    const askForConfirmationToRemove = () => {
        setRemoveMembersConfirmModalVisible(true);
    };

    const getMemberOptions = (): ListItem[] => {
        let result: ListItem[] = [];

        report?.visibleChatMemberAccountIDs?.forEach((accountID) => {
            const details = personalDetails[accountID];

            if (!details) {
                Log.hmmm(`[RoomMembersPage] no personal details found for room member with accountID: ${accountID}`);
                return;
            }

            // If search value is provided, filter out members that don't match the search value
            if (searchValue.trim()) {
                let memberDetails = '';
                if (details.login) {
                    memberDetails += ` ${details.login.toLowerCase()}`;
                }
                if (details.firstName) {
                    memberDetails += ` ${details.firstName.toLowerCase()}`;
                }
                if (details.lastName) {
                    memberDetails += ` ${details.lastName.toLowerCase()}`;
                }
                if (details.displayName) {
                    memberDetails += ` ${PersonalDetailsUtils.getDisplayNameOrDefault(details).toLowerCase()}`;
                }
                if (details.phoneNumber) {
                    memberDetails += ` ${details.phoneNumber.toLowerCase()}`;
                }

                if (!OptionsListUtils.isSearchStringMatch(searchValue.trim(), memberDetails)) {
                    return;
                }
            }
            const pendingChatMember = report?.pendingChatMembers?.findLast((member) => member.accountID === accountID.toString());

            result.push({
                keyForList: String(accountID),
                accountID,
                isSelected: selectedMembers.includes(accountID),
                isDisabled: accountID === session?.accountID,
                text: formatPhoneNumber(PersonalDetailsUtils.getDisplayNameOrDefault(details)),
                alternateText: details?.login ? formatPhoneNumber(details.login) : '',
                icons: [
                    {
                        source: UserUtils.getAvatar(details.avatar, accountID),
                        name: details.login ?? '',
                        type: CONST.ICON_TYPE_AVATAR,
                        id: Number(accountID),
                    },
                ],
                pendingAction: pendingChatMember?.pendingAction,
                errors: pendingChatMember?.errors,
            });
        });

        result = result.sort((value1, value2) => localeCompare(value1.text ?? '', value2.text ?? ''));

        return result;
    };

<<<<<<< HEAD
    const dismissError = useCallback(
        (item: ListItem) => {
            Report.clearAddRoomMemberError(report.reportID, String(item.accountID ?? ''));
        },
        [report.reportID],
    );

    const isPolicyMember = useMemo(() => {
=======
    const isPolicyEmployee = useMemo(() => {
>>>>>>> 21ee1a37
        if (!report?.policyID || policies === null) {
            return false;
        }
        return PolicyUtils.isPolicyEmployee(report.policyID, policies);
    }, [report?.policyID, policies]);
    const data = getMemberOptions();
    const headerMessage = searchValue.trim() && !data.length ? translate('roomMembersPage.memberNotFound') : '';

    return (
        <ScreenWrapper
            includeSafeAreaPaddingBottom={false}
            style={[styles.defaultModalContainer]}
            testID={RoomMembersPage.displayName}
        >
            <FullPageNotFoundView
                shouldShow={
                    isEmptyObject(report) || (!ReportUtils.isChatThread(report) && ((ReportUtils.isUserCreatedPolicyRoom(report) && !isPolicyEmployee) || ReportUtils.isDefaultRoom(report)))
                }
                subtitleKey={isEmptyObject(report) ? undefined : 'roomMembersPage.notAuthorized'}
                onBackButtonPress={() => {
                    Navigation.goBack(ROUTES.REPORT_WITH_ID_DETAILS.getRoute(report.reportID));
                }}
            >
                <HeaderWithBackButton
                    title={translate('workspace.common.members')}
                    subtitle={ReportUtils.getReportName(report)}
                    onBackButtonPress={() => {
                        setSearchValue('');
                        Navigation.goBack(ROUTES.REPORT_WITH_ID_DETAILS.getRoute(report.reportID));
                    }}
                />
                <ConfirmModal
                    danger
                    title={translate('workspace.people.removeMembersTitle')}
                    isVisible={removeMembersConfirmModalVisible}
                    onConfirm={removeUsers}
                    onCancel={() => setRemoveMembersConfirmModalVisible(false)}
                    prompt={translate('roomMembersPage.removeMembersPrompt')}
                    confirmText={translate('common.remove')}
                    cancelText={translate('common.cancel')}
                />
                <View style={[styles.w100, styles.flex1]}>
                    <View style={[styles.w100, styles.flexRow, styles.pt3, styles.ph5]}>
                        <Button
                            medium
                            success
                            text={translate('common.invite')}
                            onPress={inviteUser}
                        />
                        <Button
                            medium
                            danger
                            style={[styles.ml2]}
                            isDisabled={selectedMembers.length === 0}
                            text={translate('common.remove')}
                            onPress={askForConfirmationToRemove}
                        />
                    </View>
                    <View style={[styles.w100, styles.mt4, styles.flex1]}>
                        <SelectionList
                            canSelectMultiple
                            sections={[{data, isDisabled: false}]}
                            textInputLabel={translate('optionsSelector.findMember')}
                            disableKeyboardShortcuts={removeMembersConfirmModalVisible}
                            textInputValue={searchValue}
                            onChangeText={(value) => {
                                SearchInputManager.searchInput = value;
                                setSearchValue(value);
                            }}
                            headerMessage={headerMessage}
                            onSelectRow={(item) => toggleUser(item)}
                            onSelectAll={() => toggleAllUsers(data)}
                            showLoadingPlaceholder={!OptionsListUtils.isPersonalDetailsReady(personalDetails) || !didLoadRoomMembers}
                            showScrollIndicator
                            shouldPreventDefaultFocusOnSelectRow={!DeviceCapabilities.canUseTouchScreen()}
                            ListItem={UserListItem}
                            onDismissError={dismissError}
                        />
                    </View>
                </View>
            </FullPageNotFoundView>
        </ScreenWrapper>
    );
}

RoomMembersPage.displayName = 'RoomMembersPage';

export default withReportOrNotFound()(withCurrentUserPersonalDetails(withOnyx<RoomMembersPageProps, RoomMembersPageOnyxProps>({session: {key: ONYXKEYS.SESSION}})(RoomMembersPage)));<|MERGE_RESOLUTION|>--- conflicted
+++ resolved
@@ -225,7 +225,6 @@
         return result;
     };
 
-<<<<<<< HEAD
     const dismissError = useCallback(
         (item: ListItem) => {
             Report.clearAddRoomMemberError(report.reportID, String(item.accountID ?? ''));
@@ -233,10 +232,7 @@
         [report.reportID],
     );
 
-    const isPolicyMember = useMemo(() => {
-=======
     const isPolicyEmployee = useMemo(() => {
->>>>>>> 21ee1a37
         if (!report?.policyID || policies === null) {
             return false;
         }

import React, {Component} from 'react';
import {
    SafeAreaView,
    Text,
    TouchableOpacity,
    TextInput,
    Image,
    View,
    ActivityIndicator,
} from 'react-native';
import PropTypes from 'prop-types';
import {withOnyx} from 'react-native-onyx';
import lodashGet from 'lodash.get';
import lodashHas from 'lodash.has';
import compose from '../libs/compose';
import {Redirect, withRouter} from '../libs/Router';
import styles from '../styles/styles';
import themeColors from '../styles/themes/default';
import logo from '../../assets/images/expensify-logo-round.png';
import CustomStatusBar from '../components/CustomStatusBar';
import {setPassword} from '../libs/actions/Session';
import ONYXKEYS from '../ONYXKEYS';
import ROUTES from '../ROUTES';

const propTypes = {
    // These are from withRouter
    // eslint-disable-next-line react/forbid-prop-types
    match: PropTypes.object.isRequired,

    /* Onyx Props */

    // The credentials of the logged in person
    credentials: PropTypes.shape({
        // The email the user logged in with
        login: PropTypes.string,

        // The password used to log in the user
        password: PropTypes.string,
    }),
};

const defaultProps = {
    credentials: null,
};

class SetPasswordPage extends Component {
    constructor(props) {
        super(props);

        this.submitForm = this.submitForm.bind(this);

        this.state = {
            password: '',
            isLoading: false,
            formError: null,
        };
    }

    /**
     * Validate the form and then submit it
     */
    submitForm() {
        if (!this.state.password.trim()) {
            this.setState({
                formError: 'Password cannot be blank',
            });
            return;
        }

        this.setState({
            isLoading: true,
            formError: null,
        });
        setPassword(this.state.password, lodashGet(this.props.match.params, 'validateCode', ''));
    }

    render() {
        // If someone manually navigates to this page, and there is already a password set in the credentials
        // then they can't set a new password and should be taken to the root of the application
        if (lodashHas(this.props.credentials, 'password')) {
            return <Redirect to={ROUTES.ROOT} />;
        }

        return (
            <>
                <CustomStatusBar />
                <SafeAreaView style={[styles.signInPage]}>
<<<<<<< HEAD
                    <View style={[styles.signInPageInner]} accessibilityRole="menu">
=======
                    <View style={[styles.signInPageInner]}>
>>>>>>> f45fc0ed
                        <View style={[styles.signInPageLogo]}>
                            <Image
                                resizeMode="contain"
                                style={[styles.signinLogo]}
                                source={logo}
                            />
                        </View>
                        <View style={[styles.mb4]}>
                            <Text style={[styles.formLabel]}>Enter a password</Text>
                            <TextInput
                                style={[styles.textInput]}
                                secureTextEntry
                                autoCompleteType="password"
                                textContentType="password"
                                value={this.state.password}
                                onChangeText={text => this.setState({password: text})}
                                onSubmitEditing={this.submitForm}
                            />
                        </View>
                        <View>
                            <TouchableOpacity
                                style={[styles.button, styles.buttonSuccess, styles.mb4]}
                                onPress={this.submitForm}
                                underlayColor={themeColors.componentBG}
                                disabled={this.state.isLoading}
                            >
                                {this.state.isLoading ? (
                                    <ActivityIndicator color={themeColors.textReversed} />
                                ) : (
                                    <Text style={[styles.buttonText, styles.buttonSuccessText]}>Set Password</Text>
                                )}
                            </TouchableOpacity>
                        </View>
                        {this.state.formError && (
                            <Text style={[styles.formError]}>
                                {this.state.formError}
                            </Text>
                        )}
                    </View>
                </SafeAreaView>
            </>
        );
    }
}

SetPasswordPage.propTypes = propTypes;
SetPasswordPage.defaultProps = defaultProps;

export default compose(
    withRouter,
    withOnyx({
        credentials: {key: ONYXKEYS.CREDENTIALS},
    }),
)(SetPasswordPage);<|MERGE_RESOLUTION|>--- conflicted
+++ resolved
@@ -85,11 +85,7 @@
             <>
                 <CustomStatusBar />
                 <SafeAreaView style={[styles.signInPage]}>
-<<<<<<< HEAD
-                    <View style={[styles.signInPageInner]} accessibilityRole="menu">
-=======
                     <View style={[styles.signInPageInner]}>
->>>>>>> f45fc0ed
                         <View style={[styles.signInPageLogo]}>
                             <Image
                                 resizeMode="contain"

import type {StackScreenProps} from '@react-navigation/stack';
import Str from 'expensify-common/lib/str';
import React, {useEffect, useMemo} from 'react';
import {View} from 'react-native';
import type {OnyxEntry} from 'react-native-onyx';
import {useOnyx} from 'react-native-onyx';
import AutoUpdateTime from '@components/AutoUpdateTime';
import Avatar from '@components/Avatar';
import FullPageNotFoundView from '@components/BlockingViews/FullPageNotFoundView';
import CommunicationsLink from '@components/CommunicationsLink';
import FullScreenLoadingIndicator from '@components/FullscreenLoadingIndicator';
import HeaderWithBackButton from '@components/HeaderWithBackButton';
import * as Expensicons from '@components/Icon/Expensicons';
import MenuItem from '@components/MenuItem';
import MenuItemWithTopDescription from '@components/MenuItemWithTopDescription';
import OfflineWithFeedback from '@components/OfflineWithFeedback';
import PressableWithoutFocus from '@components/Pressable/PressableWithoutFocus';
import ScreenWrapper from '@components/ScreenWrapper';
import ScrollView from '@components/ScrollView';
import Text from '@components/Text';
import UserDetailsTooltip from '@components/UserDetailsTooltip';
import useLocalize from '@hooks/useLocalize';
import useThemeStyles from '@hooks/useThemeStyles';
import Navigation from '@libs/Navigation/Navigation';
import * as PersonalDetailsUtils from '@libs/PersonalDetailsUtils';
import {parsePhoneNumber} from '@libs/PhoneNumber';
import * as ReportUtils from '@libs/ReportUtils';
import * as ValidationUtils from '@libs/ValidationUtils';
import type {ProfileNavigatorParamList} from '@navigation/types';
import * as PersonalDetailsActions from '@userActions/PersonalDetails';
import * as ReportActions from '@userActions/Report';
import * as SessionActions from '@userActions/Session';
import CONST from '@src/CONST';
import type {TranslationPaths} from '@src/languages/types';
import ONYXKEYS from '@src/ONYXKEYS';
import ROUTES from '@src/ROUTES';
import type SCREENS from '@src/SCREENS';
import type {PersonalDetails, Report} from '@src/types/onyx';
import type {EmptyObject} from '@src/types/utils/EmptyObject';
import {isEmptyObject} from '@src/types/utils/EmptyObject';

type ProfilePageProps = StackScreenProps<ProfileNavigatorParamList, typeof SCREENS.PROFILE_ROOT>;

/**
 * Gets the phone number to display for SMS logins
 */
const getPhoneNumber = ({login = '', displayName = ''}: PersonalDetails | EmptyObject): string | undefined => {
    // If the user hasn't set a displayName, it is set to their phone number
    const parsedPhoneNumber = parsePhoneNumber(displayName);

    if (parsedPhoneNumber.possible) {
        return parsedPhoneNumber?.number?.e164;
    }

    // If the user has set a displayName, get the phone number from the SMS login
    return login ? Str.removeSMSDomain(login) : '';
};

/**
 * This function narrows down the data from Onyx to just the properties that we want to trigger a re-render of the component. This helps minimize re-rendering
 * and makes the entire component more performant because it's not re-rendering when a bunch of properties change which aren't ever used in the UI.
 */
const chatReportSelector = (report: OnyxEntry<Report>): OnyxEntry<Report> =>
    report && {
        reportID: report.reportID,
        participants: report.participants,
        parentReportID: report.parentReportID,
        parentReportActionID: report.parentReportActionID,
        type: report.type,
        chatType: report.chatType,
        isPolicyExpenseChat: report.isPolicyExpenseChat,
    };

function ProfilePage({route}: ProfilePageProps) {
    const [reports] = useOnyx(ONYXKEYS.COLLECTION.REPORT, {selector: chatReportSelector});
    const [personalDetails] = useOnyx(ONYXKEYS.PERSONAL_DETAILS_LIST);
    const [personalDetailsMetadata] = useOnyx(ONYXKEYS.PERSONAL_DETAILS_METADATA);
    const [session] = useOnyx(ONYXKEYS.SESSION);

    const reportKey = useMemo(() => {
        const accountID = Number(route.params?.accountID ?? 0);
        const reportID = ReportUtils.getChatByParticipants(session?.accountID ? [accountID, session.accountID] : [], reports)?.reportID ?? '';

        if ((!!session && Number(session?.accountID) === accountID) || SessionActions.isAnonymousUser() || !reportID) {
            return `${ONYXKEYS.COLLECTION.REPORT}0` as const;
        }
        return `${ONYXKEYS.COLLECTION.REPORT}${reportID}` as const;
    }, [reports, route.params?.accountID, session]);
    const [report] = useOnyx(reportKey);

    const styles = useThemeStyles();
    const {translate, formatPhoneNumber} = useLocalize();
    const accountID = Number(route.params?.accountID ?? 0);
    const isCurrentUser = session?.accountID === accountID;
    const isValidAccountID = ValidationUtils.isValidAccountRoute(accountID);
    const details: PersonalDetails | EmptyObject = personalDetails?.[accountID] ?? (isValidAccountID ? {} : {accountID: 0});

    const displayName = PersonalDetailsUtils.getDisplayNameOrDefault(details, undefined, undefined, isCurrentUser);
    const fallbackIcon = details?.fallbackIcon ?? '';
    const login = details?.login ?? '';
    const timezone = details?.timezone;
    const reportRecipient = personalDetails?.[accountID];
    const isParticipantValidated = reportRecipient?.validated ?? false;

    // If we have a reportID param this means that we
    // arrived here via the ParticipantsPage and should be allowed to navigate back to it
    const shouldShowLocalTime = !ReportUtils.hasAutomatedExpensifyAccountIDs([accountID]) && !isEmptyObject(timezone) && isParticipantValidated;
    let pronouns = details?.pronouns ?? '';
    if (pronouns?.startsWith(CONST.PRONOUNS.PREFIX)) {
        const localeKey = pronouns.replace(CONST.PRONOUNS.PREFIX, '');
        pronouns = translate(`pronouns.${localeKey}` as TranslationPaths);
    }

    const isSMSLogin = Str.isSMSLogin(login);
    const phoneNumber = getPhoneNumber(details);
    const phoneOrEmail = isSMSLogin ? getPhoneNumber(details) : login;

<<<<<<< HEAD
    const hasAvatar = !!details.avatar;
    const isLoading = !!personalDetailsMetadata?.[accountID]?.isLoading || isEmptyObject(details);
=======
    const hasAvatar = Boolean(details.avatar);
    const isLoading = Boolean(personalDetailsMetadata?.[accountID]?.isLoading) || isEmptyObject(details);
    const shouldShowBlockingView = (!isValidAccountID && !isLoading) || CONST.RESTRICTED_ACCOUNT_IDS.includes(accountID);
>>>>>>> 1d5f83d0

    const statusEmojiCode = details?.status?.emojiCode ?? '';
    const statusText = details?.status?.text ?? '';
    const hasStatus = !!statusEmojiCode;
    const statusContent = `${statusEmojiCode}  ${statusText}`;

    const navigateBackTo = route?.params?.backTo;

    const shouldShowNotificationPreference =
        !isEmptyObject(report) && !isCurrentUser && !!report.notificationPreference && report.notificationPreference !== CONST.REPORT.NOTIFICATION_PREFERENCE.HIDDEN;
    const notificationPreference = shouldShowNotificationPreference
        ? translate(`notificationPreferencesPage.notificationPreferences.${report.notificationPreference}` as TranslationPaths)
        : '';

    // eslint-disable-next-line rulesdir/prefer-early-return
    useEffect(() => {
        if (ValidationUtils.isValidAccountRoute(accountID)) {
            PersonalDetailsActions.openPublicProfilePage(accountID);
        }
    }, [accountID]);

    return (
        <ScreenWrapper testID={ProfilePage.displayName}>
            <FullPageNotFoundView shouldShow={shouldShowBlockingView}>
                <HeaderWithBackButton
                    title={translate('common.profile')}
                    onBackButtonPress={() => Navigation.goBack(navigateBackTo)}
                />
                <View style={[styles.containerWithSpaceBetween, styles.pointerEventsBoxNone]}>
                    <ScrollView>
                        <View style={styles.avatarSectionWrapper}>
                            <PressableWithoutFocus
                                style={[styles.noOutline]}
                                onPress={() => Navigation.navigate(ROUTES.PROFILE_AVATAR.getRoute(String(accountID)))}
                                accessibilityLabel={translate('common.profile')}
                                accessibilityRole={CONST.ACCESSIBILITY_ROLE.IMAGEBUTTON}
                                disabled={!hasAvatar}
                            >
                                <OfflineWithFeedback pendingAction={details?.pendingFields?.avatar}>
                                    <Avatar
                                        containerStyles={[styles.avatarXLarge, styles.mb3]}
                                        imageStyles={[styles.avatarXLarge]}
                                        source={details.avatar}
                                        avatarID={accountID}
                                        size={CONST.AVATAR_SIZE.XLARGE}
                                        fallbackIcon={fallbackIcon}
                                    />
                                </OfflineWithFeedback>
                            </PressableWithoutFocus>
                            {!!displayName && (
                                <Text
                                    style={[styles.textHeadline, styles.pre, styles.mb6, styles.w100, styles.textAlignCenter]}
                                    numberOfLines={1}
                                >
                                    {displayName}
                                </Text>
                            )}
                            {hasStatus && (
                                <View style={[styles.mb6, styles.detailsPageSectionContainer, styles.mw100]}>
                                    <Text
                                        style={[styles.textLabelSupporting, styles.mb1]}
                                        numberOfLines={1}
                                    >
                                        {translate('statusPage.status')}
                                    </Text>
                                    <Text>{statusContent}</Text>
                                </View>
                            )}

                            {/* Don't display email if current user is anonymous */}
                            {!(isCurrentUser && SessionActions.isAnonymousUser()) && login ? (
                                <View style={[styles.mb6, styles.detailsPageSectionContainer, styles.w100]}>
                                    <Text
                                        style={[styles.textLabelSupporting, styles.mb1]}
                                        numberOfLines={1}
                                    >
                                        {translate(isSMSLogin ? 'common.phoneNumber' : 'common.email')}
                                    </Text>
                                    <CommunicationsLink value={phoneOrEmail ?? ''}>
                                        <UserDetailsTooltip accountID={details.accountID}>
                                            <Text numberOfLines={1}>{isSMSLogin ? formatPhoneNumber(phoneNumber ?? '') : login}</Text>
                                        </UserDetailsTooltip>
                                    </CommunicationsLink>
                                </View>
                            ) : null}
                            {pronouns ? (
                                <View style={[styles.mb6, styles.detailsPageSectionContainer]}>
                                    <Text
                                        style={[styles.textLabelSupporting, styles.mb1]}
                                        numberOfLines={1}
                                    >
                                        {translate('profilePage.preferredPronouns')}
                                    </Text>
                                    <Text numberOfLines={1}>{pronouns}</Text>
                                </View>
                            ) : null}
                            {shouldShowLocalTime && <AutoUpdateTime timezone={timezone} />}
                        </View>
                        {shouldShowNotificationPreference && (
                            <MenuItemWithTopDescription
                                shouldShowRightIcon
                                title={notificationPreference}
                                description={translate('notificationPreferencesPage.label')}
                                onPress={() => Navigation.navigate(ROUTES.REPORT_SETTINGS_NOTIFICATION_PREFERENCES.getRoute(report.reportID))}
                                wrapperStyle={[styles.mtn6, styles.mb5]}
                            />
                        )}
                        {!isCurrentUser && !SessionActions.isAnonymousUser() && (
                            <MenuItem
                                title={`${translate('common.message')}${displayName}`}
                                titleStyle={styles.flex1}
                                icon={Expensicons.ChatBubble}
                                onPress={() => ReportActions.navigateToAndOpenReportWithAccountIDs([accountID])}
                                wrapperStyle={styles.breakAll}
                                shouldShowRightIcon
                            />
                        )}
                        {!isEmptyObject(report) && report.reportID && !isCurrentUser && (
                            <MenuItem
                                title={`${translate('privateNotes.title')}`}
                                titleStyle={styles.flex1}
                                icon={Expensicons.Pencil}
                                onPress={() => ReportUtils.navigateToPrivateNotes(report, session)}
                                wrapperStyle={styles.breakAll}
                                shouldShowRightIcon
                                brickRoadIndicator={ReportActions.hasErrorInPrivateNotes(report) ? CONST.BRICK_ROAD_INDICATOR_STATUS.ERROR : undefined}
                            />
                        )}
                    </ScrollView>
                    {!hasAvatar && isLoading && <FullScreenLoadingIndicator style={styles.flex1} />}
                </View>
            </FullPageNotFoundView>
        </ScreenWrapper>
    );
}

ProfilePage.displayName = 'ProfilePage';

export default ProfilePage;<|MERGE_RESOLUTION|>--- conflicted
+++ resolved
@@ -115,14 +115,9 @@
     const phoneNumber = getPhoneNumber(details);
     const phoneOrEmail = isSMSLogin ? getPhoneNumber(details) : login;
 
-<<<<<<< HEAD
     const hasAvatar = !!details.avatar;
     const isLoading = !!personalDetailsMetadata?.[accountID]?.isLoading || isEmptyObject(details);
-=======
-    const hasAvatar = Boolean(details.avatar);
-    const isLoading = Boolean(personalDetailsMetadata?.[accountID]?.isLoading) || isEmptyObject(details);
     const shouldShowBlockingView = (!isValidAccountID && !isLoading) || CONST.RESTRICTED_ACCOUNT_IDS.includes(accountID);
->>>>>>> 1d5f83d0
 
     const statusEmojiCode = details?.status?.emojiCode ?? '';
     const statusText = details?.status?.text ?? '';

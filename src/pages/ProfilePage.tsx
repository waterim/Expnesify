--- conflicted
+++ resolved
@@ -139,13 +139,8 @@
     const phoneNumber = getPhoneNumber(details);
     const phoneOrEmail = isSMSLogin ? getPhoneNumber(details) : login;
 
-<<<<<<< HEAD
-    const hasAvatar = Boolean(details?.avatar);
-    const isLoading = Boolean(personalDetailsMetadata?.[accountID]?.isLoading) || isEmptyObject(details);
-=======
-    const hasAvatar = !!details.avatar;
+    const hasAvatar = !!details?.avatar;
     const isLoading = !!personalDetailsMetadata?.[accountID]?.isLoading || isEmptyObject(details);
->>>>>>> 4fcc5a9f
     const shouldShowBlockingView = (!isValidAccountID && !isLoading) || CONST.RESTRICTED_ACCOUNT_IDS.includes(accountID);
 
     const statusEmojiCode = details?.status?.emojiCode ?? '';

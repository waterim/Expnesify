--- conflicted
+++ resolved
@@ -97,12 +97,9 @@
         const shouldDisableRename = this.shouldDisableRename(linkedWorkspace) || ReportUtils.isThread(this.props.report);
         const notificationPreference = this.props.translate(`notificationPreferencesPage.notificationPreferences.${this.props.report.notificationPreference}`);
         const shouldDisableWelcomeMessage = this.shouldDisableRename(linkedWorkspace);
-<<<<<<< HEAD
-=======
         const writeCapability = this.props.report.writeCapability || CONST.REPORT.WRITE_CAPABILITIES.ALL;
         const writeCapabilityText = this.props.translate(`writeCapabilityPage.writeCapability.${writeCapability}`);
         const shouldAllowWriteCapabilityEditing = lodashGet(linkedWorkspace, 'role', '') === CONST.POLICY.ROLE.ADMIN;
->>>>>>> 41e21ea5
 
         return (
             <ScreenWrapper>

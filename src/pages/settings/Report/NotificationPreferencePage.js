import React from 'react';
import _ from 'underscore';
import FullPageNotFoundView from '@components/BlockingViews/FullPageNotFoundView';
import HeaderWithBackButton from '@components/HeaderWithBackButton';
import ScreenWrapper from '@components/ScreenWrapper';
import SelectionList from '@components/SelectionList';
import withLocalize, {withLocalizePropTypes} from '@components/withLocalize';
import compose from '@libs/compose';
import * as ReportUtils from '@libs/ReportUtils';
import withReportOrNotFound from '@pages/home/report/withReportOrNotFound';
import reportPropTypes from '@pages/reportPropTypes';
import * as Report from '@userActions/Report';
import CONST from '@src/CONST';

const propTypes = {
    ...withLocalizePropTypes,

    /** The report for which we are setting notification preferences */
    report: reportPropTypes.isRequired,
};

function NotificationPreferencePage(props) {
    const shouldDisableNotificationPreferences = ReportUtils.isArchivedRoom(props.report);
    const notificationPreferenceOptions = _.map(
        _.filter(_.values(CONST.REPORT.NOTIFICATION_PREFERENCE), (pref) => pref !== CONST.REPORT.NOTIFICATION_PREFERENCE.HIDDEN),
        (preference) => ({
            value: preference,
            text: props.translate(`notificationPreferencesPage.notificationPreferences.${preference}`),
            keyForList: preference,
            isSelected: preference === props.report.notificationPreference,
        }),
    );

    return (
        <ScreenWrapper
            includeSafeAreaPaddingBottom={false}
            testID={NotificationPreferencePage.displayName}
        >
            <FullPageNotFoundView shouldShow={shouldDisableNotificationPreferences}>
                <HeaderWithBackButton
                    title={props.translate('notificationPreferencesPage.header')}
                    onBackButtonPress={() => ReportUtils.goBackToDetailsPage(props.report)}
                />
                <SelectionList
                    sections={[{data: notificationPreferenceOptions}]}
<<<<<<< HEAD
                    onSelectRow={(option) => Report.updateNotificationPreference(props.report.reportID, props.report.notificationPreference, option.value, true)}
                    shouldDebounceRowSelect
                    hideSectionHeaders
                    optionHoveredStyle={{
                        ...styles.hoveredComponentBG,
                        ...styles.mhn5,
                        ...styles.ph5,
                    }}
                    shouldHaveOptionSeparator
                    shouldDisableRowInnerPadding
                    contentContainerStyles={[styles.ph5]}
=======
                    onSelectRow={(option) =>
                        Report.updateNotificationPreference(props.report.reportID, props.report.notificationPreference, option.value, true, undefined, undefined, props.report)
                    }
                    initiallyFocusedOptionKey={_.find(notificationPreferenceOptions, (locale) => locale.isSelected).keyForList}
>>>>>>> 4239252d
                />
            </FullPageNotFoundView>
        </ScreenWrapper>
    );
}

NotificationPreferencePage.displayName = 'NotificationPreferencePage';
NotificationPreferencePage.propTypes = propTypes;

export default compose(withLocalize, withReportOrNotFound())(NotificationPreferencePage);<|MERGE_RESOLUTION|>--- conflicted
+++ resolved
@@ -43,24 +43,11 @@
                 />
                 <SelectionList
                     sections={[{data: notificationPreferenceOptions}]}
-<<<<<<< HEAD
-                    onSelectRow={(option) => Report.updateNotificationPreference(props.report.reportID, props.report.notificationPreference, option.value, true)}
                     shouldDebounceRowSelect
-                    hideSectionHeaders
-                    optionHoveredStyle={{
-                        ...styles.hoveredComponentBG,
-                        ...styles.mhn5,
-                        ...styles.ph5,
-                    }}
-                    shouldHaveOptionSeparator
-                    shouldDisableRowInnerPadding
-                    contentContainerStyles={[styles.ph5]}
-=======
                     onSelectRow={(option) =>
                         Report.updateNotificationPreference(props.report.reportID, props.report.notificationPreference, option.value, true, undefined, undefined, props.report)
                     }
                     initiallyFocusedOptionKey={_.find(notificationPreferenceOptions, (locale) => locale.isSelected).keyForList}
->>>>>>> 4239252d
                 />
             </FullPageNotFoundView>
         </ScreenWrapper>

--- conflicted
+++ resolved
@@ -78,8 +78,11 @@
     );
 
     return (
-<<<<<<< HEAD
-        <ScreenWrapper includeSafeAreaPaddingBottom={false}>
+        <ScreenWrapper
+            includeSafeAreaPaddingBottom={false}
+            // Room name input autofocusing may block screen transition on Safari
+            onEntryTransitionEnd={() => roomNameInputRef.current && roomNameInputRef.current.focus()}
+        >
             <FullPageNotFoundView shouldShow={Policy.shouldDisableRename(policy, report)}>
                 <HeaderWithBackButton
                     title={translate('newRoomPage.roomName')}
@@ -95,40 +98,13 @@
                 >
                     <View style={styles.mb4}>
                         <RoomNameInput
+                            ref={(ref) => (roomNameInputRef.current = ref)}
                             inputID="roomName"
-                            autoFocus
                             defaultValue={report.reportName}
                         />
                     </View>
                 </Form>
             </FullPageNotFoundView>
-=======
-        <ScreenWrapper
-            includeSafeAreaPaddingBottom={false}
-            // Room name input autofocusing may block screen transition on Safari
-            onEntryTransitionEnd={() => roomNameInputRef.current && roomNameInputRef.current.focus()}
-        >
-            <HeaderWithBackButton
-                title={translate('newRoomPage.roomName')}
-                onBackButtonPress={() => Navigation.goBack(ROUTES.getReportSettingsRoute(report.reportID))}
-            />
-            <Form
-                style={[styles.flexGrow1, styles.ph5]}
-                formID={ONYXKEYS.FORMS.ROOM_NAME_FORM}
-                onSubmit={(values) => Report.updatePolicyRoomNameAndNavigate(report, values.roomName)}
-                validate={validate}
-                submitButtonText={translate('common.save')}
-                enabledWhenOffline
-            >
-                <View style={styles.mb4}>
-                    <RoomNameInput
-                        ref={(ref) => (roomNameInputRef.current = ref)}
-                        inputID="roomName"
-                        defaultValue={report.reportName}
-                    />
-                </View>
-            </Form>
->>>>>>> f54c4f3a
         </ScreenWrapper>
     );
 }

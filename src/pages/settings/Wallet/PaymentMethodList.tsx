import lodashSortBy from 'lodash/sortBy';
import type {ReactElement, Ref} from 'react';
import React, {useCallback, useMemo} from 'react';
import type {GestureResponderEvent, StyleProp, ViewStyle} from 'react-native';
import {FlatList, View} from 'react-native';
import type {OnyxEntry} from 'react-native-onyx';
import {withOnyx} from 'react-native-onyx';
import type {SvgProps} from 'react-native-svg/lib/typescript/ReactNativeSVG';
import type {ValueOf} from 'type-fest';
import type {RenderSuggestionMenuItemProps} from '@components/AutoCompleteSuggestions/types';
import Button from '@components/Button';
import FormAlertWrapper from '@components/FormAlertWrapper';
import getBankIcon from '@components/Icon/BankIcons';
import type {BankName} from '@components/Icon/BankIconsUtils';
import * as Expensicons from '@components/Icon/Expensicons';
import MenuItem from '@components/MenuItem';
import OfflineWithFeedback from '@components/OfflineWithFeedback';
import Text from '@components/Text';
import useLocalize from '@hooks/useLocalize';
import useNetwork from '@hooks/useNetwork';
import useStyleUtils from '@hooks/useStyleUtils';
import useThemeStyles from '@hooks/useThemeStyles';
import * as CardUtils from '@libs/CardUtils';
import Log from '@libs/Log';
import Navigation from '@libs/Navigation/Navigation';
import * as PaymentUtils from '@libs/PaymentUtils';
import variables from '@styles/variables';
import * as PaymentMethods from '@userActions/PaymentMethods';
import CONST from '@src/CONST';
import ONYXKEYS from '@src/ONYXKEYS';
import ROUTES from '@src/ROUTES';
import type {AccountData, BankAccountList, CardList, FundList} from '@src/types/onyx';
import type {BankIcon} from '@src/types/onyx/Bank';
import type {Errors} from '@src/types/onyx/OnyxCommon';
import type PaymentMethod from '@src/types/onyx/PaymentMethod';
import type {FilterMethodPaymentType} from '@src/types/onyx/WalletTransfer';
import {isEmptyObject} from '@src/types/utils/EmptyObject';
import type {FormattedSelectedPaymentMethodIcon} from './WalletPage/types';

type PaymentMethodListOnyxProps = {
    /** List of bank accounts */
    bankAccountList: OnyxEntry<BankAccountList>;

    /** List of assigned cards */
    cardList: OnyxEntry<CardList>;

    /** List of user's cards */
    fundList: OnyxEntry<FundList>;

    /** Are we loading payment methods? */
    isLoadingPaymentMethods: OnyxEntry<boolean>;
};

type PaymentMethodListProps = PaymentMethodListOnyxProps & {
    /** Type of active/highlighted payment method */
    actionPaymentMethodType?: string;

    /** ID of active/highlighted payment method */
    activePaymentMethodID?: string | number;

    /** ID of selected payment method */
    selectedMethodID?: string | number;

    /** Content for the FlatList header component */
    listHeaderComponent?: ReactElement;

    /** Callback for whenever FlatList component size changes */
    onListContentSizeChange?: () => void;

    /** Should menu items be selectable with a checkbox */
    shouldShowSelectedState?: boolean;

    /** React ref being forwarded to the PaymentMethodList Button */
    buttonRef?: Ref<View>;

    /** To enable/disable scrolling */
    shouldEnableScroll?: boolean;

    /** List container style */
    style?: StyleProp<ViewStyle>;

    /** List item style */
    listItemStyle?: StyleProp<ViewStyle>;

    /** Type to filter the payment Method list */
    filterType?: FilterMethodPaymentType;

    /** Whether the add bank account button should be shown on the list */
    shouldShowAddBankAccount?: boolean;

    /** Whether the add Payment button be shown on the list */
    shouldShowAddPaymentMethodButton?: boolean;

    /** Whether the assigned cards should be shown on the list */
    shouldShowAssignedCards?: boolean;

    /** Whether the empty list message should be shown when the list is empty */
    shouldShowEmptyListMessage?: boolean;

    /** Whether the right icon should be shown in PaymentMethodItem */
    shouldShowRightIcon?: boolean;

    /** What to do when a menu item is pressed */
    onPress: (
        event?: GestureResponderEvent | KeyboardEvent,
        accountType?: string,
        accountData?: AccountData,
        icon?: FormattedSelectedPaymentMethodIcon,
        isDefault?: boolean,
        methodID?: number,
    ) => void;
};

type PaymentMethodItem = PaymentMethod & {
    key?: string;
    title?: string;
    description: string;
    onPress?: (e: GestureResponderEvent | KeyboardEvent | undefined) => void;
    isGroupedCardDomain?: boolean;
    canDismissError?: boolean;
    disabled?: boolean;
    shouldShowRightIcon?: boolean;
    interactive?: boolean;
    brickRoadIndicator?: ValueOf<typeof CONST.BRICK_ROAD_INDICATOR_STATUS>;
    errors?: Errors;
    iconRight?: React.FC<SvgProps>;
    isMethodActive?: boolean;
} & BankIcon;

function dismissError(item: PaymentMethod) {
    const isBankAccount = item.accountType === CONST.PAYMENT_METHODS.PERSONAL_BANK_ACCOUNT;
    const paymentList = isBankAccount ? ONYXKEYS.BANK_ACCOUNT_LIST : ONYXKEYS.FUND_LIST;
    const paymentID = isBankAccount ? item.accountData?.bankAccountID ?? '' : item.accountData?.fundID ?? '';

    if (!paymentID) {
        Log.info('Unable to clear payment method error: ', undefined, item);
        return;
    }

    if (item.pendingAction === CONST.RED_BRICK_ROAD_PENDING_ACTION.DELETE) {
        PaymentMethods.clearDeletePaymentMethodError(paymentList, paymentID);
        if (!isBankAccount) {
            PaymentMethods.clearDeletePaymentMethodError(ONYXKEYS.FUND_LIST, paymentID);
        }
    } else {
        PaymentMethods.clearAddPaymentMethodError(paymentList, paymentID);
        if (!isBankAccount) {
            PaymentMethods.clearAddPaymentMethodError(ONYXKEYS.FUND_LIST, paymentID);
        }
    }
}

function shouldShowDefaultBadge(filteredPaymentMethods: PaymentMethod[], isDefault = false): boolean {
    if (!isDefault) {
        return false;
    }

    const defaultablePaymentMethodCount = filteredPaymentMethods.filter(
        (method) => method.accountType === CONST.PAYMENT_METHODS.PERSONAL_BANK_ACCOUNT || method.accountType === CONST.PAYMENT_METHODS.DEBIT_CARD,
    ).length;
    return defaultablePaymentMethodCount > 1;
}

function isPaymentMethodActive(actionPaymentMethodType: string, activePaymentMethodID: string | number, paymentMethod: PaymentMethod) {
    return paymentMethod.accountType === actionPaymentMethodType && paymentMethod.methodID === activePaymentMethodID;
}

function keyExtractor(item: PaymentMethod) {
    return item.key ?? '';
}

function PaymentMethodList({
    actionPaymentMethodType = '',
    activePaymentMethodID = '',
    bankAccountList = {},
    buttonRef = () => {},
    cardList = {},
    fundList = {},
    filterType = '',
    listHeaderComponent,
    isLoadingPaymentMethods = true,
    onPress,
    shouldShowSelectedState = false,
    shouldShowAddPaymentMethodButton = true,
    shouldShowAddBankAccount = true,
    shouldShowEmptyListMessage = true,
    shouldShowAssignedCards = false,
    selectedMethodID = '',
    onListContentSizeChange = () => {},
    shouldEnableScroll = true,
    style = {},
    listItemStyle = {},
    shouldShowRightIcon = true,
}: PaymentMethodListProps) {
    const styles = useThemeStyles();
    const StyleUtils = useStyleUtils();
    const {translate} = useLocalize();
    const {isOffline} = useNetwork();

    const filteredPaymentMethods = useMemo(() => {
        if (shouldShowAssignedCards) {
            const assignedCards = Object.values(cardList ?? {})
                // Filter by active cards associated with a domain
                .filter((card) => !!card.domainName && CONST.EXPENSIFY_CARD.ACTIVE_STATES.includes(card.state ?? 0));
            const assignedCardsSorted = lodashSortBy(assignedCards, (card) => !CardUtils.isExpensifyCard(card.cardID));

            const assignedCardsGrouped: PaymentMethodItem[] = [];
            assignedCardsSorted.forEach((card) => {
                const icon = getBankIcon({bankName: card.bank as BankName, isCard: true, styles});

                if (!CardUtils.isExpensifyCard(card.cardID)) {
                    assignedCardsGrouped.push({
                        key: card.cardID.toString(),
                        title: card.bank,
                        description: card.domainName,
                        shouldShowRightIcon: false,
                        interactive: false,
                        canDismissError: false,
                        errors: card.errors,
                        brickRoadIndicator:
                            card.fraud === CONST.EXPENSIFY_CARD.FRAUD_TYPES.DOMAIN || card.fraud === CONST.EXPENSIFY_CARD.FRAUD_TYPES.INDIVIDUAL
                                ? CONST.BRICK_ROAD_INDICATOR_STATUS.ERROR
                                : undefined,
                        ...icon,
                    });
                    return;
                }

                const isAdminIssuedVirtualCard = !!card?.nameValuePairs?.issuedBy;

                // The card should be grouped to a specific domain and such domain already exists in a assignedCardsGrouped
                if (assignedCardsGrouped.some((item) => item.isGroupedCardDomain && item.description === card.domainName) && !isAdminIssuedVirtualCard) {
                    const domainGroupIndex = assignedCardsGrouped.findIndex((item) => item.isGroupedCardDomain && item.description === card.domainName);
                    assignedCardsGrouped[domainGroupIndex].errors = {...assignedCardsGrouped[domainGroupIndex].errors, ...card.errors};
                    if (card.fraud === CONST.EXPENSIFY_CARD.FRAUD_TYPES.DOMAIN || card.fraud === CONST.EXPENSIFY_CARD.FRAUD_TYPES.INDIVIDUAL) {
                        assignedCardsGrouped[domainGroupIndex].brickRoadIndicator = CONST.BRICK_ROAD_INDICATOR_STATUS.ERROR;
                    }
                    return;
                }

                // The card shouldn't be grouped or it's domain group doesn't exist yet
                assignedCardsGrouped.push({
                    key: card.cardID.toString(),
                    // eslint-disable-next-line @typescript-eslint/prefer-nullish-coalescing
                    title: isAdminIssuedVirtualCard ? card?.nameValuePairs?.cardTitle || card.bank : card.bank,
                    description: card.domainName,
                    onPress: () =>
                        Navigation.navigate(ROUTES.SETTINGS_WALLET_DOMAINCARD.getRoute(card.domainName ?? '', isAdminIssuedVirtualCard ? card.cardID.toString() ?? '' : undefined)),
                    isGroupedCardDomain: !isAdminIssuedVirtualCard,
                    shouldShowRightIcon: true,
                    interactive: true,
                    canDismissError: true,
                    errors: card.errors,
                    brickRoadIndicator:
                        card.fraud === CONST.EXPENSIFY_CARD.FRAUD_TYPES.DOMAIN || card.fraud === CONST.EXPENSIFY_CARD.FRAUD_TYPES.INDIVIDUAL
                            ? CONST.BRICK_ROAD_INDICATOR_STATUS.ERROR
                            : undefined,
                    ...icon,
                });
            });
            return assignedCardsGrouped;
        }

        const paymentCardList = fundList ?? {};

        // Hide any billing cards that are not P2P debit cards for now because you cannot make them your default method, or delete them
        const filteredCardList = Object.values(paymentCardList).filter((card) => !!card.accountData?.additionalData?.isP2PDebitCard);
        let combinedPaymentMethods = PaymentUtils.formatPaymentMethods(bankAccountList ?? {}, filteredCardList, styles);

        if (filterType !== '') {
            combinedPaymentMethods = combinedPaymentMethods.filter((paymentMethod) => paymentMethod.accountType === filterType);
        }

        if (!isOffline) {
            combinedPaymentMethods = combinedPaymentMethods.filter(
                (paymentMethod) => paymentMethod.pendingAction !== CONST.RED_BRICK_ROAD_PENDING_ACTION.DELETE || !isEmptyObject(paymentMethod.errors),
            );
        }
        combinedPaymentMethods = combinedPaymentMethods.map((paymentMethod) => {
            const isMethodActive = isPaymentMethodActive(actionPaymentMethodType, activePaymentMethodID, paymentMethod);
            return {
                ...paymentMethod,
                onPress: (e: GestureResponderEvent) =>
                    onPress(
                        e,
                        paymentMethod.accountType,
                        paymentMethod.accountData,
                        {
                            icon: paymentMethod.icon,
                            iconHeight: paymentMethod?.iconHeight,
                            iconWidth: paymentMethod?.iconWidth,
                            iconStyles: paymentMethod?.iconStyles,
                            iconSize: paymentMethod?.iconSize,
                        },
                        paymentMethod.isDefault,
                        paymentMethod.methodID,
                    ),
                wrapperStyle: isMethodActive ? [StyleUtils.getButtonBackgroundColorStyle(CONST.BUTTON_STATES.PRESSED)] : null,
                disabled: paymentMethod.pendingAction === CONST.RED_BRICK_ROAD_PENDING_ACTION.DELETE,
                isMethodActive,
                iconRight: Expensicons.ThreeDots,
                shouldShowRightIcon,
            };
        });
        return combinedPaymentMethods;
<<<<<<< HEAD
    }, [shouldShowAssignedCards, fundList, bankAccountList, styles, filterType, isOffline, cardList, actionPaymentMethodType, activePaymentMethodID, StyleUtils, onPress]);
=======
    }, [
        shouldShowAssignedCards,
        fundList,
        bankAccountList,
        styles,
        filterType,
        isOffline,
        cardList,
        translate,
        actionPaymentMethodType,
        activePaymentMethodID,
        StyleUtils,
        shouldShowRightIcon,
        onPress,
    ]);
>>>>>>> f508e2df

    /**
     * Render placeholder when there are no payments methods
     */
    const renderListEmptyComponent = () => <Text style={styles.popoverMenuItem}>{translate('paymentMethodList.addFirstPaymentMethod')}</Text>;

    const renderListFooterComponent = useCallback(
        () => (
            <MenuItem
                onPress={onPress}
                title={translate('walletPage.addBankAccount')}
                icon={Expensicons.Plus}
                wrapperStyle={[styles.paymentMethod, listItemStyle]}
                hoverAndPressStyle={styles.hoveredComponentBG}
                ref={buttonRef}
            />
        ),

        [onPress, translate, styles.paymentMethod, styles.hoveredComponentBG, listItemStyle, buttonRef],
    );

    /**
     * Create a menuItem for each passed paymentMethod
     */
    const renderItem = useCallback(
        ({item}: RenderSuggestionMenuItemProps<PaymentMethodItem>) => (
            <OfflineWithFeedback
                onClose={() => dismissError(item)}
                pendingAction={item.pendingAction}
                errors={item.errors}
                errorRowStyles={styles.ph6}
                canDismissError={item.canDismissError}
            >
                <MenuItem
                    onPress={item.onPress}
                    title={item.title}
                    description={item.description}
                    icon={item.icon}
                    disabled={item.disabled}
                    displayInDefaultIconColor
                    iconHeight={item.iconHeight ?? item.iconSize}
                    iconWidth={item.iconWidth ?? item.iconSize}
                    iconStyles={item.iconStyles}
                    badgeText={shouldShowDefaultBadge(filteredPaymentMethods, item.isDefault) ? translate('paymentMethodList.defaultPaymentMethod') : undefined}
                    wrapperStyle={[styles.paymentMethod, listItemStyle]}
                    iconRight={item.iconRight}
                    badgeStyle={styles.badgeBordered}
                    hoverAndPressStyle={styles.hoveredComponentBG}
                    shouldShowRightIcon={item.shouldShowRightIcon}
                    shouldShowSelectedState={shouldShowSelectedState}
                    isSelected={selectedMethodID.toString() === item.methodID?.toString()}
                    interactive={item.interactive}
                    brickRoadIndicator={item.brickRoadIndicator}
                    success={item.isMethodActive}
                />
            </OfflineWithFeedback>
        ),

        [styles.ph6, styles.paymentMethod, styles.badgeBordered, styles.hoveredComponentBG, filteredPaymentMethods, translate, listItemStyle, shouldShowSelectedState, selectedMethodID],
    );

    return (
        <>
            <View style={[style, {minHeight: (filteredPaymentMethods.length + (shouldShowAddBankAccount ? 1 : 0)) * variables.optionRowHeight}]}>
                <FlatList
                    data={filteredPaymentMethods}
                    renderItem={renderItem}
                    keyExtractor={keyExtractor}
                    ListEmptyComponent={shouldShowEmptyListMessage ? renderListEmptyComponent : null}
                    ListHeaderComponent={listHeaderComponent}
                    onContentSizeChange={onListContentSizeChange}
                    scrollEnabled={shouldEnableScroll}
                />
                {shouldShowAddBankAccount && renderListFooterComponent()}
            </View>
            {shouldShowAddPaymentMethodButton && (
                <FormAlertWrapper>
                    {(isFormOffline) => (
                        <Button
                            text={translate('paymentMethodList.addPaymentMethod')}
                            icon={Expensicons.CreditCard}
                            onPress={onPress}
                            // eslint-disable-next-line @typescript-eslint/prefer-nullish-coalescing
                            isDisabled={isLoadingPaymentMethods || isFormOffline}
                            style={[styles.mh4, styles.buttonCTA]}
                            key="addPaymentMethodButton"
                            success
                            shouldShowRightIcon
                            large
                            ref={buttonRef}
                        />
                    )}
                </FormAlertWrapper>
            )}
        </>
    );
}

PaymentMethodList.displayName = 'PaymentMethodList';

export default withOnyx<PaymentMethodListProps, PaymentMethodListOnyxProps>({
    bankAccountList: {
        key: ONYXKEYS.BANK_ACCOUNT_LIST,
    },
    cardList: {
        key: ONYXKEYS.CARD_LIST,
    },
    fundList: {
        key: ONYXKEYS.FUND_LIST,
    },
    isLoadingPaymentMethods: {
        key: ONYXKEYS.IS_LOADING_PAYMENT_METHODS,
    },
})(PaymentMethodList);<|MERGE_RESOLUTION|>--- conflicted
+++ resolved
@@ -303,9 +303,6 @@
             };
         });
         return combinedPaymentMethods;
-<<<<<<< HEAD
-    }, [shouldShowAssignedCards, fundList, bankAccountList, styles, filterType, isOffline, cardList, actionPaymentMethodType, activePaymentMethodID, StyleUtils, onPress]);
-=======
     }, [
         shouldShowAssignedCards,
         fundList,
@@ -314,14 +311,12 @@
         filterType,
         isOffline,
         cardList,
-        translate,
         actionPaymentMethodType,
         activePaymentMethodID,
         StyleUtils,
         shouldShowRightIcon,
         onPress,
     ]);
->>>>>>> f508e2df
 
     /**
      * Render placeholder when there are no payments methods

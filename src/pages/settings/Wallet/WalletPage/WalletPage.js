import React, {useCallback, useEffect, useState, useRef} from 'react';
import {ActivityIndicator, View, InteractionManager, ScrollView} from 'react-native';
import {withOnyx} from 'react-native-onyx';
import _ from 'underscore';
import lodashGet from 'lodash/get';
import PaymentMethodList from '../PaymentMethodList';
import ROUTES from '../../../../ROUTES';
import HeaderWithBackButton from '../../../../components/HeaderWithBackButton';
import ScreenWrapper from '../../../../components/ScreenWrapper';
import Navigation from '../../../../libs/Navigation/Navigation';
import styles from '../../../../styles/styles';
import compose from '../../../../libs/compose';
import * as BankAccounts from '../../../../libs/actions/BankAccounts';
import Popover from '../../../../components/Popover';
import MenuItem from '../../../../components/MenuItem';
import Text from '../../../../components/Text';
import Icon from '../../../../components/Icon';
import * as PaymentMethods from '../../../../libs/actions/PaymentMethods';
import getClickedTargetLocation from '../../../../libs/getClickedTargetLocation';
import CurrentWalletBalance from '../../../../components/CurrentWalletBalance';
import ONYXKEYS from '../../../../ONYXKEYS';
import Permissions from '../../../../libs/Permissions';
import AddPaymentMethodMenu from '../../../../components/AddPaymentMethodMenu';
import CONST from '../../../../CONST';
import * as Expensicons from '../../../../components/Icon/Expensicons';
import KYCWall from '../../../../components/KYCWall';
import {propTypes, defaultProps} from './walletPagePropTypes';
import {withNetwork} from '../../../../components/OnyxProvider';
import * as PaymentUtils from '../../../../libs/PaymentUtils';
import OfflineWithFeedback from '../../../../components/OfflineWithFeedback';
import ConfirmContent from '../../../../components/ConfirmContent';
import Button from '../../../../components/Button';
import themeColors from '../../../../styles/themes/default';
import variables from '../../../../styles/variables';
import useLocalize from '../../../../hooks/useLocalize';
import useWindowDimensions from '../../../../hooks/useWindowDimensions';
import WalletEmptyState from '../WalletEmptyState';
import * as Illustrations from '../../../../components/Icon/Illustrations';
import WalletSection from '../../../../components/WalletSection';
import Icon from '../../../../components/Icon';
import Text from '../../../../components/Text';

function WalletPage({bankAccountList, betas, cardList, fundList, isLoadingPaymentMethods, network, shouldListenForResize, userWallet, walletTerms}) {
    const {translate} = useLocalize();
    const {isSmallScreenWidth, windowWidth} = useWindowDimensions();
    const [shouldShowAddPaymentMenu, setShouldShowAddPaymentMenu] = useState(false);
    const [shouldShowDefaultDeleteMenu, setShouldShowDefaultDeleteMenu] = useState(false);
    const [shouldShowLoadingSpinner, setShouldShowLoadingSpinner] = useState(false);
    const [paymentMethod, setPaymentMethod] = useState({
        isSelectedPaymentMethodDefault: false,
        selectedPaymentMethod: {},
        formattedSelectedPaymentMethod: {
            title: '',
        },
        methodID: null,
        selectedPaymentMethodType: null,
    });
    const addPaymentMethodAnchorRef = useRef(null);
    const paymentMethodButtonRef = useRef(null);
    const [anchorPosition, setAnchorPosition] = useState({
        anchorPositionHorizontal: 0,
        anchorPositionVertical: 0,
        anchorPositionTop: 0,
        anchorPositionRight: 0,
    });
    const [showConfirmDeleteContent, setShowConfirmDeleteContent] = useState(false);

    const hasBankAccount = !_.isEmpty(bankAccountList) || !_.isEmpty(fundList);
    const hasWallet = !_.isEmpty(userWallet);
    const hasActivatedWallet = _.contains([CONST.WALLET.TIER_NAME.GOLD, CONST.WALLET.TIER_NAME.PLATINUM], userWallet.tierName);
    const hasAssignedCard = !_.isEmpty(cardList);
    const shouldShowEmptyState = !hasBankAccount && !hasWallet && !hasAssignedCard;

    const isPendingOnfidoResult = lodashGet(userWallet, 'isPendingOnfidoResult', false);

    const updateShouldShowLoadingSpinner = useCallback(() => {
        // In order to prevent a loop, only update state of the spinner if there is a change
        const showLoadingSpinner = isLoadingPaymentMethods || false;
        if (showLoadingSpinner !== shouldShowLoadingSpinner) {
            setShouldShowLoadingSpinner(isLoadingPaymentMethods && !network.isOffline);
        }
    }, [isLoadingPaymentMethods, network.isOffline, shouldShowLoadingSpinner]);

    const debounceSetShouldShowLoadingSpinner = _.debounce(updateShouldShowLoadingSpinner, CONST.TIMING.SHOW_LOADING_SPINNER_DEBOUNCE_TIME);

    /**
     * Set position of the payment menu
     *
     * @param {Object} position
     */
    const setMenuPosition = useCallback(() => {
        if (!paymentMethodButtonRef.current) {
            return;
        }

        const position = getClickedTargetLocation(paymentMethodButtonRef.current);

        setAnchorPosition({
            anchorPositionTop: position.top + position.height + variables.addPaymentPopoverTopSpacing,
            // We want the position to be 23px to the right of the left border
            anchorPositionRight: windowWidth - position.right - variables.addBankAccountLeftSpacing,
            anchorPositionHorizontal: position.x + (shouldShowEmptyState ? -variables.addPaymentMethodLeftSpacing : variables.addBankAccountLeftSpacing),
            anchorPositionVertical: position.y,
        });
    }, [shouldShowEmptyState, windowWidth]);

    const getSelectedPaymentMethodID = useCallback(() => {
        if (paymentMethod.selectedPaymentMethodType === CONST.PAYMENT_METHODS.BANK_ACCOUNT) {
            return paymentMethod.selectedPaymentMethod.bankAccountID;
        }
        if (paymentMethod.selectedPaymentMethodType === CONST.PAYMENT_METHODS.DEBIT_CARD) {
            return paymentMethod.selectedPaymentMethod.fundID;
        }
    }, [paymentMethod.selectedPaymentMethod.bankAccountID, paymentMethod.selectedPaymentMethod.fundID, paymentMethod.selectedPaymentMethodType]);

    const resetSelectedPaymentMethodData = useCallback(() => {
        // Reset to same values as in the constructor
        setPaymentMethod({
            isSelectedPaymentMethodDefault: false,
            selectedPaymentMethod: {},
            formattedSelectedPaymentMethod: {
                title: '',
            },
            methodID: null,
            selectedPaymentMethodType: null,
        });
    }, [setPaymentMethod]);

    /**
     * Display the delete/default menu, or the add payment method menu
     *
     * @param {Object} nativeEvent
     * @param {String} accountType
     * @param {String} account
     * @param {Boolean} isDefault
     * @param {String|Number} methodID
     */
    const paymentMethodPressed = (nativeEvent, accountType, account, isDefault, methodID) => {
        if (shouldShowAddPaymentMenu) {
            setShouldShowAddPaymentMenu(false);
            return;
        }

        if (shouldShowDefaultDeleteMenu) {
            setShouldShowDefaultDeleteMenu(false);
            return;
        }

        paymentMethodButtonRef.current = nativeEvent.currentTarget;

        // The delete/default menu
        if (accountType) {
            let formattedSelectedPaymentMethod;
            if (accountType === CONST.PAYMENT_METHODS.BANK_ACCOUNT) {
                formattedSelectedPaymentMethod = {
                    title: account.addressName,
                    icon: account.icon,
                    description: PaymentUtils.getPaymentMethodDescription(accountType, account),
                    type: CONST.PAYMENT_METHODS.BANK_ACCOUNT,
                };
            } else if (accountType === CONST.PAYMENT_METHODS.DEBIT_CARD) {
                formattedSelectedPaymentMethod = {
                    title: account.addressName,
                    icon: account.icon,
                    description: PaymentUtils.getPaymentMethodDescription(accountType, account),
                    type: CONST.PAYMENT_METHODS.DEBIT_CARD,
                };
            }
            setPaymentMethod({
                isSelectedPaymentMethodDefault: isDefault,
                selectedPaymentMethod: account,
                selectedPaymentMethodType: accountType,
                formattedSelectedPaymentMethod,
                methodID,
            });
            setShouldShowDefaultDeleteMenu(true);
            setMenuPosition();
            return;
        }
        setShouldShowAddPaymentMenu(true);
        setMenuPosition();
    };

    /**
     * Hide the add payment modal
     */
    const hideAddPaymentMenu = () => {
        setShouldShowAddPaymentMenu(false);
    };

    /**
     * Navigate to the appropriate payment type addition screen
     *
     * @param {String} paymentType
     */
    const addPaymentMethodTypePressed = (paymentType) => {
        hideAddPaymentMenu();

        if (paymentType === CONST.PAYMENT_METHODS.DEBIT_CARD) {
            Navigation.navigate(ROUTES.SETTINGS_ADD_DEBIT_CARD);
            return;
        }

        if (paymentType === CONST.PAYMENT_METHODS.BANK_ACCOUNT) {
            BankAccounts.openPersonalBankAccountSetupView();
            return;
        }

        throw new Error('Invalid payment method type selected');
    };

    /**
     * Hide the default / delete modal
     * @param {boolean} shouldClearSelectedData - Clear selected payment method data if true
     */
    const hideDefaultDeleteMenu = useCallback(() => {
        setShouldShowDefaultDeleteMenu(false);
        InteractionManager.runAfterInteractions(() => {
            setShowConfirmDeleteContent(false);
        });
    }, [setShouldShowDefaultDeleteMenu, setShowConfirmDeleteContent]);

    const makeDefaultPaymentMethod = useCallback(() => {
        const paymentCardList = fundList || {};
        // Find the previous default payment method so we can revert if the MakeDefaultPaymentMethod command errors
        const paymentMethods = PaymentUtils.formatPaymentMethods(bankAccountList, paymentCardList);

        const previousPaymentMethod = _.find(paymentMethods, (method) => method.isDefault);
        const currentPaymentMethod = _.find(paymentMethods, (method) => method.methodID === paymentMethod.methodID);
        if (paymentMethod.selectedPaymentMethodType === CONST.PAYMENT_METHODS.BANK_ACCOUNT) {
            PaymentMethods.makeDefaultPaymentMethod(paymentMethod.selectedPaymentMethod.bankAccountID, null, previousPaymentMethod, currentPaymentMethod);
        } else if (paymentMethod.selectedPaymentMethodType === CONST.PAYMENT_METHODS.DEBIT_CARD) {
            PaymentMethods.makeDefaultPaymentMethod(null, paymentMethod.selectedPaymentMethod.fundID, previousPaymentMethod, currentPaymentMethod);
        }
    }, [
        paymentMethod.methodID,
        paymentMethod.selectedPaymentMethod.bankAccountID,
        paymentMethod.selectedPaymentMethod.fundID,
        paymentMethod.selectedPaymentMethodType,
        bankAccountList,
        fundList,
    ]);

    const deletePaymentMethod = useCallback(() => {
        if (paymentMethod.selectedPaymentMethodType === CONST.PAYMENT_METHODS.BANK_ACCOUNT) {
            BankAccounts.deletePaymentBankAccount(paymentMethod.selectedPaymentMethod.bankAccountID);
        } else if (paymentMethod.selectedPaymentMethodType === CONST.PAYMENT_METHODS.DEBIT_CARD) {
            PaymentMethods.deletePaymentCard(paymentMethod.selectedPaymentMethod.fundID);
        }
    }, [paymentMethod.selectedPaymentMethod.bankAccountID, paymentMethod.selectedPaymentMethod.fundID, paymentMethod.selectedPaymentMethodType]);

    /**
     * Navigate to the appropriate page after completing the KYC flow, depending on what initiated it
     *
     * @param {String} source
     */
    const navigateToWalletOrTransferBalancePage = (source) => {
        Navigation.navigate(source === CONST.KYC_WALL_SOURCE.ENABLE_WALLET ? ROUTES.SETTINGS_WALLET : ROUTES.SETTINGS_WALLET_TRANSFER_BALANCE);
    };

    useEffect(() => {
        PaymentMethods.openWalletPage();
    }, []);

    useEffect(() => {
        // If the user was previously offline, skip debouncing showing the loader
        if (!network.isOffline) {
            updateShouldShowLoadingSpinner();
        } else {
            debounceSetShouldShowLoadingSpinner();
        }
    }, [network.isOffline, debounceSetShouldShowLoadingSpinner, updateShouldShowLoadingSpinner]);

    useEffect(() => {
        if (network.isOffline) {
            return;
        }
        PaymentMethods.openWalletPage();
    }, [network.isOffline]);

    useEffect(() => {
        if (!shouldListenForResize) {
            return;
        }
        setMenuPosition();
    }, [shouldListenForResize, setMenuPosition]);

    useEffect(() => {
        if (!shouldShowDefaultDeleteMenu) {
            return;
        }

        // We should reset selected payment method state values and close corresponding modals if the selected payment method is deleted
        let shouldResetPaymentMethodData = false;

        if (paymentMethod.selectedPaymentMethodType === CONST.PAYMENT_METHODS.BANK_ACCOUNT && _.isEmpty(bankAccountList[paymentMethod.methodID])) {
            shouldResetPaymentMethodData = true;
        } else if (paymentMethod.selectedPaymentMethodType === CONST.PAYMENT_METHODS.DEBIT_CARD && _.isEmpty(fundList[paymentMethod.methodID])) {
            shouldResetPaymentMethodData = true;
        }
        if (shouldResetPaymentMethodData) {
            // Close corresponding selected payment method modals which are open
            if (shouldShowDefaultDeleteMenu) {
                hideDefaultDeleteMenu();
            }
        }
    }, [hideDefaultDeleteMenu, paymentMethod.methodID, paymentMethod.selectedPaymentMethodType, bankAccountList, fundList, shouldShowDefaultDeleteMenu]);

    const shouldShowMakeDefaultButton =
        !paymentMethod.isSelectedPaymentMethodDefault &&
        Permissions.canUseWallet(betas) &&
        !(paymentMethod.formattedSelectedPaymentMethod.type === CONST.PAYMENT_METHODS.BANK_ACCOUNT && paymentMethod.selectedPaymentMethod.type === CONST.BANK_ACCOUNT.TYPE.BUSINESS);

    // Determines whether or not the modal popup is mounted from the bottom of the screen instead of the side mount on Web or Desktop screens
    const isPopoverBottomMount = anchorPosition.anchorPositionTop === 0 || isSmallScreenWidth;

    return (
        <>
            {shouldShowEmptyState ? (
                <WalletEmptyState onAddPaymentMethod={paymentMethodPressed} />
            ) : (
                <ScreenWrapper testID={WalletPage.displayName}>
                    <HeaderWithBackButton
                        title={translate('common.wallet')}
                        onBackButtonPress={() => Navigation.goBack(ROUTES.SETTINGS)}
                    />
                    <View style={[styles.flex1, styles.mb4]}>
                        <ScrollView>
                            <OfflineWithFeedback
                                style={styles.flex1}
                                contentContainerStyle={styles.flex1}
                                onClose={PaymentMethods.clearWalletError}
                                errors={userWallet.errors}
                                errorRowStyles={[styles.ph6]}
                            >
                                {hasWallet && (
                                    <WalletSection
                                        icon={Illustrations.MoneyIntoWallet}
                                        subtitle={translate(`walletPage.${hasActivatedWallet ? 'sendAndReceiveMoney' : 'enableWalletToSendAndReceiveMoney'}`)}
                                        title={translate('walletPage.expensifyWallet')}
                                    >
                                        <>
                                            {shouldShowLoadingSpinner ? (
                                                <ActivityIndicator
                                                    color={themeColors.spinner}
                                                    size={CONST.ACTIVITY_INDICATOR_SIZE.LARGE}
                                                    style={[styles.mt7, styles.mb5]}
                                                />
                                            ) : (
                                                <OfflineWithFeedback
                                                    pendingAction={CONST.RED_BRICK_ROAD_PENDING_ACTION.ADD}
                                                    errors={walletTerms.errors}
                                                    onClose={PaymentMethods.clearWalletTermsError}
                                                    errorRowStyles={[styles.ml10, styles.mr2]}
                                                    style={[styles.mt7, styles.mb5]}
                                                >
                                                    <CurrentWalletBalance balanceStyles={[styles.walletBalance]} />
                                                </OfflineWithFeedback>
                                            )}

                                            <KYCWall
                                                onSuccessfulKYC={(_iouPaymentType, source) => navigateToWalletOrTransferBalancePage(source)}
                                                onSelectPaymentMethod={(selectedPaymentMethod) => {
                                                    if (hasActivatedWallet || selectedPaymentMethod !== CONST.PAYMENT_METHODS.BANK_ACCOUNT) {
                                                        return;
                                                    }
                                                    // To allow upgrading to a gold wallet, continue with the KYC flow after adding a bank account
                                                    BankAccounts.setPersonalBankAccountContinueKYCOnSuccess(ROUTES.SETTINGS_WALLET);
                                                }}
                                                enablePaymentsRoute={ROUTES.SETTINGS_ENABLE_PAYMENTS}
                                                addBankAccountRoute={ROUTES.SETTINGS_ADD_BANK_ACCOUNT}
                                                addDebitCardRoute={ROUTES.SETTINGS_ADD_DEBIT_CARD}
                                                popoverPlacement="bottom"
                                                source={hasActivatedWallet ? CONST.KYC_WALL_SOURCE.TRANSFER_BALANCE : CONST.KYC_WALL_SOURCE.ENABLE_WALLET}
                                                shouldIncludeDebitCard={hasActivatedWallet}
                                            >
<<<<<<< HEAD
                                                {(triggerKYCFlow, buttonRef) =>
                                                    // eslint-disable-next-line no-nested-ternary
                                                    hasActivatedWallet ? (
                                                        <MenuItem
                                                            ref={buttonRef}
                                                            title={translate('common.transferBalance')}
                                                            icon={Expensicons.Transfer}
                                                            onPress={triggerKYCFlow}
                                                            shouldShowRightIcon
                                                            disabled={network.isOffline}
                                                            wrapperStyle={styles.transferBalance}
                                                        />
                                                    ) : (userWallet.hasFailedOnfido ? (
                                                        <View style={[styles.flexRow, styles.alignItemsCenter, styles.m4]}>
                                                            <Icon
                                                                src={Expensicons.Exclamation}
                                                                fill={themeColors.textSupporting}
                                                            />
                                                            <Text style={[styles.mutedTextLabel, styles.ml4, styles.flex1]}>Unfortunately your wallet cannot be enabled at this time. Please chat with Concierge for further assistance.</Text>
                                                        </View>
                                                    ) : (
=======
                                                {(triggerKYCFlow, buttonRef) => {
                                                    if (shouldShowLoadingSpinner) {
                                                        return null;
                                                    }

                                                    if (hasActivatedWallet) {
                                                        return (
                                                            <MenuItem
                                                                ref={buttonRef}
                                                                title={translate('common.transferBalance')}
                                                                icon={Expensicons.Transfer}
                                                                onPress={triggerKYCFlow}
                                                                shouldShowRightIcon
                                                                disabled={network.isOffline}
                                                                wrapperStyle={styles.transferBalance}
                                                            />
                                                        );
                                                    }

                                                    if (isPendingOnfidoResult) {
                                                        return (
                                                            <View style={[styles.flexRow, styles.alignItemsCenter, styles.w100, styles.ph5]}>
                                                                <Icon
                                                                    src={Expensicons.Hourglass}
                                                                    fill={themeColors.icon}
                                                                />
                                                                <Text style={[styles.inlineSystemMessage, styles.flexShrink1]}>{translate('walletPage.walletActivationPending')}</Text>
                                                            </View>
                                                        );
                                                    }

                                                    return (
>>>>>>> 71d11e8e
                                                        <Button
                                                            ref={buttonRef}
                                                            text={translate('walletPage.enableWallet')}
                                                            onPress={triggerKYCFlow}
                                                            style={styles.mh5}
                                                            isDisabled={network.isOffline}
                                                            success
                                                            large
                                                        />
<<<<<<< HEAD
                                                    ))
                                                }
=======
                                                    );
                                                }}
>>>>>>> 71d11e8e
                                            </KYCWall>
                                        </>
                                    </WalletSection>
                                )}
                                {hasAssignedCard ? (
                                    <WalletSection
                                        icon={Illustrations.CreditCardsNew}
                                        subtitle={translate('walletPage.assignedCardsDescription')}
                                        title={translate('walletPage.assignedCards')}
                                    >
                                        <PaymentMethodList
                                            shouldShowAddBankAccount={false}
                                            shouldShowAddPaymentMethodButton={false}
                                            shouldShowAssignedCards
                                            shouldShowEmptyListMessage={false}
                                            onPress={paymentMethodPressed}
                                            style={styles.mt5}
                                            isAddPaymentMenuActive={shouldShowAddPaymentMenu}
                                            actionPaymentMethodType={shouldShowDefaultDeleteMenu ? paymentMethod.selectedPaymentMethodType : ''}
                                            activePaymentMethodID={shouldShowDefaultDeleteMenu ? getSelectedPaymentMethodID() : ''}
                                            buttonRef={addPaymentMethodAnchorRef}
                                            onListContentSizeChange={shouldShowAddPaymentMenu || shouldShowDefaultDeleteMenu ? setMenuPosition : () => {}}
                                        />
                                    </WalletSection>
                                ) : null}
                                <WalletSection
                                    icon={Illustrations.BankArrow}
                                    subtitle={translate('walletPage.addBankAccountToSendAndReceive')}
                                    title={translate('walletPage.bankAccounts')}
                                >
                                    <PaymentMethodList
                                        shouldShowAddPaymentMethodButton={false}
                                        shouldShowEmptyListMessage={false}
                                        onPress={paymentMethodPressed}
                                        isAddPaymentMenuActive={shouldShowAddPaymentMenu}
                                        actionPaymentMethodType={shouldShowDefaultDeleteMenu ? paymentMethod.selectedPaymentMethodType : ''}
                                        activePaymentMethodID={shouldShowDefaultDeleteMenu ? getSelectedPaymentMethodID() : ''}
                                        buttonRef={addPaymentMethodAnchorRef}
                                        onListContentSizeChange={shouldShowAddPaymentMenu || shouldShowDefaultDeleteMenu ? setMenuPosition : () => {}}
                                        shouldEnableScroll={false}
                                        style={styles.mt5}
                                    />
                                </WalletSection>
                            </OfflineWithFeedback>
                        </ScrollView>
                    </View>
                    <Popover
                        isVisible={shouldShowDefaultDeleteMenu}
                        onClose={hideDefaultDeleteMenu}
                        anchorPosition={{
                            top: anchorPosition.anchorPositionTop,
                            right: anchorPosition.anchorPositionRight,
                        }}
                        withoutOverlay
                        anchorRef={paymentMethodButtonRef}
                        onModalHide={resetSelectedPaymentMethodData}
                    >
                        {!showConfirmDeleteContent ? (
                            <View style={[styles.m5, !isSmallScreenWidth ? styles.sidebarPopover : '']}>
                                {isPopoverBottomMount && (
                                    <MenuItem
                                        title={paymentMethod.formattedSelectedPaymentMethod.title || ''}
                                        icon={paymentMethod.formattedSelectedPaymentMethod.icon}
                                        description={paymentMethod.formattedSelectedPaymentMethod.description}
                                        wrapperStyle={[styles.pv0, styles.ph0, styles.mb4]}
                                        interactive={false}
                                    />
                                )}
                                {shouldShowMakeDefaultButton && (
                                    <Button
                                        onPress={() => {
                                            makeDefaultPaymentMethod();
                                            setShouldShowDefaultDeleteMenu(false);
                                        }}
                                        text={translate('walletPage.setDefaultConfirmation')}
                                    />
                                )}
                                <Button
                                    onPress={() => {
                                        setShowConfirmDeleteContent(true);
                                    }}
                                    style={[shouldShowMakeDefaultButton ? styles.mt4 : {}]}
                                    text={translate('common.delete')}
                                    danger
                                />
                            </View>
                        ) : (
                            <ConfirmContent
                                onConfirm={() => {
                                    deletePaymentMethod();
                                    hideDefaultDeleteMenu();
                                }}
                                onCancel={hideDefaultDeleteMenu}
                                contentStyles={!isSmallScreenWidth ? [styles.sidebarPopover, styles.willChangeTransform] : undefined}
                                title={translate('walletPage.deleteAccount')}
                                prompt={translate('walletPage.deleteConfirmation')}
                                confirmText={translate('common.delete')}
                                cancelText={translate('common.cancel')}
                                anchorPosition={{
                                    top: anchorPosition.anchorPositionTop,
                                    right: anchorPosition.anchorPositionRight,
                                }}
                                shouldShowCancelButton
                                danger
                            />
                        )}
                    </Popover>
                </ScreenWrapper>
            )}
            <AddPaymentMethodMenu
                isVisible={shouldShowAddPaymentMenu}
                onClose={hideAddPaymentMenu}
                anchorPosition={{
                    horizontal: anchorPosition.anchorPositionHorizontal,
                    vertical: anchorPosition.anchorPositionVertical - CONST.MODAL.POPOVER_MENU_PADDING,
                }}
                onItemSelected={(method) => addPaymentMethodTypePressed(method)}
                anchorRef={addPaymentMethodAnchorRef}
            />
        </>
    );
}

WalletPage.propTypes = propTypes;
WalletPage.defaultProps = defaultProps;
WalletPage.displayName = 'WalletPage';

export default compose(
    withNetwork(),
    withOnyx({
        betas: {
            key: ONYXKEYS.BETAS,
        },
        cardList: {
            key: ONYXKEYS.CARD_LIST,
        },
        walletTransfer: {
            key: ONYXKEYS.WALLET_TRANSFER,
        },
        userWallet: {
            key: ONYXKEYS.USER_WALLET,
        },
        bankAccountList: {
            key: ONYXKEYS.BANK_ACCOUNT_LIST,
        },
        fundList: {
            key: ONYXKEYS.FUND_LIST,
        },
        walletTerms: {
            key: ONYXKEYS.WALLET_TERMS,
        },
        isLoadingPaymentMethods: {
            key: ONYXKEYS.IS_LOADING_PAYMENT_METHODS,
        },
    }),
)(WalletPage);<|MERGE_RESOLUTION|>--- conflicted
+++ resolved
@@ -37,8 +37,6 @@
 import WalletEmptyState from '../WalletEmptyState';
 import * as Illustrations from '../../../../components/Icon/Illustrations';
 import WalletSection from '../../../../components/WalletSection';
-import Icon from '../../../../components/Icon';
-import Text from '../../../../components/Text';
 
 function WalletPage({bankAccountList, betas, cardList, fundList, isLoadingPaymentMethods, network, shouldListenForResize, userWallet, walletTerms}) {
     const {translate} = useLocalize();
@@ -72,6 +70,7 @@
     const shouldShowEmptyState = !hasBankAccount && !hasWallet && !hasAssignedCard;
 
     const isPendingOnfidoResult = lodashGet(userWallet, 'isPendingOnfidoResult', false);
+    const hasFailedOnfido = lodashGet(userWallet, 'hasFailedOnfido', false);
 
     const updateShouldShowLoadingSpinner = useCallback(() => {
         // In order to prevent a loop, only update state of the spinner if there is a change
@@ -374,29 +373,6 @@
                                                 source={hasActivatedWallet ? CONST.KYC_WALL_SOURCE.TRANSFER_BALANCE : CONST.KYC_WALL_SOURCE.ENABLE_WALLET}
                                                 shouldIncludeDebitCard={hasActivatedWallet}
                                             >
-<<<<<<< HEAD
-                                                {(triggerKYCFlow, buttonRef) =>
-                                                    // eslint-disable-next-line no-nested-ternary
-                                                    hasActivatedWallet ? (
-                                                        <MenuItem
-                                                            ref={buttonRef}
-                                                            title={translate('common.transferBalance')}
-                                                            icon={Expensicons.Transfer}
-                                                            onPress={triggerKYCFlow}
-                                                            shouldShowRightIcon
-                                                            disabled={network.isOffline}
-                                                            wrapperStyle={styles.transferBalance}
-                                                        />
-                                                    ) : (userWallet.hasFailedOnfido ? (
-                                                        <View style={[styles.flexRow, styles.alignItemsCenter, styles.m4]}>
-                                                            <Icon
-                                                                src={Expensicons.Exclamation}
-                                                                fill={themeColors.textSupporting}
-                                                            />
-                                                            <Text style={[styles.mutedTextLabel, styles.ml4, styles.flex1]}>Unfortunately your wallet cannot be enabled at this time. Please chat with Concierge for further assistance.</Text>
-                                                        </View>
-                                                    ) : (
-=======
                                                 {(triggerKYCFlow, buttonRef) => {
                                                     if (shouldShowLoadingSpinner) {
                                                         return null;
@@ -428,8 +404,19 @@
                                                         );
                                                     }
 
+                                                    if (hasFailedOnfido) {
+                                                        return (
+                                                            <View style={[styles.flexRow, styles.alignItemsCenter, styles.m4]}>
+                                                                <Icon
+                                                                    src={Expensicons.Exclamation}
+                                                                    fill={themeColors.textSupporting}
+                                                                />
+                                                                <Text style={[styles.mutedTextLabel, styles.ml4, styles.flex1]}>Unfortunately your wallet cannot be enabled at this time. Please chat with Concierge for further assistance.</Text>
+                                                            </View>
+                                                        );
+                                                    }
+
                                                     return (
->>>>>>> 71d11e8e
                                                         <Button
                                                             ref={buttonRef}
                                                             text={translate('walletPage.enableWallet')}
@@ -439,13 +426,8 @@
                                                             success
                                                             large
                                                         />
-<<<<<<< HEAD
-                                                    ))
-                                                }
-=======
                                                     );
                                                 }}
->>>>>>> 71d11e8e
                                             </KYCWall>
                                         </>
                                     </WalletSection>

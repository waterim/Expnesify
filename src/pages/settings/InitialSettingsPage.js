import lodashGet from 'lodash/get';
import React, {useState, useEffect, useRef, useMemo, useCallback} from 'react';
import {View} from 'react-native';
import PropTypes from 'prop-types';
import _ from 'underscore';
import {withOnyx} from 'react-native-onyx';
import CurrentUserPersonalDetailsSkeletonView from '../../components/CurrentUserPersonalDetailsSkeletonView';
import {withNetwork} from '../../components/OnyxProvider';
import styles from '../../styles/styles';
import Text from '../../components/Text';
import * as Session from '../../libs/actions/Session';
import ONYXKEYS from '../../ONYXKEYS';
import Tooltip from '../../components/Tooltip';
import Avatar from '../../components/Avatar';
import Navigation from '../../libs/Navigation/Navigation';
import * as Expensicons from '../../components/Icon/Expensicons';
import MenuItem from '../../components/MenuItem';
import themeColors from '../../styles/themes/default';
import SCREENS from '../../SCREENS';
import ROUTES from '../../ROUTES';
import withLocalize, {withLocalizePropTypes} from '../../components/withLocalize';
import compose from '../../libs/compose';
import CONST from '../../CONST';
import Permissions from '../../libs/Permissions';
import withCurrentUserPersonalDetails, {withCurrentUserPersonalDetailsDefaultProps, withCurrentUserPersonalDetailsPropTypes} from '../../components/withCurrentUserPersonalDetails';
import * as PaymentMethods from '../../libs/actions/PaymentMethods';
import bankAccountPropTypes from '../../components/bankAccountPropTypes';
import cardPropTypes from '../../components/cardPropTypes';
import * as Wallet from '../../libs/actions/Wallet';
import walletTermsPropTypes from '../EnablePayments/walletTermsPropTypes';
import * as PolicyUtils from '../../libs/PolicyUtils';
import ConfirmModal from '../../components/ConfirmModal';
import * as ReportUtils from '../../libs/ReportUtils';
import * as Link from '../../libs/actions/Link';
import OfflineWithFeedback from '../../components/OfflineWithFeedback';
import * as ReimbursementAccountProps from '../ReimbursementAccount/reimbursementAccountPropTypes';
import * as UserUtils from '../../libs/UserUtils';
import policyMemberPropType from '../policyMemberPropType';
import * as ReportActionContextMenu from '../home/report/ContextMenu/ReportActionContextMenu';
import {CONTEXT_MENU_TYPES} from '../home/report/ContextMenu/ContextMenuActions';
import * as CurrencyUtils from '../../libs/CurrencyUtils';
import PressableWithoutFeedback from '../../components/Pressable/PressableWithoutFeedback';
import useLocalize from '../../hooks/useLocalize';
import useSingleExecution from '../../hooks/useSingleExecution';
import useWaitForNavigation from '../../hooks/useWaitForNavigation';
import HeaderPageLayout from '../../components/HeaderPageLayout';

const propTypes = {
    /* Onyx Props */

    /** The session of the logged in person */
    session: PropTypes.shape({
        /** Email of the logged in person */
        email: PropTypes.string,
    }),

    /** The list of this user's policies */
    policies: PropTypes.objectOf(
        PropTypes.shape({
            /** The ID of the policy */
            ID: PropTypes.string,

            /** The name of the policy */
            name: PropTypes.string,

            /** The type of the policy */
            type: PropTypes.string,

            /** The user's role in the policy */
            role: PropTypes.string,

            /** The current action that is waiting to happen on the policy */
            pendingAction: PropTypes.oneOf(_.values(CONST.RED_BRICK_ROAD_PENDING_ACTION)),
        }),
    ),

    /** The user's wallet account */
    userWallet: PropTypes.shape({
        /** The user's current wallet balance */
        currentBalance: PropTypes.number,
    }),

    /** List of bank accounts */
    bankAccountList: PropTypes.objectOf(bankAccountPropTypes),

    /** List of user's cards */
    fundList: PropTypes.objectOf(cardPropTypes),

    /** Bank account attached to free plan */
    reimbursementAccount: ReimbursementAccountProps.reimbursementAccountPropTypes,

    /** List of betas available to current user */
    betas: PropTypes.arrayOf(PropTypes.string),

    /** Information about the user accepting the terms for payments */
    walletTerms: walletTermsPropTypes,

    /** Login list for the user that is signed in */
    loginList: PropTypes.objectOf(
        PropTypes.shape({
            /** Date login was validated, used to show brickroad info status */
            validatedDate: PropTypes.string,

            /** Field-specific server side errors keyed by microtime */
            errorFields: PropTypes.objectOf(PropTypes.objectOf(PropTypes.string)),
        }),
    ),

    /** Members keyed by accountID for all policies */
    allPolicyMembers: PropTypes.objectOf(PropTypes.objectOf(policyMemberPropType)),

    ...withLocalizePropTypes,
    ...withCurrentUserPersonalDetailsPropTypes,
};

const defaultProps = {
    session: {},
    policies: {},
    userWallet: {
        currentBalance: 0,
    },
    reimbursementAccount: {},
    betas: [],
    walletTerms: {},
    bankAccountList: {},
    fundList: null,
    loginList: {},
    allPolicyMembers: {},
    ...withCurrentUserPersonalDetailsDefaultProps,
};

function InitialSettingsPage(props) {
    const {isExecuting, singleExecution} = useSingleExecution();
    const waitForNavigate = useWaitForNavigation();
    const popoverAnchor = useRef(null);
    const {translate} = useLocalize();

    const [shouldShowSignoutConfirmModal, setShouldShowSignoutConfirmModal] = useState(false);

    useEffect(() => {
        Wallet.openInitialSettingsPage();
    }, []);

    const toggleSignoutConfirmModal = (value) => {
        setShouldShowSignoutConfirmModal(value);
    };

    const openProfileSettings = () => {
        Navigation.navigate(ROUTES.SETTINGS_PROFILE);
    };

    const signOut = useCallback(
        (shouldForceSignout = false) => {
            if (!props.network.isOffline || shouldForceSignout) {
                Session.signOutAndRedirectToSignIn();
                return;
            }

            // When offline, warn the user that any actions they took while offline will be lost if they sign out
            toggleSignoutConfirmModal(true);
        },
        [props.network.isOffline],
    );

    /**
     * Retuns a list of default menu items
     * @returns {Array} the default menu items
     */
    const getDefaultMenuItems = useMemo(() => {
        const policiesAvatars = _.chain(props.policies)
            .filter((policy) => PolicyUtils.shouldShowPolicy(policy, props.network.isOffline))
            .sortBy((policy) => policy.name.toLowerCase())
            .map((policy) => ({
                source: policy.avatar || ReportUtils.getDefaultWorkspaceAvatar(policy.name),
                name: policy.name,
                type: CONST.ICON_TYPE_WORKSPACE,
            }))
            .value();

        const policyBrickRoadIndicator =
            !_.isEmpty(props.reimbursementAccount.errors) ||
            _.chain(props.policies)
                .filter((policy) => policy && policy.type === CONST.POLICY.TYPE.FREE && policy.role === CONST.POLICY.ROLE.ADMIN)
                .some((policy) => PolicyUtils.hasPolicyError(policy) || PolicyUtils.getPolicyBrickRoadIndicatorStatus(policy, props.allPolicyMembers))
                .value()
                ? CONST.BRICK_ROAD_INDICATOR_STATUS.ERROR
                : null;
        const profileBrickRoadIndicator = UserUtils.getLoginListBrickRoadIndicator(props.loginList);

        const paymentCardList = props.fundList || {};

        return [
            {
                translationKey: 'common.shareCode',
                icon: Expensicons.QrCode,
                action: waitForNavigate(() => {
                    Navigation.navigate(ROUTES.SETTINGS_SHARE_CODE);
                }),
            },
            {
                translationKey: 'common.workspaces',
                icon: Expensicons.Building,
                action: waitForNavigate(() => {
                    Navigation.navigate(ROUTES.SETTINGS_WORKSPACES);
                }),
                floatRightAvatars: policiesAvatars,
                shouldStackHorizontally: true,
                avatarSize: CONST.AVATAR_SIZE.SMALLER,
                brickRoadIndicator: policyBrickRoadIndicator,
            },
            {
                translationKey: 'common.profile',
                icon: Expensicons.Profile,
                action: waitForNavigate(() => {
                    Navigation.navigate(ROUTES.SETTINGS_PROFILE);
                }),
                brickRoadIndicator: profileBrickRoadIndicator,
            },
            {
                translationKey: 'common.preferences',
                icon: Expensicons.Gear,
                action: waitForNavigate(() => {
                    Navigation.navigate(ROUTES.SETTINGS_PREFERENCES);
                }),
            },
            {
                translationKey: 'initialSettingsPage.security',
                icon: Expensicons.Lock,
                action: waitForNavigate(() => {
                    Navigation.navigate(ROUTES.SETTINGS_SECURITY);
                }),
            },
            {
                translationKey: 'common.wallet',
                icon: Expensicons.Wallet,
                action: waitForNavigate(() => {
                    Navigation.navigate(ROUTES.SETTINGS_WALLET);
                }),
                brickRoadIndicator:
                    PaymentMethods.hasPaymentMethodError(props.bankAccountList, paymentCardList) || !_.isEmpty(props.userWallet.errors) || !_.isEmpty(props.walletTerms.errors)
                        ? 'error'
                        : null,
            },
            {
                translationKey: 'initialSettingsPage.help',
                icon: Expensicons.QuestionMark,
                action: () => {
                    Link.openExternalLink(CONST.NEWHELP_URL);
                },
                shouldShowRightIcon: true,
                iconRight: Expensicons.NewWindow,
                link: CONST.NEWHELP_URL,
            },
            {
                translationKey: 'initialSettingsPage.about',
                icon: Expensicons.Info,
                action: waitForNavigate(() => {
                    Navigation.navigate(ROUTES.SETTINGS_ABOUT);
                }),
            },
            {
                translationKey: 'initialSettingsPage.signOut',
                icon: Expensicons.Exit,
                action: () => {
                    signOut(false);
                },
            },
        ];
    }, [
        props.allPolicyMembers,
        props.bankAccountList,
        props.fundList,
        props.loginList,
        props.network.isOffline,
        props.policies,
        props.reimbursementAccount.errors,
        props.userWallet.errors,
        props.walletTerms.errors,
        signOut,
        waitForNavigate,
    ]);

    const getMenuItems = useMemo(() => {
        /**
         * @param {Boolean} isPaymentItem whether the item being rendered is the payments menu item
         * @returns {Number} the user wallet balance
         */
        const getWalletBalance = (isPaymentItem) =>
            isPaymentItem && Permissions.canUseWallet(props.betas) ? CurrencyUtils.convertToDisplayString(props.userWallet.currentBalance) : undefined;

        return (
            <>
                {_.map(getDefaultMenuItems, (item, index) => {
                    const keyTitle = item.translationKey ? translate(item.translationKey) : item.title;
                    const isPaymentItem = item.translationKey === 'common.wallet';

                    return (
                        <MenuItem
                            key={`${keyTitle}_${index}`}
                            title={keyTitle}
                            icon={item.icon}
                            iconType={item.iconType}
                            disabled={isExecuting}
                            onPress={singleExecution(item.action)}
                            iconStyles={item.iconStyles}
                            shouldShowRightIcon
                            iconRight={item.iconRight}
                            badgeText={getWalletBalance(isPaymentItem)}
                            fallbackIcon={item.fallbackIcon}
                            brickRoadIndicator={item.brickRoadIndicator}
                            floatRightAvatars={item.floatRightAvatars}
                            shouldStackHorizontally={item.shouldStackHorizontally}
                            floatRightAvatarSize={item.avatarSize}
                            ref={popoverAnchor}
                            shouldBlockSelection={Boolean(item.link)}
                            onSecondaryInteraction={
                                !_.isEmpty(item.link) ? (e) => ReportActionContextMenu.showContextMenu(CONTEXT_MENU_TYPES.LINK, e, item.link, popoverAnchor.current) : undefined
                            }
                        />
                    );
                })}
            </>
        );
    }, [getDefaultMenuItems, props.betas, props.userWallet.currentBalance, translate, isExecuting, singleExecution]);

    // On the very first sign in or after clearing storage these
    // details will not be present on the first render so we'll just
    // return nothing for now.
    if (_.isEmpty(props.currentUserPersonalDetails)) {
        return null;
    }
    const headerContent = (
        <View style={[styles.avatarSectionWrapper, styles.justifyContentCenter]}>
            {_.isEmpty(props.currentUserPersonalDetails) || _.isUndefined(props.currentUserPersonalDetails.displayName) ? (
                <CurrentUserPersonalDetailsSkeletonView
                    backgroundColor={themeColors.appBG}
                    avatarSize={CONST.AVATAR_SIZE.XLARGE}
                />
            ) : (
                <>
                    <Tooltip text={translate('common.profile')}>
                        <PressableWithoutFeedback
                            style={styles.mb3}
                            disabled={isExecuting}
                            onPress={singleExecution(openProfileSettings)}
                            accessibilityLabel={translate('common.profile')}
                            accessibilityRole={CONST.ACCESSIBILITY_ROLE.BUTTON}
                        >
                            <OfflineWithFeedback pendingAction={lodashGet(props.currentUserPersonalDetails, 'pendingFields.avatar', null)}>
                                <Avatar
                                    imageStyles={[styles.avatarXLarge]}
                                    source={UserUtils.getAvatar(props.currentUserPersonalDetails.avatar, props.session.accountID)}
                                    size={CONST.AVATAR_SIZE.XLARGE}
                                    fallbackIcon={props.currentUserPersonalDetails.fallbackIcon}
                                />
                            </OfflineWithFeedback>
                        </PressableWithoutFeedback>
                    </Tooltip>
                    <PressableWithoutFeedback
<<<<<<< HEAD
                        style={[styles.mt1, styles.w100, styles.mw100]}
                        onPress={openProfileSettings}
=======
                        style={[styles.mt1, styles.mw100]}
                        disabled={isExecuting}
                        onPress={singleExecution(openProfileSettings)}
>>>>>>> 414d5913
                        accessibilityLabel={translate('common.profile')}
                        accessibilityRole={CONST.ACCESSIBILITY_ROLE.LINK}
                    >
                        <Tooltip text={translate('common.profile')}>
                            <Text
                                style={[styles.textHeadline, styles.pre, styles.mh2, styles.textAlignCenter]}
                                numberOfLines={1}
                            >
                                {props.currentUserPersonalDetails.displayName ? props.currentUserPersonalDetails.displayName : props.formatPhoneNumber(props.session.email)}
                            </Text>
                        </Tooltip>
                    </PressableWithoutFeedback>
                    {Boolean(props.currentUserPersonalDetails.displayName) && (
                        <Text
                            style={[styles.textLabelSupporting, styles.mt1]}
                            numberOfLines={1}
                        >
                            {props.formatPhoneNumber(props.session.email)}
                        </Text>
                    )}
                </>
            )}
        </View>
    );

    return (
        <HeaderPageLayout
            title={translate('common.settings')}
            headerContent={headerContent}
            headerContainerStyles={[styles.staticHeaderImage, styles.justifyContentCenter]}
            backgroundColor={themeColors.PAGE_BACKGROUND_COLORS[SCREENS.SETTINGS.ROOT]}
        >
            <View style={styles.w100}>
                {getMenuItems}
                <ConfirmModal
                    danger
                    title={translate('common.areYouSure')}
                    prompt={translate('initialSettingsPage.signOutConfirmationText')}
                    confirmText={translate('initialSettingsPage.signOut')}
                    cancelText={translate('common.cancel')}
                    isVisible={shouldShowSignoutConfirmModal}
                    onConfirm={() => signOut(true)}
                    onCancel={() => toggleSignoutConfirmModal(false)}
                />
            </View>
        </HeaderPageLayout>
    );
}

InitialSettingsPage.propTypes = propTypes;
InitialSettingsPage.defaultProps = defaultProps;

export default compose(
    withLocalize,
    withCurrentUserPersonalDetails,
    withOnyx({
        session: {
            key: ONYXKEYS.SESSION,
        },
        policies: {
            key: ONYXKEYS.COLLECTION.POLICY,
        },
        allPolicyMembers: {
            key: ONYXKEYS.COLLECTION.POLICY_MEMBERS,
        },
        userWallet: {
            key: ONYXKEYS.USER_WALLET,
        },
        betas: {
            key: ONYXKEYS.BETAS,
        },
        bankAccountList: {
            key: ONYXKEYS.BANK_ACCOUNT_LIST,
        },
        reimbursementAccount: {
            key: ONYXKEYS.REIMBURSEMENT_ACCOUNT,
        },
        fundList: {
            key: ONYXKEYS.FUND_LIST,
        },
        walletTerms: {
            key: ONYXKEYS.WALLET_TERMS,
        },
        loginList: {
            key: ONYXKEYS.LOGIN_LIST,
        },
    }),
    withNetwork(),
)(InitialSettingsPage);<|MERGE_RESOLUTION|>--- conflicted
+++ resolved
@@ -357,14 +357,9 @@
                         </PressableWithoutFeedback>
                     </Tooltip>
                     <PressableWithoutFeedback
-<<<<<<< HEAD
                         style={[styles.mt1, styles.w100, styles.mw100]}
-                        onPress={openProfileSettings}
-=======
-                        style={[styles.mt1, styles.mw100]}
                         disabled={isExecuting}
                         onPress={singleExecution(openProfileSettings)}
->>>>>>> 414d5913
                         accessibilityLabel={translate('common.profile')}
                         accessibilityRole={CONST.ACCESSIBILITY_ROLE.LINK}
                     >

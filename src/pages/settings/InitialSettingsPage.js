import {useNavigationState} from '@react-navigation/native';
import lodashGet from 'lodash/get';
import PropTypes from 'prop-types';
import React, {useCallback, useEffect, useMemo, useRef, useState} from 'react';
import {View} from 'react-native';
import {withOnyx} from 'react-native-onyx';
import _ from 'underscore';
import AvatarWithImagePicker from '@components/AvatarWithImagePicker';
import bankAccountPropTypes from '@components/bankAccountPropTypes';
import cardPropTypes from '@components/cardPropTypes';
import ConfirmModal from '@components/ConfirmModal';
import CurrentUserPersonalDetailsSkeletonView from '@components/CurrentUserPersonalDetailsSkeletonView';
import HeaderPageLayout from '@components/HeaderPageLayout';
import * as Expensicons from '@components/Icon/Expensicons';
import MenuItem from '@components/MenuItem';
import OfflineWithFeedback from '@components/OfflineWithFeedback';
import {withNetwork} from '@components/OnyxProvider';
import PressableWithoutFeedback from '@components/Pressable/PressableWithoutFeedback';
import Text from '@components/Text';
import Tooltip from '@components/Tooltip';
import withCurrentUserPersonalDetails, {withCurrentUserPersonalDetailsDefaultProps, withCurrentUserPersonalDetailsPropTypes} from '@components/withCurrentUserPersonalDetails';
import withLocalize, {withLocalizePropTypes} from '@components/withLocalize';
import useLocalize from '@hooks/useLocalize';
import useSingleExecution from '@hooks/useSingleExecution';
import useWaitForNavigation from '@hooks/useWaitForNavigation';
import compose from '@libs/compose';
import * as CurrencyUtils from '@libs/CurrencyUtils';
import getTopmostCentralPaneName from '@libs/Navigation/getTopmostCentralPanePath';
import Navigation from '@libs/Navigation/Navigation';
import * as UserUtils from '@libs/UserUtils';
import walletTermsPropTypes from '@pages/EnablePayments/walletTermsPropTypes';
import {CONTEXT_MENU_TYPES} from '@pages/home/report/ContextMenu/ContextMenuActions';
import * as ReportActionContextMenu from '@pages/home/report/ContextMenu/ReportActionContextMenu';
import useTheme from '@styles/themes/useTheme';
import useThemeStyles from '@styles/useThemeStyles';
import * as Link from '@userActions/Link';
import * as PaymentMethods from '@userActions/PaymentMethods';
import * as PersonalDetails from '@userActions/PersonalDetails';
import * as Session from '@userActions/Session';
import * as Wallet from '@userActions/Wallet';
import CONST from '@src/CONST';
import ONYXKEYS from '@src/ONYXKEYS';
import ROUTES from '@src/ROUTES';
import SCREENS from '@src/SCREENS';

const propTypes = {
    /* Onyx Props */

    /** The session of the logged in person */
    session: PropTypes.shape({
        /** Email of the logged in person */
        email: PropTypes.string,
    }),

    /** The user's wallet account */
    userWallet: PropTypes.shape({
        /** The user's current wallet balance */
        currentBalance: PropTypes.number,
    }),

    /** List of bank accounts */
    bankAccountList: PropTypes.objectOf(bankAccountPropTypes),

    /** List of user's cards */
    fundList: PropTypes.objectOf(cardPropTypes),

    /** Information about the user accepting the terms for payments */
    walletTerms: walletTermsPropTypes,

    /** Login list for the user that is signed in */
    loginList: PropTypes.objectOf(
        PropTypes.shape({
            /** Date login was validated, used to show brickroad info status */
            validatedDate: PropTypes.string,

            /** Field-specific server side errors keyed by microtime */
            errorFields: PropTypes.objectOf(PropTypes.objectOf(PropTypes.string)),
        }),
    ),

    ...withLocalizePropTypes,
    ...withCurrentUserPersonalDetailsPropTypes,
};

const defaultProps = {
    session: {},
    userWallet: {
        currentBalance: 0,
    },
    walletTerms: {},
    bankAccountList: {},
    fundList: null,
    loginList: {},
    ...withCurrentUserPersonalDetailsDefaultProps,
};

function InitialSettingsPage(props) {
    const theme = useTheme();
    const styles = useThemeStyles();
    const {isExecuting, singleExecution} = useSingleExecution();
    const waitForNavigate = useWaitForNavigation();
    const popoverAnchor = useRef(null);
    const {translate} = useLocalize();
    const activeRoute = useNavigationState(getTopmostCentralPaneName);

    const [shouldShowSignoutConfirmModal, setShouldShowSignoutConfirmModal] = useState(false);

    useEffect(() => {
        Wallet.openInitialSettingsPage();
    }, []);

    const toggleSignoutConfirmModal = (value) => {
        setShouldShowSignoutConfirmModal(value);
    };

    const openProfileSettings = () => {
        Navigation.navigate(ROUTES.SETTINGS_PROFILE);
    };

    const signOut = useCallback(
        (shouldForceSignout = false) => {
            if (!props.network.isOffline || shouldForceSignout) {
                Session.signOutAndRedirectToSignIn();
                return;
            }

            // When offline, warn the user that any actions they took while offline will be lost if they sign out
            toggleSignoutConfirmModal(true);
        },
        [props.network.isOffline],
    );

    /**
     * Retuns a list of menu items data for account section
     * @returns {Object} object with translationKey, style and items for the account section
     */
    const accountMenuItemsData = useMemo(() => {
        const profileBrickRoadIndicator = UserUtils.getLoginListBrickRoadIndicator(props.loginList);
        const paymentCardList = props.fundList || {};

        return {
            sectionStyle: styles.accountSettingsSectionContainer,
            sectionTranslationKey: 'initialSettingsPage.account',
            items: [
                {
                    translationKey: 'common.profile',
                    icon: Expensicons.Profile,
                    routeName: ROUTES.SETTINGS_PROFILE,
                    brickRoadIndicator: profileBrickRoadIndicator,
                },
                {
                    translationKey: 'common.wallet',
                    icon: Expensicons.Wallet,
                    routeName: ROUTES.SETTINGS_WALLET,
                    brickRoadIndicator:
                        PaymentMethods.hasPaymentMethodError(props.bankAccountList, paymentCardList) || !_.isEmpty(props.userWallet.errors) || !_.isEmpty(props.walletTerms.errors)
                            ? 'error'
                            : null,
                },
                {
                    translationKey: 'common.shareCode',
                    icon: Expensicons.QrCode,
                    routeName: ROUTES.SETTINGS_SHARE_CODE,
                },
                {
                    translationKey: 'common.preferences',
                    icon: Expensicons.Gear,
                    routeName: ROUTES.SETTINGS_PREFERENCES,
                },
                {
                    translationKey: 'initialSettingsPage.security',
                    icon: Expensicons.Lock,
                    routeName: ROUTES.SETTINGS_SECURITY,
                },
                {
                    translationKey: 'initialSettingsPage.signOut',
                    icon: Expensicons.Exit,
                    action: () => {
                        signOut(false);
                    },
                },
            ],
        };
    }, [props.bankAccountList, props.fundList, props.loginList, props.userWallet.errors, props.walletTerms.errors, signOut, styles.accountSettingsSectionContainer]);

    /**
     * Retuns a list of menu items data for general section
     * @returns {Object} object with translationKey, style and items for the general section
     */
    const generaltMenuItemsData = useMemo(
        () => ({
            sectionStyle: {
                ...styles.pt4,
            },
            sectionTranslationKey: 'initialSettingsPage.general',
            items: [
                {
                    translationKey: 'initialSettingsPage.help',
                    icon: Expensicons.QuestionMark,
                    action: () => {
                        Link.openExternalLink(CONST.NEWHELP_URL);
                    },
                    shouldShowRightIcon: true,
                    iconRight: Expensicons.NewWindow,
                    link: CONST.NEWHELP_URL,
                },
                {
                    translationKey: 'initialSettingsPage.about',
                    icon: Expensicons.Info,
                    routeName: ROUTES.SETTINGS_ABOUT,
                },
            ],
        }),
        [styles.pt4],
    );

    /**
     * Retuns JSX.Element with menu items
     * @param {Object} menuItemsData list with menu items data
     * @returns {JSX.Element} the menu items for passed data
     */
    const getMenuItemsSection = useCallback(
        (menuItemsData) => {
            /**
             * @param {Boolean} isPaymentItem whether the item being rendered is the payments menu item
             * @returns {String|undefined} the user's wallet balance
             */
            const getWalletBalance = (isPaymentItem) => (isPaymentItem ? CurrencyUtils.convertToDisplayString(props.userWallet.currentBalance) : undefined);
            return (
                <View style={[menuItemsData.sectionStyle, styles.pb4, styles.mh3]}>
                    <Text style={styles.sectionTitle}>{translate(menuItemsData.sectionTranslationKey)}</Text>
                    {_.map(menuItemsData.items, (item, index) => {
                        const keyTitle = item.translationKey ? translate(item.translationKey) : item.title;
                        const isPaymentItem = item.translationKey === 'common.wallet';

                        return (
                            <MenuItem
                                key={`${keyTitle}_${index}`}
                                wrapperStyle={styles.sectionMenuItem}
                                title={keyTitle}
                                icon={item.icon}
                                iconType={item.iconType}
                                disabled={isExecuting}
                                onPress={singleExecution(() => {
                                    if (item.action) {
                                        item.action();
                                    } else {
                                        waitForNavigate(() => {
                                            Navigation.navigate(item.routeName);
                                        })();
                                    }
                                })}
                                iconStyles={item.iconStyles}
                                badgeText={getWalletBalance(isPaymentItem)}
                                fallbackIcon={item.fallbackIcon}
                                brickRoadIndicator={item.brickRoadIndicator}
                                floatRightAvatars={item.floatRightAvatars}
                                shouldStackHorizontally={item.shouldStackHorizontally}
                                floatRightAvatarSize={item.avatarSize}
                                ref={popoverAnchor}
                                shouldBlockSelection={Boolean(item.link)}
                                onSecondaryInteraction={
                                    !_.isEmpty(item.link) ? (e) => ReportActionContextMenu.showContextMenu(CONTEXT_MENU_TYPES.LINK, e, item.link, popoverAnchor.current) : undefined
                                }
                                focused={activeRoute && activeRoute.startsWith(item.routeName, 1)}
                            />
                        );
                    })}
                </View>
            );
        },
<<<<<<< HEAD
        [styles.pb4, styles.mh3, styles.sectionTitle, translate, props.userWallet.currentBalance, isExecuting, singleExecution, activeRoute, waitForNavigate],
=======
        [styles.pb4, styles.mh3, styles.sectionTitle, styles.sectionMenuItem, translate, props.userWallet.currentBalance, isExecuting, singleExecution],
>>>>>>> f73047ef
    );

    const accountMenuItems = useMemo(() => getMenuItemsSection(accountMenuItemsData), [accountMenuItemsData, getMenuItemsSection]);
    const generalMenuItems = useMemo(() => getMenuItemsSection(generaltMenuItemsData), [generaltMenuItemsData, getMenuItemsSection]);

    const currentUserDetails = props.currentUserPersonalDetails || {};
    const avatarURL = lodashGet(currentUserDetails, 'avatar', '');
    const accountID = lodashGet(currentUserDetails, 'accountID', '');

    const headerContent = (
        <View style={[styles.avatarSectionWrapperSettings, styles.justifyContentCenter]}>
            {_.isEmpty(props.currentUserPersonalDetails) || _.isUndefined(props.currentUserPersonalDetails.displayName) ? (
                <CurrentUserPersonalDetailsSkeletonView avatarSize={CONST.AVATAR_SIZE.XLARGE} />
            ) : (
                <>
                    <Tooltip text={translate('common.profile')}>
                        <PressableWithoutFeedback
                            style={styles.mb3}
                            disabled={isExecuting}
                            onPress={singleExecution(openProfileSettings)}
                            accessibilityLabel={translate('common.profile')}
                            role={CONST.ROLE.BUTTON}
                        >
                            <OfflineWithFeedback pendingAction={lodashGet(props.currentUserPersonalDetails, 'pendingFields.avatar', null)}>
                                <AvatarWithImagePicker
                                    isUsingDefaultAvatar={UserUtils.isDefaultAvatar(lodashGet(currentUserDetails, 'avatar', ''))}
                                    source={UserUtils.getAvatar(avatarURL, accountID)}
                                    onImageSelected={PersonalDetails.updateAvatar}
                                    onImageRemoved={PersonalDetails.deleteAvatar}
                                    anchorPosition={styles.createAccountMenuPositionProfile(props.windowWidth)}
                                    anchorAlignment={{horizontal: CONST.MODAL.ANCHOR_ORIGIN_HORIZONTAL.LEFT, vertical: CONST.MODAL.ANCHOR_ORIGIN_VERTICAL.TOP}}
                                    size={CONST.AVATAR_SIZE.LARGE}
                                    pendingAction={lodashGet(props.currentUserPersonalDetails, 'pendingFields.avatar', null)}
                                    errors={lodashGet(props.currentUserPersonalDetails, 'errorFields.avatar', null)}
                                    errorRowStyles={[styles.mt6]}
                                    onErrorClose={PersonalDetails.clearAvatarErrors}
                                    previewSource={UserUtils.getFullSizeAvatar(avatarURL, accountID)}
                                    originalFileName={currentUserDetails.originalFileName}
                                    headerTitle={props.translate('profilePage.profileAvatar')}
                                    style={[styles.mh5]}
                                    fallbackIcon={lodashGet(currentUserDetails, 'fallbackIcon')}
                                />
                            </OfflineWithFeedback>
                        </PressableWithoutFeedback>
                    </Tooltip>
                    <PressableWithoutFeedback
                        style={[styles.mt1, styles.w100, styles.mw100]}
                        disabled={isExecuting}
                        onPress={singleExecution(openProfileSettings)}
                        accessibilityLabel={translate('common.profile')}
                        role={CONST.ROLE.LINK}
                    >
                        <Tooltip text={translate('common.profile')}>
                            <Text
                                style={[styles.textHeadline, styles.pre, styles.textAlignCenter]}
                                numberOfLines={1}
                            >
                                {props.currentUserPersonalDetails.displayName ? props.currentUserPersonalDetails.displayName : props.formatPhoneNumber(props.session.email)}
                            </Text>
                        </Tooltip>
                    </PressableWithoutFeedback>
                    {Boolean(props.currentUserPersonalDetails.displayName) && (
                        <Text
                            style={[styles.textLabelSupporting, styles.mt1, styles.w100, styles.textAlignCenter]}
                            numberOfLines={1}
                        >
                            {props.formatPhoneNumber(props.session.email)}
                        </Text>
                    )}
                </>
            )}
        </View>
    );

    const navigateBackTo = lodashGet(props.route, 'params.backTo', ROUTES.HOME);

    return (
        <HeaderPageLayout
            title={translate('initialSettingsPage.accountSettings')}
            headerContent={headerContent}
            headerContainerStyles={[styles.justifyContentCenter]}
            onBackButtonPress={() => Navigation.navigate(navigateBackTo)}
            backgroundColor={theme.PAGE_THEMES[SCREENS.SETTINGS.ROOT].backgroundColor}
            childrenContainerStyles={[styles.m0, styles.p0]}
        >
            <View style={styles.w100}>
                {accountMenuItems}
                {generalMenuItems}
                <ConfirmModal
                    danger
                    title={translate('common.areYouSure')}
                    prompt={translate('initialSettingsPage.signOutConfirmationText')}
                    confirmText={translate('initialSettingsPage.signOut')}
                    cancelText={translate('common.cancel')}
                    isVisible={shouldShowSignoutConfirmModal}
                    onConfirm={() => signOut(true)}
                    onCancel={() => toggleSignoutConfirmModal(false)}
                />
            </View>
        </HeaderPageLayout>
    );
}

InitialSettingsPage.propTypes = propTypes;
InitialSettingsPage.defaultProps = defaultProps;
InitialSettingsPage.displayName = 'InitialSettingsPage';

export default compose(
    withLocalize,
    withCurrentUserPersonalDetails,
    withOnyx({
        session: {
            key: ONYXKEYS.SESSION,
        },
        userWallet: {
            key: ONYXKEYS.USER_WALLET,
        },
        bankAccountList: {
            key: ONYXKEYS.BANK_ACCOUNT_LIST,
        },
        fundList: {
            key: ONYXKEYS.FUND_LIST,
        },
        walletTerms: {
            key: ONYXKEYS.WALLET_TERMS,
        },
        loginList: {
            key: ONYXKEYS.LOGIN_LIST,
        },
    }),
    withNetwork(),
)(InitialSettingsPage);<|MERGE_RESOLUTION|>--- conflicted
+++ resolved
@@ -269,11 +269,7 @@
                 </View>
             );
         },
-<<<<<<< HEAD
-        [styles.pb4, styles.mh3, styles.sectionTitle, translate, props.userWallet.currentBalance, isExecuting, singleExecution, activeRoute, waitForNavigate],
-=======
-        [styles.pb4, styles.mh3, styles.sectionTitle, styles.sectionMenuItem, translate, props.userWallet.currentBalance, isExecuting, singleExecution],
->>>>>>> f73047ef
+        [styles.pb4, styles.mh3, styles.sectionTitle, styles.sectionMenuItem, translate, props.userWallet.currentBalance, isExecuting, singleExecution, activeRoute, waitForNavigate],
     );
 
     const accountMenuItems = useMemo(() => getMenuItemsSection(accountMenuItemsData), [accountMenuItemsData, getMenuItemsSection]);

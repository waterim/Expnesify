import lodashGet from 'lodash/get';
import React from 'react';
import {View, ScrollView, Pressable} from 'react-native';
import PropTypes from 'prop-types';
import _ from 'underscore';
import {withOnyx} from 'react-native-onyx';
import {withNetwork} from '../../components/OnyxProvider';
import styles from '../../styles/styles';
import Text from '../../components/Text';
import * as Session from '../../libs/actions/Session';
import ONYXKEYS from '../../ONYXKEYS';
import Tooltip from '../../components/Tooltip';
import Avatar from '../../components/Avatar';
import HeaderWithCloseButton from '../../components/HeaderWithCloseButton';
import Navigation from '../../libs/Navigation/Navigation';
import * as Expensicons from '../../components/Icon/Expensicons';
import ScreenWrapper from '../../components/ScreenWrapper';
import MenuItem from '../../components/MenuItem';
import ROUTES from '../../ROUTES';
import withLocalize, {withLocalizePropTypes} from '../../components/withLocalize';
import compose from '../../libs/compose';
import CONST from '../../CONST';
import Permissions from '../../libs/Permissions';
import * as App from '../../libs/actions/App';
import withCurrentUserPersonalDetails, {withCurrentUserPersonalDetailsPropTypes, withCurrentUserPersonalDetailsDefaultProps} from '../../components/withCurrentUserPersonalDetails';
import * as PaymentMethods from '../../libs/actions/PaymentMethods';
import bankAccountPropTypes from '../../components/bankAccountPropTypes';
import cardPropTypes from '../../components/cardPropTypes';
import * as Wallet from '../../libs/actions/Wallet';
import walletTermsPropTypes from '../EnablePayments/walletTermsPropTypes';
import * as PolicyUtils from '../../libs/PolicyUtils';
import ConfirmModal from '../../components/ConfirmModal';
import * as ReportUtils from '../../libs/ReportUtils';
import * as Link from '../../libs/actions/Link';
import OfflineWithFeedback from '../../components/OfflineWithFeedback';
import * as ReimbursementAccountProps from '../ReimbursementAccount/reimbursementAccountPropTypes';
import * as UserUtils from '../../libs/UserUtils';
import policyMemberPropType from '../policyMemberPropType';
import * as ReportActionContextMenu from '../home/report/ContextMenu/ReportActionContextMenu';
import {CONTEXT_MENU_TYPES} from '../home/report/ContextMenu/ContextMenuActions';
import * as CurrencyUtils from '../../libs/CurrencyUtils';

const propTypes = {
    /* Onyx Props */

    /** The session of the logged in person */
    session: PropTypes.shape({
        /** Email of the logged in person */
        email: PropTypes.string,
    }),

    /** The list of this user's policies */
    policies: PropTypes.objectOf(
        PropTypes.shape({
            /** The ID of the policy */
            ID: PropTypes.string,

            /** The name of the policy */
            name: PropTypes.string,

            /** The type of the policy */
            type: PropTypes.string,

            /** The user's role in the policy */
            role: PropTypes.string,

            /** The current action that is waiting to happen on the policy */
            pendingAction: PropTypes.oneOf(_.values(CONST.RED_BRICK_ROAD_PENDING_ACTION)),
        }),
    ),

    /** The user's wallet account */
    userWallet: PropTypes.shape({
        /** The user's current wallet balance */
        currentBalance: PropTypes.number,
    }),

    /** List of bank accounts */
    bankAccountList: PropTypes.objectOf(bankAccountPropTypes),

    /** List of cards */
    cardList: PropTypes.objectOf(cardPropTypes),

    /** Bank account attached to free plan */
    reimbursementAccount: ReimbursementAccountProps.reimbursementAccountPropTypes,

    /** List of betas available to current user */
    betas: PropTypes.arrayOf(PropTypes.string),

    /** Information about the user accepting the terms for payments */
    walletTerms: walletTermsPropTypes,

    /** Login list for the user that is signed in */
    loginList: PropTypes.shape({
        /** Date login was validated, used to show brickroad info status */
        validatedDate: PropTypes.string,

        /** Field-specific server side errors keyed by microtime */
        errorFields: PropTypes.objectOf(PropTypes.objectOf(PropTypes.string)),
    }),

    /** List of policy members */
    policyMembers: PropTypes.objectOf(policyMemberPropType),

    ...withLocalizePropTypes,
    ...withCurrentUserPersonalDetailsPropTypes,
};

const defaultProps = {
    session: {},
    policies: {},
    userWallet: {
        currentBalance: 0,
    },
    reimbursementAccount: {},
    betas: [],
    walletTerms: {},
    bankAccountList: {},
    cardList: {},
    loginList: {},
    policyMembers: {},
    ...withCurrentUserPersonalDetailsDefaultProps,
};

class InitialSettingsPage extends React.Component {
    constructor(props) {
        super(props);

        this.popoverAnchor = React.createRef();

        this.getWalletBalance = this.getWalletBalance.bind(this);
        this.getDefaultMenuItems = this.getDefaultMenuItems.bind(this);
        this.getMenuItem = this.getMenuItem.bind(this);
        this.toggleSignoutConfirmModal = this.toggleSignoutConfirmModal.bind(this);
        this.signout = this.signOut.bind(this);

        this.state = {
            shouldShowSignoutConfirmModal: false,
        };
    }

    componentDidMount() {
        Wallet.openInitialSettingsPage();
    }

    /**
     * @param {Boolean} isPaymentItem whether the item being rendered is the payments menu item
     * @returns {Number} the user wallet balance
     */
    getWalletBalance(isPaymentItem) {
        return isPaymentItem && Permissions.canUseWallet(this.props.betas) ? CurrencyUtils.convertToDisplayString(this.props.userWallet.currentBalance) : undefined;
    }

    /**
     * Retuns a list of default menu items
     * @returns {Array} the default menu items
     */
    getDefaultMenuItems() {
        const policiesAvatars = _.chain(this.props.policies)
            .filter((policy) => PolicyUtils.shouldShowPolicy(policy, this.props.network.isOffline))
            .sortBy((policy) => policy.name.toLowerCase())
            .map((policy) => ({
                source: policy.avatar || ReportUtils.getDefaultWorkspaceAvatar(policy.name),
                name: policy.name,
                type: CONST.ICON_TYPE_WORKSPACE,
            }))
            .value();

        const policyBrickRoadIndicator =
            !_.isEmpty(this.props.reimbursementAccount.errors) ||
            _.chain(this.props.policies)
                .filter((policy) => policy && policy.type === CONST.POLICY.TYPE.FREE && policy.role === CONST.POLICY.ROLE.ADMIN)
                .some((policy) => PolicyUtils.hasPolicyError(policy) || PolicyUtils.getPolicyBrickRoadIndicatorStatus(policy, this.props.policyMembers))
                .value()
                ? CONST.BRICK_ROAD_INDICATOR_STATUS.ERROR
                : null;
        const profileBrickRoadIndicator = UserUtils.getLoginListBrickRoadIndicator(this.props.loginList);

        return [
            {
                translationKey: 'common.workspaces',
                icon: Expensicons.Building,
                action: () => {
                    Navigation.navigate(ROUTES.SETTINGS_WORKSPACES);
                },
                floatRightAvatars: policiesAvatars,
                shouldStackHorizontally: true,
                avatarSize: CONST.AVATAR_SIZE.SMALLER,
                brickRoadIndicator: policyBrickRoadIndicator,
            },
            {
                translationKey: 'common.profile',
                icon: Expensicons.Profile,
                action: () => {
                    App.openProfile();
                },
                brickRoadIndicator: profileBrickRoadIndicator,
            },
            {
                translationKey: 'common.preferences',
                icon: Expensicons.Gear,
                action: () => {
                    Navigation.navigate(ROUTES.SETTINGS_PREFERENCES);
                },
            },
            {
                translationKey: 'initialSettingsPage.security',
                icon: Expensicons.Lock,
                action: () => {
                    Navigation.navigate(ROUTES.SETTINGS_SECURITY);
                },
            },
            {
                translationKey: 'common.payments',
                icon: Expensicons.Wallet,
                action: () => {
                    Navigation.navigate(ROUTES.SETTINGS_PAYMENTS);
                },
                brickRoadIndicator:
                    PaymentMethods.hasPaymentMethodError(this.props.bankAccountList, this.props.cardList) ||
                    !_.isEmpty(this.props.userWallet.errors) ||
                    !_.isEmpty(this.props.walletTerms.errors)
                        ? 'error'
                        : null,
            },
            {
                translationKey: 'initialSettingsPage.help',
                icon: Expensicons.QuestionMark,
                action: () => {
                    Link.openExternalLink(CONST.NEWHELP_URL);
                },
                shouldShowRightIcon: true,
                iconRight: Expensicons.NewWindow,
                link: CONST.NEWHELP_URL,
            },
            {
                translationKey: 'initialSettingsPage.about',
                icon: Expensicons.Info,
                action: () => {
                    Navigation.navigate(ROUTES.SETTINGS_ABOUT);
                },
            },
            {
                translationKey: 'initialSettingsPage.signOut',
                icon: Expensicons.Exit,
                action: () => {
                    this.signout(false);
                },
            },
        ];
    }

    getMenuItem(item, index) {
        const keyTitle = item.translationKey ? this.props.translate(item.translationKey) : item.title;
        const isPaymentItem = item.translationKey === 'common.payments';

        return (
            <MenuItem
                key={`${keyTitle}_${index}`}
                title={keyTitle}
                icon={item.icon}
                iconType={item.iconType}
                onPress={item.action}
                iconStyles={item.iconStyles}
                shouldShowRightIcon
                iconRight={item.iconRight}
                badgeText={this.getWalletBalance(isPaymentItem)}
                fallbackIcon={item.fallbackIcon}
                brickRoadIndicator={item.brickRoadIndicator}
                floatRightAvatars={item.floatRightAvatars}
                shouldStackHorizontally={item.shouldStackHorizontally}
                avatarSize={item.avatarSize}
                ref={this.popoverAnchor}
                shouldBlockSelection={Boolean(item.link)}
                onSecondaryInteraction={!_.isEmpty(item.link) ? (e) => ReportActionContextMenu.showContextMenu(CONTEXT_MENU_TYPES.LINK, e, item.link, this.popoverAnchor.current) : undefined}
            />
        );
    }

    toggleSignoutConfirmModal(value) {
        this.setState({shouldShowSignoutConfirmModal: value});
    }

    signOut(shouldForceSignout = false) {
        if (!this.props.network.isOffline || shouldForceSignout) {
            Session.signOutAndRedirectToSignIn();
            return;
        }

        // When offline, warn the user that any actions they took while offline will be lost if they sign out
        this.toggleSignoutConfirmModal(true);
    }

    openProfileSettings() {
        Navigation.navigate(ROUTES.SETTINGS_PROFILE);
    }

    render() {
        // On the very first sign in or after clearing storage these
        // details will not be present on the first render so we'll just
        // return nothing for now.
        if (_.isEmpty(this.props.currentUserPersonalDetails)) {
            return null;
        }

        return (
            <ScreenWrapper includeSafeAreaPaddingBottom={false}>
                {({safeAreaPaddingBottomStyle}) => (
                    <>
                        <HeaderWithCloseButton
                            title={this.props.translate('common.settings')}
                            onCloseButtonPress={() => Navigation.dismissModal(true)}
                        />
                        <ScrollView
                            contentContainerStyle={safeAreaPaddingBottomStyle}
                            style={[styles.settingsPageBackground]}
                        >
                            <View style={styles.w100}>
                                <View style={styles.avatarSectionWrapper}>
<<<<<<< HEAD
                                    <Tooltip text={this.props.translate('common.profile')}>
                                        <Pressable style={[styles.mb3]} onPress={this.openProfileSettings}>
                                            <OfflineWithFeedback
                                                pendingAction={lodashGet(this.props.currentUserPersonalDetails, 'pendingFields.avatar', null)}
                                            >
=======
                                    <Pressable
                                        style={[styles.mb3]}
                                        onPress={this.openProfileSettings}
                                    >
                                        <Tooltip text={this.props.translate('common.profile')}>
                                            <OfflineWithFeedback pendingAction={lodashGet(this.props.currentUserPersonalDetails, 'pendingFields.avatar', null)}>
>>>>>>> 1b1e562a
                                                <Avatar
                                                    imageStyles={[styles.avatarLarge]}
                                                    source={ReportUtils.getAvatar(this.props.currentUserPersonalDetails.avatar, this.props.session.email)}
                                                    size={CONST.AVATAR_SIZE.LARGE}
                                                />
                                            </OfflineWithFeedback>
<<<<<<< HEAD
                                        </Pressable>
                                    </Tooltip>
                                    <Pressable style={[styles.mt1, styles.mw100]} onPress={this.openProfileSettings}>
=======
                                        </Tooltip>
                                    </Pressable>

                                    <Pressable
                                        style={[styles.mt1, styles.mw100]}
                                        onPress={this.openProfileSettings}
                                    >
>>>>>>> 1b1e562a
                                        <Tooltip text={this.props.translate('common.profile')}>
                                            <Text
                                                style={[styles.textHeadline, styles.pre]}
                                                numberOfLines={1}
                                            >
                                                {this.props.currentUserPersonalDetails.displayName
                                                    ? this.props.currentUserPersonalDetails.displayName
                                                    : this.props.formatPhoneNumber(this.props.session.email)}
                                            </Text>
                                        </Tooltip>
                                    </Pressable>
                                    {Boolean(this.props.currentUserPersonalDetails.displayName) && (
                                        <Text
                                            style={[styles.textLabelSupporting, styles.mt1]}
                                            numberOfLines={1}
                                        >
                                            {this.props.formatPhoneNumber(this.props.session.email)}
                                        </Text>
                                    )}
                                </View>
                                {_.map(this.getDefaultMenuItems(), (item, index) => this.getMenuItem(item, index))}

                                <ConfirmModal
                                    danger
                                    title={this.props.translate('common.areYouSure')}
                                    prompt={this.props.translate('initialSettingsPage.signOutConfirmationText')}
                                    confirmText={this.props.translate('initialSettingsPage.signOut')}
                                    cancelText={this.props.translate('common.cancel')}
                                    isVisible={this.state.shouldShowSignoutConfirmModal}
                                    onConfirm={() => this.signOut(true)}
                                    onCancel={() => this.toggleSignoutConfirmModal(false)}
                                />
                            </View>
                        </ScrollView>
                    </>
                )}
            </ScreenWrapper>
        );
    }
}

InitialSettingsPage.propTypes = propTypes;
InitialSettingsPage.defaultProps = defaultProps;

export default compose(
    withLocalize,
    withCurrentUserPersonalDetails,
    withOnyx({
        session: {
            key: ONYXKEYS.SESSION,
        },
        policies: {
            key: ONYXKEYS.COLLECTION.POLICY,
        },
        policyMembers: {
            key: ONYXKEYS.COLLECTION.POLICY_MEMBER_LIST,
        },
        userWallet: {
            key: ONYXKEYS.USER_WALLET,
        },
        betas: {
            key: ONYXKEYS.BETAS,
        },
        bankAccountList: {
            key: ONYXKEYS.BANK_ACCOUNT_LIST,
        },
        reimbursementAccount: {
            key: ONYXKEYS.REIMBURSEMENT_ACCOUNT,
        },
        cardList: {
            key: ONYXKEYS.CARD_LIST,
        },
        walletTerms: {
            key: ONYXKEYS.WALLET_TERMS,
        },
        loginList: {
            key: ONYXKEYS.LOGIN_LIST,
        },
    }),
    withNetwork(),
)(InitialSettingsPage);<|MERGE_RESOLUTION|>--- conflicted
+++ resolved
@@ -317,39 +317,24 @@
                         >
                             <View style={styles.w100}>
                                 <View style={styles.avatarSectionWrapper}>
-<<<<<<< HEAD
                                     <Tooltip text={this.props.translate('common.profile')}>
-                                        <Pressable style={[styles.mb3]} onPress={this.openProfileSettings}>
-                                            <OfflineWithFeedback
-                                                pendingAction={lodashGet(this.props.currentUserPersonalDetails, 'pendingFields.avatar', null)}
-                                            >
-=======
-                                    <Pressable
-                                        style={[styles.mb3]}
-                                        onPress={this.openProfileSettings}
-                                    >
-                                        <Tooltip text={this.props.translate('common.profile')}>
+                                        <Pressable
+                                            style={[styles.mb3]}
+                                            onPress={this.openProfileSettings}
+                                        >
                                             <OfflineWithFeedback pendingAction={lodashGet(this.props.currentUserPersonalDetails, 'pendingFields.avatar', null)}>
->>>>>>> 1b1e562a
                                                 <Avatar
                                                     imageStyles={[styles.avatarLarge]}
                                                     source={ReportUtils.getAvatar(this.props.currentUserPersonalDetails.avatar, this.props.session.email)}
                                                     size={CONST.AVATAR_SIZE.LARGE}
                                                 />
                                             </OfflineWithFeedback>
-<<<<<<< HEAD
                                         </Pressable>
                                     </Tooltip>
-                                    <Pressable style={[styles.mt1, styles.mw100]} onPress={this.openProfileSettings}>
-=======
-                                        </Tooltip>
-                                    </Pressable>
-
                                     <Pressable
                                         style={[styles.mt1, styles.mw100]}
                                         onPress={this.openProfileSettings}
                                     >
->>>>>>> 1b1e562a
                                         <Tooltip text={this.props.translate('common.profile')}>
                                             <Text
                                                 style={[styles.textHeadline, styles.pre]}

--- conflicted
+++ resolved
@@ -17,11 +17,7 @@
 import Switch from '../../components/Switch';
 import withLocalize, {withLocalizePropTypes} from '../../components/withLocalize';
 import compose from '../../libs/compose';
-<<<<<<< HEAD
 import ExpensiPicker from '../../components/ExpensiPicker';
-import {setLocale} from '../../libs/actions/App';
-=======
->>>>>>> 9226b06b
 
 const propTypes = {
     /** The chat priority mode */
@@ -96,22 +92,8 @@
                     <Text style={[styles.textLabel, styles.colorMuted, styles.mb6]}>
                         {priorityModes[priorityMode].description}
                     </Text>
-<<<<<<< HEAD
-                    <View style={[styles.mb2, styles.w100]}>
-                        <ExpensiPicker
-                            label={translate('preferencesPage.language')}
-                            onChange={(locale) => {
-                                if (locale !== preferredLocale) {
-                                    setLocale(locale);
-                                }
-                            }}
-                            items={Object.values(localesToLanguages)}
-                            value={preferredLocale}
-                        />
-=======
                     <View style={[styles.mb2]}>
                         <LocalePicker />
->>>>>>> 9226b06b
                     </View>
                 </View>
             </View>

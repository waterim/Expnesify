--- conflicted
+++ resolved
@@ -229,11 +229,7 @@
                     >
                         <Text style={[StyleUtils.getDisabledLinkStyles(shouldDisableResendValidateCode)]}>{translate('validateCodeForm.magicCodeNotReceived')}</Text>
                     </PressableWithFeedback>
-<<<<<<< HEAD
-                    {hasMagicCodeBeenSent && validateCodeSentIsPressed && (
-=======
-                    {(hasMagicCodeBeenSent ?? !!pendingContact?.validateCodeSent) && (
->>>>>>> 6a43eeca
+                    {(hasMagicCodeBeenSent ?? !!pendingContact?.validateCodeSent) && validateCodeSentIsPressed && (
                         <DotIndicatorMessage
                             type="success"
                             style={[styles.mt6, styles.flex0]}

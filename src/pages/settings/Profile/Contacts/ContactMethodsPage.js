import Str from 'expensify-common/lib/str';
import lodashGet from 'lodash/get';
import PropTypes from 'prop-types';
import React, {Component} from 'react';
import {ScrollView} from 'react-native-gesture-handler';
import {withOnyx} from 'react-native-onyx';
import _ from 'underscore';
import HeaderWithCloseButton from '../../../../components/HeaderWithCloseButton';
import ScreenWrapper from '../../../../components/ScreenWrapper';
import withCurrentUserPersonalDetails, {withCurrentUserPersonalDetailsDefaultProps, withCurrentUserPersonalDetailsPropTypes} from '../../../../components/withCurrentUserPersonalDetails';
import withLocalize, {withLocalizePropTypes} from '../../../../components/withLocalize';
import CONST from '../../../../CONST';
import compose from '../../../../libs/compose';
import Navigation from '../../../../libs/Navigation/Navigation';
import ONYXKEYS from '../../../../ONYXKEYS';
import ROUTES from '../../../../ROUTES';
import LoginField from './LoginField';

const propTypes = {
    /* Onyx Props */

    /** Login list for the user that is signed in */
    loginList: PropTypes.shape({
        /** Value of partner name */
        partnerName: PropTypes.string,

        /** Phone/Email associated with user */
        partnerUserID: PropTypes.string,

        /** Date of when login was validated */
        validatedDate: PropTypes.string,
    }),

<<<<<<< HEAD
    /** Current user session */
    session: PropTypes.shape({
        email: PropTypes.string.isRequired,
    }),

=======
>>>>>>> 22cfc7aa
    ...withLocalizePropTypes,
    ...withCurrentUserPersonalDetailsPropTypes,
};

const defaultProps = {
    loginList: {},
<<<<<<< HEAD
    session: {
        email: null,
    },
=======
    ...withCurrentUserPersonalDetailsDefaultProps,
>>>>>>> 22cfc7aa
};

class ContactMethodsPage extends Component {
    constructor(props) {
        super(props);

        this.state = {
            logins: this.getLogins(),
        };

        this.getLogins = this.getLogins.bind(this);
    }

    componentDidUpdate(prevProps) {
        let stateToUpdate = {};

        // Recalculate logins if loginList has changed
        if (_.keys(this.props.loginList).length !== _.keys(prevProps.loginList).length) {
            stateToUpdate = {logins: this.getLogins()};
        }

        if (_.isEmpty(stateToUpdate)) {
            return;
        }

        // eslint-disable-next-line react/no-did-update-set-state
        this.setState(stateToUpdate);
    }

    /**
     * Get the most validated login of each type
     *
     * @returns {Object}
     */
    getLogins() {
        return _.reduce(_.values(this.props.loginList), (logins, currentLogin) => {
            const type = Str.isSMSLogin(currentLogin.partnerUserID) ? CONST.LOGIN_TYPE.PHONE : CONST.LOGIN_TYPE.EMAIL;
            const login = Str.removeSMSDomain(currentLogin.partnerUserID);

            // If there's already a login type that's validated and/or currentLogin isn't valid then return early
            if ((login !== lodashGet(this.props.currentUserPersonalDetails, 'login')) && !_.isEmpty(logins[type])
                && (logins[type].validatedDate || !currentLogin.validatedDate)) {
                return logins;
            }
            return {
                ...logins,
                [type]: {
                    ...currentLogin,
                    type,
                    partnerUserID: Str.removeSMSDomain(currentLogin.partnerUserID),
                },
            };
        }, {
            phone: {},
            email: {},
        });
    }

    render() {
        return (
            <ScreenWrapper>
                <HeaderWithCloseButton
                    title={this.props.translate('contacts.contactMethods')}
                    shouldShowBackButton
                    onBackButtonPress={() => Navigation.navigate(ROUTES.SETTINGS_PROFILE)}
                    onCloseButtonPress={() => Navigation.dismissModal(true)}
                />
                <ScrollView>
                    <LoginField
                        label={this.props.translate('profilePage.emailAddress')}
                        type="email"
                        login={this.state.logins.email}
                        defaultValue={this.state.logins.email}
                    />
                    <LoginField
                        label={this.props.translate('common.phoneNumber')}
                        type="phone"
                        login={this.state.logins.phone}
                        defaultValue={this.state.logins.phone}
                    />
                </ScrollView>
            </ScreenWrapper>
        );
    }
}

ContactMethodsPage.propTypes = propTypes;
ContactMethodsPage.defaultProps = defaultProps;

export default compose(
    withLocalize,
    withCurrentUserPersonalDetails,
    withOnyx({
        loginList: {
            key: ONYXKEYS.LOGIN_LIST,
        },
    }),
)(ContactMethodsPage);<|MERGE_RESOLUTION|>--- conflicted
+++ resolved
@@ -31,27 +31,13 @@
         validatedDate: PropTypes.string,
     }),
 
-<<<<<<< HEAD
-    /** Current user session */
-    session: PropTypes.shape({
-        email: PropTypes.string.isRequired,
-    }),
-
-=======
->>>>>>> 22cfc7aa
     ...withLocalizePropTypes,
     ...withCurrentUserPersonalDetailsPropTypes,
 };
 
 const defaultProps = {
     loginList: {},
-<<<<<<< HEAD
-    session: {
-        email: null,
-    },
-=======
     ...withCurrentUserPersonalDetailsDefaultProps,
->>>>>>> 22cfc7aa
 };
 
 class ContactMethodsPage extends Component {

import Str from 'expensify-common/lib/str';
import lodashGet from 'lodash/get';
<<<<<<< HEAD
import _ from 'underscore';
import React, {Component} from 'react';
import {View, ScrollView, Keyboard, InteractionManager} from 'react-native';
=======
>>>>>>> 92813426
import PropTypes from 'prop-types';
import React, {Component} from 'react';
import {Keyboard, ScrollView, View} from 'react-native';
import {withOnyx} from 'react-native-onyx';
import _ from 'underscore';
import FullPageNotFoundView from '@components/BlockingViews/FullPageNotFoundView';
import ConfirmModal from '@components/ConfirmModal';
import DotIndicatorMessage from '@components/DotIndicatorMessage';
import FullscreenLoadingIndicator from '@components/FullscreenLoadingIndicator';
import HeaderWithBackButton from '@components/HeaderWithBackButton';
import * as Expensicons from '@components/Icon/Expensicons';
import MenuItem from '@components/MenuItem';
import OfflineWithFeedback from '@components/OfflineWithFeedback';
import ScreenWrapper from '@components/ScreenWrapper';
import Text from '@components/Text';
import withLocalize, {withLocalizePropTypes} from '@components/withLocalize';
import compose from '@libs/compose';
import * as ErrorUtils from '@libs/ErrorUtils';
import Navigation from '@libs/Navigation/Navigation';
import styles from '@styles/styles';
import themeColors from '@styles/themes/default';
import * as User from '@userActions/User';
import CONST from '@src/CONST';
import ONYXKEYS from '@src/ONYXKEYS';
import ROUTES from '@src/ROUTES';
import ValidateCodeForm from './ValidateCodeForm';

const propTypes = {
    /* Onyx Props */

    /** Login list for the user that is signed in */
    loginList: PropTypes.shape({
        /** Value of partner name */
        partnerName: PropTypes.string,

        /** Phone/Email associated with user */
        partnerUserID: PropTypes.string,

        /** Date when login was validated */
        validatedDate: PropTypes.string,

        /** Field-specific server side errors keyed by microtime */
        errorFields: PropTypes.objectOf(PropTypes.objectOf(PropTypes.string)),

        /** Field-specific pending states for offline UI status */
        pendingFields: PropTypes.objectOf(PropTypes.objectOf(PropTypes.string)),
    }),

    /** Current user session */
    session: PropTypes.shape({
        email: PropTypes.string.isRequired,
    }),

    /** User's security group IDs by domain */
    myDomainSecurityGroups: PropTypes.objectOf(PropTypes.string),

    /** All of the user's security groups and their settings */
    securityGroups: PropTypes.shape({
        hasRestrictedPrimaryLogin: PropTypes.bool,
    }),

    /** Route params */
    route: PropTypes.shape({
        params: PropTypes.shape({
            /** Passed via route /settings/profile/contact-methods/:contactMethod/details */
            contactMethod: PropTypes.string,
        }),
    }),

    /** Indicated whether the report data is loading */
    isLoadingReportData: PropTypes.bool,

    ...withLocalizePropTypes,
};

const defaultProps = {
    loginList: {},
    session: {
        email: null,
    },
    myDomainSecurityGroups: {},
    securityGroups: {},
    route: {
        params: {
            contactMethod: '',
        },
    },
    isLoadingReportData: true,
};

class ContactMethodDetailsPage extends Component {
    constructor(props) {
        super(props);

        this.deleteContactMethod = this.deleteContactMethod.bind(this);
        this.toggleDeleteModal = this.toggleDeleteModal.bind(this);
        this.confirmDeleteAndHideModal = this.confirmDeleteAndHideModal.bind(this);
        this.getContactMethod = this.getContactMethod.bind(this);
        this.setAsDefault = this.setAsDefault.bind(this);

        this.state = {
            isDeleteModalOpen: false,
        };

        this.validateCodeFormRef = React.createRef();
    }

    componentDidMount() {
        const contactMethod = this.getContactMethod();
        const loginData = lodashGet(this.props.loginList, contactMethod, {});
        if (_.isEmpty(loginData)) {
            return;
        }
        User.resetContactMethodValidateCodeSentState(this.getContactMethod());
    }

    componentDidUpdate(prevProps) {
        const validatedDate = lodashGet(this.props.loginList, [this.getContactMethod(), 'validatedDate']);
        const prevValidatedDate = lodashGet(prevProps.loginList, [this.getContactMethod(), 'validatedDate']);

        // Navigate to methods page on successful magic code verification
        // validatedDate property is responsible to decide the status of the magic code verification
        if (!prevValidatedDate && validatedDate) {
            Navigation.goBack(ROUTES.SETTINGS_CONTACT_METHODS);
        }
    }

    /**
     * Gets the current contact method from the route params
     * @returns {string}
     */
    getContactMethod() {
        const contactMethod = lodashGet(this.props.route, 'params.contactMethod');

        // We find the number of times the url is encoded based on the last % sign and remove them.
        const lastPercentIndex = contactMethod.lastIndexOf('%');
        const encodePercents = contactMethod.substring(lastPercentIndex).match(new RegExp('25', 'g'));
        let numberEncodePercents = encodePercents ? encodePercents.length : 0;
        const beforeAtSign = contactMethod.substring(0, lastPercentIndex).replace(CONST.REGEX.ENCODE_PERCENT_CHARACTER, (match) => {
            if (numberEncodePercents > 0) {
                numberEncodePercents--;
                return '%';
            }
            return match;
        });
        const afterAtSign = contactMethod.substring(lastPercentIndex).replace(CONST.REGEX.ENCODE_PERCENT_CHARACTER, '%');

        return decodeURIComponent(beforeAtSign + afterAtSign);
    }

    /**
     * Attempt to set this contact method as user's "Default contact method"
     */
    setAsDefault() {
        User.setContactMethodAsDefault(this.getContactMethod());
    }

    /**
     * Checks if the user is allowed to change their default contact method. This should only be allowed if:
     * 1. The viewed contact method is not already their default contact method
     * 2. The viewed contact method is validated
     * 3. If the user is on a private domain, their security group must allow primary login switching
     *
     * @returns {Boolean}
     */
    canChangeDefaultContactMethod() {
        const contactMethod = this.getContactMethod();
        const loginData = lodashGet(this.props.loginList, contactMethod, {});
        const isDefaultContactMethod = this.props.session.email === loginData.partnerUserID;

        // Cannot set this contact method as default if:
        // 1. This contact method is already their default
        // 2. This contact method is not validated
        if (isDefaultContactMethod || !loginData.validatedDate) {
            return false;
        }

        const domainName = Str.extractEmailDomain(this.props.session.email);
        const primaryDomainSecurityGroupID = lodashGet(this.props.myDomainSecurityGroups, domainName);

        // If there's no security group associated with the user for the primary domain,
        // default to allowing the user to change their default contact method.
        if (!primaryDomainSecurityGroupID) {
            return true;
        }

        // Allow user to change their default contact method if they don't have a security group OR if their security group
        // does NOT restrict primary login switching.
        return !lodashGet(this.props.securityGroups, [`${ONYXKEYS.COLLECTION.SECURITY_GROUP}${primaryDomainSecurityGroupID}`, 'hasRestrictedPrimaryLogin'], false);
    }

    /**
     * Deletes the contact method if it has errors. Otherwise, it shows the confirmation alert and deletes it only if the user confirms.
     */
    deleteContactMethod() {
        if (!_.isEmpty(lodashGet(this.props.loginList, [this.getContactMethod(), 'errorFields'], {}))) {
            User.deleteContactMethod(this.getContactMethod(), this.props.loginList);
            return;
        }
        this.toggleDeleteModal(true);
    }

    /**
     * Toggle delete confirm modal visibility
     * @param {Boolean} isOpen
     */
    toggleDeleteModal(isOpen) {
        this.setState({isDeleteModalOpen: isOpen});
        Keyboard.dismiss();
    }

    /**
     * Delete the contact method and hide the modal
     */
    confirmDeleteAndHideModal() {
        this.toggleDeleteModal(false);
        User.deleteContactMethod(this.getContactMethod(), this.props.loginList);
    }

    render() {
        const contactMethod = this.getContactMethod();

        // Replacing spaces with "hard spaces" to prevent breaking the number
        const formattedContactMethod = Str.isSMSLogin(contactMethod) ? this.props.formatPhoneNumber(contactMethod).replace(/ /g, '\u00A0') : contactMethod;

        if (this.props.isLoadingReportData && _.isEmpty(this.props.loginList)) {
            return <FullscreenLoadingIndicator />;
        }

        const loginData = this.props.loginList[contactMethod];
        if (!contactMethod || !loginData) {
            return (
                <ScreenWrapper testID={ContactMethodDetailsPage.displayName}>
                    <FullPageNotFoundView
                        shouldShow
                        linkKey="contacts.goBackContactMethods"
                        onBackButtonPress={() => Navigation.goBack(ROUTES.SETTINGS_CONTACT_METHODS)}
                        onLinkPress={() => Navigation.goBack(ROUTES.SETTINGS_CONTACT_METHODS)}
                    />
                </ScreenWrapper>
            );
        }

        const isDefaultContactMethod = this.props.session.email === loginData.partnerUserID;
        const hasMagicCodeBeenSent = lodashGet(this.props.loginList, [contactMethod, 'validateCodeSent'], false);
        const isFailedAddContactMethod = Boolean(lodashGet(loginData, 'errorFields.addedLogin'));
        const isFailedRemovedContactMethod = Boolean(lodashGet(loginData, 'errorFields.deletedLogin'));

        return (
            <ScreenWrapper
                onEntryTransitionEnd={() => this.validateCodeFormRef.current && this.validateCodeFormRef.current.focus()}
                testID={ContactMethodDetailsPage.displayName}
            >
                <HeaderWithBackButton
                    title={formattedContactMethod}
                    onBackButtonPress={() => Navigation.goBack(ROUTES.SETTINGS_CONTACT_METHODS)}
                />
                <ScrollView keyboardShouldPersistTaps="handled">
                    <ConfirmModal
                        title={this.props.translate('contacts.removeContactMethod')}
                        onConfirm={this.confirmDeleteAndHideModal}
                        onCancel={() => this.toggleDeleteModal(false)}
                        onModalHide={() => {
                            InteractionManager.runAfterInteractions(() => {
                                this.validateCodeFormRef.current.focusLastSelected();
                            });
                        }}
                        prompt={this.props.translate('contacts.removeAreYouSure')}
                        confirmText={this.props.translate('common.yesContinue')}
                        cancelText={this.props.translate('common.cancel')}
                        isVisible={this.state.isDeleteModalOpen && !isDefaultContactMethod}
                        danger
                    />
                    {isFailedAddContactMethod && (
                        <DotIndicatorMessage
                            style={[styles.mh5, styles.mv3]}
                            messages={ErrorUtils.getLatestErrorField(loginData, 'addedLogin')}
                            type="error"
                        />
                    )}
                    {!loginData.validatedDate && !isFailedAddContactMethod && (
                        <View style={[styles.ph5, styles.mt3, styles.mb7]}>
                            <DotIndicatorMessage
                                type="success"
                                style={[styles.mb3]}
                                messages={{0: ['contacts.enterMagicCode', {contactMethod: formattedContactMethod}]}}
                            />
                            <ValidateCodeForm
                                contactMethod={contactMethod}
                                hasMagicCodeBeenSent={hasMagicCodeBeenSent}
                                loginList={this.props.loginList}
                                ref={this.validateCodeFormRef}
                            />
                        </View>
                    )}
                    {this.canChangeDefaultContactMethod() ? (
                        <OfflineWithFeedback
                            errors={ErrorUtils.getLatestErrorField(loginData, 'defaultLogin')}
                            errorRowStyles={[styles.ml8, styles.mr5]}
                            onClose={() => User.clearContactMethodErrors(contactMethod, 'defaultLogin')}
                        >
                            <MenuItem
                                title={this.props.translate('contacts.setAsDefault')}
                                icon={Expensicons.Profile}
                                onPress={this.setAsDefault}
                            />
                        </OfflineWithFeedback>
                    ) : null}
                    {isDefaultContactMethod ? (
                        <OfflineWithFeedback
                            pendingAction={lodashGet(loginData, 'pendingFields.defaultLogin', null)}
                            errors={ErrorUtils.getLatestErrorField(loginData, isFailedRemovedContactMethod ? 'deletedLogin' : 'defaultLogin')}
                            errorRowStyles={[styles.ml8, styles.mr5]}
                            onClose={() => User.clearContactMethodErrors(contactMethod, isFailedRemovedContactMethod ? 'deletedLogin' : 'defaultLogin')}
                        >
                            <Text style={[styles.ph5, styles.mv3]}>{this.props.translate('contacts.yourDefaultContactMethod')}</Text>
                        </OfflineWithFeedback>
                    ) : (
                        <OfflineWithFeedback
                            pendingAction={lodashGet(loginData, 'pendingFields.deletedLogin', null)}
                            errors={ErrorUtils.getLatestErrorField(loginData, 'deletedLogin')}
                            errorRowStyles={[styles.mt6, styles.ph5]}
                            onClose={() => User.clearContactMethodErrors(contactMethod, 'deletedLogin')}
                        >
                            <MenuItem
                                title={this.props.translate('common.remove')}
                                icon={Expensicons.Trashcan}
                                iconFill={themeColors.danger}
                                onPress={() => this.toggleDeleteModal(true)}
                            />
                        </OfflineWithFeedback>
                    )}
                </ScrollView>
            </ScreenWrapper>
        );
    }
}

ContactMethodDetailsPage.propTypes = propTypes;
ContactMethodDetailsPage.defaultProps = defaultProps;
ContactMethodDetailsPage.displayName = 'ContactMethodDetailsPage';

export default compose(
    withLocalize,
    withOnyx({
        loginList: {
            key: ONYXKEYS.LOGIN_LIST,
        },
        session: {
            key: ONYXKEYS.SESSION,
        },
        myDomainSecurityGroups: {
            key: ONYXKEYS.MY_DOMAIN_SECURITY_GROUPS,
        },
        securityGroups: {
            key: `${ONYXKEYS.COLLECTION.SECURITY_GROUP}`,
        },
        isLoadingReportData: {
            key: `${ONYXKEYS.IS_LOADING_REPORT_DATA}`,
        },
    }),
)(ContactMethodDetailsPage);<|MERGE_RESOLUTION|>--- conflicted
+++ resolved
@@ -1,14 +1,8 @@
 import Str from 'expensify-common/lib/str';
 import lodashGet from 'lodash/get';
-<<<<<<< HEAD
-import _ from 'underscore';
+import PropTypes from 'prop-types';
 import React, {Component} from 'react';
 import {View, ScrollView, Keyboard, InteractionManager} from 'react-native';
-=======
->>>>>>> 92813426
-import PropTypes from 'prop-types';
-import React, {Component} from 'react';
-import {Keyboard, ScrollView, View} from 'react-native';
 import {withOnyx} from 'react-native-onyx';
 import _ from 'underscore';
 import FullPageNotFoundView from '@components/BlockingViews/FullPageNotFoundView';

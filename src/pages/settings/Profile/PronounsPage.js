--- conflicted
+++ resolved
@@ -101,19 +101,6 @@
                 onBackButtonPress={() => Navigation.goBack(ROUTES.SETTINGS_PROFILE)}
             />
             <Text style={[styles.ph5, styles.mb3]}>{props.translate('pronounsPage.isShownOnProfile')}</Text>
-<<<<<<< HEAD
-            <SelectionList
-                headerMessage={headerMessage}
-                textInputLabel={props.translate('pronounsPage.pronouns')}
-                textInputPlaceholder={props.translate('pronounsPage.placeholderText')}
-                textInputValue={searchValue}
-                sections={[{data: filteredPronounsList, indexOffset: 0}]}
-                onSelectRow={updatePronouns}
-                shouldDebounceRowSelect
-                onChangeText={onChangeText}
-                initiallyFocusedOptionKey={initiallyFocusedOption.keyForList}
-            />
-=======
             {/* Only render pronouns if list was loaded (not filtered list), otherwise initially focused item will be empty */}
             {pronounsList.length > 0 && (
                 <SelectionList
@@ -123,12 +110,12 @@
                     textInputValue={searchValue}
                     sections={[{data: filteredPronounsList, indexOffset: 0}]}
                     onSelectRow={updatePronouns}
+                    shouldDebounceRowSelect
                     onChangeText={onChangeText}
                     initiallyFocusedOptionKey={initiallyFocusedOption.keyForList}
                     shouldDelayFocus
                 />
             )}
->>>>>>> 39486002
         </ScreenWrapper>
     );
 }

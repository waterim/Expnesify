--- conflicted
+++ resolved
@@ -85,24 +85,6 @@
             includeSafeAreaPaddingBottom={false}
             testID={PronounsPage.displayName}
         >
-<<<<<<< HEAD
-            <HeaderWithBackButton
-                title={translate('pronounsPage.pronouns')}
-                onBackButtonPress={() => Navigation.goBack(ROUTES.SETTINGS_PROFILE)}
-            />
-            <Text style={[styles.ph5, styles.mb3]}>{translate('pronounsPage.isShownOnProfile')}</Text>
-            <SelectionList
-                headerMessage={headerMessage}
-                textInputLabel={translate('pronounsPage.pronouns')}
-                textInputPlaceholder={translate('pronounsPage.placeholderText')}
-                textInputValue={searchValue}
-                sections={[{data: filteredPronounsList, indexOffset: 0}]}
-                onSelectRow={updatePronouns}
-                shouldDebounceRowSelect
-                onChangeText={setSearchValue}
-                initiallyFocusedOptionKey={currentPronounsKey}
-            />
-=======
             {isLoadingApp && _.isUndefined(currentUserPersonalDetails.pronouns) ? (
                 <FullScreenLoadingIndicator />
             ) : (
@@ -119,12 +101,12 @@
                         textInputValue={searchValue}
                         sections={[{data: filteredPronounsList, indexOffset: 0}]}
                         onSelectRow={updatePronouns}
+                        shouldDebounceRowSelect
                         onChangeText={setSearchValue}
                         initiallyFocusedOptionKey={currentPronounsKey}
                     />
                 </>
             )}
->>>>>>> 0cbee224
         </ScreenWrapper>
     );
 }

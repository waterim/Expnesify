import lodashGet from 'lodash/get';
import _ from 'underscore';
import React, {useRef, useState, useCallback} from 'react';
import PropTypes from 'prop-types';
import {View} from 'react-native';
import {CONST as COMMON_CONST} from 'expensify-common/lib/CONST';
import {withOnyx} from 'react-native-onyx';
import {useFocusEffect} from '@react-navigation/native';
import ScreenWrapper from '../../../../components/ScreenWrapper';
import HeaderWithBackButton from '../../../../components/HeaderWithBackButton';
import Form from '../../../../components/Form';
import ONYXKEYS from '../../../../ONYXKEYS';
import CONST from '../../../../CONST';
import TextInput from '../../../../components/TextInput';
import styles from '../../../../styles/styles';
import * as PersonalDetails from '../../../../libs/actions/PersonalDetails';
import * as ValidationUtils from '../../../../libs/ValidationUtils';
import useNavigationStorage from '../../../../hooks/useNavigationStorage';
import AddressSearch from '../../../../components/AddressSearch';
import CountryPicker from '../../../../components/CountryPicker';
import StatePicker from '../../../../components/StatePicker';
import Navigation from '../../../../libs/Navigation/Navigation';
import ROUTES from '../../../../ROUTES';
import useLocalize from '../../../../hooks/useLocalize';

const propTypes = {
    /* Onyx Props */

    /** User's private personal details */
    privatePersonalDetails: PropTypes.shape({
        /** User's home address */
        address: PropTypes.shape({
            street: PropTypes.string,
            city: PropTypes.string,
            state: PropTypes.string,
            zip: PropTypes.string,
            country: PropTypes.string,
        }),
    }),
};

const defaultProps = {
    privatePersonalDetails: {
        address: {
            street: '',
            city: '',
            state: '',
            zip: '',
            country: '',
        },
    },
};

/**
 * Submit form to update user's first and last legal name
 * @param {Object} values - form input values
 */
function updateAddress(values) {
    PersonalDetails.updateAddress(values.addressLine1.trim(), values.addressLine2.trim(), values.city.trim(), values.state.trim(), values.zipPostCode.trim().toUpperCase(), values.country);
}

function AddressPage({privatePersonalDetails}) {
    const countryISO = useRef(PersonalDetails.getCountryISO(lodashGet(privatePersonalDetails, 'address.country')) || CONST.COUNTRY.US).current;
    const {translate} = useLocalize();
    const [collect] = useNavigationStorage('country');
    const [currentCountry, setCurrentCountry] = useState(collect() || countryISO);
    const isUSAForm = currentCountry === CONST.COUNTRY.US;

    const zipSampleFormat = lodashGet(CONST.COUNTRY_ZIP_REGEX_DATA, [currentCountry, 'samples'], '');
    const zipFormat = translate('common.zipCodeExampleFormat', {zipSampleFormat});

    const address = lodashGet(privatePersonalDetails, 'address') || {};
    const [street1, street2] = (address.street || '').split('\n');

    const onAddressChange = () => {
        const savedCountry = collect();
        setCurrentCountry(savedCountry);
    };

    useFocusEffect(
        useCallback(() => {
            const savedCountry = collect();
            if (savedCountry && savedCountry !== currentCountry) {
                setCurrentCountry(savedCountry);
            }
        }, [collect, currentCountry]),
    );

    /**
     * @param {Function} translate - translate function
     * @param {Boolean} isUSAForm - selected country ISO code is US
     * @param {Object} values - form input values
     * @returns {Object} - An object containing the errors for each inputID
     */
    const validate = useCallback((values) => {
        const errors = {};
        const requiredFields = ['addressLine1', 'city', 'country', 'state'];

        // Check "State" dropdown is a valid state if selected Country is USA
        if (values.country === CONST.COUNTRY.US && !COMMON_CONST.STATES[values.state]) {
            errors.state = 'common.error.fieldRequired';
        }

        // Add "Field required" errors if any required field is empty
        _.each(requiredFields, (fieldKey) => {
            if (ValidationUtils.isRequiredFulfilled(values[fieldKey])) {
                return;
            }
            errors[fieldKey] = 'common.error.fieldRequired';
        });

        // If no country is selected, default value is an empty string and there's no related regex data so we default to an empty object
        const countryRegexDetails = lodashGet(CONST.COUNTRY_ZIP_REGEX_DATA, values.country, {});

        // The postal code system might not exist for a country, so no regex either for them.
        const countrySpecificZipRegex = lodashGet(countryRegexDetails, 'regex');
        const countryZipFormat = lodashGet(countryRegexDetails, 'samples');

        if (countrySpecificZipRegex) {
            if (!countrySpecificZipRegex.test(values.zipPostCode.trim().toUpperCase())) {
                if (ValidationUtils.isRequiredFulfilled(values.zipPostCode.trim())) {
                    errors.zipPostCode = ['privatePersonalDetails.error.incorrectZipFormat', {zipFormat: countryZipFormat}];
                } else {
                    errors.zipPostCode = 'common.error.fieldRequired';
                }
            }
        } else if (!CONST.GENERIC_ZIP_CODE_REGEX.test(values.zipPostCode.trim().toUpperCase())) {
            errors.zipPostCode = 'privatePersonalDetails.error.incorrectZipFormat';
        }

        return errors;
    }, []);

    return (
        <ScreenWrapper includeSafeAreaPaddingBottom={false}>
            <HeaderWithBackButton
                title={translate('privatePersonalDetails.homeAddress')}
                shouldShowBackButton
                onBackButtonPress={() => Navigation.goBack(ROUTES.SETTINGS_PERSONAL_DETAILS)}
            />
            <Form
                style={[styles.flexGrow1, styles.mh5]}
                formID={ONYXKEYS.FORMS.HOME_ADDRESS_FORM}
                validate={validate}
                onSubmit={updateAddress}
                submitButtonText={translate('common.save')}
                enabledWhenOffline
            >
                <View>
                    <AddressSearch
                        inputID="addressLine1"
                        label={translate('common.addressLine', {lineNumber: 1})}
                        defaultValue={street1 || ''}
                        isLimitedToUSA={false}
                        onAddressChange={onAddressChange}
                        renamedInputKeys={{
                            street: 'addressLine1',
                            street2: 'addressLine2',
                            city: 'city',
                            state: 'state',
                            zipCode: 'zipPostCode',
                            country: 'country',
                        }}
                        maxInputLength={CONST.FORM_CHARACTER_LIMIT}
                    />
                </View>
<<<<<<< HEAD
                <View style={styles.formSpaceVertical} />
                <TextInput
                    inputID="addressLine2"
                    label={translate('common.addressLine', {lineNumber: 2})}
                    defaultValue={street2 || ''}
                    maxLength={CONST.FORM_CHARACTER_LIMIT}
                />
                <View style={styles.formSpaceVertical} />
                <View style={styles.mhn5}>
                    <CountryPicker
                        inputID="country"
                        countryISO={address.country}
                        defaultValue={PersonalDetails.getCountryISO(address.country)}
=======
                <View style={styles.mb4}>
                    <TextInput
                        inputID="addressLine2"
                        label={props.translate('common.addressLine', {lineNumber: 2})}
                        accessibilityLabel={props.translate('common.addressLine')}
                        accessibilityRole={CONST.ACCESSIBILITY_ROLE.TEXT}
                        defaultValue={street2 || ''}
                        maxLength={CONST.FORM_CHARACTER_LIMIT}
                    />
                </View>
                <View style={styles.mb4}>
                    <TextInput
                        inputID="city"
                        label={props.translate('common.city')}
                        accessibilityLabel={props.translate('common.city')}
                        accessibilityRole={CONST.ACCESSIBILITY_ROLE.TEXT}
                        defaultValue={address.city || ''}
                        maxLength={CONST.FORM_CHARACTER_LIMIT}
>>>>>>> a047b888
                    />
                </View>
                {isUSAForm ? (
                    <View style={styles.mhn5}>
                        <StatePicker
                            inputID="state"
                            defaultValue={address.state}
                        />
<<<<<<< HEAD
                    </View>
                ) : (
                    <TextInput
                        inputID="state"
                        label={translate('common.stateOrProvince')}
                        defaultValue={address.state || ''}
                        maxLength={CONST.FORM_CHARACTER_LIMIT}
=======
                    ) : (
                        <TextInput
                            inputID="state"
                            label={props.translate('common.stateOrProvince')}
                            accessibilityLabel={props.translate('common.stateOrProvince')}
                            accessibilityRole={CONST.ACCESSIBILITY_ROLE.TEXT}
                            defaultValue={address.state || ''}
                            maxLength={CONST.FORM_CHARACTER_LIMIT}
                        />
                    )}
                </View>
                <View style={styles.mb4}>
                    <TextInput
                        inputID="zipPostCode"
                        label={props.translate('common.zipPostCode')}
                        accessibilityLabel={props.translate('common.zipPostCode')}
                        accessibilityRole={CONST.ACCESSIBILITY_ROLE.TEXT}
                        autoCapitalize="characters"
                        defaultValue={address.zip || ''}
                        maxLength={CONST.BANK_ACCOUNT.MAX_LENGTH.ZIP_CODE}
                        hint={zipFormat}
                    />
                </View>
                <View>
                    <CountryPicker
                        inputID="country"
                        onValueChange={setCountryISO}
                        defaultValue={PersonalDetails.getCountryISO(address.country)}
>>>>>>> a047b888
                    />
                )}
                <View style={styles.formSpaceVertical} />
                <TextInput
                    inputID="city"
                    label={translate('common.city')}
                    defaultValue={address.city || ''}
                    maxLength={CONST.FORM_CHARACTER_LIMIT}
                />
                <View style={styles.formSpaceVertical} />
                <TextInput
                    inputID="zipPostCode"
                    label={translate('common.zipPostCode')}
                    autoCapitalize="characters"
                    defaultValue={address.zip || ''}
                    maxLength={CONST.BANK_ACCOUNT.MAX_LENGTH.ZIP_CODE}
                    hint={zipFormat}
                />
            </Form>
        </ScreenWrapper>
    );
}

AddressPage.propTypes = propTypes;
AddressPage.defaultProps = defaultProps;

export default withOnyx({
    privatePersonalDetails: {
        key: ONYXKEYS.PRIVATE_PERSONAL_DETAILS,
    },
})(AddressPage);<|MERGE_RESOLUTION|>--- conflicted
+++ resolved
@@ -164,11 +164,12 @@
                         maxInputLength={CONST.FORM_CHARACTER_LIMIT}
                     />
                 </View>
-<<<<<<< HEAD
                 <View style={styles.formSpaceVertical} />
                 <TextInput
                     inputID="addressLine2"
                     label={translate('common.addressLine', {lineNumber: 2})}
+                    accessibilityLabel={translate('common.addressLine')}
+                    accessibilityRole={CONST.ACCESSIBILITY_ROLE.TEXT}
                     defaultValue={street2 || ''}
                     maxLength={CONST.FORM_CHARACTER_LIMIT}
                 />
@@ -178,26 +179,6 @@
                         inputID="country"
                         countryISO={address.country}
                         defaultValue={PersonalDetails.getCountryISO(address.country)}
-=======
-                <View style={styles.mb4}>
-                    <TextInput
-                        inputID="addressLine2"
-                        label={props.translate('common.addressLine', {lineNumber: 2})}
-                        accessibilityLabel={props.translate('common.addressLine')}
-                        accessibilityRole={CONST.ACCESSIBILITY_ROLE.TEXT}
-                        defaultValue={street2 || ''}
-                        maxLength={CONST.FORM_CHARACTER_LIMIT}
-                    />
-                </View>
-                <View style={styles.mb4}>
-                    <TextInput
-                        inputID="city"
-                        label={props.translate('common.city')}
-                        accessibilityLabel={props.translate('common.city')}
-                        accessibilityRole={CONST.ACCESSIBILITY_ROLE.TEXT}
-                        defaultValue={address.city || ''}
-                        maxLength={CONST.FORM_CHARACTER_LIMIT}
->>>>>>> a047b888
                     />
                 </View>
                 {isUSAForm ? (
@@ -206,50 +187,23 @@
                             inputID="state"
                             defaultValue={address.state}
                         />
-<<<<<<< HEAD
                     </View>
                 ) : (
                     <TextInput
                         inputID="state"
                         label={translate('common.stateOrProvince')}
+                        accessibilityLabel={translate('common.stateOrProvince')}
+                        accessibilityRole={CONST.ACCESSIBILITY_ROLE.TEXT}
                         defaultValue={address.state || ''}
                         maxLength={CONST.FORM_CHARACTER_LIMIT}
-=======
-                    ) : (
-                        <TextInput
-                            inputID="state"
-                            label={props.translate('common.stateOrProvince')}
-                            accessibilityLabel={props.translate('common.stateOrProvince')}
-                            accessibilityRole={CONST.ACCESSIBILITY_ROLE.TEXT}
-                            defaultValue={address.state || ''}
-                            maxLength={CONST.FORM_CHARACTER_LIMIT}
-                        />
-                    )}
-                </View>
-                <View style={styles.mb4}>
-                    <TextInput
-                        inputID="zipPostCode"
-                        label={props.translate('common.zipPostCode')}
-                        accessibilityLabel={props.translate('common.zipPostCode')}
-                        accessibilityRole={CONST.ACCESSIBILITY_ROLE.TEXT}
-                        autoCapitalize="characters"
-                        defaultValue={address.zip || ''}
-                        maxLength={CONST.BANK_ACCOUNT.MAX_LENGTH.ZIP_CODE}
-                        hint={zipFormat}
-                    />
-                </View>
-                <View>
-                    <CountryPicker
-                        inputID="country"
-                        onValueChange={setCountryISO}
-                        defaultValue={PersonalDetails.getCountryISO(address.country)}
->>>>>>> a047b888
                     />
                 )}
                 <View style={styles.formSpaceVertical} />
                 <TextInput
                     inputID="city"
                     label={translate('common.city')}
+                    accessibilityLabel={translate('common.city')}
+                    accessibilityRole={CONST.ACCESSIBILITY_ROLE.TEXT}
                     defaultValue={address.city || ''}
                     maxLength={CONST.FORM_CHARACTER_LIMIT}
                 />
@@ -257,6 +211,8 @@
                 <TextInput
                     inputID="zipPostCode"
                     label={translate('common.zipPostCode')}
+                    accessibilityLabel={translate('common.zipPostCode')}
+                    accessibilityRole={CONST.ACCESSIBILITY_ROLE.TEXT}
                     autoCapitalize="characters"
                     defaultValue={address.zip || ''}
                     maxLength={CONST.BANK_ACCOUNT.MAX_LENGTH.ZIP_CODE}

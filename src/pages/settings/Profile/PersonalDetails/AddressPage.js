import lodashGet from 'lodash/get';
import _ from 'underscore';
import React, {useState, useCallback, useEffect, useMemo} from 'react';
import PropTypes from 'prop-types';
import {View} from 'react-native';
import {CONST as COMMON_CONST} from 'expensify-common/lib/CONST';
import {withOnyx} from 'react-native-onyx';
import ScreenWrapper from '../../../../components/ScreenWrapper';
import HeaderWithBackButton from '../../../../components/HeaderWithBackButton';
import Form from '../../../../components/Form';
import ONYXKEYS from '../../../../ONYXKEYS';
import CONST from '../../../../CONST';
import TextInput from '../../../../components/TextInput';
import styles from '../../../../styles/styles';
import * as PersonalDetails from '../../../../libs/actions/PersonalDetails';
import * as ValidationUtils from '../../../../libs/ValidationUtils';
import AddressSearch from '../../../../components/AddressSearch';
import StatePicker from '../../../../components/StatePicker';
import Navigation from '../../../../libs/Navigation/Navigation';
import ROUTES from '../../../../ROUTES';
import useLocalize from '../../../../hooks/useLocalize';
import usePrivatePersonalDetails from '../../../../hooks/usePrivatePersonalDetails';
import FullscreenLoadingIndicator from '../../../../components/FullscreenLoadingIndicator';
import CountrySelector from '../../../../components/CountrySelector';

const propTypes = {
    /* Onyx Props */

    /** User's private personal details */
    privatePersonalDetails: PropTypes.shape({
        /** User's home address */
        address: PropTypes.shape({
            street: PropTypes.string,
            city: PropTypes.string,
            state: PropTypes.string,
            zip: PropTypes.string,
            country: PropTypes.string,
        }),
    }),

    /** Route from navigation */
    route: PropTypes.shape({
        /** Params from the route */
        params: PropTypes.shape({
            /** Currently selected country */
            country: PropTypes.string,
        }),
    }).isRequired,
};

const defaultProps = {
    privatePersonalDetails: {
        address: {
            street: '',
            city: '',
            state: '',
            zip: '',
            country: '',
        },
    },
};

/**
 * Submit form to update user's first and last legal name
 * @param {Object} values - form input values
 */
function updateAddress(values) {
    PersonalDetails.updateAddress(values.addressLine1.trim(), values.addressLine2.trim(), values.city.trim(), values.state.trim(), values.zipPostCode.trim().toUpperCase(), values.country);
}

function AddressPage({privatePersonalDetails, route}) {
    usePrivatePersonalDetails();
    const {translate} = useLocalize();
    const address = useMemo(() => lodashGet(privatePersonalDetails, 'address') || {}, [privatePersonalDetails]);
    const countryFromUrl = lodashGet(route, 'params.country');
    const [currentCountry, setCurrentCountry] = useState(address.country);
    const zipSampleFormat = lodashGet(CONST.COUNTRY_ZIP_REGEX_DATA, [currentCountry, 'samples'], '');
    const zipFormat = translate('common.zipCodeExampleFormat', {zipSampleFormat});
    const isUSAForm = currentCountry === CONST.COUNTRY.US;
    const isLoadingPersonalDetails = lodashGet(privatePersonalDetails, 'isLoading', true);
    const [street1, street2] = (address.street || '').split('\n');
    const [state, setState] = useState(address.state);
<<<<<<< HEAD
    const [city, setCity] = useState(address.city);
=======

    useEffect(() => {
        if (!address) {
            return;
        }
        setState(address.state);
        setCurrentCountry(address.country);
    }, [address]);
>>>>>>> 05aa0c31

    /**
     * @param {Function} translate - translate function
     * @param {Boolean} isUSAForm - selected country ISO code is US
     * @param {Object} values - form input values
     * @returns {Object} - An object containing the errors for each inputID
     */
    const validate = useCallback((values) => {
        const errors = {};
        const requiredFields = ['addressLine1', 'city', 'country', 'state'];

        // Check "State" dropdown is a valid state if selected Country is USA
        if (values.country === CONST.COUNTRY.US && !COMMON_CONST.STATES[values.state]) {
            errors.state = 'common.error.fieldRequired';
        }

        // Add "Field required" errors if any required field is empty
        _.each(requiredFields, (fieldKey) => {
            if (ValidationUtils.isRequiredFulfilled(values[fieldKey])) {
                return;
            }
            errors[fieldKey] = 'common.error.fieldRequired';
        });

        // If no country is selected, default value is an empty string and there's no related regex data so we default to an empty object
        const countryRegexDetails = lodashGet(CONST.COUNTRY_ZIP_REGEX_DATA, values.country, {});

        // The postal code system might not exist for a country, so no regex either for them.
        const countrySpecificZipRegex = lodashGet(countryRegexDetails, 'regex');
        const countryZipFormat = lodashGet(countryRegexDetails, 'samples');

        if (countrySpecificZipRegex) {
            if (!countrySpecificZipRegex.test(values.zipPostCode.trim().toUpperCase())) {
                if (ValidationUtils.isRequiredFulfilled(values.zipPostCode.trim())) {
                    errors.zipPostCode = ['privatePersonalDetails.error.incorrectZipFormat', {zipFormat: countryZipFormat}];
                } else {
                    errors.zipPostCode = 'common.error.fieldRequired';
                }
            }
        } else if (!CONST.GENERIC_ZIP_CODE_REGEX.test(values.zipPostCode.trim().toUpperCase())) {
            errors.zipPostCode = 'privatePersonalDetails.error.incorrectZipFormat';
        }

        return errors;
    }, []);

    const handleAddressChange = useCallback((value, key) => {
        if (key !== 'country' && key !== 'state' && key !== 'city') {
            return;
        }
        if (key === 'country') {
            setCurrentCountry(value);
            setState('');
            setCity('');
            return;
        }
        if (key === 'state') {
            setState(value);
            return;
        }
        setCity(value);
    }, []);

    useEffect(() => {
        if (!countryFromUrl || countryFromUrl === currentCountry) {
            return;
        }
        handleAddressChange(countryFromUrl, 'country');
    }, [countryFromUrl, handleAddressChange, currentCountry]);

    return (
        <ScreenWrapper
            includeSafeAreaPaddingBottom={false}
            testID={AddressPage.displayName}
        >
            <HeaderWithBackButton
                title={translate('privatePersonalDetails.homeAddress')}
                shouldShowBackButton
                onBackButtonPress={() => Navigation.goBack(ROUTES.SETTINGS_PERSONAL_DETAILS)}
            />
            {isLoadingPersonalDetails ? (
                <FullscreenLoadingIndicator style={[styles.flex1, styles.pRelative]} />
            ) : (
                <Form
                    style={[styles.flexGrow1, styles.mh5]}
                    formID={ONYXKEYS.FORMS.HOME_ADDRESS_FORM}
                    validate={validate}
                    onSubmit={updateAddress}
                    submitButtonText={translate('common.save')}
                    enabledWhenOffline
                >
                    <View>
                        <AddressSearch
                            inputID="addressLine1"
                            label={translate('common.addressLine', {lineNumber: 1})}
                            defaultValue={street1 || ''}
                            onValueChange={handleAddressChange}
                            renamedInputKeys={{
                                street: 'addressLine1',
                                street2: 'addressLine2',
                                city: 'city',
                                state: 'state',
                                zipCode: 'zipPostCode',
                                country: 'country',
                            }}
                            maxInputLength={CONST.FORM_CHARACTER_LIMIT}
                        />
                    </View>
                    <View style={styles.formSpaceVertical} />
                    <TextInput
                        inputID="addressLine2"
                        label={translate('common.addressLine', {lineNumber: 2})}
                        accessibilityLabel={translate('common.addressLine')}
                        accessibilityRole={CONST.ACCESSIBILITY_ROLE.TEXT}
                        defaultValue={street2 || ''}
                        maxLength={CONST.FORM_CHARACTER_LIMIT}
                        spellCheck={false}
                    />
                    <View style={styles.formSpaceVertical} />
                    <View style={styles.mhn5}>
                        <CountrySelector
                            inputID="country"
                            value={currentCountry}
                        />
                    </View>
                    <View style={styles.formSpaceVertical} />
                    {isUSAForm ? (
                        <View style={styles.mhn5}>
                            <StatePicker
                                inputID="state"
                                defaultValue={state}
                                onValueChange={handleAddressChange}
                            />
                        </View>
                    ) : (
                        <TextInput
                            inputID="state"
                            label={translate('common.stateOrProvince')}
                            accessibilityLabel={translate('common.stateOrProvince')}
                            accessibilityRole={CONST.ACCESSIBILITY_ROLE.TEXT}
                            value={state || ''}
                            maxLength={CONST.FORM_CHARACTER_LIMIT}
                            spellCheck={false}
                            onValueChange={handleAddressChange}
                        />
                    )}
                    <View style={styles.formSpaceVertical} />
                    <TextInput
                        inputID="city"
                        label={translate('common.city')}
                        accessibilityLabel={translate('common.city')}
                        accessibilityRole={CONST.ACCESSIBILITY_ROLE.TEXT}
                        value={city || ''}
                        maxLength={CONST.FORM_CHARACTER_LIMIT}
                        spellCheck={false}
                        onValueChange={handleAddressChange}
                    />
                    <View style={styles.formSpaceVertical} />
                    <TextInput
                        inputID="zipPostCode"
                        label={translate('common.zipPostCode')}
                        accessibilityLabel={translate('common.zipPostCode')}
                        accessibilityRole={CONST.ACCESSIBILITY_ROLE.TEXT}
                        autoCapitalize="characters"
                        defaultValue={address.zip || ''}
                        maxLength={CONST.BANK_ACCOUNT.MAX_LENGTH.ZIP_CODE}
                        hint={zipFormat}
                    />
                </Form>
            )}
        </ScreenWrapper>
    );
}

AddressPage.propTypes = propTypes;
AddressPage.defaultProps = defaultProps;
AddressPage.displayName = 'AddressPage';

export default withOnyx({
    privatePersonalDetails: {
        key: ONYXKEYS.PRIVATE_PERSONAL_DETAILS,
    },
})(AddressPage);<|MERGE_RESOLUTION|>--- conflicted
+++ resolved
@@ -80,9 +80,7 @@
     const isLoadingPersonalDetails = lodashGet(privatePersonalDetails, 'isLoading', true);
     const [street1, street2] = (address.street || '').split('\n');
     const [state, setState] = useState(address.state);
-<<<<<<< HEAD
     const [city, setCity] = useState(address.city);
-=======
 
     useEffect(() => {
         if (!address) {
@@ -91,7 +89,6 @@
         setState(address.state);
         setCurrentCountry(address.country);
     }, [address]);
->>>>>>> 05aa0c31
 
     /**
      * @param {Function} translate - translate function

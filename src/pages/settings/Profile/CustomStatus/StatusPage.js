import React, {useMemo, useCallback, useEffect} from 'react';
import {View} from 'react-native';
import {withOnyx} from 'react-native-onyx';
import lodashGet from 'lodash/get';
import moment from 'moment';
import withCurrentUserPersonalDetails, {withCurrentUserPersonalDetailsPropTypes} from '../../../../components/withCurrentUserPersonalDetails';
import MenuItemWithTopDescription from '../../../../components/MenuItemWithTopDescription';
import HeaderPageLayout from '../../../../components/HeaderPageLayout';
import * as Expensicons from '../../../../components/Icon/Expensicons';
import withLocalize from '../../../../components/withLocalize';
import MenuItem from '../../../../components/MenuItem';
import Button from '../../../../components/Button';
import Text from '../../../../components/Text';
import Navigation from '../../../../libs/Navigation/Navigation';
import * as User from '../../../../libs/actions/User';
import MobileBackgroundImage from '../../../../../assets/images/money-stack.svg';
import themeColors from '../../../../styles/themes/default';
import useLocalize from '../../../../hooks/useLocalize';
import styles from '../../../../styles/styles';
import compose from '../../../../libs/compose';
import ONYXKEYS from '../../../../ONYXKEYS';
import ROUTES from '../../../../ROUTES';

const propTypes = {
    ...withCurrentUserPersonalDetailsPropTypes,
};

function StatusPage({draftStatus, currentUserPersonalDetails}) {
    const localize = useLocalize();
    const currentUserEmojiCode = lodashGet(currentUserPersonalDetails, 'status.emojiCode', '');
    const currentUserStatusText = lodashGet(currentUserPersonalDetails, 'status.text', '');
    const draftEmojiCode = lodashGet(draftStatus, 'emojiCode');
    const draftText = lodashGet(draftStatus, 'text');

    const defaultEmoji = draftEmojiCode || currentUserEmojiCode;
    const defaultText = draftEmojiCode ? draftText : currentUserStatusText;
    const customStatus = draftEmojiCode ? `${draftEmojiCode} ${draftText}` : `${currentUserEmojiCode || ''} ${currentUserStatusText || ''}`;
    const hasDraftStatus = !!draftEmojiCode || !!draftText;

    const clearStatus = () => {
        User.clearCustomStatus();
        User.clearDraftCustomStatus();
    };

    const navigateBackToSettingsPage = useCallback(() => Navigation.goBack(ROUTES.SETTINGS_PROFILE, false, true), []);
    const updateStatus = useCallback(() => {
        const endOfDay = moment().endOf('day').format('YYYY-MM-DD HH:mm:ss');
        User.updateCustomStatus({text: defaultText, emojiCode: defaultEmoji, clearAfter: endOfDay});

        User.clearDraftCustomStatus();
        Navigation.goBack(ROUTES.SETTINGS_PROFILE);
    }, [defaultText, defaultEmoji]);
    const footerComponent = useMemo(
        () =>
            hasDraftStatus ? (
                <Button
                    success
                    text={localize.translate('statusPage.save')}
                    onPress={updateStatus}
                />
            ) : null,
        [hasDraftStatus, localize, updateStatus],
    );

    useEffect(() => () => User.clearDraftCustomStatus(), []);

    return (
        <HeaderPageLayout
            title={localize.translate('statusPage.status')}
            onBackButtonPress={navigateBackToSettingsPage}
<<<<<<< HEAD
            backgroundColor={themeColors.midtone}
            headerContent={
                <MobileBackgroundImage
                    pointerEvents="none"
                    style={styles.staticHeaderImage}
                />
            }
            headerContainerStyles={[styles.staticHeaderImage]}
=======
            backgroundColor={themeColors.PAGE_BACKGROUND_COLORS[ROUTES.SETTINGS_STATUS]}
            image={MobileBackgroundImage}
>>>>>>> c36ac0c9
            footer={footerComponent}
        >
            <View style={styles.m5}>
                <Text style={[styles.textHeadline]}>{localize.translate('statusPage.setStatusTitle')}</Text>
                <Text style={[styles.textNormal, styles.mt2]}>{localize.translate('statusPage.statusExplanation')}</Text>
            </View>
            <MenuItemWithTopDescription
                title={customStatus}
                description={localize.translate('statusPage.status')}
                shouldShowRightIcon
                inputID="test"
                onPress={() => Navigation.navigate(ROUTES.SETTINGS_STATUS_SET)}
            />

            {(!!currentUserEmojiCode || !!currentUserStatusText) && (
                <MenuItem
                    title={localize.translate('statusPage.clearStatus')}
                    icon={Expensicons.Close}
                    onPress={clearStatus}
                    iconFill={themeColors.danger}
                    wrapperStyle={[styles.cardMenuItem]}
                />
            )}
        </HeaderPageLayout>
    );
}

StatusPage.displayName = 'StatusPage';
StatusPage.propTypes = propTypes;

export default compose(
    withLocalize,
    withCurrentUserPersonalDetails,
    withOnyx({
        draftStatus: {
            key: () => ONYXKEYS.CUSTOM_STATUS_DRAFT,
        },
    }),
)(StatusPage);<|MERGE_RESOLUTION|>--- conflicted
+++ resolved
@@ -68,8 +68,6 @@
         <HeaderPageLayout
             title={localize.translate('statusPage.status')}
             onBackButtonPress={navigateBackToSettingsPage}
-<<<<<<< HEAD
-            backgroundColor={themeColors.midtone}
             headerContent={
                 <MobileBackgroundImage
                     pointerEvents="none"
@@ -77,10 +75,7 @@
                 />
             }
             headerContainerStyles={[styles.staticHeaderImage]}
-=======
             backgroundColor={themeColors.PAGE_BACKGROUND_COLORS[ROUTES.SETTINGS_STATUS]}
-            image={MobileBackgroundImage}
->>>>>>> c36ac0c9
             footer={footerComponent}
         >
             <View style={styles.m5}>

--- conflicted
+++ resolved
@@ -236,85 +236,10 @@
                         isUsingDefaultAvatar={this.state.avatar.uri.includes('/images/avatars/avatar')}
                         avatarURL={this.state.avatar.uri}
                         onImageSelected={this.updateAvatar}
-                        onImageRemoved={this.updateAvatar}
+                        onImageRemoved={this.removeAvatar}
                         anchorPosition={styles.createMenuPositionProfile}
                         size={CONST.AVATAR_SIZE.LARGE}
                     />
-<<<<<<< HEAD
-                    <ScrollView style={styles.flex1} contentContainerStyle={styles.p5}>
-                        <AvatarWithImagePicker
-                            isUploading={this.props.currentUserPersonalDetails.avatarUploading}
-                            isUsingDefaultAvatar={this.state.avatar.uri.includes('/images/avatars/avatar')}
-                            avatarURL={this.state.avatar.uri}
-                            onImageSelected={this.updateAvatar}
-                            onImageRemoved={this.removeAvatar}
-                            anchorPosition={styles.createMenuPositionProfile}
-                            size={CONST.AVATAR_SIZE.LARGE}
-                        />
-                        <Text style={[styles.mt6, styles.mb6]}>
-                            {this.props.translate('profilePage.tellUsAboutYourself')}
-                        </Text>
-                        <FullNameInputRow
-                            firstName={this.state.firstName}
-                            firstNameError={PersonalDetails.getMaxCharacterError(this.state.hasFirstNameError)}
-                            lastName={this.state.lastName}
-                            lastNameError={PersonalDetails.getMaxCharacterError(this.state.hasLastNameError)}
-                            onChangeFirstName={firstName => this.setState({firstName})}
-                            onChangeLastName={lastName => this.setState({lastName})}
-                            style={[styles.mt4, styles.mb4]}
-                        />
-                        <View style={styles.mb6}>
-                            <Picker
-                                label={this.props.translate('profilePage.preferredPronouns')}
-                                onInputChange={(pronouns) => {
-                                    const hasSelfSelectedPronouns = pronouns === CONST.PRONOUNS.SELF_SELECT;
-                                    this.setState({
-                                        pronouns: hasSelfSelectedPronouns ? '' : pronouns,
-                                        hasSelfSelectedPronouns,
-                                    });
-                                }}
-                                items={pronounsList}
-                                placeholder={{
-                                    value: '',
-                                    label: this.props.translate('profilePage.selectYourPronouns'),
-                                }}
-                                value={pronounsPickerValue}
-                            />
-                            {this.state.hasSelfSelectedPronouns && (
-                                <View style={styles.mt2}>
-                                    <TextInput
-                                        value={this.state.pronouns}
-                                        onChangeText={pronouns => this.setState({pronouns})}
-                                        placeholder={this.props.translate('profilePage.selfSelectYourPronoun')}
-                                        errorText={PersonalDetails.getMaxCharacterError(this.state.hasPronounError)}
-                                    />
-                                </View>
-                            )}
-                        </View>
-                        <LoginField
-                            label={this.props.translate('profilePage.emailAddress')}
-                            type="email"
-                            login={this.state.logins.email}
-                        />
-                        <LoginField
-                            label={this.props.translate('common.phoneNumber')}
-                            type="phone"
-                            login={this.state.logins.phone}
-                        />
-                        <View style={styles.mb3}>
-                            <Picker
-                                label={this.props.translate('profilePage.timezone')}
-                                onInputChange={selectedTimezone => this.setState({selectedTimezone})}
-                                items={timezones}
-                                isDisabled={this.state.isAutomaticTimezone}
-                                value={this.state.selectedTimezone}
-                            />
-                        </View>
-                        <CheckboxWithLabel
-                            label={this.props.translate('profilePage.setMyTimezoneAutomatically')}
-                            isChecked={this.state.isAutomaticTimezone}
-                            onInputChange={this.setAutomaticTimezone}
-=======
                     <Text style={[styles.mt6, styles.mb6]}>
                         {this.props.translate('profilePage.tellUsAboutYourself')}
                     </Text>
@@ -343,7 +268,6 @@
                                 label: this.props.translate('profilePage.selectYourPronouns'),
                             }}
                             value={pronounsPickerValue}
->>>>>>> 4158e484
                         />
                         {this.state.hasSelfSelectedPronouns && (
                             <View style={styles.mt2}>

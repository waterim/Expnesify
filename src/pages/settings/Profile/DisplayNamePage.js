--- conflicted
+++ resolved
@@ -51,26 +51,15 @@
 
         // First we validate the first name field
         if (!ValidationUtils.isValidDisplayName(values.firstName)) {
-<<<<<<< HEAD
             ErrorUtils.addErrorMessage(errors, 'firstName', 'personalDetails.error.hasInvalidCharacter');
         }
         if (ValidationUtils.doesContainReservedWord(values.firstName, CONST.DISPLAY_NAME.RESERVED_FIRST_NAMES)) {
             ErrorUtils.addErrorMessage(errors, 'firstName', 'personalDetails.error.containsReservedWord');
-=======
-            ErrorUtils.addErrorMessage(errors, 'firstName', props.translate('personalDetails.error.hasInvalidCharacter'));
-        }
-        if (ValidationUtils.doesContainReservedWord(values.firstName, CONST.DISPLAY_NAME.RESERVED_FIRST_NAMES)) {
-            ErrorUtils.addErrorMessage(errors, 'firstName', props.translate('personalDetails.error.containsReservedWord'));
->>>>>>> 28ad1da0
         }
 
         // Then we validate the last name field
         if (!ValidationUtils.isValidDisplayName(values.lastName)) {
-<<<<<<< HEAD
             errors.lastName = 'personalDetails.error.hasInvalidCharacter';
-=======
-            errors.lastName = props.translate('personalDetails.error.hasInvalidCharacter');
->>>>>>> 28ad1da0
         }
 
         return errors;

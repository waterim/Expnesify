--- conflicted
+++ resolved
@@ -434,7 +434,6 @@
                             editIconStyle={styles.smallEditIconAccount}
                         />
                     </View>
-<<<<<<< HEAD
                     {currentUserPersonalDetails?.displayName && usernameContainEmojis ? (
                         <Text
                             style={[styles.textHeadline, styles.pre, styles.textAlignCenter]}
@@ -450,16 +449,7 @@
                             {currentUserPersonalDetails.displayName ? currentUserPersonalDetails.displayName : formatPhoneNumber(session?.email ?? '')}
                         </Text>
                     )}
-                    {Boolean(currentUserPersonalDetails.displayName) && (
-=======
-                    <Text
-                        style={[styles.textHeadline, styles.pre, styles.textAlignCenter]}
-                        numberOfLines={1}
-                    >
-                        {currentUserPersonalDetails.displayName ? currentUserPersonalDetails.displayName : formatPhoneNumber(session?.email ?? '')}
-                    </Text>
                     {!!currentUserPersonalDetails.displayName && (
->>>>>>> 4fcc5a9f
                         <Text
                             style={[styles.textLabelSupporting, styles.mt1, styles.w100, styles.textAlignCenter]}
                             numberOfLines={1}

--- conflicted
+++ resolved
@@ -4,13 +4,8 @@
 import {useOptionsList} from '@components/OptionListContextProvider';
 import ScreenWrapper from '@components/ScreenWrapper';
 import SelectionList from '@components/SelectionList';
-<<<<<<< HEAD
-import type {ListItem} from '@components/SelectionList/types';
-import UserListItem from '@components/SelectionList/UserListItem';
-=======
 import UserListItem from '@components/SelectionList/UserListItem';
 import useDebouncedState from '@hooks/useDebouncedState';
->>>>>>> 4e11f41c
 import useLocalize from '@hooks/useLocalize';
 import useNetwork from '@hooks/useNetwork';
 import * as FileUtils from '@libs/fileDownload/FileUtils';
@@ -18,12 +13,8 @@
 import * as OptionsListUtils from '@libs/OptionsListUtils';
 import CONST from '@src/CONST';
 import ROUTES from '@src/ROUTES';
-<<<<<<< HEAD
-import type {BaseShareLogListOnyxProps, BaseShareLogListProps} from './types';
-=======
 import type {Report} from '@src/types/onyx';
 import type {BaseShareLogListProps} from './types';
->>>>>>> 4e11f41c
 
 function BaseShareLogList({onAttachLogToReport}: BaseShareLogListProps) {
     const [searchValue, debouncedSearchValue, setSearchValue] = useDebouncedState('');
@@ -82,7 +73,7 @@
         return sectionsList;
     }, [searchOptions?.personalDetails, searchOptions?.recentReports, searchOptions?.userToInvite, translate]);
 
-    const attachLogToReport = (option: ListItem) => {
+    const attachLogToReport = (option: Report) => {
         if (!option.reportID) {
             return;
         }
@@ -96,26 +87,6 @@
             testID={BaseShareLogList.displayName}
             includeSafeAreaPaddingBottom={false}
         >
-<<<<<<< HEAD
-            <HeaderWithBackButton
-                title={translate('initialSettingsPage.debugConsole.shareLog')}
-                onBackButtonPress={() => Navigation.goBack(ROUTES.SETTINGS_CONSOLE)}
-            />
-            <View style={[styles.flex1, styles.w100, styles.pRelative]}>
-                <SelectionList
-                    ListItem={UserListItem}
-                    sections={sections}
-                    onSelectRow={attachLogToReport}
-                    onChangeText={onChangeText}
-                    textInputValue={searchValue}
-                    headerMessage={headerMessage}
-                    shouldShowTooltips={areOptionsInitialized}
-                    isLoadingNewOptions={!areOptionsInitialized}
-                    textInputLabel={translate('optionsSelector.nameEmailOrPhoneNumber')}
-                    textInputHint={isOffline ? `${translate('common.youAppearToBeOffline')} ${translate('search.resultsAreLimited')}` : ''}
-                />
-            </View>
-=======
             {({didScreenTransitionEnd}) => (
                 <>
                     <HeaderWithBackButton
@@ -135,7 +106,6 @@
                     />
                 </>
             )}
->>>>>>> 4e11f41c
         </ScreenWrapper>
     );
 }

import lodashGet from 'lodash/get';
import PropTypes from 'prop-types';
import React from 'react';
import {ScrollView, View} from 'react-native';
import {withOnyx} from 'react-native-onyx';
import HeaderWithBackButton from '@components/HeaderWithBackButton';
import * as Illustrations from '@components/Icon/Illustrations';
import LottieAnimations from '@components/LottieAnimations';
import MenuItemWithTopDescription from '@components/MenuItemWithTopDescription';
import ScreenWrapper from '@components/ScreenWrapper';
import Section from '@components/Section';
import Switch from '@components/Switch';
import Text from '@components/Text';
import useLocalize from '@hooks/useLocalize';
import useThemeStyles from '@hooks/useThemeStyles';
import useWindowDimensions from '@hooks/useWindowDimensions';
import Navigation from '@libs/Navigation/Navigation';
import * as User from '@userActions/User';
import CONST from '@src/CONST';
import ONYXKEYS from '@src/ONYXKEYS';
import ROUTES from '@src/ROUTES';

const propTypes = {
    /** The chat priority mode */
    priorityMode: PropTypes.string,

    /** The app's color theme */
    preferredTheme: PropTypes.string,

    /** The details about the user that is signed in */
    user: PropTypes.shape({
        /** Whether or not the user is subscribed to news updates */
        isSubscribedToNewsletter: PropTypes.bool,
    }),
};

const defaultProps = {
    priorityMode: CONST.PRIORITY_MODE.DEFAULT,
    preferredTheme: CONST.DEFAULT_THEME,
    user: {},
};

function PreferencesPage(props) {
    const styles = useThemeStyles();
    const {translate, preferredLocale} = useLocalize();
    const {isSmallScreenWidth} = useWindowDimensions();

    return (
        <ScreenWrapper
            includeSafeAreaPaddingBottom={false}
            shouldEnablePickerAvoiding={false}
            shouldShowOfflineIndicatorInWideScreen
            testID={PreferencesPage.displayName}
        >
            <HeaderWithBackButton
                title={translate('common.preferences')}
                icon={Illustrations.Gears}
                shouldShowBackButton={isSmallScreenWidth}
                onBackButtonPress={() => Navigation.goBack()}
            />
            <ScrollView contentContainerStyle={styles.pt3}>
                <View style={[styles.flex1, isSmallScreenWidth ? styles.workspaceSectionMobile : styles.workspaceSection]}>
                    <Section
                        title={translate('preferencesPage.appSection.title')}
                        subtitle={translate('preferencesPage.appSection.subtitle')}
                        isCentralPane
                        subtitleMuted
                        illustration={LottieAnimations.PreferencesDJ}
                        titleStyles={styles.accountSettingsSectionTitle}
                    >
                        <View style={[styles.flex1, styles.mt5]}>
                            <Text
                                style={[styles.textLabelSupporting, styles.mb2]}
                                numberOfLines={1}
                            >
                                {translate('common.notifications')}
                            </Text>
                            <View style={[styles.flexRow, styles.mb4, styles.justifyContentBetween, styles.sectionMenuItemTopDescription]}>
                                <View style={styles.flex4}>
                                    <Text>{translate('preferencesPage.receiveRelevantFeatureUpdatesAndExpensifyNews')}</Text>
                                </View>
                                <View style={[styles.flex1, styles.alignItemsEnd]}>
                                    <Switch
                                        accessibilityLabel={translate('preferencesPage.receiveRelevantFeatureUpdatesAndExpensifyNews')}
                                        isOn={lodashGet(props.user, 'isSubscribedToNewsletter', true)}
                                        onToggle={User.updateNewsletterSubscription}
                                    />
                                </View>
                            </View>
                            <View style={[styles.flexRow, styles.mb4, styles.justifyContentBetween]}>
                                <View style={styles.flex4}>
                                    <Text>{translate('preferencesPage.muteAllSounds')}</Text>
                                </View>
                                <View style={[styles.flex1, styles.alignItemsEnd]}>
                                    <Switch
                                        accessibilityLabel={translate('preferencesPage.muteAllSounds')}
                                        isOn={lodashGet(props.user, 'isMutedAllSounds', false)}
                                        onToggle={User.setMuteAllSounds}
                                    />
                                </View>
                            </View>
                            <MenuItemWithTopDescription
                                shouldShowRightIcon
                                title={translate(`priorityModePage.priorityModes.${props.priorityMode}.label`)}
                                description={translate('priorityModePage.priorityMode')}
                                onPress={() => Navigation.navigate(ROUTES.SETTINGS_PRIORITY_MODE)}
                                wrapperStyle={styles.sectionMenuItemTopDescription}
                            />
                            <MenuItemWithTopDescription
                                shouldShowRightIcon
                                title={translate(`languagePage.languages.${preferredLocale}.label`)}
                                description={translate('languagePage.language')}
                                onPress={() => Navigation.navigate(ROUTES.SETTINGS_LANGUAGE)}
                                wrapperStyle={styles.sectionMenuItemTopDescription}
                            />
                            <MenuItemWithTopDescription
                                shouldShowRightIcon
                                title={translate(`themePage.themes.${props.preferredTheme || CONST.THEME.DEFAULT}.label`)}
                                description={translate('themePage.theme')}
                                onPress={() => Navigation.navigate(ROUTES.SETTINGS_THEME)}
                                wrapperStyle={styles.sectionMenuItemTopDescription}
                            />
                        </View>
                    </Section>
                    {!isProduction && (
                        <Section
                            title={translate('preferencesPage.testSection.title')}
                            subtitle={translate('preferencesPage.testSection.subtitle')}
                            isCentralPane
                            subtitleMuted
                            titleStyles={styles.accountSettingsSectionTitle}
                        >
                            <View style={styles.mt5}>
                                <TestToolMenu />
                            </View>
                        </Section>
                    )}
                </View>
<<<<<<< HEAD
                <MenuItemWithTopDescription
                    shouldShowRightIcon
                    title={translate(`priorityModePage.priorityModes.${props.priorityMode}.label`)}
                    description={translate('priorityModePage.priorityMode')}
                    onPress={() => Navigation.navigate(ROUTES.SETTINGS_PRIORITY_MODE)}
                />
                <MenuItemWithTopDescription
                    shouldShowRightIcon
                    title={translate(`languagePage.languages.${preferredLocale}.label`)}
                    description={translate('languagePage.language')}
                    onPress={() => Navigation.navigate(ROUTES.SETTINGS_LANGUAGE)}
                />
                <MenuItemWithTopDescription
                    shouldShowRightIcon
                    title={translate(`themePage.themes.${props.preferredTheme || CONST.THEME.DEFAULT}.label`)}
                    description={translate('themePage.theme')}
                    onPress={() => Navigation.navigate(ROUTES.SETTINGS_THEME)}
                />
            </View>
        </IllustratedHeaderPageLayout>
=======
            </ScrollView>
        </ScreenWrapper>
>>>>>>> 19e28491
    );
}

PreferencesPage.propTypes = propTypes;
PreferencesPage.defaultProps = defaultProps;
PreferencesPage.displayName = 'PreferencesPage';

export default withOnyx({
    priorityMode: {
        key: ONYXKEYS.NVP_PRIORITY_MODE,
    },
    user: {
        key: ONYXKEYS.USER,
    },
    preferredTheme: {
        key: ONYXKEYS.PREFERRED_THEME,
    },
})(PreferencesPage);<|MERGE_RESOLUTION|>--- conflicted
+++ resolved
@@ -122,45 +122,9 @@
                             />
                         </View>
                     </Section>
-                    {!isProduction && (
-                        <Section
-                            title={translate('preferencesPage.testSection.title')}
-                            subtitle={translate('preferencesPage.testSection.subtitle')}
-                            isCentralPane
-                            subtitleMuted
-                            titleStyles={styles.accountSettingsSectionTitle}
-                        >
-                            <View style={styles.mt5}>
-                                <TestToolMenu />
-                            </View>
-                        </Section>
-                    )}
                 </View>
-<<<<<<< HEAD
-                <MenuItemWithTopDescription
-                    shouldShowRightIcon
-                    title={translate(`priorityModePage.priorityModes.${props.priorityMode}.label`)}
-                    description={translate('priorityModePage.priorityMode')}
-                    onPress={() => Navigation.navigate(ROUTES.SETTINGS_PRIORITY_MODE)}
-                />
-                <MenuItemWithTopDescription
-                    shouldShowRightIcon
-                    title={translate(`languagePage.languages.${preferredLocale}.label`)}
-                    description={translate('languagePage.language')}
-                    onPress={() => Navigation.navigate(ROUTES.SETTINGS_LANGUAGE)}
-                />
-                <MenuItemWithTopDescription
-                    shouldShowRightIcon
-                    title={translate(`themePage.themes.${props.preferredTheme || CONST.THEME.DEFAULT}.label`)}
-                    description={translate('themePage.theme')}
-                    onPress={() => Navigation.navigate(ROUTES.SETTINGS_THEME)}
-                />
-            </View>
-        </IllustratedHeaderPageLayout>
-=======
             </ScrollView>
         </ScreenWrapper>
->>>>>>> 19e28491
     );
 }
 

--- conflicted
+++ resolved
@@ -1,10 +1,6 @@
 import React, {useCallback, useMemo, useState} from 'react';
 import {View} from 'react-native';
-<<<<<<< HEAD
-import {useOnyx} from 'react-native-onyx';
-=======
 import Onyx, {useOnyx} from 'react-native-onyx';
->>>>>>> 1c39bd2b
 import type {SvgProps} from 'react-native-svg';
 import ClientSideLoggingToolMenu from '@components/ClientSideLoggingToolMenu';
 import ConfirmModal from '@components/ConfirmModal';
@@ -53,9 +49,6 @@
     const {shouldUseNarrowLayout} = useResponsiveLayout();
     const illustrationStyle = getLightbulbIllustrationStyle();
     const [isLoading, setIsLoading] = useState(false);
-    const [shouldStoreLogs] = useOnyx(ONYXKEYS.SHOULD_STORE_LOGS);
-    const [shouldMaskOnyxState] = useOnyx(ONYXKEYS.SHOULD_MASK_ONYX_STATE);
-
     const [shouldStoreLogs] = useOnyx(ONYXKEYS.SHOULD_STORE_LOGS);
     const [shouldMaskOnyxState = true] = useOnyx(ONYXKEYS.SHOULD_MASK_ONYX_STATE);
 
@@ -144,7 +137,7 @@
                                 <TestToolRow title={translate('initialSettingsPage.troubleshoot.maskExportOnyxStateData')}>
                                     <Switch
                                         accessibilityLabel={translate('initialSettingsPage.troubleshoot.maskExportOnyxStateData')}
-                                        isOn={shouldMaskOnyxState ?? true}
+                                        isOn={shouldMaskOnyxState}
                                         onToggle={setShouldMaskOnyxState}
                                     />
                                 </TestToolRow>

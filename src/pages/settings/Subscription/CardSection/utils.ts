--- conflicted
+++ resolved
@@ -1,5 +1,4 @@
-<<<<<<< HEAD
-import {fromUnixTime} from 'date-fns';
+import {fromUnixTime, addMonths, format, startOfMonth} from 'date-fns';
 import * as Expensicons from '@components/Icon/Expensicons';
 import * as Illustrations from '@components/Icon/Illustrations';
 import DateUtils from '@libs/DateUtils';
@@ -128,10 +127,7 @@
 
 function getCardForSubscriptionBilling(): Fund | undefined {
     return SubscriptionUtils.getCardForSubscriptionBilling();
-=======
-import {addMonths, format, startOfMonth} from 'date-fns';
-import * as SubscriptionUtils from '@libs/SubscriptionUtils';
-import CONST from '@src/CONST';
+}
 
 /**
  * Get the next billing date.
@@ -144,7 +140,6 @@
     const nextBillingDate = startOfMonth(addMonths(today, 1));
 
     return format(nextBillingDate, CONST.DATE.MONTH_DAY_YEAR_FORMAT);
->>>>>>> 2026f62b
 }
 
 function shouldShowPreTrialBillingBanner(): boolean {

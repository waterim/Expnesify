--- conflicted
+++ resolved
@@ -106,21 +106,7 @@
                 </View>
 
                 {isEmptyObject(defaultCard?.accountData) && <CardSectionDataEmpty />}
-<<<<<<< HEAD
-            </View>
-            {privateSubscription?.type === CONST.SUBSCRIPTION.TYPE.ANNUAL && <RequestEarlyCancellationMenuItem />}
-            {!!account?.hasPurchases && (
-                <MenuItem
-                    shouldShowRightIcon
-                    icon={Expensicons.History}
-                    iconStyles={[]}
-                    wrapperStyle={styles.sectionMenuItemTopDescription}
-                    style={styles.mt5}
-                    title={translate('subscription.cardSection.viewPaymentHistory')}
-                    titleStyle={styles.textStrong}
-                    onPress={() => Navigation.navigate(ROUTES.SEARCH.getRoute(CONST.SEARCH.TAB.ALL))}
-                    hoverAndPressStyle={styles.hoveredComponentBG}
-=======
+                {privateSubscription?.type === CONST.SUBSCRIPTION.TYPE.ANNUAL && <RequestEarlyCancellationMenuItem />}
                 {!!account?.hasPurchases && (
                     <MenuItem
                         shouldShowRightIcon
@@ -161,7 +147,6 @@
                     confirmText={translate('subscription.cardSection.requestRefundModal.confirm')}
                     cancelText={translate('common.cancel')}
                     danger
->>>>>>> 35ae7315
                 />
             )}
         </>

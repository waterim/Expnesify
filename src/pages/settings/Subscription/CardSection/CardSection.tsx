--- conflicted
+++ resolved
@@ -179,12 +179,7 @@
                         wrapperStyle={styles.sectionMenuItemTopDescription}
                         title={translate('subscription.cardSection.viewPaymentHistory')}
                         titleStyle={styles.textStrong}
-<<<<<<< HEAD
                         onPress={viewPurchases}
-                        hoverAndPressStyle={styles.hoveredComponentBG}
-=======
-                        onPress={() => Navigation.navigate(ROUTES.SEARCH_CENTRAL_PANE.getRoute({query: SearchUtils.buildCannedSearchQuery()}))}
->>>>>>> 3b850e80
                     />
                 )}
 

--- conflicted
+++ resolved
@@ -27,11 +27,8 @@
 import TrialStartedBillingBanner from './BillingBanner/TrialStartedBillingBanner';
 import CardSectionActions from './CardSectionActions';
 import CardSectionDataEmpty from './CardSectionDataEmpty';
-<<<<<<< HEAD
 import RequestEarlyCancellationMenuItem from './RequestEarlyCancellationMenuItem';
-=======
 import type {BillingStatusResult} from './utils';
->>>>>>> 58be9bab
 import CardSectionUtils from './utils';
 
 function CardSection() {
@@ -129,10 +126,7 @@
                 </View>
 
                 {isEmptyObject(defaultCard?.accountData) && <CardSectionDataEmpty />}
-<<<<<<< HEAD
                 {privateSubscription?.type === CONST.SUBSCRIPTION.TYPE.ANNUAL && <RequestEarlyCancellationMenuItem />}
-=======
-
                 {billingStatus?.isRetryAvailable !== undefined && (
                     <Button
                         text={translate('subscription.cardSection.retryPaymentButton')}
@@ -144,7 +138,6 @@
                     />
                 )}
 
->>>>>>> 58be9bab
                 {!!account?.hasPurchases && (
                     <MenuItem
                         shouldShowRightIcon

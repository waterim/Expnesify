--- conflicted
+++ resolved
@@ -152,21 +152,12 @@
      */
     setPositionAddPaymentMenu(position) {
         this.setState({
-<<<<<<< HEAD
-            anchorPositionTop: position.top + position.height,
+            anchorPositionTop: position.top + position.height + variables.addPaymentPopoverTopSpacing,
 
             // We want the position to be 13px to the right of the left border
-            anchorPositionRight: this.props.windowWidth - position.right + 13,
-
+            anchorPositionRight: this.props.windowWidth - position.right + variables.addPaymentPopoverRightSpacing,
             anchorPositionHorizontal: position.x,
             anchorPositionVertical: position.y,
-=======
-            anchorPositionTop: position.top + position.height + variables.addPaymentPopoverTopSpacing,
-            anchorPositionBottom: this.props.windowHeight - position.top,
-
-            // We want the position to be 13px to the right of the left border
-            anchorPositionRight: this.props.windowWidth - position.right + variables.addPaymentPopoverRightSpacing,
->>>>>>> b54b16ab
         });
     }
 

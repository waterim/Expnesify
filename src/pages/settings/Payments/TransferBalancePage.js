import _ from 'underscore';
import React from 'react';
import {View, ScrollView} from 'react-native';
import PropTypes from 'prop-types';
import {withOnyx} from 'react-native-onyx';
import ONYXKEYS from '../../../ONYXKEYS';
import HeaderWithCloseButton from '../../../components/HeaderWithCloseButton';
import ScreenWrapper from '../../../components/ScreenWrapper';
import Navigation from '../../../libs/Navigation/Navigation';
import styles from '../../../styles/styles';
import withLocalize, {withLocalizePropTypes} from '../../../components/withLocalize';
import compose from '../../../libs/compose';
import * as Expensicons from '../../../components/Icon/Expensicons';
import MenuItem from '../../../components/MenuItem';
import CONST from '../../../CONST';
import variables from '../../../styles/variables';
import Text from '../../../components/Text';
import CurrentWalletBalance from '../../../components/CurrentWalletBalance';
import walletTransferPropTypes from './walletTransferPropTypes';
import * as PaymentMethods from '../../../libs/actions/PaymentMethods';
import * as PaymentUtils from '../../../libs/PaymentUtils';
import cardPropTypes from '../../../components/cardPropTypes';
import userWalletPropTypes from '../../EnablePayments/userWalletPropTypes';
import ROUTES from '../../../ROUTES';
import FormAlertWithSubmitButton from '../../../components/FormAlertWithSubmitButton';
import {withNetwork} from '../../../components/OnyxProvider';
import ConfirmationPage from '../../../components/ConfirmationPage';
import * as CurrencyUtils from '../../../libs/CurrencyUtils';

const propTypes = {
    /** User's wallet information */
    userWallet: userWalletPropTypes,

    /** List of bank accounts */
    bankAccountList: PropTypes.objectOf(
        PropTypes.shape({
            /** The name of the institution (bank of america, etc) */
            addressName: PropTypes.string,

            /** The masked bank account number */
            accountNumber: PropTypes.string,

            /** The bankAccountID in the bankAccounts db */
            bankAccountID: PropTypes.number,

            /** The bank account type */
            type: PropTypes.string,
        }),
    ),

    /** List of card objects */
    cardList: PropTypes.objectOf(cardPropTypes),

    /** Wallet balance transfer props */
    walletTransfer: walletTransferPropTypes,

    ...withLocalizePropTypes,
};

const defaultProps = {
    bankAccountList: {},
    cardList: {},
    userWallet: {},
    walletTransfer: {},
};

class TransferBalancePage extends React.Component {
    constructor(props) {
        super(props);

        this.paymentTypes = [
            {
                key: CONST.WALLET.TRANSFER_METHOD_TYPE.INSTANT,
                title: this.props.translate('transferAmountPage.instant'),
                description: this.props.translate('transferAmountPage.instantSummary', {
                    rate: this.props.numberFormat(CONST.WALLET.TRANSFER_METHOD_TYPE_FEE.INSTANT.RATE),
<<<<<<< HEAD
                    minAmount: this.props.numberFormat(CONST.WALLET.TRANSFER_METHOD_TYPE_FEE.INSTANT.MINIMUM_FEE / 100, {style: 'currency', currency: 'USD'}),
=======
                    minAmount: CurrencyUtils.convertToDisplayString(CONST.WALLET.TRANSFER_METHOD_TYPE_FEE.INSTANT.MINIMUM_FEE),
>>>>>>> cc78a083
                }),
                icon: Expensicons.Bolt,
                type: CONST.PAYMENT_METHODS.DEBIT_CARD,
            },
            {
                key: CONST.WALLET.TRANSFER_METHOD_TYPE.ACH,
                title: this.props.translate('transferAmountPage.ach'),
                description: this.props.translate('transferAmountPage.achSummary'),
                icon: Expensicons.Bank,
                type: CONST.PAYMENT_METHODS.BANK_ACCOUNT,
            },
        ];

        PaymentMethods.resetWalletTransferData();
        const selectedAccount = this.getSelectedPaymentMethodAccount();

        // Select the default payment account when page is opened,
        // so that user can see that preselected on choose transfer account page
        if (!selectedAccount || !selectedAccount.isDefault) {
            return;
        }

        PaymentMethods.saveWalletTransferAccountTypeAndID(selectedAccount.accountType, selectedAccount.methodID);
    }

    /**
     * Get the selected/default payment method account for wallet transfer
     * @returns {Object|undefined}
     */
    getSelectedPaymentMethodAccount() {
        const paymentMethods = PaymentUtils.formatPaymentMethods(this.props.bankAccountList, this.props.cardList);

        const defaultAccount = _.find(paymentMethods, (method) => method.isDefault);
        const selectedAccount = _.find(
            paymentMethods,
            (method) => method.accountType === this.props.walletTransfer.selectedAccountType && method.methodID === this.props.walletTransfer.selectedAccountID,
        );
        return selectedAccount || defaultAccount;
    }

    /**
     * @param {String} filterPaymentMethodType
     */
    navigateToChooseTransferAccount(filterPaymentMethodType) {
        PaymentMethods.saveWalletTransferMethodType(filterPaymentMethodType);

        // If we only have a single option for the given paymentMethodType do not force the user to make a selection
        const combinedPaymentMethods = PaymentUtils.formatPaymentMethods(this.props.bankAccountList, this.props.cardList);

        const filteredMethods = _.filter(combinedPaymentMethods, (paymentMethod) => paymentMethod.accountType === filterPaymentMethodType);
        if (filteredMethods.length === 1) {
            const account = _.first(filteredMethods);
            PaymentMethods.saveWalletTransferAccountTypeAndID(filterPaymentMethodType, account.methodID);
            return;
        }

        Navigation.navigate(ROUTES.SETTINGS_PAYMENTS_CHOOSE_TRANSFER_ACCOUNT);
    }

    render() {
        if (this.props.walletTransfer.shouldShowSuccess && !this.props.walletTransfer.loading) {
            return (
                <ScreenWrapper>
                    <HeaderWithCloseButton
                        title={this.props.translate('common.transferBalance')}
                        onCloseButtonPress={PaymentMethods.dismissSuccessfulTransferBalancePage}
                    />
                    <ConfirmationPage
                        heading={this.props.translate('transferAmountPage.transferSuccess')}
                        description={
                            this.props.walletTransfer.paymentMethodType === CONST.PAYMENT_METHODS.BANK_ACCOUNT
                                ? this.props.translate('transferAmountPage.transferDetailBankAccount')
                                : this.props.translate('transferAmountPage.transferDetailDebitCard')
                        }
                        shouldShowButton
                        buttonText={this.props.translate('common.done')}
                        onButtonPress={PaymentMethods.dismissSuccessfulTransferBalancePage}
                    />
                </ScreenWrapper>
            );
        }
        const selectedAccount = this.getSelectedPaymentMethodAccount();
        const selectedPaymentType =
            selectedAccount && selectedAccount.accountType === CONST.PAYMENT_METHODS.BANK_ACCOUNT ? CONST.WALLET.TRANSFER_METHOD_TYPE.ACH : CONST.WALLET.TRANSFER_METHOD_TYPE.INSTANT;

        const calculatedFee = PaymentUtils.calculateWalletTransferBalanceFee(this.props.userWallet.currentBalance, selectedPaymentType);
        const transferAmount = this.props.userWallet.currentBalance - calculatedFee;
        const isTransferable = transferAmount > 0;
        const isButtonDisabled = !isTransferable || !selectedAccount;
        const errorMessage = !_.isEmpty(this.props.walletTransfer.errors) ? _.chain(this.props.walletTransfer.errors).values().first().value() : '';

        return (
            <ScreenWrapper>
                <HeaderWithCloseButton
                    title={this.props.translate('common.transferBalance')}
                    shouldShowBackButton
                    onBackButtonPress={() => Navigation.goBack()}
                    onCloseButtonPress={() => Navigation.dismissModal(true)}
                />
                <View style={[styles.flexGrow1, styles.flexShrink1, styles.flexBasisAuto, styles.justifyContentCenter]}>
                    <CurrentWalletBalance balanceStyles={[styles.transferBalanceBalance]} />
                </View>
                <ScrollView
                    style={styles.flexGrow0}
                    contentContainerStyle={styles.pv5}
                >
                    <View style={styles.ph5}>
                        {_.map(this.paymentTypes, (paymentType) => (
                            <MenuItem
                                key={paymentType.key}
                                title={paymentType.title}
                                description={paymentType.description}
                                iconWidth={variables.iconSizeXLarge}
                                iconHeight={variables.iconSizeXLarge}
                                icon={paymentType.icon}
                                success={selectedPaymentType === paymentType.key}
                                wrapperStyle={{
                                    ...styles.mt3,
                                    ...styles.pv4,
                                    ...styles.transferBalancePayment,
                                    ...(selectedPaymentType === paymentType.key && styles.transferBalanceSelectedPayment),
                                }}
                                onPress={() => this.navigateToChooseTransferAccount(paymentType.type)}
                            />
                        ))}
                    </View>
                    <Text style={[styles.p5, styles.textLabelSupporting, styles.justifyContentStart]}>{this.props.translate('transferAmountPage.whichAccount')}</Text>
                    {Boolean(selectedAccount) && (
                        <MenuItem
                            title={selectedAccount.title}
                            description={selectedAccount.description}
                            shouldShowRightIcon
                            iconWidth={selectedAccount.iconSize}
                            iconHeight={selectedAccount.iconSize}
                            icon={selectedAccount.icon}
                            onPress={() => this.navigateToChooseTransferAccount(selectedAccount.accountType)}
                        />
                    )}
                    <View style={styles.ph5}>
<<<<<<< HEAD
                        <Text style={[styles.mt5, styles.mb3, styles.textLabelSupporting, styles.justifyContentStart]}>{this.props.translate('transferAmountPage.fee')}</Text>
                        <Text style={[styles.justifyContentStart]}>{this.props.numberFormat(calculatedFee / 100, {style: 'currency', currency: 'USD'})}</Text>
=======
                        <Text
                            style={[
                                styles.mt5,
                                styles.mb3,
                                styles.textLabelSupporting,
                                styles.justifyContentStart,
                            ]}
                        >
                            {this.props.translate('transferAmountPage.fee')}
                        </Text>
                        <Text
                            style={[styles.justifyContentStart]}
                        >
                            {CurrencyUtils.convertToDisplayString(calculatedFee)}
                        </Text>
>>>>>>> cc78a083
                    </View>
                </ScrollView>
                <View>
                    <FormAlertWithSubmitButton
<<<<<<< HEAD
                        buttonText={this.props.translate('transferAmountPage.transfer', {
                            amount: isTransferable ? this.props.numberFormat(transferAmount / 100, {style: 'currency', currency: 'USD'}) : '',
                        })}
=======
                        buttonText={this.props.translate(
                            'transferAmountPage.transfer',
                            {
                                amount: isTransferable
                                    ? CurrencyUtils.convertToDisplayString(transferAmount)
                                    : '',
                            },
                        )}
>>>>>>> cc78a083
                        isLoading={this.props.walletTransfer.loading}
                        onSubmit={() => PaymentMethods.transferWalletBalance(selectedAccount)}
                        isDisabled={isButtonDisabled || this.props.network.isOffline}
                        message={errorMessage}
                        isAlertVisible={!_.isEmpty(errorMessage)}
                    />
                </View>
            </ScreenWrapper>
        );
    }
}

TransferBalancePage.propTypes = propTypes;
TransferBalancePage.defaultProps = defaultProps;

export default compose(
    withLocalize,
    withNetwork(),
    withOnyx({
        userWallet: {
            key: ONYXKEYS.USER_WALLET,
        },
        walletTransfer: {
            key: ONYXKEYS.WALLET_TRANSFER,
        },
        bankAccountList: {
            key: ONYXKEYS.BANK_ACCOUNT_LIST,
        },
        cardList: {
            key: ONYXKEYS.CARD_LIST,
        },
    }),
)(TransferBalancePage);<|MERGE_RESOLUTION|>--- conflicted
+++ resolved
@@ -32,21 +32,19 @@
     userWallet: userWalletPropTypes,
 
     /** List of bank accounts */
-    bankAccountList: PropTypes.objectOf(
-        PropTypes.shape({
-            /** The name of the institution (bank of america, etc) */
-            addressName: PropTypes.string,
-
-            /** The masked bank account number */
-            accountNumber: PropTypes.string,
-
-            /** The bankAccountID in the bankAccounts db */
-            bankAccountID: PropTypes.number,
-
-            /** The bank account type */
-            type: PropTypes.string,
-        }),
-    ),
+    bankAccountList: PropTypes.objectOf(PropTypes.shape({
+        /** The name of the institution (bank of america, etc) */
+        addressName: PropTypes.string,
+
+        /** The masked bank account number */
+        accountNumber: PropTypes.string,
+
+        /** The bankAccountID in the bankAccounts db */
+        bankAccountID: PropTypes.number,
+
+        /** The bank account type */
+        type: PropTypes.string,
+    })),
 
     /** List of card objects */
     cardList: PropTypes.objectOf(cardPropTypes),
@@ -74,11 +72,7 @@
                 title: this.props.translate('transferAmountPage.instant'),
                 description: this.props.translate('transferAmountPage.instantSummary', {
                     rate: this.props.numberFormat(CONST.WALLET.TRANSFER_METHOD_TYPE_FEE.INSTANT.RATE),
-<<<<<<< HEAD
-                    minAmount: this.props.numberFormat(CONST.WALLET.TRANSFER_METHOD_TYPE_FEE.INSTANT.MINIMUM_FEE / 100, {style: 'currency', currency: 'USD'}),
-=======
                     minAmount: CurrencyUtils.convertToDisplayString(CONST.WALLET.TRANSFER_METHOD_TYPE_FEE.INSTANT.MINIMUM_FEE),
->>>>>>> cc78a083
                 }),
                 icon: Expensicons.Bolt,
                 type: CONST.PAYMENT_METHODS.DEBIT_CARD,
@@ -101,7 +95,10 @@
             return;
         }
 
-        PaymentMethods.saveWalletTransferAccountTypeAndID(selectedAccount.accountType, selectedAccount.methodID);
+        PaymentMethods.saveWalletTransferAccountTypeAndID(
+            selectedAccount.accountType,
+            selectedAccount.methodID,
+        );
     }
 
     /**
@@ -109,12 +106,16 @@
      * @returns {Object|undefined}
      */
     getSelectedPaymentMethodAccount() {
-        const paymentMethods = PaymentUtils.formatPaymentMethods(this.props.bankAccountList, this.props.cardList);
-
-        const defaultAccount = _.find(paymentMethods, (method) => method.isDefault);
+        const paymentMethods = PaymentUtils.formatPaymentMethods(
+            this.props.bankAccountList,
+            this.props.cardList,
+        );
+
+        const defaultAccount = _.find(paymentMethods, method => method.isDefault);
         const selectedAccount = _.find(
             paymentMethods,
-            (method) => method.accountType === this.props.walletTransfer.selectedAccountType && method.methodID === this.props.walletTransfer.selectedAccountID,
+            method => method.accountType === this.props.walletTransfer.selectedAccountType
+                && method.methodID === this.props.walletTransfer.selectedAccountID,
         );
         return selectedAccount || defaultAccount;
     }
@@ -126,12 +127,18 @@
         PaymentMethods.saveWalletTransferMethodType(filterPaymentMethodType);
 
         // If we only have a single option for the given paymentMethodType do not force the user to make a selection
-        const combinedPaymentMethods = PaymentUtils.formatPaymentMethods(this.props.bankAccountList, this.props.cardList);
-
-        const filteredMethods = _.filter(combinedPaymentMethods, (paymentMethod) => paymentMethod.accountType === filterPaymentMethodType);
+        const combinedPaymentMethods = PaymentUtils.formatPaymentMethods(
+            this.props.bankAccountList,
+            this.props.cardList,
+        );
+
+        const filteredMethods = _.filter(combinedPaymentMethods, paymentMethod => paymentMethod.accountType === filterPaymentMethodType);
         if (filteredMethods.length === 1) {
             const account = _.first(filteredMethods);
-            PaymentMethods.saveWalletTransferAccountTypeAndID(filterPaymentMethodType, account.methodID);
+            PaymentMethods.saveWalletTransferAccountTypeAndID(
+                filterPaymentMethodType,
+                account.methodID,
+            );
             return;
         }
 
@@ -148,11 +155,9 @@
                     />
                     <ConfirmationPage
                         heading={this.props.translate('transferAmountPage.transferSuccess')}
-                        description={
-                            this.props.walletTransfer.paymentMethodType === CONST.PAYMENT_METHODS.BANK_ACCOUNT
-                                ? this.props.translate('transferAmountPage.transferDetailBankAccount')
-                                : this.props.translate('transferAmountPage.transferDetailDebitCard')
-                        }
+                        description={this.props.walletTransfer.paymentMethodType === CONST.PAYMENT_METHODS.BANK_ACCOUNT
+                            ? this.props.translate('transferAmountPage.transferDetailBankAccount')
+                            : this.props.translate('transferAmountPage.transferDetailDebitCard')}
                         shouldShowButton
                         buttonText={this.props.translate('common.done')}
                         onButtonPress={PaymentMethods.dismissSuccessfulTransferBalancePage}
@@ -161,8 +166,9 @@
             );
         }
         const selectedAccount = this.getSelectedPaymentMethodAccount();
-        const selectedPaymentType =
-            selectedAccount && selectedAccount.accountType === CONST.PAYMENT_METHODS.BANK_ACCOUNT ? CONST.WALLET.TRANSFER_METHOD_TYPE.ACH : CONST.WALLET.TRANSFER_METHOD_TYPE.INSTANT;
+        const selectedPaymentType = selectedAccount && selectedAccount.accountType === CONST.PAYMENT_METHODS.BANK_ACCOUNT
+            ? CONST.WALLET.TRANSFER_METHOD_TYPE.ACH
+            : CONST.WALLET.TRANSFER_METHOD_TYPE.INSTANT;
 
         const calculatedFee = PaymentUtils.calculateWalletTransferBalanceFee(this.props.userWallet.currentBalance, selectedPaymentType);
         const transferAmount = this.props.userWallet.currentBalance - calculatedFee;
@@ -181,12 +187,9 @@
                 <View style={[styles.flexGrow1, styles.flexShrink1, styles.flexBasisAuto, styles.justifyContentCenter]}>
                     <CurrentWalletBalance balanceStyles={[styles.transferBalanceBalance]} />
                 </View>
-                <ScrollView
-                    style={styles.flexGrow0}
-                    contentContainerStyle={styles.pv5}
-                >
+                <ScrollView style={styles.flexGrow0} contentContainerStyle={styles.pv5}>
                     <View style={styles.ph5}>
-                        {_.map(this.paymentTypes, (paymentType) => (
+                        {_.map(this.paymentTypes, paymentType => (
                             <MenuItem
                                 key={paymentType.key}
                                 title={paymentType.title}
@@ -199,29 +202,31 @@
                                     ...styles.mt3,
                                     ...styles.pv4,
                                     ...styles.transferBalancePayment,
-                                    ...(selectedPaymentType === paymentType.key && styles.transferBalanceSelectedPayment),
+                                    ...(selectedPaymentType === paymentType.key
+                                        && styles.transferBalanceSelectedPayment),
                                 }}
                                 onPress={() => this.navigateToChooseTransferAccount(paymentType.type)}
                             />
                         ))}
                     </View>
-                    <Text style={[styles.p5, styles.textLabelSupporting, styles.justifyContentStart]}>{this.props.translate('transferAmountPage.whichAccount')}</Text>
-                    {Boolean(selectedAccount) && (
-                        <MenuItem
-                            title={selectedAccount.title}
-                            description={selectedAccount.description}
-                            shouldShowRightIcon
-                            iconWidth={selectedAccount.iconSize}
-                            iconHeight={selectedAccount.iconSize}
-                            icon={selectedAccount.icon}
-                            onPress={() => this.navigateToChooseTransferAccount(selectedAccount.accountType)}
-                        />
-                    )}
+                    <Text
+                        style={[styles.p5, styles.textLabelSupporting, styles.justifyContentStart]}
+                    >
+                        {this.props.translate('transferAmountPage.whichAccount')}
+                    </Text>
+                    {Boolean(selectedAccount)
+                        && (
+                            <MenuItem
+                                title={selectedAccount.title}
+                                description={selectedAccount.description}
+                                shouldShowRightIcon
+                                iconWidth={selectedAccount.iconSize}
+                                iconHeight={selectedAccount.iconSize}
+                                icon={selectedAccount.icon}
+                                onPress={() => this.navigateToChooseTransferAccount(selectedAccount.accountType)}
+                            />
+                        )}
                     <View style={styles.ph5}>
-<<<<<<< HEAD
-                        <Text style={[styles.mt5, styles.mb3, styles.textLabelSupporting, styles.justifyContentStart]}>{this.props.translate('transferAmountPage.fee')}</Text>
-                        <Text style={[styles.justifyContentStart]}>{this.props.numberFormat(calculatedFee / 100, {style: 'currency', currency: 'USD'})}</Text>
-=======
                         <Text
                             style={[
                                 styles.mt5,
@@ -237,16 +242,10 @@
                         >
                             {CurrencyUtils.convertToDisplayString(calculatedFee)}
                         </Text>
->>>>>>> cc78a083
                     </View>
                 </ScrollView>
                 <View>
                     <FormAlertWithSubmitButton
-<<<<<<< HEAD
-                        buttonText={this.props.translate('transferAmountPage.transfer', {
-                            amount: isTransferable ? this.props.numberFormat(transferAmount / 100, {style: 'currency', currency: 'USD'}) : '',
-                        })}
-=======
                         buttonText={this.props.translate(
                             'transferAmountPage.transfer',
                             {
@@ -255,7 +254,6 @@
                                     : '',
                             },
                         )}
->>>>>>> cc78a083
                         isLoading={this.props.walletTransfer.loading}
                         onSubmit={() => PaymentMethods.transferWalletBalance(selectedAccount)}
                         isDisabled={isButtonDisabled || this.props.network.isOffline}

--- conflicted
+++ resolved
@@ -139,7 +139,6 @@
                         onCloseButtonPress={() => Navigation.dismissModal(true)}
                     />
                     <ScrollView style={styles.flex1}>
-<<<<<<< HEAD
                         {Permissions.canUseWallet(this.props.betas) && (
                             <>
                                 <View style={[styles.mv5]}>
@@ -153,13 +152,7 @@
                                 />
                             </>
                         )}
-                        <ExpensifyText
-=======
-                        {
-                            Permissions.canUseWallet(this.props.betas) && <CurrentWalletBalance />
-                        }
                         <Text
->>>>>>> 29e469a8
                             style={[styles.ph5, styles.formLabel]}
                         >
                             {this.props.translate('paymentsPage.paymentMethodsTitle')}

--- conflicted
+++ resolved
@@ -191,28 +191,6 @@
                 />
             );
         }
-<<<<<<< HEAD
-=======
-        if (item.type === BUTTON) {
-            return (
-                <FormAlertWrapper>
-                    {isOffline => (
-                        <Button
-                            text={item.text}
-                            icon={item.icon}
-                            onPress={item.onPress}
-                            isDisabled={item.isDisabled || isOffline}
-                            style={item.style}
-                            iconStyles={item.iconStyles}
-                            success={item.success}
-                            shouldShowRightIcon={item.shouldShowRightIcon}
-                            extraLarge
-                        />
-                    )}
-                </FormAlertWrapper>
-            );
-        }
->>>>>>> ff1b9cdd
 
         return (
             <Text

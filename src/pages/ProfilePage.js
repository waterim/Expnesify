import Str from 'expensify-common/lib/str';
import lodashGet from 'lodash/get';
import PropTypes from 'prop-types';
import React, {useEffect} from 'react';
import {ScrollView, View} from 'react-native';
import {withOnyx} from 'react-native-onyx';
import _ from 'underscore';
import AutoUpdateTime from '@components/AutoUpdateTime';
import Avatar from '@components/Avatar';
import BlockingView from '@components/BlockingViews/BlockingView';
import CommunicationsLink from '@components/CommunicationsLink';
import FullScreenLoadingIndicator from '@components/FullscreenLoadingIndicator';
import HeaderWithBackButton from '@components/HeaderWithBackButton';
import * as Expensicons from '@components/Icon/Expensicons';
import * as Illustrations from '@components/Icon/Illustrations';
import MenuItem from '@components/MenuItem';
import MenuItemWithTopDescription from '@components/MenuItemWithTopDescription';
import OfflineWithFeedback from '@components/OfflineWithFeedback';
import PressableWithoutFocus from '@components/Pressable/PressableWithoutFocus';
import ScreenWrapper from '@components/ScreenWrapper';
import Text from '@components/Text';
import UserDetailsTooltip from '@components/UserDetailsTooltip';
import withLocalize, {withLocalizePropTypes} from '@components/withLocalize';
import useThemeStyles from '@hooks/useThemeStyles';
import compose from '@libs/compose';
import Navigation from '@libs/Navigation/Navigation';
import * as PersonalDetailsUtils from '@libs/PersonalDetailsUtils';
import {parsePhoneNumber} from '@libs/PhoneNumber';
import * as ReportUtils from '@libs/ReportUtils';
import * as UserUtils from '@libs/UserUtils';
import * as ValidationUtils from '@libs/ValidationUtils';
import variables from '@styles/variables';
import * as PersonalDetails from '@userActions/PersonalDetails';
import * as Report from '@userActions/Report';
import * as Session from '@userActions/Session';
import CONST from '@src/CONST';
import ONYXKEYS from '@src/ONYXKEYS';
import ROUTES from '@src/ROUTES';
import personalDetailsPropType from './personalDetailsPropType';

const matchType = PropTypes.shape({
    params: PropTypes.shape({
        /** accountID passed via route /a/:accountID */
        accountID: PropTypes.string,

        /** report ID passed */
        reportID: PropTypes.string,
    }),
});

const propTypes = {
    /* Onyx Props */

    /** The personal details of all users */
    personalDetails: PropTypes.objectOf(personalDetailsPropType),

    /** Route params */
    route: matchType.isRequired,

    /** Session info for the currently logged in user. */
    session: PropTypes.shape({
        /** Currently logged in user accountID */
        accountID: PropTypes.number,
    }),

    ...withLocalizePropTypes,
};

const defaultProps = {
    // When opening someone else's profile (via deep link) before login, this is empty
    personalDetails: {},
    session: {
        accountID: 0,
    },
};

/**
 * Gets the phone number to display for SMS logins
 *
 * @param {Object} details
 * @param {String} details.login
 * @param {String} details.displayName
 * @returns {String}
 */
const getPhoneNumber = (details) => {
    // If the user hasn't set a displayName, it is set to their phone number, so use that
    const displayName = lodashGet(details, 'displayName', '');
    const parsedPhoneNumber = parsePhoneNumber(displayName);
    if (parsedPhoneNumber.possible) {
        return parsedPhoneNumber.number.e164;
    }

    // If the user has set a displayName, get the phone number from the SMS login
    return details.login ? Str.removeSMSDomain(details.login) : '';
};

function ProfilePage(props) {
    const styles = useThemeStyles();
    const accountID = Number(lodashGet(props.route.params, 'accountID', 0));
    const details = lodashGet(props.personalDetails, accountID, ValidationUtils.isValidAccountRoute(accountID) ? {} : {isloading: false});

    const displayName = PersonalDetailsUtils.getDisplayNameOrDefault(details);
    const avatar = lodashGet(details, 'avatar', UserUtils.getDefaultAvatar());
    const fallbackIcon = lodashGet(details, 'fallbackIcon', '');
    const login = lodashGet(details, 'login', '');
    const timezone = lodashGet(details, 'timezone', {});

    // If we have a reportID param this means that we
    // arrived here via the ParticipantsPage and should be allowed to navigate back to it
    const shouldShowLocalTime = !ReportUtils.hasAutomatedExpensifyAccountIDs([accountID]) && !_.isEmpty(timezone);
    let pronouns = lodashGet(details, 'pronouns', '');
    if (pronouns && pronouns.startsWith(CONST.PRONOUNS.PREFIX)) {
        const localeKey = pronouns.replace(CONST.PRONOUNS.PREFIX, '');
        pronouns = props.translate(`pronouns.${localeKey}`);
    }

    const isSMSLogin = Str.isSMSLogin(login);
    const phoneNumber = getPhoneNumber(details);
    const phoneOrEmail = isSMSLogin ? getPhoneNumber(details) : login;

    const isCurrentUser = props.session.accountID === accountID;
    const hasMinimumDetails = !_.isEmpty(details.avatar);
    const isLoading = lodashGet(details, 'isLoading', false) || _.isEmpty(details);

    // If the API returns an error for some reason there won't be any details and isLoading will get set to false, so we want to show a blocking screen
    const shouldShowBlockingView = !hasMinimumDetails && !isLoading;

    const statusEmojiCode = lodashGet(details, 'status.emojiCode', '');
    const statusText = lodashGet(details, 'status.text', '');
    const hasStatus = !!statusEmojiCode;
    const statusContent = `${statusEmojiCode}  ${statusText}`;

    const navigateBackTo = lodashGet(props.route, 'params.backTo', ROUTES.HOME);

    const shouldShowNotificationPreference = !_.isEmpty(props.report) && props.report.notificationPreference !== CONST.REPORT.NOTIFICATION_PREFERENCE.HIDDEN;
    const notificationPreference = shouldShowNotificationPreference ? props.translate(`notificationPreferencesPage.notificationPreferences.${props.report.notificationPreference}`) : '';

    // eslint-disable-next-line rulesdir/prefer-early-return
    useEffect(() => {
        if (ValidationUtils.isValidAccountRoute(accountID) && !hasMinimumDetails) {
            PersonalDetails.openPublicProfilePage(accountID);
        }
    }, [accountID, hasMinimumDetails]);

    return (
        <ScreenWrapper testID={ProfilePage.displayName}>
            <HeaderWithBackButton
                title={props.translate('common.profile')}
                onBackButtonPress={() => Navigation.goBack(navigateBackTo)}
            />
            <View style={[styles.containerWithSpaceBetween, styles.pointerEventsBoxNone]}>
                {hasMinimumDetails && (
                    <ScrollView>
                        <View style={styles.avatarSectionWrapper}>
<<<<<<< HEAD
                            <AttachmentModal
                                headerTitle={displayName}
                                source={UserUtils.getFullSizeAvatar(avatar, accountID)}
                                originalFileName={originalFileName}
                                fallbackSource={fallbackIcon}
=======
                            <PressableWithoutFocus
                                style={[styles.noOutline]}
                                onPress={() => Navigation.navigate(ROUTES.PROFILE_AVATAR.getRoute(String(accountID)))}
                                accessibilityLabel={props.translate('common.profile')}
                                accessibilityRole={CONST.ACCESSIBILITY_ROLE.IMAGEBUTTON}
>>>>>>> 62f4383e
                            >
                                <OfflineWithFeedback pendingAction={lodashGet(details, 'pendingFields.avatar', null)}>
                                    <Avatar
                                        containerStyles={[styles.avatarLarge, styles.mb3]}
                                        imageStyles={[styles.avatarLarge]}
                                        source={UserUtils.getAvatar(avatar, accountID)}
                                        size={CONST.AVATAR_SIZE.LARGE}
                                        fallbackIcon={fallbackIcon}
                                    />
                                </OfflineWithFeedback>
                            </PressableWithoutFocus>
                            {Boolean(displayName) && (
                                <Text
                                    style={[styles.textHeadline, styles.pre, styles.mb6, styles.w100, styles.textAlignCenter]}
                                    numberOfLines={1}
                                >
                                    {displayName}
                                </Text>
                            )}
                            {hasStatus && (
                                <View style={[styles.mb6, styles.detailsPageSectionContainer, styles.mw100]}>
                                    <Text
                                        style={[styles.textLabelSupporting, styles.mb1]}
                                        numberOfLines={1}
                                    >
                                        {props.translate('statusPage.status')}
                                    </Text>
                                    <Text>{statusContent}</Text>
                                </View>
                            )}

                            {login ? (
                                <View style={[styles.mb6, styles.detailsPageSectionContainer, styles.w100]}>
                                    <Text
                                        style={[styles.textLabelSupporting, styles.mb1]}
                                        numberOfLines={1}
                                    >
                                        {props.translate(isSMSLogin ? 'common.phoneNumber' : 'common.email')}
                                    </Text>
                                    <CommunicationsLink value={phoneOrEmail}>
                                        <UserDetailsTooltip accountID={details.accountID}>
                                            <Text numberOfLines={1}>{isSMSLogin ? props.formatPhoneNumber(phoneNumber) : login}</Text>
                                        </UserDetailsTooltip>
                                    </CommunicationsLink>
                                </View>
                            ) : null}
                            {pronouns ? (
                                <View style={[styles.mb6, styles.detailsPageSectionContainer]}>
                                    <Text
                                        style={[styles.textLabelSupporting, styles.mb1]}
                                        numberOfLines={1}
                                    >
                                        {props.translate('profilePage.preferredPronouns')}
                                    </Text>
                                    <Text numberOfLines={1}>{pronouns}</Text>
                                </View>
                            ) : null}
                            {shouldShowLocalTime && <AutoUpdateTime timezone={timezone} />}
                        </View>
                        {shouldShowNotificationPreference && (
                            <MenuItemWithTopDescription
                                shouldShowRightIcon
                                title={notificationPreference}
                                description={props.translate('notificationPreferencesPage.label')}
                                onPress={() => Navigation.navigate(ROUTES.REPORT_SETTINGS_NOTIFICATION_PREFERENCES.getRoute(props.report.reportID))}
                                wrapperStyle={[styles.mtn6, styles.mb5]}
                            />
                        )}
                        {!isCurrentUser && !Session.isAnonymousUser() && (
                            <MenuItem
                                title={`${props.translate('common.message')}${displayName}`}
                                titleStyle={styles.flex1}
                                icon={Expensicons.ChatBubble}
                                onPress={() => Report.navigateToAndOpenReportWithAccountIDs([accountID])}
                                wrapperStyle={styles.breakAll}
                                shouldShowRightIcon
                            />
                        )}
                        {!_.isEmpty(props.report) && (
                            <MenuItem
                                title={`${props.translate('privateNotes.title')}`}
                                titleStyle={styles.flex1}
                                icon={Expensicons.Pencil}
                                onPress={() => ReportUtils.navigateToPrivateNotes(props.report, props.session)}
                                wrapperStyle={styles.breakAll}
                                shouldShowRightIcon
                                brickRoadIndicator={Report.hasErrorInPrivateNotes(props.report) ? CONST.BRICK_ROAD_INDICATOR_STATUS.ERROR : ''}
                            />
                        )}
                    </ScrollView>
                )}
                {!hasMinimumDetails && isLoading && <FullScreenLoadingIndicator style={styles.flex1} />}
                {shouldShowBlockingView && (
                    <BlockingView
                        icon={Illustrations.ToddBehindCloud}
                        iconWidth={variables.modalTopIconWidth}
                        iconHeight={variables.modalTopIconHeight}
                        title={props.translate('notFound.notHere')}
                        shouldShowLink
                        link={props.translate('notFound.goBackHome')}
                    />
                )}
            </View>
        </ScreenWrapper>
    );
}

ProfilePage.propTypes = propTypes;
ProfilePage.defaultProps = defaultProps;
ProfilePage.displayName = 'ProfilePage';

export default compose(
    withLocalize,
    withOnyx({
        personalDetails: {
            key: ONYXKEYS.PERSONAL_DETAILS_LIST,
        },
        session: {
            key: ONYXKEYS.SESSION,
        },
        report: {
            key: ({route, session}) => {
                const accountID = Number(lodashGet(route.params, 'accountID', 0));
                const reportID = lodashGet(ReportUtils.getChatByParticipants([accountID]), 'reportID', '');
                if ((session && Number(session.accountID) === accountID) || Session.isAnonymousUser() || !reportID) {
                    return null;
                }
                return `${ONYXKEYS.COLLECTION.REPORT}${reportID}`;
            },
        },
    }),
)(ProfilePage);<|MERGE_RESOLUTION|>--- conflicted
+++ resolved
@@ -152,19 +152,11 @@
                 {hasMinimumDetails && (
                     <ScrollView>
                         <View style={styles.avatarSectionWrapper}>
-<<<<<<< HEAD
-                            <AttachmentModal
-                                headerTitle={displayName}
-                                source={UserUtils.getFullSizeAvatar(avatar, accountID)}
-                                originalFileName={originalFileName}
-                                fallbackSource={fallbackIcon}
-=======
                             <PressableWithoutFocus
                                 style={[styles.noOutline]}
                                 onPress={() => Navigation.navigate(ROUTES.PROFILE_AVATAR.getRoute(String(accountID)))}
                                 accessibilityLabel={props.translate('common.profile')}
                                 accessibilityRole={CONST.ACCESSIBILITY_ROLE.IMAGEBUTTON}
->>>>>>> 62f4383e
                             >
                                 <OfflineWithFeedback pendingAction={lodashGet(details, 'pendingFields.avatar', null)}>
                                     <Avatar

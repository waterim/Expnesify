import type {StackScreenProps} from '@react-navigation/stack';
import React, {useEffect, useMemo, useState} from 'react';
<<<<<<< HEAD
import type {OnyxCollection, OnyxEntry} from 'react-native-onyx';
=======
import {View} from 'react-native';
import type {OnyxEntry} from 'react-native-onyx';
>>>>>>> ec41a4be
import {withOnyx} from 'react-native-onyx';
import HeaderWithBackButton from '@components/HeaderWithBackButton';
import {useOptionsList} from '@components/OptionListContextProvider';
import ScreenWrapper from '@components/ScreenWrapper';
import SelectionList from '@components/SelectionList';
import UserListItem from '@components/SelectionList/UserListItem';
import useDebouncedState from '@hooks/useDebouncedState';
import useDismissedReferralBanners from '@hooks/useDismissedReferralBanners';
import useLocalize from '@hooks/useLocalize';
import useNetwork from '@hooks/useNetwork';
import type {MaybePhraseKey} from '@libs/Localize';
import Navigation from '@libs/Navigation/Navigation';
import type {RootStackParamList} from '@libs/Navigation/types';
import * as OptionsListUtils from '@libs/OptionsListUtils';
import Performance from '@libs/Performance';
import type {OptionData} from '@libs/ReportUtils';
import * as Report from '@userActions/Report';
import Timing from '@userActions/Timing';
import CONST from '@src/CONST';
import ONYXKEYS from '@src/ONYXKEYS';
import type SCREENS from '@src/SCREENS';
import type * as OnyxTypes from '@src/types/onyx';
import SearchPageFooter from './SearchPageFooter';

type SearchPageOnyxProps = {
    /** Beta features list */
    betas: OnyxEntry<OnyxTypes.Beta[]>;

    /** Whether or not we are searching for reports on the server */
    isSearchingForReports: OnyxEntry<boolean>;
};

type SearchPageProps = SearchPageOnyxProps & StackScreenProps<RootStackParamList, typeof SCREENS.SEARCH_ROOT>;

type SearchPageSectionItem = {
    data: OptionData[];
    shouldShow: boolean;
};

type SearchPageSectionList = SearchPageSectionItem[];

const setPerformanceTimersEnd = () => {
    Timing.end(CONST.TIMING.SEARCH_RENDER);
    Performance.markEnd(CONST.TIMING.SEARCH_RENDER);
};

const SerachPageFooterInstance = <SearchPageFooter />;

function SearchPage({betas, isSearchingForReports, navigation}: SearchPageProps) {
    const [isScreenTransitionEnd, setIsScreenTransitionEnd] = useState(false);
    const {translate} = useLocalize();
    const {isOffline} = useNetwork();
<<<<<<< HEAD
    const personalDetails = usePersonalDetails();
=======
    const themeStyles = useThemeStyles();
    const {options, areOptionsInitialized} = useOptionsList({
        shouldInitialize: isScreenTransitionEnd,
    });
>>>>>>> ec41a4be

    const offlineMessage: MaybePhraseKey = isOffline ? [`${translate('common.youAppearToBeOffline')} ${translate('search.resultsAreLimited')}`, {isTranslated: true}] : '';

    const [searchValue, debouncedSearchValue, setSearchValue] = useDebouncedState('');

    useEffect(() => {
        Timing.start(CONST.TIMING.SEARCH_RENDER);
        Performance.markStart(CONST.TIMING.SEARCH_RENDER);
    }, []);

    useEffect(() => {
        Report.searchInServer(debouncedSearchValue.trim());
    }, [debouncedSearchValue]);

    const {
        recentReports,
        personalDetails: localPersonalDetails,
        userToInvite,
        headerMessage,
    } = useMemo(() => {
        if (!areOptionsInitialized) {
            return {
                recentReports: [],
                personalDetails: [],
                userToInvite: null,
                headerMessage: '',
            };
        }
        const optionList = OptionsListUtils.getSearchOptions(options, debouncedSearchValue.trim(), betas ?? []);
        const header = OptionsListUtils.getHeaderMessage(optionList.recentReports.length + optionList.personalDetails.length !== 0, Boolean(optionList.userToInvite), debouncedSearchValue);
        return {...optionList, headerMessage: header};
    }, [areOptionsInitialized, options, debouncedSearchValue, betas]);

    const sections = useMemo((): SearchPageSectionList => {
        const newSections: SearchPageSectionList = [];

        if (recentReports?.length > 0) {
            newSections.push({
                data: recentReports.map((report) => ({...report, isBold: report.isUnread})),
                shouldShow: true,
            });
        }

        if (localPersonalDetails.length > 0) {
            newSections.push({
                data: localPersonalDetails,
                shouldShow: true,
            });
        }

        if (userToInvite) {
            newSections.push({
                data: [userToInvite],
                shouldShow: true,
            });
        }

        return newSections;
    }, [localPersonalDetails, recentReports, userToInvite]);

    const selectReport = (option: OptionData) => {
        if (!option) {
            return;
        }

        if (option.reportID) {
            setSearchValue('');
            Navigation.dismissModal(option.reportID);
        } else {
            Report.navigateToAndOpenReport(option.login ? [option.login] : []);
        }
    };

    const handleScreenTransitionEnd = () => {
        setIsScreenTransitionEnd(true);
    };

<<<<<<< HEAD
    const isOptionsDataReady = useMemo(() => ReportUtils.isReportDataReady() && OptionsListUtils.isPersonalDetailsReady(personalDetails), [personalDetails]);
    const {isDismissed} = useDismissedReferralBanners({referralContentType: CONST.REFERRAL_PROGRAM.CONTENT_TYPES.REFER_FRIEND});

=======
>>>>>>> ec41a4be
    return (
        <ScreenWrapper
            includeSafeAreaPaddingBottom={false}
            testID={SearchPage.displayName}
            onEntryTransitionEnd={handleScreenTransitionEnd}
            shouldEnableMaxHeight
            navigation={navigation}
        >
<<<<<<< HEAD
            {({didScreenTransitionEnd}) => (
=======
            {({safeAreaPaddingBottomStyle}) => (
>>>>>>> ec41a4be
                <>
                    <HeaderWithBackButton
                        title={translate('common.search')}
                        onBackButtonPress={Navigation.goBack}
                    />
<<<<<<< HEAD
                    <SelectionList
                        sections={didScreenTransitionEnd && isOptionsDataReady ? sections : CONST.EMPTY_ARRAY}
                        ListItem={UserListItem}
                        textInputValue={searchValue}
                        textInputLabel={translate('optionsSelector.nameEmailOrPhoneNumber')}
                        textInputHint={offlineMessage}
                        onChangeText={setSearchValue}
                        headerMessage={headerMessage}
                        onLayout={setPerformanceTimersEnd}
                        autoFocus
                        onSelectRow={selectReport}
                        showLoadingPlaceholder={!didScreenTransitionEnd || !isOptionsDataReady}
                        footerContent={!isDismissed && SerachPageFooterInstance}
                        isLoadingNewOptions={isSearchingForReports ?? undefined}
                    />
=======
                    <View style={[themeStyles.flex1, themeStyles.w100, safeAreaPaddingBottomStyle]}>
                        <SelectionList<OptionData>
                            sections={areOptionsInitialized ? sections : CONST.EMPTY_ARRAY}
                            ListItem={UserListItem}
                            textInputValue={searchValue}
                            textInputLabel={translate('optionsSelector.nameEmailOrPhoneNumber')}
                            textInputHint={offlineMessage}
                            onChangeText={setSearchValue}
                            headerMessage={headerMessage}
                            headerMessageStyle={headerMessage === translate('common.noResultsFound') ? [themeStyles.ph4, themeStyles.pb5] : undefined}
                            onLayout={setPerformanceTimersEnd}
                            onSelectRow={selectReport}
                            showLoadingPlaceholder={!areOptionsInitialized}
                            footerContent={SearchPageFooterInstance}
                            isLoadingNewOptions={isSearchingForReports ?? undefined}
                        />
                    </View>
>>>>>>> ec41a4be
                </>
            )}
        </ScreenWrapper>
    );
}

SearchPage.displayName = 'SearchPage';

export default withOnyx<SearchPageProps, SearchPageOnyxProps>({
    betas: {
        key: ONYXKEYS.BETAS,
    },
    isSearchingForReports: {
        key: ONYXKEYS.IS_SEARCHING_FOR_REPORTS,
        initWithStoredValues: false,
    },
})(SearchPage);<|MERGE_RESOLUTION|>--- conflicted
+++ resolved
@@ -1,11 +1,7 @@
 import type {StackScreenProps} from '@react-navigation/stack';
 import React, {useEffect, useMemo, useState} from 'react';
-<<<<<<< HEAD
+import {View} from 'react-native';
 import type {OnyxCollection, OnyxEntry} from 'react-native-onyx';
-=======
-import {View} from 'react-native';
-import type {OnyxEntry} from 'react-native-onyx';
->>>>>>> ec41a4be
 import {withOnyx} from 'react-native-onyx';
 import HeaderWithBackButton from '@components/HeaderWithBackButton';
 import {useOptionsList} from '@components/OptionListContextProvider';
@@ -58,14 +54,10 @@
     const [isScreenTransitionEnd, setIsScreenTransitionEnd] = useState(false);
     const {translate} = useLocalize();
     const {isOffline} = useNetwork();
-<<<<<<< HEAD
-    const personalDetails = usePersonalDetails();
-=======
     const themeStyles = useThemeStyles();
     const {options, areOptionsInitialized} = useOptionsList({
         shouldInitialize: isScreenTransitionEnd,
     });
->>>>>>> ec41a4be
 
     const offlineMessage: MaybePhraseKey = isOffline ? [`${translate('common.youAppearToBeOffline')} ${translate('search.resultsAreLimited')}`, {isTranslated: true}] : '';
 
@@ -143,12 +135,8 @@
         setIsScreenTransitionEnd(true);
     };
 
-<<<<<<< HEAD
-    const isOptionsDataReady = useMemo(() => ReportUtils.isReportDataReady() && OptionsListUtils.isPersonalDetailsReady(personalDetails), [personalDetails]);
     const {isDismissed} = useDismissedReferralBanners({referralContentType: CONST.REFERRAL_PROGRAM.CONTENT_TYPES.REFER_FRIEND});
 
-=======
->>>>>>> ec41a4be
     return (
         <ScreenWrapper
             includeSafeAreaPaddingBottom={false}
@@ -157,53 +145,25 @@
             shouldEnableMaxHeight
             navigation={navigation}
         >
-<<<<<<< HEAD
-            {({didScreenTransitionEnd}) => (
-=======
-            {({safeAreaPaddingBottomStyle}) => (
->>>>>>> ec41a4be
-                <>
-                    <HeaderWithBackButton
-                        title={translate('common.search')}
-                        onBackButtonPress={Navigation.goBack}
-                    />
-<<<<<<< HEAD
-                    <SelectionList
-                        sections={didScreenTransitionEnd && isOptionsDataReady ? sections : CONST.EMPTY_ARRAY}
-                        ListItem={UserListItem}
-                        textInputValue={searchValue}
-                        textInputLabel={translate('optionsSelector.nameEmailOrPhoneNumber')}
-                        textInputHint={offlineMessage}
-                        onChangeText={setSearchValue}
-                        headerMessage={headerMessage}
-                        onLayout={setPerformanceTimersEnd}
-                        autoFocus
-                        onSelectRow={selectReport}
-                        showLoadingPlaceholder={!didScreenTransitionEnd || !isOptionsDataReady}
-                        footerContent={!isDismissed && SerachPageFooterInstance}
-                        isLoadingNewOptions={isSearchingForReports ?? undefined}
-                    />
-=======
-                    <View style={[themeStyles.flex1, themeStyles.w100, safeAreaPaddingBottomStyle]}>
-                        <SelectionList<OptionData>
-                            sections={areOptionsInitialized ? sections : CONST.EMPTY_ARRAY}
-                            ListItem={UserListItem}
-                            textInputValue={searchValue}
-                            textInputLabel={translate('optionsSelector.nameEmailOrPhoneNumber')}
-                            textInputHint={offlineMessage}
-                            onChangeText={setSearchValue}
-                            headerMessage={headerMessage}
-                            headerMessageStyle={headerMessage === translate('common.noResultsFound') ? [themeStyles.ph4, themeStyles.pb5] : undefined}
-                            onLayout={setPerformanceTimersEnd}
-                            onSelectRow={selectReport}
-                            showLoadingPlaceholder={!areOptionsInitialized}
-                            footerContent={SearchPageFooterInstance}
-                            isLoadingNewOptions={isSearchingForReports ?? undefined}
-                        />
-                    </View>
->>>>>>> ec41a4be
-                </>
-            )}
+            <HeaderWithBackButton
+                title={translate('common.search')}
+                onBackButtonPress={Navigation.goBack}
+            />
+            <SelectionList<OptionData>
+                sections={areOptionsInitialized ? sections : CONST.EMPTY_ARRAY}
+                ListItem={UserListItem}
+                textInputValue={searchValue}
+                textInputLabel={translate('optionsSelector.nameEmailOrPhoneNumber')}
+                textInputHint={offlineMessage}
+                onChangeText={setSearchValue}
+                headerMessage={headerMessage}
+                headerMessageStyle={headerMessage === translate('common.noResultsFound') ? [themeStyles.ph4, themeStyles.pb5] : undefined}
+                onLayout={setPerformanceTimersEnd}
+                onSelectRow={selectReport}
+                showLoadingPlaceholder={!areOptionsInitialized}
+                footerContent={!isDismissed && SerachPageFooterInstance}
+                isLoadingNewOptions={isSearchingForReports ?? undefined}
+            />
         </ScreenWrapper>
     );
 }

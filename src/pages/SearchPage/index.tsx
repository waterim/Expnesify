import type {StackScreenProps} from '@react-navigation/stack';
import isEmpty from 'lodash/isEmpty';
import React, {useEffect, useMemo, useState} from 'react';
import type {OnyxEntry} from 'react-native-onyx';
import {withOnyx} from 'react-native-onyx';
import HeaderWithBackButton from '@components/HeaderWithBackButton';
import {useOptionsList} from '@components/OptionListContextProvider';
import ScreenWrapper from '@components/ScreenWrapper';
import SelectionList from '@components/SelectionList';
import UserListItem from '@components/SelectionList/UserListItem';
import useDebouncedState from '@hooks/useDebouncedState';
import useDismissedReferralBanners from '@hooks/useDismissedReferralBanners';
import useLocalize from '@hooks/useLocalize';
import useNetwork from '@hooks/useNetwork';
import useThemeStyles from '@hooks/useThemeStyles';
import type {MaybePhraseKey} from '@libs/Localize';
import Navigation from '@libs/Navigation/Navigation';
import type {RootStackParamList} from '@libs/Navigation/types';
import * as OptionsListUtils from '@libs/OptionsListUtils';
import Performance from '@libs/Performance';
import type {OptionData} from '@libs/ReportUtils';
import * as Report from '@userActions/Report';
import Timing from '@userActions/Timing';
import CONST from '@src/CONST';
import ONYXKEYS from '@src/ONYXKEYS';
import type SCREENS from '@src/SCREENS';
import type * as OnyxTypes from '@src/types/onyx';
import SearchPageFooter from './SearchPageFooter';

type SearchPageOnyxProps = {
    /** Beta features list */
    betas: OnyxEntry<OnyxTypes.Beta[]>;

    /** Whether or not we are searching for reports on the server */
    isSearchingForReports: OnyxEntry<boolean>;
};

type SearchPageProps = SearchPageOnyxProps & StackScreenProps<RootStackParamList, typeof SCREENS.SEARCH_ROOT>;

type Options = OptionsListUtils.Options & {headerMessage: string};

type SearchPageSectionItem = {
    data: OptionData[];
    shouldShow: boolean;
};

type SearchPageSectionList = SearchPageSectionItem[];

const setPerformanceTimersEnd = () => {
    Timing.end(CONST.TIMING.SEARCH_RENDER);
    Performance.markEnd(CONST.TIMING.SEARCH_RENDER);
};

const SerachPageFooterInstance = <SearchPageFooter />;

function SearchPage({betas, isSearchingForReports, navigation}: SearchPageProps) {
    const [isScreenTransitionEnd, setIsScreenTransitionEnd] = useState(false);
    const {translate} = useLocalize();
    const {isOffline} = useNetwork();
    const themeStyles = useThemeStyles();
    const {options, areOptionsInitialized} = useOptionsList({
        shouldInitialize: isScreenTransitionEnd,
    });

    const offlineMessage: MaybePhraseKey = isOffline ? [`${translate('common.youAppearToBeOffline')} ${translate('search.resultsAreLimited')}`, {isTranslated: true}] : '';

    const [searchValue, debouncedSearchValue, setSearchValue] = useDebouncedState('');

    useEffect(() => {
        Timing.start(CONST.TIMING.SEARCH_RENDER);
        Performance.markStart(CONST.TIMING.SEARCH_RENDER);
    }, []);

    useEffect(() => {
        Report.searchInServer(debouncedSearchValue.trim());
    }, [debouncedSearchValue]);

<<<<<<< HEAD
    const {
        recentReports,
        personalDetails: localPersonalDetails,
        userToInvite,
        headerMessage,
    } = useMemo(() => {
        if (!areOptionsInitialized || !isScreenTransitionEnd) {
=======
    const searchOptions: Options = useMemo(() => {
        if (!areOptionsInitialized) {
>>>>>>> b2a1bac5
            return {
                recentReports: [],
                personalDetails: [],
                userToInvite: null,
                currentUserOption: null,
                categoryOptions: [],
                tagOptions: [],
                taxRatesOptions: [],
                headerMessage: '',
            };
        }
        const optionList = OptionsListUtils.getSearchOptions(options, '', betas ?? []);
        const header = OptionsListUtils.getHeaderMessage(optionList.recentReports.length + optionList.personalDetails.length !== 0, Boolean(optionList.userToInvite), '');
        return {...optionList, headerMessage: header};
<<<<<<< HEAD
    }, [areOptionsInitialized, options, debouncedSearchValue, betas, isScreenTransitionEnd]);
=======
    }, [areOptionsInitialized, betas, options]);

    const filteredOptions = useMemo(() => {
        if (debouncedSearchValue.trim() === '') {
            return {
                recentReports: [],
                personalDetails: [],
                userToInvite: null,
                headerMessage: '',
            };
        }

        const newOptions = OptionsListUtils.filterOptions(searchOptions, debouncedSearchValue);
        const header = OptionsListUtils.getHeaderMessage(newOptions.recentReports.length > 0, false, debouncedSearchValue);
        return {
            recentReports: newOptions.recentReports,
            personalDetails: newOptions.personalDetails,
            userToInvite: null,
            headerMessage: header,
        };
    }, [debouncedSearchValue, searchOptions]);

    const {recentReports, personalDetails: localPersonalDetails, userToInvite, headerMessage} = debouncedSearchValue.trim() !== '' ? filteredOptions : searchOptions;
>>>>>>> b2a1bac5

    const sections = useMemo((): SearchPageSectionList => {
        const newSections: SearchPageSectionList = [];

        if (recentReports?.length > 0) {
            newSections.push({
                data: recentReports.map((report) => ({...report, isBold: report.isUnread})),
                shouldShow: true,
            });
        }

        if (localPersonalDetails.length > 0) {
            newSections.push({
                data: localPersonalDetails,
                shouldShow: true,
            });
        }

        if (!isEmpty(userToInvite)) {
            newSections.push({
                data: [userToInvite],
                shouldShow: true,
            });
        }

        return newSections;
    }, [localPersonalDetails, recentReports, userToInvite]);

    const selectReport = (option: OptionData) => {
        if (!option) {
            return;
        }

        if (option.reportID) {
            setSearchValue('');
            Navigation.dismissModal(option.reportID);
        } else {
            Report.navigateToAndOpenReport(option.login ? [option.login] : []);
        }
    };

    const handleScreenTransitionEnd = () => {
        setIsScreenTransitionEnd(true);
    };

    const {isDismissed} = useDismissedReferralBanners({referralContentType: CONST.REFERRAL_PROGRAM.CONTENT_TYPES.REFER_FRIEND});

    return (
        <ScreenWrapper
            includeSafeAreaPaddingBottom={false}
            testID={SearchPage.displayName}
            onEntryTransitionEnd={handleScreenTransitionEnd}
            shouldEnableMaxHeight
            navigation={navigation}
        >
            <HeaderWithBackButton
                title={translate('common.search')}
                onBackButtonPress={Navigation.goBack}
            />
            <SelectionList<OptionData>
                sections={areOptionsInitialized ? sections : CONST.EMPTY_ARRAY}
                ListItem={UserListItem}
                textInputValue={searchValue}
                textInputLabel={translate('optionsSelector.nameEmailOrPhoneNumber')}
                textInputHint={offlineMessage}
                onChangeText={setSearchValue}
                headerMessage={headerMessage}
                headerMessageStyle={headerMessage === translate('common.noResultsFound') ? [themeStyles.ph4, themeStyles.pb5] : undefined}
                onLayout={setPerformanceTimersEnd}
                onSelectRow={selectReport}
                showLoadingPlaceholder={!areOptionsInitialized || !isScreenTransitionEnd}
                footerContent={!isDismissed && SerachPageFooterInstance}
                isLoadingNewOptions={isSearchingForReports ?? undefined}
            />
        </ScreenWrapper>
    );
}

SearchPage.displayName = 'SearchPage';

export default withOnyx<SearchPageProps, SearchPageOnyxProps>({
    betas: {
        key: ONYXKEYS.BETAS,
    },
    isSearchingForReports: {
        key: ONYXKEYS.IS_SEARCHING_FOR_REPORTS,
        initWithStoredValues: false,
    },
})(SearchPage);<|MERGE_RESOLUTION|>--- conflicted
+++ resolved
@@ -37,8 +37,6 @@
 
 type SearchPageProps = SearchPageOnyxProps & StackScreenProps<RootStackParamList, typeof SCREENS.SEARCH_ROOT>;
 
-type Options = OptionsListUtils.Options & {headerMessage: string};
-
 type SearchPageSectionItem = {
     data: OptionData[];
     shouldShow: boolean;
@@ -75,18 +73,8 @@
         Report.searchInServer(debouncedSearchValue.trim());
     }, [debouncedSearchValue]);
 
-<<<<<<< HEAD
-    const {
-        recentReports,
-        personalDetails: localPersonalDetails,
-        userToInvite,
-        headerMessage,
-    } = useMemo(() => {
+    const searchOptions = useMemo(() => {
         if (!areOptionsInitialized || !isScreenTransitionEnd) {
-=======
-    const searchOptions: Options = useMemo(() => {
-        if (!areOptionsInitialized) {
->>>>>>> b2a1bac5
             return {
                 recentReports: [],
                 personalDetails: [],
@@ -101,10 +89,7 @@
         const optionList = OptionsListUtils.getSearchOptions(options, '', betas ?? []);
         const header = OptionsListUtils.getHeaderMessage(optionList.recentReports.length + optionList.personalDetails.length !== 0, Boolean(optionList.userToInvite), '');
         return {...optionList, headerMessage: header};
-<<<<<<< HEAD
-    }, [areOptionsInitialized, options, debouncedSearchValue, betas, isScreenTransitionEnd]);
-=======
-    }, [areOptionsInitialized, betas, options]);
+    }, [areOptionsInitialized, betas, isScreenTransitionEnd, options]);
 
     const filteredOptions = useMemo(() => {
         if (debouncedSearchValue.trim() === '') {
@@ -127,7 +112,6 @@
     }, [debouncedSearchValue, searchOptions]);
 
     const {recentReports, personalDetails: localPersonalDetails, userToInvite, headerMessage} = debouncedSearchValue.trim() !== '' ? filteredOptions : searchOptions;
->>>>>>> b2a1bac5
 
     const sections = useMemo((): SearchPageSectionList => {
         const newSections: SearchPageSectionList = [];

--- conflicted
+++ resolved
@@ -16,12 +16,8 @@
 import compose from '../../libs/compose';
 import personalDetailsPropType from '../personalDetailsPropType';
 import reportPropTypes from '../reportPropTypes';
-<<<<<<< HEAD
 import * as Task from '../../libs/actions/Task';
-=======
-import * as TaskUtils from '../../libs/actions/Task';
 import * as ReportUtils from '../../libs/ReportUtils';
->>>>>>> e937c43f
 import ROUTES from '../../ROUTES';
 
 const propTypes = {

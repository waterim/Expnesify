--- conflicted
+++ resolved
@@ -12,11 +12,8 @@
 import compose from '../../libs/compose';
 import reportPropTypes from '../reportPropTypes';
 import * as TaskUtils from '../../libs/actions/Task';
-<<<<<<< HEAD
 import CONST from '../../CONST';
-=======
 import focusAndUpdateMultilineInputRange from '../../libs/focusAndUpdateMultilineInputRange';
->>>>>>> 983f3610
 
 const propTypes = {
     /** Current user session */

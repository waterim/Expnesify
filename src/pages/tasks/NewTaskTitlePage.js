import React, {useRef} from 'react';
import {View} from 'react-native';
import {withOnyx} from 'react-native-onyx';
import PropTypes from 'prop-types';
import withLocalize, {withLocalizePropTypes} from '../../components/withLocalize';
import compose from '../../libs/compose';
import HeaderWithBackButton from '../../components/HeaderWithBackButton';
import Navigation from '../../libs/Navigation/Navigation';
import ScreenWrapper from '../../components/ScreenWrapper';
import styles from '../../styles/styles';
import ONYXKEYS from '../../ONYXKEYS';
import * as ErrorUtils from '../../libs/ErrorUtils';
import Form from '../../components/Form';
import TextInput from '../../components/TextInput';
import Permissions from '../../libs/Permissions';
import ROUTES from '../../ROUTES';
import * as TaskUtils from '../../libs/actions/Task';

const propTypes = {
    /** Beta features list */
    betas: PropTypes.arrayOf(PropTypes.string),

    /** Grab the Share title of the Task */
    task: PropTypes.shape({
        /** Title of the Task */
        title: PropTypes.string,
    }),

    ...withLocalizePropTypes,
};

const defaultProps = {
    betas: [],
    task: {
        title: '',
    },
};

const NewTaskTitlePage = (props) => {
    const inputRef = useRef(null);

    /**
     * @param {Object} values - form input values passed by the Form component
     * @returns {Boolean}
     */
    function validate(values) {
        const errors = {};

        if (!values.taskTitle) {
            // We error if the user doesn't enter a task name
            ErrorUtils.addErrorMessage(errors, 'taskTitle', props.translate('newTaskPage.pleaseEnterTaskName'));
        }

        return errors;
    }

    // On submit, we want to call the assignTask function and wait to validate
    // the response
    function onSubmit(values) {
        TaskUtils.setTitleValue(values.taskTitle);
        Navigation.navigate(ROUTES.getNewTaskRoute());
    }

    if (!Permissions.canUseTasks(props.betas)) {
        Navigation.dismissModal();
        return null;
    }
    return (
        <ScreenWrapper
            onEntryTransitionEnd={() => {
                if (!inputRef.current) {
                    return;
                }

                inputRef.current.focus();
            }}
            includeSafeAreaPaddingBottom={false}
        >
            <HeaderWithBackButton
                title={props.translate('newTaskPage.title')}
<<<<<<< HEAD
=======
                onCloseButtonPress={() => TaskUtils.dismissModalAndClearOutTaskInfo()}
                shouldShowBackButton
>>>>>>> 08b1bf6a
                onBackButtonPress={() => Navigation.goBack()}
            />
            <Form
                formID={ONYXKEYS.FORMS.NEW_TASK_FORM}
                submitButtonText={props.translate('common.next')}
                style={[styles.mh5, styles.mt5, styles.flexGrow1]}
                validate={(values) => validate(values)}
                onSubmit={(values) => onSubmit(values)}
                enabledWhenOffline
            >
                <View style={styles.mb5}>
                    <TextInput
                        defaultValue={props.task.title}
                        ref={(el) => (inputRef.current = el)}
                        inputID="taskTitle"
                        label={props.translate('newTaskPage.title')}
                    />
                </View>
            </Form>
        </ScreenWrapper>
    );
};

NewTaskTitlePage.displayName = 'NewTaskTitlePage';
NewTaskTitlePage.propTypes = propTypes;
NewTaskTitlePage.defaultProps = defaultProps;

export default compose(
    withOnyx({
        betas: {
            key: ONYXKEYS.BETAS,
        },
        task: {
            key: ONYXKEYS.TASK,
        },
    }),
    withLocalize,
)(NewTaskTitlePage);<|MERGE_RESOLUTION|>--- conflicted
+++ resolved
@@ -78,11 +78,8 @@
         >
             <HeaderWithBackButton
                 title={props.translate('newTaskPage.title')}
-<<<<<<< HEAD
-=======
                 onCloseButtonPress={() => TaskUtils.dismissModalAndClearOutTaskInfo()}
                 shouldShowBackButton
->>>>>>> 08b1bf6a
                 onBackButtonPress={() => Navigation.goBack()}
             />
             <Form

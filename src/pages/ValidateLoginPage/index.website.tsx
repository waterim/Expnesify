import React, {useEffect} from 'react';
import {withOnyx} from 'react-native-onyx';
import FullScreenLoadingIndicator from '@components/FullscreenLoadingIndicator';
import ExpiredValidateCodeModal from '@components/ValidateCode/ExpiredValidateCodeModal';
import JustSignedInModal from '@components/ValidateCode/JustSignedInModal';
import ValidateCodeModal from '@components/ValidateCode/ValidateCodeModal';
import desktopLoginRedirect from '@libs/desktopLoginRedirect';
import Navigation from '@libs/Navigation/Navigation';
import * as Session from '@userActions/Session';
import CONST from '@src/CONST';
import ONYXKEYS from '@src/ONYXKEYS';
import type {ValidateLoginPageOnyxProps, ValidateLoginPageProps} from './types';

function ValidateLoginPage({
    account,
    credentials,
    route: {
        params: {accountID, validateCode, exitTo},
    },
    session,
}: ValidateLoginPageProps<ValidateLoginPageOnyxProps>) {
    const login = credentials?.login;
    const autoAuthState = session?.autoAuthState ?? CONST.AUTO_AUTH_STATE.NOT_STARTED;
    const isSignedIn = !!session?.authToken && session?.authTokenType !== CONST.AUTH_TOKEN_TYPES.ANONYMOUS;
    const is2FARequired = !!account?.requiresTwoFactorAuth;
    const cachedAccountID = credentials?.accountID;

    useEffect(() => {
        if (!login && isSignedIn && (autoAuthState === CONST.AUTO_AUTH_STATE.SIGNING_IN || autoAuthState === CONST.AUTO_AUTH_STATE.JUST_SIGNED_IN)) {
            // The user clicked the option to sign in the current tab
            Navigation.isNavigationReady().then(() => {
                Navigation.goBack();
            });
            return;
        }
        Session.initAutoAuthState(autoAuthState);

        if (isSignedIn || (!login && !exitTo)) {
            if (exitTo) {
                Session.handleExitToNavigation(exitTo);
            }
            return;
        }

        // The user has initiated the sign in process on the same browser, in another tab.
        Session.signInWithValidateCode(Number(accountID), validateCode);

        // Since on Desktop we don't have multi-tab functionality to handle the login flow,
        // we need to `popToTop` the stack after `signInWithValidateCode` in order to
        // perform login for both 2FA and non-2FA accounts.
        desktopLoginRedirect(autoAuthState, isSignedIn);
        // eslint-disable-next-line react-hooks/exhaustive-deps
    }, []);

    useEffect(() => {
        if (!!login || !cachedAccountID || !is2FARequired) {
            if (exitTo) {
                Session.handleExitToNavigation(exitTo);
            }
            return;
        }

        // The user clicked the option to sign in the current tab
        Navigation.isNavigationReady().then(() => {
            Navigation.goBack();
        });
    }, [login, cachedAccountID, is2FARequired, exitTo]);

    return (
        <>
            {autoAuthState === CONST.AUTO_AUTH_STATE.FAILED && <ExpiredValidateCodeModal />}
            {autoAuthState === CONST.AUTO_AUTH_STATE.JUST_SIGNED_IN && is2FARequired && !isSignedIn && <JustSignedInModal is2FARequired />}
            {autoAuthState === CONST.AUTO_AUTH_STATE.JUST_SIGNED_IN && isSignedIn && !exitTo && <JustSignedInModal is2FARequired={false} />}
<<<<<<< HEAD
            {/* If session.autoAuthState isn't available yet, we use shouldStartSignInWithValidateCode to conditionally render the component instead of local autoAuthState which contains a default value of NOT_STARTED */}
            {(!session?.autoAuthState ? !shouldStartSignInWithValidateCode : autoAuthState === CONST.AUTO_AUTH_STATE.NOT_STARTED) && !exitTo && (
=======
            {autoAuthState === CONST.AUTO_AUTH_STATE.NOT_STARTED && !exitTo && (
>>>>>>> fd8ef990
                <ValidateCodeModal
                    accountID={Number(accountID)}
                    code={validateCode}
                />
            )}
<<<<<<< HEAD
            {(!session?.autoAuthState ? shouldStartSignInWithValidateCode : autoAuthState === CONST.AUTO_AUTH_STATE.SIGNING_IN) && <FullScreenLoadingIndicator />}
=======
            {autoAuthState === CONST.AUTO_AUTH_STATE.SIGNING_IN && <FullScreenLoadingIndicator />}
>>>>>>> fd8ef990
        </>
    );
}

ValidateLoginPage.displayName = 'ValidateLoginPage';

export default withOnyx<ValidateLoginPageProps<ValidateLoginPageOnyxProps>, ValidateLoginPageOnyxProps>({
    account: {key: ONYXKEYS.ACCOUNT},
    credentials: {key: ONYXKEYS.CREDENTIALS},
    session: {key: ONYXKEYS.SESSION},
})(ValidateLoginPage);<|MERGE_RESOLUTION|>--- conflicted
+++ resolved
@@ -24,9 +24,11 @@
     const isSignedIn = !!session?.authToken && session?.authTokenType !== CONST.AUTH_TOKEN_TYPES.ANONYMOUS;
     const is2FARequired = !!account?.requiresTwoFactorAuth;
     const cachedAccountID = credentials?.accountID;
+    const isUserClickedSignIn = !login && isSignedIn && (autoAuthState === CONST.AUTO_AUTH_STATE.SIGNING_IN || autoAuthState === CONST.AUTO_AUTH_STATE.JUST_SIGNED_IN);
+    const shouldStartSignInWithValidateCode = !isUserClickedSignIn && !isSignedIn && (!!login || !!exitTo);
 
     useEffect(() => {
-        if (!login && isSignedIn && (autoAuthState === CONST.AUTO_AUTH_STATE.SIGNING_IN || autoAuthState === CONST.AUTO_AUTH_STATE.JUST_SIGNED_IN)) {
+        if (isUserClickedSignIn) {
             // The user clicked the option to sign in the current tab
             Navigation.isNavigationReady().then(() => {
                 Navigation.goBack();
@@ -35,7 +37,7 @@
         }
         Session.initAutoAuthState(autoAuthState);
 
-        if (isSignedIn || (!login && !exitTo)) {
+        if (shouldStartSignInWithValidateCode) {
             if (exitTo) {
                 Session.handleExitToNavigation(exitTo);
             }
@@ -71,22 +73,14 @@
             {autoAuthState === CONST.AUTO_AUTH_STATE.FAILED && <ExpiredValidateCodeModal />}
             {autoAuthState === CONST.AUTO_AUTH_STATE.JUST_SIGNED_IN && is2FARequired && !isSignedIn && <JustSignedInModal is2FARequired />}
             {autoAuthState === CONST.AUTO_AUTH_STATE.JUST_SIGNED_IN && isSignedIn && !exitTo && <JustSignedInModal is2FARequired={false} />}
-<<<<<<< HEAD
             {/* If session.autoAuthState isn't available yet, we use shouldStartSignInWithValidateCode to conditionally render the component instead of local autoAuthState which contains a default value of NOT_STARTED */}
             {(!session?.autoAuthState ? !shouldStartSignInWithValidateCode : autoAuthState === CONST.AUTO_AUTH_STATE.NOT_STARTED) && !exitTo && (
-=======
-            {autoAuthState === CONST.AUTO_AUTH_STATE.NOT_STARTED && !exitTo && (
->>>>>>> fd8ef990
                 <ValidateCodeModal
                     accountID={Number(accountID)}
                     code={validateCode}
                 />
             )}
-<<<<<<< HEAD
             {(!session?.autoAuthState ? shouldStartSignInWithValidateCode : autoAuthState === CONST.AUTO_AUTH_STATE.SIGNING_IN) && <FullScreenLoadingIndicator />}
-=======
-            {autoAuthState === CONST.AUTO_AUTH_STATE.SIGNING_IN && <FullScreenLoadingIndicator />}
->>>>>>> fd8ef990
         </>
     );
 }

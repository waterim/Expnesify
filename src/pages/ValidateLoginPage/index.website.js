--- conflicted
+++ resolved
@@ -93,7 +93,6 @@
 
         // The user clicked the option to sign in the current tab
         Navigation.navigate(ROUTES.REPORT);
-<<<<<<< HEAD
     });
 
     const getAutoAuthState = () => lodashGet(props, 'session.autoAuthState', CONST.AUTO_AUTH_STATE.NOT_STARTED);
@@ -108,8 +107,8 @@
     return (
         <>
             {currentAuthState === CONST.AUTO_AUTH_STATE.FAILED && <ExpiredValidateCodeModal />}
-            {currentAuthState === CONST.AUTO_AUTH_STATE.JUST_SIGNED_IN && is2FARequired && !isSignedIn && <TfaRequiredModal />}
-            {currentAuthState === CONST.AUTO_AUTH_STATE.NOT_STARTED && isSignedIn && <AbracadabraModal />}
+            {currentAuthState === CONST.AUTO_AUTH_STATE.JUST_SIGNED_IN && is2FARequired && !isSignedIn && <JustSignedInModal is2FARequired />}
+            {currentAuthState === CONST.AUTO_AUTH_STATE.JUST_SIGNED_IN && isSignedIn && <JustSignedInModal is2FARequired={false} />}
             {currentAuthState === CONST.AUTO_AUTH_STATE.NOT_STARTED && !isSignedIn && (
                 <ValidateCodeModal
                     accountID={getAccountID()}
@@ -119,50 +118,6 @@
             {currentAuthState === CONST.AUTO_AUTH_STATE.SIGNING_IN && <FullScreenLoadingIndicator />}
         </>
     );
-=======
-    }
-
-    /**
-     * @returns {String}
-     */
-    getAutoAuthState() {
-        return lodashGet(this.props, 'session.autoAuthState', CONST.AUTO_AUTH_STATE.NOT_STARTED);
-    }
-
-    /**
-     * @returns {String}
-     */
-    getAccountID() {
-        return lodashGet(this.props.route.params, 'accountID', '');
-    }
-
-    /**
-     * @returns {String}
-     */
-    getValidateCode() {
-        return lodashGet(this.props.route.params, 'validateCode', '');
-    }
-
-    render() {
-        const is2FARequired = lodashGet(this.props, 'account.requiresTwoFactorAuth', false);
-        const isSignedIn = Boolean(lodashGet(this.props, 'session.authToken', null));
-        const currentAuthState = this.getAutoAuthState();
-        return (
-            <>
-                {currentAuthState === CONST.AUTO_AUTH_STATE.FAILED && <ExpiredValidateCodeModal />}
-                {currentAuthState === CONST.AUTO_AUTH_STATE.JUST_SIGNED_IN && is2FARequired && !isSignedIn && <JustSignedInModal is2FARequired />}
-                {currentAuthState === CONST.AUTO_AUTH_STATE.JUST_SIGNED_IN && isSignedIn && <JustSignedInModal is2FARequired={false} />}
-                {currentAuthState === CONST.AUTO_AUTH_STATE.NOT_STARTED && !isSignedIn && (
-                    <ValidateCodeModal
-                        accountID={this.getAccountID()}
-                        code={this.getValidateCode()}
-                    />
-                )}
-                {currentAuthState === CONST.AUTO_AUTH_STATE.SIGNING_IN && <FullScreenLoadingIndicator />}
-            </>
-        );
-    }
->>>>>>> 38ba7c8e
 }
 
 ValidateLoginPage.propTypes = propTypes;

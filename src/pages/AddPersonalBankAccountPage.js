--- conflicted
+++ resolved
@@ -2,14 +2,7 @@
 import HeaderWithCloseButton from '../components/HeaderWithCloseButton';
 import ScreenWrapper from '../components/ScreenWrapper';
 import Navigation from '../libs/Navigation/Navigation';
-<<<<<<< HEAD
-import {
-    addPersonalBankAccount,
-    getOAuthReceivedRedirectURI,
-} from '../libs/actions/BankAccounts';
-=======
 import * as BankAccounts from '../libs/actions/BankAccounts';
->>>>>>> 5a5d8e14
 import withLocalize, {withLocalizePropTypes} from '../components/withLocalize';
 import AddPlaidBankAccount from '../components/AddPlaidBankAccount';
 
@@ -17,10 +10,9 @@
     ...withLocalizePropTypes,
 };
 
-<<<<<<< HEAD
 const AddPersonalBankAccountPage = (props) => {
     // If we are coming back from the Plaid OAuth flow
-    const receivedRedirectURI = getOAuthReceivedRedirectURI();
+    const receivedRedirectURI = BankAccounts.getOAuthReceivedRedirectURI();
 
     return (
         <ScreenWrapper>
@@ -30,7 +22,7 @@
             />
             <AddPlaidBankAccount
                 onSubmit={({account, password, plaidLinkToken}) => {
-                    addPersonalBankAccount(account, password, plaidLinkToken);
+                    BankAccounts.addPersonalBankAccount(account, password, plaidLinkToken);
                 }}
                 onExitPlaid={Navigation.dismissModal}
                 receivedRedirectURI={receivedRedirectURI}
@@ -39,22 +31,6 @@
         </ScreenWrapper>
     );
 };
-=======
-const AddPersonalBankAccountPage = props => (
-    <ScreenWrapper>
-        <HeaderWithCloseButton
-            title={props.translate('bankAccount.addBankAccount')}
-            onCloseButtonPress={Navigation.dismissModal}
-        />
-        <AddPlaidBankAccount
-            onSubmit={({account, password, plaidLinkToken}) => {
-                BankAccounts.addPersonalBankAccount(account, password, plaidLinkToken);
-            }}
-            onExitPlaid={Navigation.dismissModal}
-        />
-    </ScreenWrapper>
-);
->>>>>>> 5a5d8e14
 
 AddPersonalBankAccountPage.propTypes = propTypes;
 AddPersonalBankAccountPage.displayName = 'AddPersonalBankAccountPage';

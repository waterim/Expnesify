--- conflicted
+++ resolved
@@ -83,18 +83,13 @@
 function EditRequestPage({report, route, policy, policyCategories, policyTags, parentReportActions, transaction}) {
     const parentReportActionID = lodashGet(report, 'parentReportActionID', '0');
     const parentReportAction = lodashGet(parentReportActions, parentReportActionID, {});
-<<<<<<< HEAD
     const {
         amount: transactionAmount,
         taxAmount: transactionTaxAmount,
         taxCode: transactionTaxCode,
         currency: transactionCurrency,
-        category: transactionCategory,
         tag: transactionTag,
     } = ReportUtils.getTransactionDetails(transaction);
-=======
-    const {amount: transactionAmount, currency: transactionCurrency, tag: transactionTag} = ReportUtils.getTransactionDetails(transaction);
->>>>>>> 56c02189
 
     const defaultCurrency = lodashGet(route, 'params.currency', '') || transactionCurrency;
     const fieldToEdit = lodashGet(route, ['params', 'field'], '');

import React, {useEffect} from 'react';
import PropTypes from 'prop-types';
import lodashGet from 'lodash/get';
import {withOnyx} from 'react-native-onyx';
import compose from '../libs/compose';
import CONST from '../CONST';
import Navigation from '../libs/Navigation/Navigation';
import ONYXKEYS from '../ONYXKEYS';
import * as ReportActionsUtils from '../libs/ReportActionsUtils';
import * as ReportUtils from '../libs/ReportUtils';
import * as TransactionUtils from '../libs/TransactionUtils';
import EditRequestDescriptionPage from './EditRequestDescriptionPage';
import EditRequestCreatedPage from './EditRequestCreatedPage';
import EditRequestAmountPage from './EditRequestAmountPage';
import reportPropTypes from './reportPropTypes';
import * as IOU from '../libs/actions/IOU';
import * as CurrencyUtils from '../libs/CurrencyUtils';

const propTypes = {
    /** Route from navigation */
    route: PropTypes.shape({
        /** Params from the route */
        params: PropTypes.shape({
            /** Which field we are editing */
            field: PropTypes.string,

            /** reportID for the "transaction thread" */
            threadReportID: PropTypes.string,
        }),
    }).isRequired,

    /** The report object for the thread report */
    report: reportPropTypes,

    /** The parent report object for the thread report */
    parentReport: reportPropTypes,
};

const defaultProps = {
    report: {},
    parentReport: {},
};

function EditRequestPage({report, route, parentReport}) {
    const parentReportAction = ReportActionsUtils.getParentReportAction(report);
    const transactionID = lodashGet(parentReportAction, 'originalMessage.IOUTransactionID', '');
    const transaction = TransactionUtils.getTransaction(transactionID);
<<<<<<< HEAD
    const {amount: transactionAmount, currency: transactionCurrency, comment: transactionDescription} = ReportUtils.getTransactionDetails(transaction);
=======
    const transactionDescription = TransactionUtils.getDescription(transaction);
    const transactionAmount = TransactionUtils.getAmount(transaction, ReportUtils.isExpenseReport(parentReport));
    const transactionCurrency = TransactionUtils.getCurrency(transaction);
>>>>>>> 043b1ede

    // Take only the YYYY-MM-DD value
    const transactionCreated = TransactionUtils.getCreated(transaction);
    const fieldToEdit = lodashGet(route, ['params', 'field'], '');

    const isDeleted = ReportActionsUtils.isDeletedAction(parentReportAction);
    const isSetted = ReportUtils.isSettled(parentReport.reportID);

    // Dismiss the modal when the request is paid or deleted
    useEffect(() => {
        if (!isDeleted && !isSetted) {
            return;
        }
        Navigation.dismissModal();
    }, [isDeleted, isSetted]);

    // Update the transaction object and close the modal
    function editMoneyRequest(transactionChanges) {
        IOU.editMoneyRequest(transactionID, report.reportID, transactionChanges);
        Navigation.dismissModal();
    }

    if (fieldToEdit === CONST.EDIT_REQUEST_FIELD.DESCRIPTION) {
        return (
            <EditRequestDescriptionPage
                defaultDescription={transactionDescription}
                onSubmit={(transactionChanges) => {
                    // In case the comment hasn't been changed, do not make the API request.
                    if (transactionChanges.comment.trim() === transactionDescription) {
                        Navigation.dismissModal();
                        return;
                    }
                    editMoneyRequest({comment: transactionChanges.comment.trim()});
                }}
            />
        );
    }

    if (fieldToEdit === CONST.EDIT_REQUEST_FIELD.DATE) {
        return (
            <EditRequestCreatedPage
                defaultCreated={transactionCreated}
                onSubmit={(transactionChanges) => {
                    // In case the date hasn't been changed, do not make the API request.
                    if (transactionChanges.created === transactionCreated) {
                        Navigation.dismissModal();
                        return;
                    }
                    editMoneyRequest(transactionChanges);
                }}
            />
        );
    }

    if (fieldToEdit === CONST.EDIT_REQUEST_FIELD.AMOUNT) {
        return (
            <EditRequestAmountPage
                defaultAmount={transactionAmount}
                defaultCurrency={transactionCurrency}
                reportID={report.reportID}
                onSubmit={(transactionChanges) => {
                    const amount = CurrencyUtils.convertToSmallestUnit(transactionCurrency, Number.parseFloat(transactionChanges));
                    // In case the amount hasn't been changed, do not make the API request.
                    if (amount === transactionAmount) {
                        Navigation.dismissModal();
                        return;
                    }
                    // Temporarily disabling currency editing and it will be enabled as a quick follow up
                    editMoneyRequest({
                        amount,
                        currency: transactionCurrency,
                    });
                }}
            />
        );
    }

    return null;
}

EditRequestPage.displayName = 'EditRequestPage';
EditRequestPage.propTypes = propTypes;
EditRequestPage.defaultProps = defaultProps;
export default compose(
    withOnyx({
        report: {
            key: ({route}) => `${ONYXKEYS.COLLECTION.REPORT}${route.params.threadReportID}`,
        },
    }),
    withOnyx({
        parentReport: {
            key: ({report}) => `${ONYXKEYS.COLLECTION.REPORT}${report ? report.parentReportID : '0'}`,
        },
    }),
)(EditRequestPage);<|MERGE_RESOLUTION|>--- conflicted
+++ resolved
@@ -43,15 +43,8 @@
 
 function EditRequestPage({report, route, parentReport}) {
     const parentReportAction = ReportActionsUtils.getParentReportAction(report);
-    const transactionID = lodashGet(parentReportAction, 'originalMessage.IOUTransactionID', '');
-    const transaction = TransactionUtils.getTransaction(transactionID);
-<<<<<<< HEAD
+    const transaction = TransactionUtils.getLinkedTransaction(parentReportAction);
     const {amount: transactionAmount, currency: transactionCurrency, comment: transactionDescription} = ReportUtils.getTransactionDetails(transaction);
-=======
-    const transactionDescription = TransactionUtils.getDescription(transaction);
-    const transactionAmount = TransactionUtils.getAmount(transaction, ReportUtils.isExpenseReport(parentReport));
-    const transactionCurrency = TransactionUtils.getCurrency(transaction);
->>>>>>> 043b1ede
 
     // Take only the YYYY-MM-DD value
     const transactionCreated = TransactionUtils.getCreated(transaction);
@@ -70,7 +63,7 @@
 
     // Update the transaction object and close the modal
     function editMoneyRequest(transactionChanges) {
-        IOU.editMoneyRequest(transactionID, report.reportID, transactionChanges);
+        IOU.editMoneyRequest(transaction.transactionID, report.reportID, transactionChanges);
         Navigation.dismissModal();
     }
 

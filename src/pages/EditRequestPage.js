import React, {useEffect, useMemo} from 'react';
import PropTypes from 'prop-types';
import lodashGet from 'lodash/get';
import lodashValues from 'lodash/values';
import {withOnyx} from 'react-native-onyx';
import CONST from '../CONST';
import ONYXKEYS from '../ONYXKEYS';
import compose from '../libs/compose';
import Navigation from '../libs/Navigation/Navigation';
import * as ReportUtils from '../libs/ReportUtils';
import * as PolicyUtils from '../libs/PolicyUtils';
import * as TransactionUtils from '../libs/TransactionUtils';
import * as IOU from '../libs/actions/IOU';
import * as CurrencyUtils from '../libs/CurrencyUtils';
import * as OptionsListUtils from '../libs/OptionsListUtils';
import Permissions from '../libs/Permissions';
import tagPropTypes from '../components/tagPropTypes';
import FullPageNotFoundView from '../components/BlockingViews/FullPageNotFoundView';
import EditRequestDescriptionPage from './EditRequestDescriptionPage';
import EditRequestMerchantPage from './EditRequestMerchantPage';
import EditRequestCreatedPage from './EditRequestCreatedPage';
import EditRequestAmountPage from './EditRequestAmountPage';
import EditRequestReceiptPage from './EditRequestReceiptPage';
import reportPropTypes from './reportPropTypes';
import EditRequestDistancePage from './EditRequestDistancePage';
import EditRequestCategoryPage from './EditRequestCategoryPage';
import EditRequestTagPage from './EditRequestTagPage';
import categoryPropTypes from '../components/categoryPropTypes';
import ScreenWrapper from '../components/ScreenWrapper';
<<<<<<< HEAD
import reportActionPropTypes from './home/report/reportActionPropTypes';
=======
>>>>>>> b8200462
import transactionPropTypes from '../components/transactionPropTypes';

const propTypes = {
    /** Route from navigation */
    route: PropTypes.shape({
        /** Params from the route */
        params: PropTypes.shape({
            /** Which field we are editing */
            field: PropTypes.string,

            /** reportID for the "transaction thread" */
            threadReportID: PropTypes.string,
        }),
    }).isRequired,

    /** Onyx props */
    /** List of betas available to current user */
    betas: PropTypes.arrayOf(PropTypes.string),

    /** The report object for the thread report */
    report: reportPropTypes,

    /** The parent report object for the thread report */
    parentReport: reportPropTypes,

    /** Collection of categories attached to a policy */
    policyCategories: PropTypes.objectOf(categoryPropTypes),

    /** Collection of tags attached to a policy */
    policyTags: tagPropTypes,

<<<<<<< HEAD
    /** The actions from the parent report */
    parentReportActions: PropTypes.objectOf(PropTypes.shape(reportActionPropTypes)),

    /** Transaction that stores the request data */
    transaction: transactionPropTypes,
=======
    /** The original transaction that is being edited */
    transaction: transactionPropTypes,

    ...withCurrentUserPersonalDetailsPropTypes,
>>>>>>> b8200462
};

const defaultProps = {
    betas: [],
    report: {},
    parentReport: {},
    policyCategories: {},
    policyTags: {},
<<<<<<< HEAD
    parentReportActions: {},
    transaction: {},
};

function EditRequestPage({betas, report, route, parentReport, policyCategories, policyTags, parentReportActions, transaction}) {
    const parentReportAction = parentReportActions[report.parentReportActionID];
=======
    transaction: {},
};

function EditRequestPage({betas, report, route, parentReport, policy, session, policyCategories, policyTags, parentReportActions, transaction}) {
    const parentReportActionID = lodashGet(report, 'parentReportActionID', '0');
    const parentReportAction = lodashGet(parentReportActions, parentReportActionID);
>>>>>>> b8200462
    const {
        amount: transactionAmount,
        currency: transactionCurrency,
        comment: transactionDescription,
        merchant: transactionMerchant,
        category: transactionCategory,
        tag: transactionTag,
    } = ReportUtils.getTransactionDetails(transaction);

    const defaultCurrency = lodashGet(route, 'params.currency', '') || transactionCurrency;

    // Take only the YYYY-MM-DD value
    const transactionCreated = TransactionUtils.getCreated(transaction);
    const fieldToEdit = lodashGet(route, ['params', 'field'], '');

    const isSettled = ReportUtils.isSettled(parentReport.reportID);
    const canEdit = ReportUtils.canEditMoneyRequest(parentReportAction);

    // For now, it always defaults to the first tag of the policy
    const policyTag = PolicyUtils.getTag(policyTags);
    const policyTagList = lodashGet(policyTag, 'tags', {});
    const tagListName = PolicyUtils.getTagListName(policyTags);

    // A flag for verifying that the current report is a sub-report of a workspace chat
    const isPolicyExpenseChat = useMemo(() => ReportUtils.isPolicyExpenseChat(ReportUtils.getRootParentReport(report)), [report]);

    // A flag for showing the categories page
    const shouldShowCategories = isPolicyExpenseChat && Permissions.canUseCategories(betas) && (transactionCategory || OptionsListUtils.hasEnabledOptions(lodashValues(policyCategories)));

    // A flag for showing the tags page
    const shouldShowTags = isPolicyExpenseChat && Permissions.canUseTags(betas) && (transactionTag || OptionsListUtils.hasEnabledOptions(lodashValues(policyTagList)));

    // Decides whether to allow or disallow editing a money request
    useEffect(() => {
        const isEditingAmount = fieldToEdit === CONST.EDIT_REQUEST_FIELD.AMOUNT;
        const isEditingCreatedDate = fieldToEdit === CONST.EDIT_REQUEST_FIELD.DATE;
        const isNonEditableFieldWhenSettled = isEditingAmount || isEditingCreatedDate;

        /**
         * Do not dismiss the modal, when a current user can edit a money request.
         * To satisfy the condition below:
         * 1. "canEdit" must be "true". It checks common rules like if the user is a requestor or admin, etc.
         * 2. When the current edit field is the "amount" or "date" (created date), the money request shouldn't be settled yet.
         * */
        if (canEdit && (!isNonEditableFieldWhenSettled || !isSettled)) {
            return;
        }

        // Dismiss the modal when a current user cannot edit a money request.
        Navigation.isNavigationReady().then(() => {
            Navigation.dismissModal();
        });
    }, [canEdit, isSettled, fieldToEdit]);

    // Update the transaction object and close the modal
    function editMoneyRequest(transactionChanges) {
        if (TransactionUtils.isDistanceRequest(transaction)) {
            IOU.updateDistanceRequest(transaction.transactionID, report.reportID, transactionChanges);
        } else {
            IOU.editMoneyRequest(transaction.transactionID, report.reportID, transactionChanges);
        }
        Navigation.dismissModal(report.reportID);
    }

    if (fieldToEdit === CONST.EDIT_REQUEST_FIELD.DESCRIPTION) {
        return (
            <EditRequestDescriptionPage
                defaultDescription={transactionDescription}
                onSubmit={(transactionChanges) => {
                    // In case the comment hasn't been changed, do not make the API request.
                    if (transactionChanges.comment.trim() === transactionDescription) {
                        Navigation.dismissModal();
                        return;
                    }
                    editMoneyRequest({comment: transactionChanges.comment.trim()});
                }}
            />
        );
    }

    if (fieldToEdit === CONST.EDIT_REQUEST_FIELD.DATE) {
        return (
            <EditRequestCreatedPage
                defaultCreated={transactionCreated}
                onSubmit={(transactionChanges) => {
                    // In case the date hasn't been changed, do not make the API request.
                    if (transactionChanges.created === transactionCreated) {
                        Navigation.dismissModal();
                        return;
                    }
                    editMoneyRequest(transactionChanges);
                }}
            />
        );
    }

    if (fieldToEdit === CONST.EDIT_REQUEST_FIELD.AMOUNT) {
        return (
            <EditRequestAmountPage
                defaultAmount={transactionAmount}
                defaultCurrency={defaultCurrency}
                reportID={report.reportID}
                onSubmit={(transactionChanges) => {
                    const amount = CurrencyUtils.convertToBackendAmount(Number.parseFloat(transactionChanges));
                    // In case the amount hasn't been changed, do not make the API request.
                    if (amount === transactionAmount && transactionCurrency === defaultCurrency) {
                        Navigation.dismissModal();
                        return;
                    }
                    // Temporarily disabling currency editing and it will be enabled as a quick follow up
                    editMoneyRequest({
                        amount,
                        currency: defaultCurrency,
                    });
                }}
            />
        );
    }

    if (fieldToEdit === CONST.EDIT_REQUEST_FIELD.MERCHANT) {
        return (
            <EditRequestMerchantPage
                defaultMerchant={transactionMerchant}
                onSubmit={(transactionChanges) => {
                    // In case the merchant hasn't been changed, do not make the API request.
                    if (transactionChanges.merchant.trim() === transactionMerchant) {
                        Navigation.dismissModal();
                        return;
                    }
                    editMoneyRequest({merchant: transactionChanges.merchant.trim()});
                }}
            />
        );
    }

    if (fieldToEdit === CONST.EDIT_REQUEST_FIELD.CATEGORY && shouldShowCategories) {
        return (
            <EditRequestCategoryPage
                defaultCategory={transactionCategory}
                policyID={lodashGet(report, 'policyID', '')}
                onSubmit={(transactionChanges) => {
                    let updatedCategory = transactionChanges.category;
                    // In case the same category has been selected, do reset of the category.
                    if (transactionCategory === updatedCategory) {
                        updatedCategory = '';
                    }
                    editMoneyRequest({category: updatedCategory});
                }}
            />
        );
    }

    if (fieldToEdit === CONST.EDIT_REQUEST_FIELD.TAG && shouldShowTags) {
        return (
            <EditRequestTagPage
                defaultTag={transactionTag}
                tagName={tagListName}
                policyID={lodashGet(report, 'policyID', '')}
                onSubmit={(transactionChanges) => {
                    let updatedTag = transactionChanges.tag;

                    // In case the same tag has been selected, reset the tag.
                    if (transactionTag === updatedTag) {
                        updatedTag = '';
                    }
                    editMoneyRequest({tag: updatedTag, tagListName});
                }}
            />
        );
    }

    if (fieldToEdit === CONST.EDIT_REQUEST_FIELD.RECEIPT) {
        return (
            <EditRequestReceiptPage
                route={route}
                transactionID={transaction.transactionID}
            />
        );
    }

    if (fieldToEdit === CONST.EDIT_REQUEST_FIELD.DISTANCE) {
        return (
            <EditRequestDistancePage
                report={report}
                transactionID={transaction.transactionID}
                route={route}
            />
        );
    }

    return (
        <ScreenWrapper
            includeSafeAreaPaddingBottom={false}
            shouldEnableMaxHeight
            testID={EditRequestPage.displayName}
        >
            <FullPageNotFoundView shouldShow />
        </ScreenWrapper>
    );
}

EditRequestPage.displayName = 'EditRequestPage';
EditRequestPage.propTypes = propTypes;
EditRequestPage.defaultProps = defaultProps;
export default compose(
    withOnyx({
        betas: {
            key: ONYXKEYS.BETAS,
        },
        report: {
            key: ({route}) => `${ONYXKEYS.COLLECTION.REPORT}${route.params.threadReportID}`,
        },
    }),
    // eslint-disable-next-line rulesdir/no-multiple-onyx-in-file
    withOnyx({
        policyCategories: {
            key: ({report}) => `${ONYXKEYS.COLLECTION.POLICY_CATEGORIES}${report ? report.policyID : '0'}`,
        },
        policyTags: {
            key: ({report}) => `${ONYXKEYS.COLLECTION.POLICY_TAGS}${report ? report.policyID : '0'}`,
        },
        parentReport: {
            key: ({report}) => `${ONYXKEYS.COLLECTION.REPORT}${report ? report.parentReportID : '0'}`,
        },
        parentReportActions: {
            key: ({report}) => `${ONYXKEYS.COLLECTION.REPORT_ACTIONS}${report ? report.parentReportID : '0'}`,
            canEvict: false,
        },
    }),
    // eslint-disable-next-line rulesdir/no-multiple-onyx-in-file
    withOnyx({
        transaction: {
            key: ({report, parentReportActions}) => {
                const parentReportActionID = lodashGet(report, 'parentReportActionID', '0');
                const parentReportAction = lodashGet(parentReportActions, parentReportActionID);
                return `${ONYXKEYS.COLLECTION.TRANSACTION}${lodashGet(parentReportAction, 'originalMessage.IOUTransactionID', 0)}`;
            },
        },
    }),
)(EditRequestPage);<|MERGE_RESOLUTION|>--- conflicted
+++ resolved
@@ -27,10 +27,7 @@
 import EditRequestTagPage from './EditRequestTagPage';
 import categoryPropTypes from '../components/categoryPropTypes';
 import ScreenWrapper from '../components/ScreenWrapper';
-<<<<<<< HEAD
 import reportActionPropTypes from './home/report/reportActionPropTypes';
-=======
->>>>>>> b8200462
 import transactionPropTypes from '../components/transactionPropTypes';
 
 const propTypes = {
@@ -62,18 +59,11 @@
     /** Collection of tags attached to a policy */
     policyTags: tagPropTypes,
 
-<<<<<<< HEAD
     /** The actions from the parent report */
     parentReportActions: PropTypes.objectOf(PropTypes.shape(reportActionPropTypes)),
 
     /** Transaction that stores the request data */
     transaction: transactionPropTypes,
-=======
-    /** The original transaction that is being edited */
-    transaction: transactionPropTypes,
-
-    ...withCurrentUserPersonalDetailsPropTypes,
->>>>>>> b8200462
 };
 
 const defaultProps = {
@@ -82,21 +72,13 @@
     parentReport: {},
     policyCategories: {},
     policyTags: {},
-<<<<<<< HEAD
     parentReportActions: {},
     transaction: {},
 };
 
 function EditRequestPage({betas, report, route, parentReport, policyCategories, policyTags, parentReportActions, transaction}) {
-    const parentReportAction = parentReportActions[report.parentReportActionID];
-=======
-    transaction: {},
-};
-
-function EditRequestPage({betas, report, route, parentReport, policy, session, policyCategories, policyTags, parentReportActions, transaction}) {
     const parentReportActionID = lodashGet(report, 'parentReportActionID', '0');
     const parentReportAction = lodashGet(parentReportActions, parentReportActionID);
->>>>>>> b8200462
     const {
         amount: transactionAmount,
         currency: transactionCurrency,

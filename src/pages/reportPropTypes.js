import PropTypes from 'prop-types';
import _ from 'underscore';
import avatarPropTypes from '@components/avatarPropTypes';
import CONST from '@src/CONST';

export default PropTypes.shape({
    /** The specific type of chat */
    chatType: PropTypes.oneOf(['', ..._.values(CONST.REPORT.CHAT_TYPE)]),

    /** List of icons for report participants */
    icons: PropTypes.arrayOf(avatarPropTypes),

    /** Whether the user is not an admin of policyExpenseChat chat */
    isOwnPolicyExpenseChat: PropTypes.bool,

    /** Indicates if the report is pinned to the LHN or not */
    isPinned: PropTypes.bool,

    /** Whether we're waiting on submitter to add a bank account */
    isWaitingOnBankAccount: PropTypes.bool,

    /** The accountID of the last message's actor */
    lastActorAccountID: PropTypes.number,

    /** The text of the last message on the report */
    lastMessageText: PropTypes.string,

    /** The time of the last message on the report */
    lastVisibleActionCreated: PropTypes.string,

    /** The time when user read the last message */
    lastReadTime: PropTypes.string,

    /** The current user's notification preference for this report */
    notificationPreference: PropTypes.oneOfType([
        // Some old reports have numbers for the notification preference
        PropTypes.number,
        PropTypes.string,
    ]),

    /** The policy name to use for an archived report */
    oldPolicyName: PropTypes.string,

    /** The accountID of the report owner */
    ownerAccountID: PropTypes.number,

    /** List of accountIDs of participants of the report */
    participantAccountIDs: PropTypes.arrayOf(PropTypes.number),

    /** List of accountIDs of visible members of the report */
    visibleChatMemberAccountIDs: PropTypes.arrayOf(PropTypes.number),

    /** Linked policy's ID */
    policyID: PropTypes.string,

    /** Name of the report */
    reportName: PropTypes.string,

    /** ID of the report */
    reportID: PropTypes.string,

    /** The state that the report is currently in */
    stateNum: PropTypes.oneOf(_.values(CONST.REPORT.STATE_NUM)),

    /** The status of the current report */
    statusNum: PropTypes.oneOf(_.values(CONST.REPORT.STATUS_NUM)),

    /** Which user role is capable of posting messages on the report */
    writeCapability: PropTypes.oneOf(_.values(CONST.REPORT.WRITE_CAPABILITIES)),

    /** Field-specific pending states for offline UI status */
    pendingFields: PropTypes.objectOf(PropTypes.string),

    /** Custom fields attached to the report */
<<<<<<< HEAD
    reportFields: PropTypes.objectOf(PropTypes.objectOf(PropTypes.any)),
=======
    reportFields: PropTypes.objectOf(PropTypes.string),

    /** ID of the transaction thread associated with the report, if any */
    transactionThreadReportID: PropTypes.string,
>>>>>>> 879378ff
});<|MERGE_RESOLUTION|>--- conflicted
+++ resolved
@@ -72,12 +72,8 @@
     pendingFields: PropTypes.objectOf(PropTypes.string),
 
     /** Custom fields attached to the report */
-<<<<<<< HEAD
-    reportFields: PropTypes.objectOf(PropTypes.objectOf(PropTypes.any)),
-=======
     reportFields: PropTypes.objectOf(PropTypes.string),
 
     /** ID of the transaction thread associated with the report, if any */
     transactionThreadReportID: PropTypes.string,
->>>>>>> 879378ff
 });
--- conflicted
+++ resolved
@@ -603,9 +603,6 @@
         </OfflineWithFeedback>
     );
 
-<<<<<<< HEAD
-    const isTransactionDeleted = useRef<boolean>(false);
-=======
     const titleField = useMemo<OnyxTypes.PolicyReportField | undefined>((): OnyxTypes.PolicyReportField | undefined => {
         const fields = ReportUtils.getAvailableReportFields(report, Object.values(policy?.fieldList ?? {}));
         return fields.find((reportField) => ReportUtils.isReportFieldOfTypeTitle(reportField));
@@ -647,7 +644,7 @@
         </OfflineWithFeedback>
     );
 
->>>>>>> c973e622
+    const isTransactionDeleted = useRef<boolean>(false);
     const navigateBackToAfterDelete = useRef<Route>();
 
     const deleteTransaction = useCallback(() => {

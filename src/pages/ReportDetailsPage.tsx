import {useRoute} from '@react-navigation/native';
import type {StackScreenProps} from '@react-navigation/stack';
import React, {useCallback, useEffect, useMemo, useState} from 'react';
import {View} from 'react-native';
import type {OnyxCollection, OnyxEntry} from 'react-native-onyx';
import {withOnyx} from 'react-native-onyx';
import type {ValueOf} from 'type-fest';
import AvatarWithImagePicker from '@components/AvatarWithImagePicker';
import FullPageNotFoundView from '@components/BlockingViews/FullPageNotFoundView';
import ChatDetailsQuickActionsBar from '@components/ChatDetailsQuickActionsBar';
import DisplayNames from '@components/DisplayNames';
import HeaderWithBackButton from '@components/HeaderWithBackButton';
import * as Expensicons from '@components/Icon/Expensicons';
import MenuItem from '@components/MenuItem';
import MenuItemWithTopDescription from '@components/MenuItemWithTopDescription';
import MultipleAvatars from '@components/MultipleAvatars';
import OfflineWithFeedback from '@components/OfflineWithFeedback';
import ParentNavigationSubtitle from '@components/ParentNavigationSubtitle';
import PressableWithoutFeedback from '@components/Pressable/PressableWithoutFeedback';
import RoomHeaderAvatars from '@components/RoomHeaderAvatars';
import ScreenWrapper from '@components/ScreenWrapper';
import ScrollView from '@components/ScrollView';
import useLocalize from '@hooks/useLocalize';
import useNetwork from '@hooks/useNetwork';
import useThemeStyles from '@hooks/useThemeStyles';
import Navigation from '@libs/Navigation/Navigation';
import type {ReportDetailsNavigatorParamList} from '@libs/Navigation/types';
import * as OptionsListUtils from '@libs/OptionsListUtils';
import * as PolicyUtils from '@libs/PolicyUtils';
import * as ReportUtils from '@libs/ReportUtils';
import * as Report from '@userActions/Report';
import ConfirmModal from '@src/components/ConfirmModal';
import CONST from '@src/CONST';
import type {TranslationPaths} from '@src/languages/types';
import ONYXKEYS from '@src/ONYXKEYS';
import ROUTES from '@src/ROUTES';
import type SCREENS from '@src/SCREENS';
import type * as OnyxTypes from '@src/types/onyx';
import type DeepValueOf from '@src/types/utils/DeepValueOf';
import {isEmptyObject} from '@src/types/utils/EmptyObject';
import type IconAsset from '@src/types/utils/IconAsset';
import type {WithReportOrNotFoundProps} from './home/report/withReportOrNotFound';
import withReportOrNotFound from './home/report/withReportOrNotFound';

type ReportDetailsPageMenuItem = {
    key: DeepValueOf<typeof CONST.REPORT_DETAILS_MENU_ITEM>;
    translationKey: TranslationPaths;
    icon: IconAsset;
    isAnonymousAction: boolean;
    action: () => void;
    brickRoadIndicator?: ValueOf<typeof CONST.BRICK_ROAD_INDICATOR_STATUS>;
    subtitle?: number;
    shouldShowRightIcon?: boolean;
};

type ReportDetailsPageOnyxProps = {
    /** Personal details of all the users */
    personalDetails: OnyxCollection<OnyxTypes.PersonalDetails>;

    /** Session info for the currently logged in user. */
    session: OnyxEntry<OnyxTypes.Session>;
};
type ReportDetailsPageProps = ReportDetailsPageOnyxProps & WithReportOrNotFoundProps & StackScreenProps<ReportDetailsNavigatorParamList, typeof SCREENS.REPORT_DETAILS.ROOT>;

function ReportDetailsPage({policies, report, session, personalDetails}: ReportDetailsPageProps) {
    const {translate} = useLocalize();
    const {isOffline} = useNetwork();
    const styles = useThemeStyles();
    const route = useRoute();
    const [isLastMemberLeavingGroupModalVisible, setIsLastMemberLeavingGroupModalVisible] = useState(false);
    const policy = useMemo(() => policies?.[`${ONYXKEYS.COLLECTION.POLICY}${report?.policyID ?? ''}`], [policies, report?.policyID]);
    const isPolicyAdmin = useMemo(() => PolicyUtils.isPolicyAdmin(policy ?? null), [policy]);
    const isPolicyEmployee = useMemo(() => PolicyUtils.isPolicyEmployee(report?.policyID ?? '', policies), [report?.policyID, policies]);
    const shouldUseFullTitle = useMemo(() => ReportUtils.shouldUseFullTitleToDisplay(report), [report]);
    const isPolicyExpenseChat = ReportUtils.isPolicyExpenseChat(report);
    const isChatRoom = useMemo(() => ReportUtils.isChatRoom(report), [report]);
    const isUserCreatedPolicyRoom = useMemo(() => ReportUtils.isUserCreatedPolicyRoom(report), [report]);
    const isDefaultRoom = useMemo(() => ReportUtils.isDefaultRoom(report), [report]);
    const isChatThread = useMemo(() => ReportUtils.isChatThread(report), [report]);
    const isArchivedRoom = useMemo(() => ReportUtils.isArchivedRoom(report), [report]);
    const isMoneyRequestReport = useMemo(() => ReportUtils.isMoneyRequestReport(report), [report]);
    const isInvoiceReport = useMemo(() => ReportUtils.isInvoiceReport(report), [report]);
    const canEditReportDescription = useMemo(() => ReportUtils.canEditReportDescription(report, policy), [report, policy]);
    const shouldShowReportDescription = isChatRoom && (canEditReportDescription || report.description !== '');
    const canLeaveRoom = ReportUtils.canLeaveRoom(report, isPolicyEmployee);
    const canLeavePolicyExpenseChat = ReportUtils.canLeavePolicyExpenseChat(report, policy ?? {});

    // eslint-disable-next-line react-hooks/exhaustive-deps -- policy is a dependency because `getChatRoomSubtitle` calls `getPolicyName` which in turn retrieves the value from the `policy` value stored in Onyx
    const chatRoomSubtitle = useMemo(() => ReportUtils.getChatRoomSubtitle(report), [report, policy]);
    const parentNavigationSubtitleData = ReportUtils.getParentNavigationSubtitle(report);
    const isGroupChat = useMemo(() => ReportUtils.isGroupChat(report), [report]);
    const isThread = useMemo(() => ReportUtils.isThread(report), [report]);
    const participants = useMemo(() => {
        if (isGroupChat) {
            return ReportUtils.getParticipantAccountIDs(report.reportID ?? '');
        }

        return ReportUtils.getVisibleChatMemberAccountIDs(report.reportID ?? '');
    }, [report, isGroupChat]);

    // Get the active chat members by filtering out the pending members with delete action
    const activeChatMembers = participants.flatMap((accountID) => {
        const pendingMember = report?.pendingChatMembers?.findLast((member) => member.accountID === accountID.toString());
        return !pendingMember || pendingMember.pendingAction !== CONST.RED_BRICK_ROAD_PENDING_ACTION.DELETE ? accountID : [];
    });

    const isPrivateNotesFetchTriggered = report?.isLoadingPrivateNotes !== undefined;

    const isSelfDM = useMemo(() => ReportUtils.isSelfDM(report), [report]);
    const canLeave =
        !isSelfDM && (isChatThread || isUserCreatedPolicyRoom || canLeaveRoom || canLeavePolicyExpenseChat) && report.notificationPreference !== CONST.REPORT.NOTIFICATION_PREFERENCE.HIDDEN;

    useEffect(() => {
        // Do not fetch private notes if isLoadingPrivateNotes is already defined, or if the network is offline, or if the report is a self DM.
        if (isPrivateNotesFetchTriggered || isOffline || isSelfDM) {
            return;
        }

        Report.getReportPrivateNote(report?.reportID ?? '');
    }, [report?.reportID, isOffline, isPrivateNotesFetchTriggered, isSelfDM]);

    const leaveChat = useCallback(() => {
        if (isChatRoom) {
            const isWorkspaceMemberLeavingWorkspaceRoom = (report.visibility === CONST.REPORT.VISIBILITY.RESTRICTED || isPolicyExpenseChat) && isPolicyEmployee;
            Report.leaveRoom(report.reportID, isWorkspaceMemberLeavingWorkspaceRoom);
            return;
        }
        Report.leaveGroupChat(report.reportID);
    }, [isChatRoom, isPolicyEmployee, isPolicyExpenseChat, report.reportID, report.visibility]);

    const menuItems: ReportDetailsPageMenuItem[] = useMemo(() => {
        const items: ReportDetailsPageMenuItem[] = [];

        if (isSelfDM) {
            return [];
        }

        if (isArchivedRoom) {
            return items;
        }

        // The Members page is only shown when:
        // - The report is a thread in a chat report
        // - The report is not a user created room with participants to show i.e. DM, Group Chat, etc
        // - The report is a user created room and the room and the current user is a workspace member i.e. non-workspace members should not see this option.
        if (
            (isGroupChat ||
                (isDefaultRoom && isChatThread && isPolicyEmployee) ||
                (!isUserCreatedPolicyRoom && participants.length) ||
                (isUserCreatedPolicyRoom && (isPolicyEmployee || (isChatThread && !ReportUtils.isPublicRoom(report))))) &&
            !ReportUtils.isConciergeChatReport(report)
        ) {
            items.push({
                key: CONST.REPORT_DETAILS_MENU_ITEM.MEMBERS,
                translationKey: 'common.members',
                icon: Expensicons.Users,
                subtitle: activeChatMembers.length,
                isAnonymousAction: false,
                action: () => {
                    if (isUserCreatedPolicyRoom || isChatThread) {
                        Navigation.navigate(ROUTES.ROOM_MEMBERS.getRoute(report?.reportID ?? ''));
                    } else {
                        Navigation.navigate(ROUTES.REPORT_PARTICIPANTS.getRoute(report?.reportID ?? ''));
                    }
                },
            });
        } else if (
            (isUserCreatedPolicyRoom && (!participants.length || !isPolicyEmployee)) ||
            ((isDefaultRoom || ReportUtils.isPolicyExpenseChat(report)) && isChatThread && !isPolicyEmployee)
        ) {
            items.push({
                key: CONST.REPORT_DETAILS_MENU_ITEM.INVITE,
                translationKey: 'common.invite',
                icon: Expensicons.Users,
                isAnonymousAction: false,
                action: () => {
                    Navigation.navigate(ROUTES.ROOM_INVITE.getRoute(report?.reportID ?? ''));
                },
            });
        }

        items.push({
            key: CONST.REPORT_DETAILS_MENU_ITEM.SETTINGS,
            translationKey: 'common.settings',
            icon: Expensicons.Gear,
            isAnonymousAction: false,
            action: () => {
                Navigation.navigate(ROUTES.REPORT_SETTINGS.getRoute(report?.reportID ?? ''));
            },
        });

        // Prevent displaying private notes option for threads and task reports
        if (!isChatThread && !isMoneyRequestReport && !isInvoiceReport && !ReportUtils.isTaskReport(report)) {
            items.push({
                key: CONST.REPORT_DETAILS_MENU_ITEM.PRIVATE_NOTES,
                translationKey: 'privateNotes.title',
                icon: Expensicons.Pencil,
                isAnonymousAction: false,
                action: () => ReportUtils.navigateToPrivateNotes(report, session),
                brickRoadIndicator: Report.hasErrorInPrivateNotes(report) ? CONST.BRICK_ROAD_INDICATOR_STATUS.ERROR : undefined,
            });
        }

        if (isGroupChat || (isChatRoom && canLeave)) {
            items.push({
                key: CONST.REPORT_DETAILS_MENU_ITEM.LEAVE_ROOM,
                translationKey: 'common.leave',
                icon: Expensicons.Exit,
                isAnonymousAction: true,
                shouldShowRightIcon: false,
                action: () => {
                    if (Object.keys(report?.participants ?? {}).length === 1 && isGroupChat) {
                        setIsLastMemberLeavingGroupModalVisible(true);
                        return;
                    }

                    leaveChat();
                },
            });
        }

        return items;
    }, [
        isSelfDM,
        isArchivedRoom,
        isGroupChat,
        isDefaultRoom,
        isChatThread,
        isPolicyEmployee,
        isUserCreatedPolicyRoom,
        participants.length,
        report,
        isMoneyRequestReport,
        isChatRoom,
        canLeave,
        activeChatMembers.length,
        session,
        leaveChat,
        isInvoiceReport,
    ]);

    const displayNamesWithTooltips = useMemo(() => {
        const hasMultipleParticipants = participants.length > 1;
        return ReportUtils.getDisplayNamesWithTooltips(OptionsListUtils.getPersonalDetailsForAccountIDs(participants, personalDetails), hasMultipleParticipants);
    }, [participants, personalDetails]);

    const icons = useMemo(() => ReportUtils.getIcons(report, personalDetails, null, '', -1, policy), [report, personalDetails, policy]);

    const chatRoomSubtitleText = chatRoomSubtitle ? (
        <DisplayNames
            fullTitle={chatRoomSubtitle}
            tooltipEnabled
            numberOfLines={1}
            textStyles={[styles.sidebarLinkText, styles.textLabelSupporting, styles.pre, styles.mt1, styles.textAlignCenter]}
            shouldUseFullTitle
        />
    ) : null;

    const renderAvatar =
        isGroupChat && !isThread ? (
            <AvatarWithImagePicker
                source={icons[0].source}
                isUsingDefaultAvatar={!report.avatarUrl}
                size={CONST.AVATAR_SIZE.XLARGE}
                avatarStyle={styles.avatarXLarge}
                shouldDisableViewPhoto
                onImageRemoved={() => {
                    // Calling this without a file will remove the avatar
                    Report.updateGroupChatAvatar(report.reportID ?? '');
                }}
                onImageSelected={(file) => Report.updateGroupChatAvatar(report.reportID ?? '', file)}
                editIcon={Expensicons.Camera}
                editIconStyle={styles.smallEditIconAccount}
                pendingAction={report.pendingFields?.avatar ?? undefined}
                errors={report.errorFields?.avatar ?? null}
                errorRowStyles={styles.mt6}
                onErrorClose={() => Report.clearAvatarErrors(report.reportID ?? '')}
            />
        ) : (
            <RoomHeaderAvatars
                icons={icons}
                reportID={report?.reportID}
            />
        );

    const reportName =
        ReportUtils.isDeprecatedGroupDM(report) || ReportUtils.isGroupChat(report)
            ? ReportUtils.getGroupChatName(undefined, false, report.reportID ?? '')
            : ReportUtils.getReportName(report);
    return (
        <ScreenWrapper testID={ReportDetailsPage.displayName}>
            <FullPageNotFoundView shouldShow={isEmptyObject(report)}>
                <HeaderWithBackButton
                    title={translate('common.details')}
                    onBackButtonPress={Navigation.goBack}
                    shouldNavigateToTopMostReport={!(route.params && 'backTo' in route.params)}
                />
                <ScrollView style={[styles.flex1]}>
                    <View style={styles.reportDetailsTitleContainer}>
                        <View style={styles.mb3}>
                            {isMoneyRequestReport || isInvoiceReport ? (
                                <MultipleAvatars
                                    icons={icons}
                                    size={CONST.AVATAR_SIZE.LARGE}
                                />
                            ) : (
                                renderAvatar
                            )}
                        </View>
                        <View style={[styles.reportDetailsRoomInfo, styles.mw100]}>
                            <View style={[styles.alignSelfCenter, styles.w100, styles.mt1]}>
                                <DisplayNames
                                    fullTitle={reportName ?? ''}
                                    displayNamesWithTooltips={displayNamesWithTooltips}
                                    tooltipEnabled
                                    numberOfLines={isChatRoom && !isChatThread ? 0 : 1}
                                    textStyles={[styles.textHeadline, styles.textAlignCenter, isChatRoom && !isChatThread ? undefined : styles.pre]}
                                    shouldUseFullTitle={shouldUseFullTitle}
                                />
                            </View>
                            {isPolicyAdmin ? (
                                <PressableWithoutFeedback
                                    style={[styles.w100]}
                                    disabled={policy?.pendingAction === CONST.RED_BRICK_ROAD_PENDING_ACTION.DELETE}
                                    role={CONST.ROLE.BUTTON}
                                    accessibilityLabel={chatRoomSubtitle ?? ''}
                                    accessible
                                    onPress={() => {
                                        Navigation.navigate(ROUTES.WORKSPACE_INITIAL.getRoute(report?.policyID ?? ''));
                                    }}
                                >
                                    {chatRoomSubtitleText}
                                </PressableWithoutFeedback>
                            ) : (
                                chatRoomSubtitleText
                            )}
                            {!isEmptyObject(parentNavigationSubtitleData) && (isMoneyRequestReport || isInvoiceReport) && (
                                <ParentNavigationSubtitle
                                    parentNavigationSubtitleData={parentNavigationSubtitleData}
                                    parentReportID={report?.parentReportID}
                                    parentReportActionID={report?.parentReportActionID}
                                    pressableStyles={[styles.mt1, styles.mw100]}
                                />
                            )}
                        </View>
                    </View>
                    {shouldShowReportDescription && (
                        <OfflineWithFeedback
<<<<<<< HEAD
                            style={{flex: 1}}
                            pendingAction={report.pendingFields?.description}
=======
                            pendingAction={report.pendingFields?.description}
                            style={styles.mb5}
>>>>>>> 8787a646
                        >
                            <MenuItemWithTopDescription
                                shouldShowRightIcon={canEditReportDescription}
                                interactive={canEditReportDescription}
                                title={report.description}
                                shouldRenderAsHTML
                                shouldCheckActionAllowedOnPress={false}
                                description={translate('reportDescriptionPage.roomDescription')}
                                onPress={() => Navigation.navigate(ROUTES.REPORT_DESCRIPTION.getRoute(report.reportID))}
                            />
                        </OfflineWithFeedback>
                    )}
<<<<<<< HEAD
                    {isGroupChat && <ChatDetailsQuickActionsBar report={report} />}
                    <View style={{flex: 1}}>
                        {menuItems.map((item) => {
                            const brickRoadIndicator =
                                ReportUtils.hasReportNameError(report) && item.key === CONST.REPORT_DETAILS_MENU_ITEM.SETTINGS ? CONST.BRICK_ROAD_INDICATOR_STATUS.ERROR : undefined;
                            return (
                                <MenuItem
                                    key={item.key}
                                    title={translate(item.translationKey)}
                                    subtitle={item.subtitle}
                                    icon={item.icon}
                                    onPress={item.action}
                                    isAnonymousAction={item.isAnonymousAction}
                                    shouldShowRightIcon
                                    brickRoadIndicator={brickRoadIndicator ?? item.brickRoadIndicator}
                                />
                            );
                        })}
                    </View>
=======
                    {(isGroupChat || isChatRoom) && <ChatDetailsQuickActionsBar report={report} />}
                    {menuItems.map((item) => {
                        const brickRoadIndicator =
                            ReportUtils.hasReportNameError(report) && item.key === CONST.REPORT_DETAILS_MENU_ITEM.SETTINGS ? CONST.BRICK_ROAD_INDICATOR_STATUS.ERROR : undefined;
                        return (
                            <MenuItem
                                key={item.key}
                                title={translate(item.translationKey)}
                                subtitle={item.subtitle}
                                icon={item.icon}
                                onPress={item.action}
                                isAnonymousAction={item.isAnonymousAction}
                                shouldShowRightIcon={item.shouldShowRightIcon ?? true}
                                brickRoadIndicator={brickRoadIndicator ?? item.brickRoadIndicator}
                            />
                        );
                    })}
>>>>>>> 8787a646
                </ScrollView>
                <ConfirmModal
                    danger
                    title={translate('groupChat.lastMemberTitle')}
                    isVisible={isLastMemberLeavingGroupModalVisible}
                    onConfirm={() => {
                        setIsLastMemberLeavingGroupModalVisible(false);
                        Report.leaveGroupChat(report.reportID);
                    }}
                    onCancel={() => setIsLastMemberLeavingGroupModalVisible(false)}
                    prompt={translate('groupChat.lastMemberWarning')}
                    confirmText={translate('common.leave')}
                    cancelText={translate('common.cancel')}
                />
            </FullPageNotFoundView>
        </ScreenWrapper>
    );
}

ReportDetailsPage.displayName = 'ReportDetailsPage';

export default withReportOrNotFound()(
    withOnyx<ReportDetailsPageProps, ReportDetailsPageOnyxProps>({
        personalDetails: {
            key: ONYXKEYS.PERSONAL_DETAILS_LIST,
        },
        session: {
            key: ONYXKEYS.SESSION,
        },
    })(ReportDetailsPage),
);<|MERGE_RESOLUTION|>--- conflicted
+++ resolved
@@ -346,13 +346,8 @@
                     </View>
                     {shouldShowReportDescription && (
                         <OfflineWithFeedback
-<<<<<<< HEAD
-                            style={{flex: 1}}
-                            pendingAction={report.pendingFields?.description}
-=======
                             pendingAction={report.pendingFields?.description}
                             style={styles.mb5}
->>>>>>> 8787a646
                         >
                             <MenuItemWithTopDescription
                                 shouldShowRightIcon={canEditReportDescription}
@@ -365,27 +360,6 @@
                             />
                         </OfflineWithFeedback>
                     )}
-<<<<<<< HEAD
-                    {isGroupChat && <ChatDetailsQuickActionsBar report={report} />}
-                    <View style={{flex: 1}}>
-                        {menuItems.map((item) => {
-                            const brickRoadIndicator =
-                                ReportUtils.hasReportNameError(report) && item.key === CONST.REPORT_DETAILS_MENU_ITEM.SETTINGS ? CONST.BRICK_ROAD_INDICATOR_STATUS.ERROR : undefined;
-                            return (
-                                <MenuItem
-                                    key={item.key}
-                                    title={translate(item.translationKey)}
-                                    subtitle={item.subtitle}
-                                    icon={item.icon}
-                                    onPress={item.action}
-                                    isAnonymousAction={item.isAnonymousAction}
-                                    shouldShowRightIcon
-                                    brickRoadIndicator={brickRoadIndicator ?? item.brickRoadIndicator}
-                                />
-                            );
-                        })}
-                    </View>
-=======
                     {(isGroupChat || isChatRoom) && <ChatDetailsQuickActionsBar report={report} />}
                     {menuItems.map((item) => {
                         const brickRoadIndicator =
@@ -403,7 +377,6 @@
                             />
                         );
                     })}
->>>>>>> 8787a646
                 </ScrollView>
                 <ConfirmModal
                     danger

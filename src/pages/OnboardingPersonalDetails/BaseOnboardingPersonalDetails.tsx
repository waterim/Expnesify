import React, {useCallback, useEffect, useState} from 'react';
import {View} from 'react-native';
import {withOnyx} from 'react-native-onyx';
import FormProvider from '@components/Form/FormProvider';
import InputWrapper from '@components/Form/InputWrapper';
import type {FormOnyxValues} from '@components/Form/types';
import HeaderWithBackButton from '@components/HeaderWithBackButton';
import ScreenWrapper from '@components/ScreenWrapper';
import Text from '@components/Text';
import TextInput from '@components/TextInput';
import withCurrentUserPersonalDetails from '@components/withCurrentUserPersonalDetails';
import useAutoFocusInput from '@hooks/useAutoFocusInput';
import useLocalize from '@hooks/useLocalize';
import useNetwork from '@hooks/useNetwork';
import useResponsiveLayout from '@hooks/useResponsiveLayout';
import useThemeStyles from '@hooks/useThemeStyles';
import * as ErrorUtils from '@libs/ErrorUtils';
import Navigation from '@libs/Navigation/Navigation';
import * as ValidationUtils from '@libs/ValidationUtils';
import * as PersonalDetails from '@userActions/PersonalDetails';
import * as Report from '@userActions/Report';
import * as Welcome from '@userActions/Welcome';
import * as OnboardingFlow from '@userActions/Welcome/OnboardingFlow';
import CONST from '@src/CONST';
import ONYXKEYS from '@src/ONYXKEYS';
import INPUT_IDS from '@src/types/form/DisplayNameForm';
import type {BaseOnboardingPersonalDetailsOnyxProps, BaseOnboardingPersonalDetailsProps} from './types';

function BaseOnboardingPersonalDetails({
    currentUserPersonalDetails,
    shouldUseNativeStyles,
    onboardingPurposeSelected,
    onboardingAdminsChatReportID,
    onboardingPolicyID,
    route,
}: BaseOnboardingPersonalDetailsProps) {
    const styles = useThemeStyles();
    const {translate} = useLocalize();
    const {shouldUseNarrowLayout, isSmallScreenWidth, onboardingIsMediumOrLargerScreenWidth} = useResponsiveLayout();
    const {inputCallbackRef} = useAutoFocusInput();
    const [shouldValidateOnChange, setShouldValidateOnChange] = useState(false);
    const {isOffline} = useNetwork();

    useEffect(() => {
        Welcome.setOnboardingErrorMessage('');
    }, []);

    const completeEngagement = useCallback(
        (values: FormOnyxValues<'onboardingPersonalDetailsForm'>) => {
            const firstName = values.firstName.trim();
            const lastName = values.lastName.trim();

            PersonalDetails.setDisplayName(firstName, lastName);

            if (!onboardingPurposeSelected) {
                return;
            }

            Report.completeOnboarding(
                onboardingPurposeSelected,
                CONST.ONBOARDING_MESSAGES[onboardingPurposeSelected],
                {
                    firstName,
                    lastName,
                },
                onboardingAdminsChatReportID ?? undefined,
                onboardingPolicyID,
            );

            Welcome.setOnboardingAdminsChatReportID();
            Welcome.setOnboardingPolicyID();

            Navigation.dismissModal();

            // Only navigate to concierge chat when central pane is visible
            // Otherwise stay on the chats screen.
            if (!shouldUseNarrowLayout && !route.params?.backTo) {
                Report.navigateToConciergeChat();
            }
        },
        [onboardingPurposeSelected, onboardingAdminsChatReportID, onboardingPolicyID, shouldUseNarrowLayout, route.params?.backTo],
    );

    const validate = (values: FormOnyxValues<'onboardingPersonalDetailsForm'>) => {
        if (!shouldValidateOnChange) {
            setShouldValidateOnChange(true);
        }

        const errors = {};

        // First we validate the first name field
        if (values.firstName.replace(CONST.REGEX.ANY_SPACE, '').length === 0) {
            ErrorUtils.addErrorMessage(errors, 'firstName', translate('onboarding.error.requiredFirstName'));
        }
        if (!ValidationUtils.isValidDisplayName(values.firstName)) {
            ErrorUtils.addErrorMessage(errors, 'firstName', translate('personalDetails.error.hasInvalidCharacter'));
        } else if (values.firstName.length > CONST.DISPLAY_NAME.MAX_LENGTH) {
            ErrorUtils.addErrorMessage(errors, 'firstName', translate('common.error.characterLimitExceedCounter', {length: values.firstName.length, limit: CONST.DISPLAY_NAME.MAX_LENGTH}));
        }
        if (ValidationUtils.doesContainReservedWord(values.firstName, CONST.DISPLAY_NAME.RESERVED_NAMES)) {
            ErrorUtils.addErrorMessage(errors, 'firstName', translate('personalDetails.error.containsReservedWord'));
        }

        // Then we validate the last name field
        if (!ValidationUtils.isValidDisplayName(values.lastName)) {
            ErrorUtils.addErrorMessage(errors, 'lastName', translate('personalDetails.error.hasInvalidCharacter'));
        } else if (values.lastName.length > CONST.DISPLAY_NAME.MAX_LENGTH) {
            ErrorUtils.addErrorMessage(errors, 'lastName', translate('common.error.characterLimitExceedCounter', {length: values.lastName.length, limit: CONST.DISPLAY_NAME.MAX_LENGTH}));
        }
        if (ValidationUtils.doesContainReservedWord(values.lastName, CONST.DISPLAY_NAME.RESERVED_NAMES)) {
            ErrorUtils.addErrorMessage(errors, 'lastName', translate('personalDetails.error.containsReservedWord'));
        }

        return errors;
    };

    return (
        <ScreenWrapper
            shouldEnableMaxHeight
            shouldShowOfflineIndicator={false}
            includeSafeAreaPaddingBottom={isOffline}
            testID="BaseOnboardingPersonalDetails"
            style={[styles.defaultModalContainer, shouldUseNativeStyles && styles.pt8]}
        >
<<<<<<< HEAD
            <View style={[styles.h100, styles.defaultModalContainer, shouldUseNativeStyles && styles.pt8]}>
                <HeaderWithBackButton
                    shouldShowBackButton
                    progressBarPercentage={75}
                    onBackButtonPress={OnboardingFlow.goBack}
                />
                <FormProvider
                    style={[styles.flexGrow1, onboardingIsMediumOrLargerScreenWidth && styles.mt5, onboardingIsMediumOrLargerScreenWidth ? styles.mh8 : styles.mh5]}
                    formID={ONYXKEYS.FORMS.ONBOARDING_PERSONAL_DETAILS_FORM}
                    validate={validate}
                    onSubmit={completeEngagement}
                    submitButtonText={translate('common.continue')}
                    enabledWhenOffline
                    submitFlexEnabled
                    shouldValidateOnBlur={false}
                    shouldValidateOnChange={shouldValidateOnChange}
                    shouldTrimValues={false}
                >
                    <View style={[onboardingIsMediumOrLargerScreenWidth ? styles.flexRow : styles.flexColumn, styles.mb5]}>
                        <Text style={styles.textHeadlineH1}>{translate('onboarding.whatsYourName')}</Text>
                    </View>
                    <View style={styles.mb4}>
                        <InputWrapper
                            InputComponent={TextInput}
                            ref={inputCallbackRef}
                            inputID={INPUT_IDS.FIRST_NAME}
                            name="fname"
                            label={translate('common.firstName')}
                            aria-label={translate('common.firstName')}
                            role={CONST.ROLE.PRESENTATION}
                            defaultValue={currentUserPersonalDetails?.firstName}
                            shouldSaveDraft
                            maxLength={CONST.DISPLAY_NAME.MAX_LENGTH}
                            spellCheck={false}
                        />
                    </View>
                    <View>
                        <InputWrapper
                            InputComponent={TextInput}
                            inputID={INPUT_IDS.LAST_NAME}
                            name="lname"
                            label={translate('common.lastName')}
                            aria-label={translate('common.lastName')}
                            role={CONST.ROLE.PRESENTATION}
                            defaultValue={currentUserPersonalDetails?.lastName}
                            shouldSaveDraft
                            maxLength={CONST.DISPLAY_NAME.MAX_LENGTH}
                            spellCheck={false}
                        />
                    </View>
                </FormProvider>
                {isSmallScreenWidth && <OfflineIndicator />}
            </View>
=======
            <HeaderWithBackButton
                shouldShowBackButton
                progressBarPercentage={75}
                onBackButtonPress={OnboardingFlow.goBack}
            />
            <FormProvider
                style={[styles.flexGrow1, onboardingIsMediumOrLargerScreenWidth && styles.mt5, onboardingIsMediumOrLargerScreenWidth ? styles.mh8 : styles.mh5]}
                formID={ONYXKEYS.FORMS.ONBOARDING_PERSONAL_DETAILS_FORM}
                validate={validate}
                onSubmit={completeEngagement}
                submitButtonText={translate('common.continue')}
                enabledWhenOffline
                submitFlexEnabled
                shouldValidateOnBlur={false}
                shouldValidateOnChange={shouldValidateOnChange}
                shouldTrimValues={false}
            >
                <View style={[onboardingIsMediumOrLargerScreenWidth ? styles.flexRow : styles.flexColumn, styles.mb5]}>
                    <Text style={styles.textHeadlineH1}>{translate('onboarding.whatsYourName')}</Text>
                </View>
                <View style={styles.mb4}>
                    <InputWrapper
                        InputComponent={TextInput}
                        ref={inputCallbackRef}
                        inputID={INPUT_IDS.FIRST_NAME}
                        name="fname"
                        label={translate('common.firstName')}
                        aria-label={translate('common.firstName')}
                        role={CONST.ROLE.PRESENTATION}
                        defaultValue={currentUserPersonalDetails?.firstName}
                        shouldSaveDraft
                        maxLength={CONST.DISPLAY_NAME.MAX_LENGTH}
                        spellCheck={false}
                    />
                </View>
                <View>
                    <InputWrapper
                        InputComponent={TextInput}
                        inputID={INPUT_IDS.LAST_NAME}
                        name="lname"
                        label={translate('common.lastName')}
                        aria-label={translate('common.lastName')}
                        role={CONST.ROLE.PRESENTATION}
                        defaultValue={currentUserPersonalDetails?.lastName}
                        shouldSaveDraft
                        maxLength={CONST.DISPLAY_NAME.MAX_LENGTH}
                        spellCheck={false}
                    />
                </View>
            </FormProvider>
>>>>>>> f7a4aa13
        </ScreenWrapper>
    );
}

BaseOnboardingPersonalDetails.displayName = 'BaseOnboardingPersonalDetails';

export default withCurrentUserPersonalDetails(
    withOnyx<BaseOnboardingPersonalDetailsProps, BaseOnboardingPersonalDetailsOnyxProps>({
        onboardingPurposeSelected: {
            key: ONYXKEYS.ONBOARDING_PURPOSE_SELECTED,
        },
        onboardingAdminsChatReportID: {
            key: ONYXKEYS.ONBOARDING_ADMINS_CHAT_REPORT_ID,
        },
        onboardingPolicyID: {
            key: ONYXKEYS.ONBOARDING_POLICY_ID,
        },
    })(BaseOnboardingPersonalDetails),
);<|MERGE_RESOLUTION|>--- conflicted
+++ resolved
@@ -25,6 +25,7 @@
 import ONYXKEYS from '@src/ONYXKEYS';
 import INPUT_IDS from '@src/types/form/DisplayNameForm';
 import type {BaseOnboardingPersonalDetailsOnyxProps, BaseOnboardingPersonalDetailsProps} from './types';
+import OfflineIndicator from '@components/OfflineIndicator';
 
 function BaseOnboardingPersonalDetails({
     currentUserPersonalDetails,
@@ -122,7 +123,6 @@
             testID="BaseOnboardingPersonalDetails"
             style={[styles.defaultModalContainer, shouldUseNativeStyles && styles.pt8]}
         >
-<<<<<<< HEAD
             <View style={[styles.h100, styles.defaultModalContainer, shouldUseNativeStyles && styles.pt8]}>
                 <HeaderWithBackButton
                     shouldShowBackButton
@@ -176,58 +176,6 @@
                 </FormProvider>
                 {isSmallScreenWidth && <OfflineIndicator />}
             </View>
-=======
-            <HeaderWithBackButton
-                shouldShowBackButton
-                progressBarPercentage={75}
-                onBackButtonPress={OnboardingFlow.goBack}
-            />
-            <FormProvider
-                style={[styles.flexGrow1, onboardingIsMediumOrLargerScreenWidth && styles.mt5, onboardingIsMediumOrLargerScreenWidth ? styles.mh8 : styles.mh5]}
-                formID={ONYXKEYS.FORMS.ONBOARDING_PERSONAL_DETAILS_FORM}
-                validate={validate}
-                onSubmit={completeEngagement}
-                submitButtonText={translate('common.continue')}
-                enabledWhenOffline
-                submitFlexEnabled
-                shouldValidateOnBlur={false}
-                shouldValidateOnChange={shouldValidateOnChange}
-                shouldTrimValues={false}
-            >
-                <View style={[onboardingIsMediumOrLargerScreenWidth ? styles.flexRow : styles.flexColumn, styles.mb5]}>
-                    <Text style={styles.textHeadlineH1}>{translate('onboarding.whatsYourName')}</Text>
-                </View>
-                <View style={styles.mb4}>
-                    <InputWrapper
-                        InputComponent={TextInput}
-                        ref={inputCallbackRef}
-                        inputID={INPUT_IDS.FIRST_NAME}
-                        name="fname"
-                        label={translate('common.firstName')}
-                        aria-label={translate('common.firstName')}
-                        role={CONST.ROLE.PRESENTATION}
-                        defaultValue={currentUserPersonalDetails?.firstName}
-                        shouldSaveDraft
-                        maxLength={CONST.DISPLAY_NAME.MAX_LENGTH}
-                        spellCheck={false}
-                    />
-                </View>
-                <View>
-                    <InputWrapper
-                        InputComponent={TextInput}
-                        inputID={INPUT_IDS.LAST_NAME}
-                        name="lname"
-                        label={translate('common.lastName')}
-                        aria-label={translate('common.lastName')}
-                        role={CONST.ROLE.PRESENTATION}
-                        defaultValue={currentUserPersonalDetails?.lastName}
-                        shouldSaveDraft
-                        maxLength={CONST.DISPLAY_NAME.MAX_LENGTH}
-                        spellCheck={false}
-                    />
-                </View>
-            </FormProvider>
->>>>>>> f7a4aa13
         </ScreenWrapper>
     );
 }

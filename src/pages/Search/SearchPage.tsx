import type {StackScreenProps} from '@react-navigation/stack';
import React, {useMemo} from 'react';
import FullPageNotFoundView from '@components/BlockingViews/FullPageNotFoundView';
import ScreenWrapper from '@components/ScreenWrapper';
import Search from '@components/Search';
import useResponsiveLayout from '@hooks/useResponsiveLayout';
import useThemeStyles from '@hooks/useThemeStyles';
import Navigation from '@libs/Navigation/Navigation';
import type {AuthScreensParamList} from '@libs/Navigation/types';
<<<<<<< HEAD
import {buildSearchQueryJSON, getQueryStringFromParams} from '@libs/SearchUtils';
=======
import {buildSearchQueryJSON} from '@libs/SearchUtils';
>>>>>>> 750c34ec
import CONST from '@src/CONST';
import ROUTES from '@src/ROUTES';
import type SCREENS from '@src/SCREENS';

type SearchPageProps = StackScreenProps<AuthScreensParamList, typeof SCREENS.SEARCH.CENTRAL_PANE>;

function SearchPage({route}: SearchPageProps) {
    const {shouldUseNarrowLayout} = useResponsiveLayout();
    const styles = useThemeStyles();

<<<<<<< HEAD
    const queryJSON = useMemo(() => buildSearchQueryJSON(getQueryStringFromParams(route.params)), [route.params]);

=======
    const {policyIDs} = route.params;

    const queryJSON = useMemo(() => buildSearchQueryJSON(route.params.q, policyIDs), [route.params.q, policyIDs]);

>>>>>>> 750c34ec
    const handleOnBackButtonPress = () => Navigation.goBack(ROUTES.SEARCH_CENTRAL_PANE.getRoute({query: CONST.SEARCH.TAB.EXPENSE.ALL}));

    // On small screens this page is not displayed, the configuration is in the file: src/libs/Navigation/AppNavigator/createCustomStackNavigator/index.tsx
    // To avoid calling hooks in the Search component when this page isn't visible, we return null here.
    if (shouldUseNarrowLayout) {
        return null;
    }

    return (
        <ScreenWrapper
            testID={Search.displayName}
            shouldShowOfflineIndicatorInWideScreen
            offlineIndicatorStyle={styles.mtAuto}
        >
            <FullPageNotFoundView
                shouldForceFullScreen
                shouldShow={!queryJSON}
                onBackButtonPress={handleOnBackButtonPress}
                shouldShowLink={false}
            >
<<<<<<< HEAD
                <Search
                    // We won't show the Search if the query is undefined.
                    // eslint-disable-next-line @typescript-eslint/no-non-null-assertion
                    queryJSON={queryJSON!}
                    policyIDs={route.params.policyIDs}
                    isSearchResultsMode
                />
=======
                {queryJSON && (
                    <Search
                        queryJSON={queryJSON}
                        policyIDs={policyIDs}
                    />
                )}
>>>>>>> 750c34ec
            </FullPageNotFoundView>
        </ScreenWrapper>
    );
}

SearchPage.displayName = 'SearchPage';

export default SearchPage;<|MERGE_RESOLUTION|>--- conflicted
+++ resolved
@@ -7,11 +7,7 @@
 import useThemeStyles from '@hooks/useThemeStyles';
 import Navigation from '@libs/Navigation/Navigation';
 import type {AuthScreensParamList} from '@libs/Navigation/types';
-<<<<<<< HEAD
-import {buildSearchQueryJSON, getQueryStringFromParams} from '@libs/SearchUtils';
-=======
 import {buildSearchQueryJSON} from '@libs/SearchUtils';
->>>>>>> 750c34ec
 import CONST from '@src/CONST';
 import ROUTES from '@src/ROUTES';
 import type SCREENS from '@src/SCREENS';
@@ -22,15 +18,10 @@
     const {shouldUseNarrowLayout} = useResponsiveLayout();
     const styles = useThemeStyles();
 
-<<<<<<< HEAD
-    const queryJSON = useMemo(() => buildSearchQueryJSON(getQueryStringFromParams(route.params)), [route.params]);
-
-=======
     const {policyIDs} = route.params;
 
     const queryJSON = useMemo(() => buildSearchQueryJSON(route.params.q, policyIDs), [route.params.q, policyIDs]);
 
->>>>>>> 750c34ec
     const handleOnBackButtonPress = () => Navigation.goBack(ROUTES.SEARCH_CENTRAL_PANE.getRoute({query: CONST.SEARCH.TAB.EXPENSE.ALL}));
 
     // On small screens this page is not displayed, the configuration is in the file: src/libs/Navigation/AppNavigator/createCustomStackNavigator/index.tsx
@@ -51,22 +42,13 @@
                 onBackButtonPress={handleOnBackButtonPress}
                 shouldShowLink={false}
             >
-<<<<<<< HEAD
-                <Search
-                    // We won't show the Search if the query is undefined.
-                    // eslint-disable-next-line @typescript-eslint/no-non-null-assertion
-                    queryJSON={queryJSON!}
-                    policyIDs={route.params.policyIDs}
-                    isSearchResultsMode
-                />
-=======
                 {queryJSON && (
                     <Search
+                        isSearchResultsMode
                         queryJSON={queryJSON}
                         policyIDs={policyIDs}
                     />
                 )}
->>>>>>> 750c34ec
             </FullPageNotFoundView>
         </ScreenWrapper>
     );

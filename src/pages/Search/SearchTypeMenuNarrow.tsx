import React, {useCallback, useMemo, useRef, useState} from 'react';
import {Animated, View} from 'react-native';
import type {TextStyle, ViewStyle} from 'react-native';
import Button from '@components/Button';
import Icon from '@components/Icon';
import type {MenuItemBaseProps} from '@components/MenuItem';
import PopoverMenu from '@components/PopoverMenu';
import type {PopoverMenuItem} from '@components/PopoverMenu';
import PressableWithFeedback from '@components/Pressable/PressableWithFeedback';
import type {SearchQueryJSON} from '@components/Search/types';
import Text from '@components/Text';
import ThreeDotsMenu from '@components/ThreeDotsMenu';
import useDeleteSavedSearch from '@hooks/useDeleteSavedSearch';
import useLocalize from '@hooks/useLocalize';
import useSingleExecution from '@hooks/useSingleExecution';
import useStyleUtils from '@hooks/useStyleUtils';
import useTheme from '@hooks/useTheme';
import useThemeStyles from '@hooks/useThemeStyles';
import useWindowDimensions from '@hooks/useWindowDimensions';
import * as SearchActions from '@libs/actions/Search';
import Navigation from '@libs/Navigation/Navigation';
import * as SearchUtils from '@libs/SearchUtils';
import variables from '@styles/variables';
import * as Expensicons from '@src/components/Icon/Expensicons';
import CONST from '@src/CONST';
import ROUTES from '@src/ROUTES';
import type {SearchTypeMenuItem} from './SearchTypeMenu';

type SavedSearchMenuItem = MenuItemBaseProps & {
    key: string;
    hash: string;
    query: string;
    styles: Array<ViewStyle | TextStyle>;
};

type SearchTypeMenuNarrowProps = {
    typeMenuItems: SearchTypeMenuItem[];
    activeItemIndex: number;
    queryJSON: SearchQueryJSON;
    title?: string;
    savedSearchesMenuItems: SavedSearchMenuItem[];
};

function SearchTypeMenuNarrow({typeMenuItems, activeItemIndex, queryJSON, title, savedSearchesMenuItems}: SearchTypeMenuNarrowProps) {
    const theme = useTheme();
    const styles = useThemeStyles();
    const StyleUtils = useStyleUtils();
    const {singleExecution} = useSingleExecution();
    const {windowHeight} = useWindowDimensions();
    const {translate} = useLocalize();
    const {hash} = queryJSON;
    const {showDeleteModal, DeleteConfirmModal} = useDeleteSavedSearch();

    const [isPopoverVisible, setIsPopoverVisible] = useState(false);
    const buttonRef = useRef<HTMLDivElement>(null);

    const openMenu = useCallback(() => setIsPopoverVisible(true), []);
    const closeMenu = useCallback(() => setIsPopoverVisible(false), []);
    const onPress = () => {
        const values = SearchUtils.getFiltersFormValues(queryJSON);
        SearchActions.updateAdvancedFilters(values);
        Navigation.navigate(ROUTES.SEARCH_ADVANCED_FILTERS);
    };

<<<<<<< HEAD
    const currentSavedSearch = savedSearchesMenuItems.find((item) => Number(item.hash) === hash);

    const popoverMenuItems = useMemo(() => {
        const items = typeMenuItems.map((item, index) => {
            const isSelected = title ? false : index === activeItemIndex;

            return {
                text: item.title,
                onSelected: singleExecution(() => {
                    SearchActions.clearAllFilters();
                    Navigation.navigate(item.route);
                }),
                icon: item.icon,
                iconFill: isSelected ? theme.iconSuccessFill : theme.icon,
                iconRight: Expensicons.Checkmark,
                shouldShowRightIcon: isSelected,
                success: isSelected,
                containerStyle: isSelected ? [{backgroundColor: theme.border}] : undefined,
            };
=======
    const popoverMenuItems = typeMenuItems.map((item, index) => {
        const isSelected = title ? false : index === activeItemIndex;

        return {
            text: item.title,
            onSelected: singleExecution(() => {
                SearchActions.clearAllFilters();
                Navigation.navigate(item.route);
            }),
            isSelected,
            icon: item.icon,
            iconFill: isSelected ? theme.iconSuccessFill : theme.icon,
            iconRight: Expensicons.Checkmark,
            shouldShowRightIcon: isSelected,
            success: isSelected,
            containerStyle: isSelected ? [{backgroundColor: theme.border}] : undefined,
        };
    });

    if (title) {
        popoverMenuItems.push({
            text: title,
            onSelected: closeMenu,
            isSelected: true,
            icon: Expensicons.Filters,
            iconFill: theme.iconSuccessFill,
            success: true,
            containerStyle: [{backgroundColor: theme.border}],
            iconRight: Expensicons.Checkmark,
            shouldShowRightIcon: false,
>>>>>>> 1a432849
        });

        if (title) {
            items.push({
                text: title,
                onSelected: closeMenu,
                icon: Expensicons.Filters,
                iconFill: theme.iconSuccessFill,
                success: true,
                containerStyle: !currentSavedSearch ? [{backgroundColor: theme.border}] : undefined,
                iconRight: Expensicons.Checkmark,
                shouldShowRightIcon: false,
            });
        }

        return items;
    }, [typeMenuItems, activeItemIndex, title, theme, singleExecution, closeMenu, currentSavedSearch]);

    const menuIcon = useMemo(() => (title ? Expensicons.Filters : popoverMenuItems[activeItemIndex]?.icon ?? Expensicons.Receipt), [activeItemIndex, popoverMenuItems, title]);
    const menuTitle = useMemo(() => title ?? popoverMenuItems[activeItemIndex]?.text, [activeItemIndex, popoverMenuItems, title]);
    const titleViewStyles = useMemo(() => (title ? {...styles.flex1, ...styles.justifyContentCenter} : {}), [title, styles]);

    const savedSearchItems = savedSearchesMenuItems.map((item) => ({
        text: item.title ?? '',
        styles: [styles.textSupporting],
        onSelected: item.onPress,
        shouldShowRightComponent: true,
        rightComponent: (
            <ThreeDotsMenu
                menuItems={SearchUtils.getOverflowMenu(item.title ?? '', Number(item.hash ?? ''), item.query ?? '', showDeleteModal, true, closeMenu)}
                anchorPosition={{horizontal: 0, vertical: 380}}
                anchorAlignment={{
                    horizontal: CONST.MODAL.ANCHOR_ORIGIN_HORIZONTAL.RIGHT,
                    vertical: CONST.MODAL.ANCHOR_ORIGIN_VERTICAL.TOP,
                }}
            />
        ),
        containerStyle: currentSavedSearch?.hash === item.hash ? [{backgroundColor: theme.border}] : undefined,
    }));

    const allMenuItems = [];
    allMenuItems.push(...popoverMenuItems);

    if (savedSearchesMenuItems.length > 0) {
        allMenuItems.push({
            text: translate('search.savedSearchesMenuItemTitle'),
            styles: [styles.textSupporting],
            disabled: true,
        });
        allMenuItems.push(...savedSearchItems);
    }

    return (
        <View style={[styles.pb4, styles.flexRow, styles.alignItemsCenter, styles.justifyContentBetween, styles.ph5, styles.gap2]}>
            <PressableWithFeedback
                accessible
                accessibilityLabel={popoverMenuItems[activeItemIndex]?.text ?? ''}
                ref={buttonRef}
                wrapperStyle={styles.flex1}
                onPress={openMenu}
            >
                {({hovered}) => (
                    <Animated.View style={[styles.tabSelectorButton, styles.tabBackground(hovered, true, theme.border), styles.w100, StyleUtils.getHeight(variables.componentSizeNormal)]}>
                        <View style={[styles.flexRow, styles.gap2, styles.alignItemsCenter, titleViewStyles]}>
                            <Icon
                                src={menuIcon}
                                fill={theme.icon}
                                small
                            />
                            <Text
                                numberOfLines={1}
                                style={[styles.textStrong, styles.flexShrink1, styles.fontSizeLabel]}
                            >
                                {menuTitle}
                            </Text>
                            <Icon
                                src={Expensicons.DownArrow}
                                fill={theme.icon}
                                small
                            />
                        </View>
                    </Animated.View>
                )}
            </PressableWithFeedback>
            <Button
                icon={Expensicons.Filters}
                onPress={onPress}
            />
            <PopoverMenu
                menuItems={allMenuItems as PopoverMenuItem[]}
                isVisible={isPopoverVisible}
                anchorPosition={styles.createMenuPositionSidebar(windowHeight)}
                onClose={closeMenu}
                onItemSelected={closeMenu}
                anchorRef={buttonRef}
            />
            <DeleteConfirmModal />
        </View>
    );
}

SearchTypeMenuNarrow.displayName = 'SearchTypeMenuNarrow';

export default SearchTypeMenuNarrow;<|MERGE_RESOLUTION|>--- conflicted
+++ resolved
@@ -62,29 +62,11 @@
         Navigation.navigate(ROUTES.SEARCH_ADVANCED_FILTERS);
     };
 
-<<<<<<< HEAD
     const currentSavedSearch = savedSearchesMenuItems.find((item) => Number(item.hash) === hash);
 
     const popoverMenuItems = useMemo(() => {
         const items = typeMenuItems.map((item, index) => {
             const isSelected = title ? false : index === activeItemIndex;
-
-            return {
-                text: item.title,
-                onSelected: singleExecution(() => {
-                    SearchActions.clearAllFilters();
-                    Navigation.navigate(item.route);
-                }),
-                icon: item.icon,
-                iconFill: isSelected ? theme.iconSuccessFill : theme.icon,
-                iconRight: Expensicons.Checkmark,
-                shouldShowRightIcon: isSelected,
-                success: isSelected,
-                containerStyle: isSelected ? [{backgroundColor: theme.border}] : undefined,
-            };
-=======
-    const popoverMenuItems = typeMenuItems.map((item, index) => {
-        const isSelected = title ? false : index === activeItemIndex;
 
         return {
             text: item.title,
@@ -102,25 +84,12 @@
         };
     });
 
-    if (title) {
-        popoverMenuItems.push({
-            text: title,
-            onSelected: closeMenu,
-            isSelected: true,
-            icon: Expensicons.Filters,
-            iconFill: theme.iconSuccessFill,
-            success: true,
-            containerStyle: [{backgroundColor: theme.border}],
-            iconRight: Expensicons.Checkmark,
-            shouldShowRightIcon: false,
->>>>>>> 1a432849
-        });
-
         if (title) {
             items.push({
                 text: title,
                 onSelected: closeMenu,
-                icon: Expensicons.Filters,
+                isSelected: true,
+            icon: Expensicons.Filters,
                 iconFill: theme.iconSuccessFill,
                 success: true,
                 containerStyle: !currentSavedSearch ? [{backgroundColor: theme.border}] : undefined,

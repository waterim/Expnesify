import React from 'react';
import {View} from 'react-native';
import {useOnyx} from 'react-native-onyx';
import Animated, {clamp, useAnimatedScrollHandler, useAnimatedStyle, useSharedValue, withTiming} from 'react-native-reanimated';
import FullPageNotFoundView from '@components/BlockingViews/FullPageNotFoundView';
import ScreenWrapper from '@components/ScreenWrapper';
import Search from '@components/Search';
import SearchStatusBar from '@components/Search/SearchStatusBar';
import useActiveCentralPaneRoute from '@hooks/useActiveCentralPaneRoute';
import useLocalize from '@hooks/useLocalize';
import useResponsiveLayout from '@hooks/useResponsiveLayout';
import useThemeStyles from '@hooks/useThemeStyles';
import useWindowDimensions from '@hooks/useWindowDimensions';
import Navigation from '@libs/Navigation/Navigation';
import type {AuthScreensParamList} from '@libs/Navigation/types';
import * as SearchUtils from '@libs/SearchUtils';
import TopBar from '@navigation/AppNavigator/createCustomBottomTabNavigator/TopBar';
import variables from '@styles/variables';
import ONYXKEYS from '@src/ONYXKEYS';
import ROUTES from '@src/ROUTES';
import SCREENS from '@src/SCREENS';
import SearchSelectionModeHeader from './SearchSelectionModeHeader';
import SearchTypeMenu from './SearchTypeMenu';

const TOO_CLOSE_TO_TOP_DISTANCE = 10;
const TOO_CLOSE_TO_BOTTOM_DISTANCE = 10;
const ANIMATION_DURATION_IN_MS = 300;

function SearchPageBottomTab() {
    const {translate} = useLocalize();
    const {shouldUseNarrowLayout} = useResponsiveLayout();
    const {windowHeight} = useWindowDimensions();
    const activeCentralPaneRoute = useActiveCentralPaneRoute();
    const styles = useThemeStyles();
    const [selectionMode] = useOnyx(ONYXKEYS.MOBILE_SELECTION_MODE);

    const scrollOffset = useSharedValue(0);
    const topBarOffset = useSharedValue<number>(variables.searchHeaderHeight);
    const topBarAnimatedStyle = useAnimatedStyle(() => ({
        top: topBarOffset.value,
    }));

    const scrollHandler = useAnimatedScrollHandler({
        onScroll: (event) => {
            const {contentOffset, layoutMeasurement, contentSize} = event;
            if (windowHeight > contentSize.height) {
                return;
            }
            const currentOffset = contentOffset.y;
            const isScrollingDown = currentOffset > scrollOffset.value;
            const distanceScrolled = currentOffset - scrollOffset.value;
            if (isScrollingDown && contentOffset.y > TOO_CLOSE_TO_TOP_DISTANCE) {
                // eslint-disable-next-line react-compiler/react-compiler
                topBarOffset.value = clamp(topBarOffset.value - distanceScrolled, variables.minimalTopBarOffset, variables.searchHeaderHeight);
            } else if (!isScrollingDown && distanceScrolled < 0 && contentOffset.y + layoutMeasurement.height < contentSize.height - TOO_CLOSE_TO_BOTTOM_DISTANCE) {
                topBarOffset.value = withTiming(variables.searchHeaderHeight, {duration: ANIMATION_DURATION_IN_MS});
            }
            scrollOffset.value = currentOffset;
        },
    });

    const searchParams = activeCentralPaneRoute?.params as AuthScreensParamList[typeof SCREENS.SEARCH.CENTRAL_PANE];
    const parsedQuery = SearchUtils.buildSearchQueryJSON(searchParams?.q);
    const searchName = searchParams?.name;
    const policyIDFromSearchQuery = parsedQuery && SearchUtils.getPolicyIDFromSearchQuery(parsedQuery);
    const isActiveCentralPaneRoute = activeCentralPaneRoute?.name === SCREENS.SEARCH.CENTRAL_PANE;
    const queryJSON = isActiveCentralPaneRoute ? parsedQuery : undefined;
    const policyID = isActiveCentralPaneRoute ? policyIDFromSearchQuery : undefined;

    const handleOnBackButtonPress = () => Navigation.goBack(ROUTES.SEARCH_CENTRAL_PANE.getRoute({query: SearchUtils.buildCannedSearchQuery()}));

    if (!queryJSON) {
        return (
            <ScreenWrapper
                testID={SearchPageBottomTab.displayName}
                style={styles.pv0}
                offlineIndicatorStyle={styles.mtAuto}
            >
                <FullPageNotFoundView
                    shouldShow={!queryJSON}
                    onBackButtonPress={handleOnBackButtonPress}
                    shouldShowLink={false}
                />
            </ScreenWrapper>
        );
    }

    return (
        <ScreenWrapper
            testID={SearchPageBottomTab.displayName}
            style={styles.pv0}
            offlineIndicatorStyle={styles.mtAuto}
        >
            {!selectionMode?.isEnabled ? (
                <>
                    <View style={[styles.zIndex10, styles.appBG]}>
                        <TopBar
                            activeWorkspaceID={policyID}
                            breadcrumbLabel={translate('common.search')}
                            shouldDisplaySearch={false}
                            shouldDisplaySearchRouter={shouldUseNarrowLayout}
                            isCustomSearchQuery={shouldUseNarrowLayout && !SearchUtils.isCannedSearchQuery(queryJSON)}
                        />
<<<<<<< HEAD
                    </View>
                    <Animated.View style={[styles.searchTopBarStyle, topBarAnimatedStyle]}>
                        <SearchTypeMenu queryJSON={queryJSON} />
                        {shouldUseNarrowLayout && (
                            <SearchStatusBar
                                type={queryJSON.type}
                                status={queryJSON.status}
                                onStatusChange={() => {
                                    topBarOffset.value = withTiming(variables.searchHeaderHeight, {duration: ANIMATION_DURATION_IN_MS});
                                }}
                            />
                        )}
                    </Animated.View>
                </>
            ) : (
                <SearchSelectionModeHeader queryJSON={queryJSON} />
            )}
            {shouldUseNarrowLayout && (
                <Search
                    queryJSON={queryJSON}
                    onSearchListScroll={scrollHandler}
                    contentContainerStyle={!selectionMode?.isEnabled ? [styles.searchListContentContainerStyles] : undefined}
                />
            )}
=======
                        <SearchTypeMenu
                            queryJSON={queryJSON}
                            searchName={searchName}
                        />
                    </>
                ) : (
                    <HeaderWithBackButton
                        title={translate('common.selectMultiple')}
                        onBackButtonPress={() => {
                            clearSelectedTransactions();
                            turnOffMobileSelectionMode();
                        }}
                    />
                )}
                {shouldUseNarrowLayout && queryJSON && <Search queryJSON={queryJSON} />}
            </FullPageNotFoundView>
>>>>>>> 70ed492d
        </ScreenWrapper>
    );
}

SearchPageBottomTab.displayName = 'SearchPageBottomTab';

export default SearchPageBottomTab;<|MERGE_RESOLUTION|>--- conflicted
+++ resolved
@@ -101,10 +101,12 @@
                             shouldDisplaySearchRouter={shouldUseNarrowLayout}
                             isCustomSearchQuery={shouldUseNarrowLayout && !SearchUtils.isCannedSearchQuery(queryJSON)}
                         />
-<<<<<<< HEAD
                     </View>
                     <Animated.View style={[styles.searchTopBarStyle, topBarAnimatedStyle]}>
-                        <SearchTypeMenu queryJSON={queryJSON} />
+                        <SearchTypeMenu
+                            queryJSON={queryJSON}
+                            searchName={searchName}
+                        />
                         {shouldUseNarrowLayout && (
                             <SearchStatusBar
                                 type={queryJSON.type}
@@ -126,24 +128,6 @@
                     contentContainerStyle={!selectionMode?.isEnabled ? [styles.searchListContentContainerStyles] : undefined}
                 />
             )}
-=======
-                        <SearchTypeMenu
-                            queryJSON={queryJSON}
-                            searchName={searchName}
-                        />
-                    </>
-                ) : (
-                    <HeaderWithBackButton
-                        title={translate('common.selectMultiple')}
-                        onBackButtonPress={() => {
-                            clearSelectedTransactions();
-                            turnOffMobileSelectionMode();
-                        }}
-                    />
-                )}
-                {shouldUseNarrowLayout && queryJSON && <Search queryJSON={queryJSON} />}
-            </FullPageNotFoundView>
->>>>>>> 70ed492d
         </ScreenWrapper>
     );
 }

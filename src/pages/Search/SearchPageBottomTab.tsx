--- conflicted
+++ resolved
@@ -9,20 +9,12 @@
 import useThemeStyles from '@hooks/useThemeStyles';
 import Navigation from '@libs/Navigation/Navigation';
 import type {AuthScreensParamList} from '@libs/Navigation/types';
-<<<<<<< HEAD
-import {buildSearchQueryJSON, getQueryStringFromParams} from '@libs/SearchUtils';
-=======
 import {buildSearchQueryJSON} from '@libs/SearchUtils';
->>>>>>> 750c34ec
 import TopBar from '@navigation/AppNavigator/createCustomBottomTabNavigator/TopBar';
 import CONST from '@src/CONST';
 import ROUTES from '@src/ROUTES';
 import SCREENS from '@src/SCREENS';
-<<<<<<< HEAD
 import SearchResultsStatusMenu from './SearchResultsStatusMenu';
-=======
-import SearchStatusMenu from './SearchStatusMenu';
->>>>>>> 750c34ec
 
 function SearchPageBottomTab() {
     const {translate} = useLocalize();
@@ -40,11 +32,7 @@
         const searchParams = activeCentralPaneRoute.params as AuthScreensParamList[typeof SCREENS.SEARCH.CENTRAL_PANE];
 
         return {
-<<<<<<< HEAD
-            queryJSON: buildSearchQueryJSON(getQueryStringFromParams(searchParams)),
-=======
             queryJSON: buildSearchQueryJSON(searchParams.q, searchParams.policyIDs),
->>>>>>> 750c34ec
             policyIDs: searchParams.policyIDs,
         };
     }, [activeCentralPaneRoute]);
@@ -69,12 +57,7 @@
                             breadcrumbLabel={translate('common.search')}
                             shouldDisplaySearch={false}
                         />
-<<<<<<< HEAD
-                        {/* eslint-disable-next-line @typescript-eslint/no-non-null-assertion */}
-                        <SearchResultsStatusMenu queryJSON={queryJSON!} />
-=======
-                        <SearchStatusMenu status={queryJSON.status} />
->>>>>>> 750c34ec
+                        <SearchResultsStatusMenu queryJSON={queryJSON} />
                     </>
                 ) : (
                     <HeaderWithBackButton
@@ -84,12 +67,7 @@
                 )}
                 {shouldUseNarrowLayout && queryJSON && (
                     <Search
-<<<<<<< HEAD
-                        // eslint-disable-next-line @typescript-eslint/no-non-null-assertion
-                        queryJSON={queryJSON!}
-=======
                         queryJSON={queryJSON}
->>>>>>> 750c34ec
                         policyIDs={policyIDs}
                         isMobileSelectionModeActive={isMobileSelectionModeActive}
                         setIsMobileSelectionModeActive={setIsMobileSelectionModeActive}

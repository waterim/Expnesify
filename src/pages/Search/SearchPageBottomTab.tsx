--- conflicted
+++ resolved
@@ -25,10 +25,7 @@
     const {shouldUseNarrowLayout} = useResponsiveLayout();
     const activeCentralPaneRoute = useActiveCentralPaneRoute();
     const styles = useThemeStyles();
-<<<<<<< HEAD
     const {clearSelectedTransactions} = useSearchContext();
-=======
->>>>>>> 8e79c596
     const [selectionMode] = useOnyx(ONYXKEYS.MOBILE_SELECTION_MODE);
 
     const {queryJSON, policyIDs, isCustomQuery} = useMemo(() => {
@@ -74,24 +71,17 @@
                 ) : (
                     <HeaderWithBackButton
                         title={translate('common.selectMultiple')}
-<<<<<<< HEAD
                         onBackButtonPress={() => {
                             clearSelectedTransactions();
                             turnOffMobileSelectionMode();
                         }}
-=======
-                        onBackButtonPress={turnOffMobileSelectionMode}
->>>>>>> 8e79c596
                     />
                 )}
                 {shouldUseNarrowLayout && queryJSON && (
                     <Search
                         queryJSON={queryJSON}
                         policyIDs={policyIDs}
-<<<<<<< HEAD
-=======
                         isCustomQuery={isCustomQuery}
->>>>>>> 8e79c596
                     />
                 )}
             </FullPageNotFoundView>

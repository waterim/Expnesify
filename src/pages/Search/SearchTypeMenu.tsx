--- conflicted
+++ resolved
@@ -178,11 +178,7 @@
         if (!savedSearches) {
             return [];
         }
-<<<<<<< HEAD
-        return Object.entries(savedSearches).map(([key, item]) => createSavedSearchMenuItem(item, key, shouldUseNarrowLayout));
-=======
-        return Object.entries(savedSearches).map(([key, item], index) => createSavedSearchMenuItem(item as SaveSearchItem, key, shouldUseNarrowLayout, index));
->>>>>>> f978bf9c
+        return Object.entries(savedSearches).map(([key, item], index) => createSavedSearchMenuItem(item, key, shouldUseNarrowLayout, index));
     };
 
     const renderSavedSearchesSection = useCallback(

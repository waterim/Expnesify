import React, {useCallback} from 'react';
import {View} from 'react-native';
import type {TextStyle, ViewStyle} from 'react-native';
import {useOnyx} from 'react-native-onyx';
import type {MenuItemBaseProps} from '@components/MenuItem';
import MenuItem from '@components/MenuItem';
import MenuItemList from '@components/MenuItemList';
import type {MenuItemWithLink} from '@components/MenuItemList';
import {usePersonalDetails} from '@components/OnyxProvider';
import ScrollView from '@components/ScrollView';
import type {SearchQueryJSON} from '@components/Search/types';
import Text from '@components/Text';
import ThreeDotsMenu from '@components/ThreeDotsMenu';
import useDeleteSavedSearch from '@hooks/useDeleteSavedSearch';
import useLocalize from '@hooks/useLocalize';
import useResponsiveLayout from '@hooks/useResponsiveLayout';
import useSingleExecution from '@hooks/useSingleExecution';
import useThemeStyles from '@hooks/useThemeStyles';
import * as SearchActions from '@libs/actions/Search';
import Navigation from '@libs/Navigation/Navigation';
import {getAllTaxRates} from '@libs/PolicyUtils';
import * as SearchUtils from '@libs/SearchUtils';
import variables from '@styles/variables';
import * as Expensicons from '@src/components/Icon/Expensicons';
import CONST from '@src/CONST';
import ONYXKEYS from '@src/ONYXKEYS';
import type {Route} from '@src/ROUTES';
import ROUTES from '@src/ROUTES';
import type {SaveSearchItem} from '@src/types/onyx/SaveSearch';
import type {SearchDataTypes} from '@src/types/onyx/SearchResults';
import type IconAsset from '@src/types/utils/IconAsset';
import SearchTypeMenuNarrow from './SearchTypeMenuNarrow';

type SavedSearchMenuItem = MenuItemBaseProps & {
    key: string;
    hash: string;
    query: string;
    styles: Array<ViewStyle | TextStyle>;
};

type SearchTypeMenuProps = {
    queryJSON: SearchQueryJSON;
};

type SearchTypeMenuItem = {
    title: string;
    type: SearchDataTypes;
    icon: IconAsset;
    route?: Route;
};

function SearchTypeMenu({queryJSON}: SearchTypeMenuProps) {
    const {type, hash} = queryJSON;
    const styles = useThemeStyles();
    const {shouldUseNarrowLayout} = useResponsiveLayout();
    const {singleExecution} = useSingleExecution();
    const {translate} = useLocalize();
    const [savedSearches] = useOnyx(ONYXKEYS.SAVED_SEARCHES);
    const [shouldHideSavedSearchRenameTooltip] = useOnyx(ONYXKEYS.NVP_SHOULD_HIDE_SAVED_SEARCH_RENAME_TOOLTIP, {initialValue: true});
    const {showDeleteModal, DeleteConfirmModal} = useDeleteSavedSearch();

    const personalDetails = usePersonalDetails();
    const [reports] = useOnyx(ONYXKEYS.COLLECTION.REPORT);
    const taxRates = getAllTaxRates();
    const [cardList = {}] = useOnyx(ONYXKEYS.CARD_LIST);

    const typeMenuItems: SearchTypeMenuItem[] = [
        {
            title: translate('common.expenses'),
            type: CONST.SEARCH.DATA_TYPES.EXPENSE,
            icon: Expensicons.Receipt,
            route: ROUTES.SEARCH_CENTRAL_PANE.getRoute({query: SearchUtils.buildCannedSearchQuery()}),
        },
        {
            title: translate('common.chats'),
            type: CONST.SEARCH.DATA_TYPES.CHAT,
            icon: Expensicons.ChatBubbles,
            route: ROUTES.SEARCH_CENTRAL_PANE.getRoute({query: SearchUtils.buildCannedSearchQuery(CONST.SEARCH.DATA_TYPES.CHAT, CONST.SEARCH.STATUS.TRIP.ALL)}),
        },
        {
            title: translate('workspace.common.invoices'),
            type: CONST.SEARCH.DATA_TYPES.INVOICE,
            icon: Expensicons.InvoiceGeneric,
            route: ROUTES.SEARCH_CENTRAL_PANE.getRoute({query: SearchUtils.buildCannedSearchQuery(CONST.SEARCH.DATA_TYPES.INVOICE, CONST.SEARCH.STATUS.INVOICE.ALL)}),
        },
        {
            title: translate('travel.trips'),
            type: CONST.SEARCH.DATA_TYPES.TRIP,
            icon: Expensicons.Suitcase,
            route: ROUTES.SEARCH_CENTRAL_PANE.getRoute({query: SearchUtils.buildCannedSearchQuery(CONST.SEARCH.DATA_TYPES.TRIP, CONST.SEARCH.STATUS.TRIP.ALL)}),
        },
    ];

    const getOverflowMenu = useCallback(
        (itemName: string, itemHash: number, itemQuery: string) => SearchUtils.getOverflowMenu(itemName, itemHash, itemQuery, showDeleteModal),
        [showDeleteModal],
    );

    const createSavedSearchMenuItem = useCallback(
        (item: SaveSearchItem, key: string, isNarrow: boolean) => {
            const baseMenuItem: SavedSearchMenuItem = {
                key,
                title: item.name,
                hash: key,
                query: item.query,
                shouldShowRightComponent: true,
                focused: Number(key) === hash,
                onPress: () => {
                    SearchActions.clearAllFilters();
                    Navigation.navigate(ROUTES.SEARCH_CENTRAL_PANE.getRoute({query: item?.query ?? ''}));
                },
                rightComponent: (
                    <ThreeDotsMenu
                        menuItems={getOverflowMenu(item.name, Number(key), item.query)}
                        anchorPosition={{horizontal: 0, vertical: 380}}
                        anchorAlignment={{
                            horizontal: CONST.MODAL.ANCHOR_ORIGIN_HORIZONTAL.RIGHT,
                            vertical: CONST.MODAL.ANCHOR_ORIGIN_VERTICAL.TOP,
                        }}
                    />
                ),
                styles: [styles.alignItemsCenter],
            };

            if (!isNarrow) {
                return {
                    ...baseMenuItem,
                    shouldRenderTooltip: !shouldHideSavedSearchRenameTooltip,
                    tooltipAnchorAlignment: {
                        horizontal: CONST.MODAL.ANCHOR_ORIGIN_HORIZONTAL.RIGHT,
                        vertical: CONST.MODAL.ANCHOR_ORIGIN_VERTICAL.BOTTOM,
                    },
                    tooltipShiftHorizontal: -32,
                    tooltipShiftVertical: 15,
                    tooltipWrapperStyle: [styles.bgPaleGreen, styles.mh4, styles.pv2],
                    renderTooltipContent: () => {
                        SearchActions.dismissSavedSearchRenameTooltip();
                        return (
                            <View style={[styles.flexRow, styles.alignItemsCenter]}>
                                <Expensicons.Lightbulb
                                    width={16}
                                    height={16}
                                    fill={styles.colorGreenSuccess.color}
                                />
                                <Text style={[styles.ml1, styles.textLabel]}>{translate('search.saveSearchTooltipText')}</Text>
                            </View>
                        );
                    },
                };
            }

            return baseMenuItem;
        },
        [hash, styles, getOverflowMenu, translate, shouldHideSavedSearchRenameTooltip],
    );

    const savedSearchesMenuItems = () => {
        if (!savedSearches) {
            return [];
        }
        return Object.entries(savedSearches).map(([key, item]) => createSavedSearchMenuItem(item as SaveSearchItem, key, shouldUseNarrowLayout));
    };

    const renderSavedSearchesSection = useCallback(
        (menuItems: MenuItemWithLink[]) => (
            <View style={[styles.pb4, styles.mh3, styles.mt3]}>
                <Text style={[styles.sectionTitle, styles.pb1]}>{translate('search.savedSearchesMenuItemTitle')}</Text>
                <MenuItemList
                    menuItems={menuItems}
                    wrapperStyle={styles.sectionMenuItem}
                    icon={Expensicons.Bookmark}
                    iconWidth={variables.iconSizeNormal}
                    iconHeight={variables.iconSizeNormal}
                    shouldUseSingleExecution
                    isPaneMenu
                />
            </View>
        ),
        [styles, translate],
    );

    const isCannedQuery = SearchUtils.isCannedSearchQuery(queryJSON);
    const activeItemIndex = isCannedQuery ? typeMenuItems.findIndex((item) => item.type === type) : -1;

    if (shouldUseNarrowLayout) {
        const title = isCannedQuery ? undefined : SearchUtils.getSearchHeaderTitle(queryJSON, personalDetails, cardList, reports, taxRates);

        return (
            <SearchTypeMenuNarrow
                typeMenuItems={typeMenuItems}
                activeItemIndex={activeItemIndex}
                queryJSON={queryJSON}
                title={title}
                savedSearchesMenuItems={savedSearchesMenuItems()}
            />
        );
    }

    return (
<<<<<<< HEAD
        <View style={[styles.pb4, styles.mh3, styles.mt3]}>
            {typeMenuItems.map((item, index) => {
                const onPress = singleExecution(() => Navigation.navigate(item.route));

                return (
                    <MenuItem
                        key={item.title}
                        disabled={false}
                        interactive
                        title={item.title}
                        icon={item.icon}
                        iconWidth={variables.iconSizeNormal}
                        iconHeight={variables.iconSizeNormal}
                        wrapperStyle={styles.sectionMenuItem}
                        focused={index === activeItemIndex}
                        onPress={onPress}
                        isPaneMenu
                    />
                );
            })}
        </View>
=======
        <>
            <View style={[styles.pb4, styles.mh3, styles.mt3]}>
                {typeMenuItems.map((item, index) => {
                    const onPress = singleExecution(() => {
                        SearchActions.clearAllFilters();
                        Navigation.navigate(item.route);
                    });

                    return (
                        <MenuItem
                            key={item.title}
                            disabled={false}
                            interactive
                            title={item.title}
                            icon={item.icon}
                            iconWidth={variables.iconSizeNormal}
                            iconHeight={variables.iconSizeNormal}
                            wrapperStyle={styles.sectionMenuItem}
                            focused={index === activeItemIndex}
                            hoverAndPressStyle={styles.hoveredComponentBG}
                            onPress={onPress}
                            isPaneMenu
                        />
                    );
                })}
            </View>
            {savedSearches && Object.keys(savedSearches).length > 0 && (
                <>
                    <ScrollView>{renderSavedSearchesSection(savedSearchesMenuItems())}</ScrollView>
                    <DeleteConfirmModal />
                </>
            )}
        </>
>>>>>>> 0c618acc
    );
}

SearchTypeMenu.displayName = 'SearchTypeMenu';

export default SearchTypeMenu;
export type {SearchTypeMenuItem};<|MERGE_RESOLUTION|>--- conflicted
+++ resolved
@@ -197,29 +197,6 @@
     }
 
     return (
-<<<<<<< HEAD
-        <View style={[styles.pb4, styles.mh3, styles.mt3]}>
-            {typeMenuItems.map((item, index) => {
-                const onPress = singleExecution(() => Navigation.navigate(item.route));
-
-                return (
-                    <MenuItem
-                        key={item.title}
-                        disabled={false}
-                        interactive
-                        title={item.title}
-                        icon={item.icon}
-                        iconWidth={variables.iconSizeNormal}
-                        iconHeight={variables.iconSizeNormal}
-                        wrapperStyle={styles.sectionMenuItem}
-                        focused={index === activeItemIndex}
-                        onPress={onPress}
-                        isPaneMenu
-                    />
-                );
-            })}
-        </View>
-=======
         <>
             <View style={[styles.pb4, styles.mh3, styles.mt3]}>
                 {typeMenuItems.map((item, index) => {
@@ -239,7 +216,6 @@
                             iconHeight={variables.iconSizeNormal}
                             wrapperStyle={styles.sectionMenuItem}
                             focused={index === activeItemIndex}
-                            hoverAndPressStyle={styles.hoveredComponentBG}
                             onPress={onPress}
                             isPaneMenu
                         />
@@ -253,7 +229,6 @@
                 </>
             )}
         </>
->>>>>>> 0c618acc
     );
 }
 

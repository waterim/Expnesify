--- conflicted
+++ resolved
@@ -55,12 +55,7 @@
     const {translate} = useLocalize();
     const [searchTerm, debouncedSearchTerm, setSearchTerm] = useDebouncedState('');
     const [selectedOptions, setSelectedOptions] = useState<ReportUtils.OptionData[]>([]);
-<<<<<<< HEAD
-=======
-    const [invitePersonalDetails, setInvitePersonalDetails] = useState<ReportUtils.OptionData[]>([]);
-    const [userToInvite, setUserToInvite] = useState<ReportUtils.OptionData | null>(null);
     const [isSearchingForReports] = useOnyx(ONYXKEYS.IS_SEARCHING_FOR_REPORTS, {initWithStoredValues: false});
->>>>>>> 0c20881a
     const {options, areOptionsInitialized} = useOptionsList();
 
     useEffect(() => {
@@ -78,15 +73,10 @@
         );
     }, [report.participants]);
 
-<<<<<<< HEAD
     const defaultOptions = useMemo(() => {
         if (!areOptionsInitialized) {
             return {recentReports: [], personalDetails: [], userToInvite: null, currentUserOption: null, categoryOptions: [], tagOptions: [], taxRatesOptions: []};
         }
-=======
-    useEffect(() => {
-        const inviteOptions = OptionsListUtils.getMemberInviteOptions(options.personalDetails, betas ?? [], debouncedSearchTerm, excludedUsers);
->>>>>>> 0c20881a
 
         const inviteOptions = OptionsListUtils.getMemberInviteOptions(options.personalDetails, betas ?? [], '', excludedUsers);
         // Update selectedOptions with the latest personalDetails information
@@ -102,7 +92,6 @@
             newSelectedOptions.push(option.login && option.login in detailsMap ? {...detailsMap[option.login], isSelected: true} : option);
         });
 
-<<<<<<< HEAD
         return {
             userToInvite: inviteOptions.userToInvite,
             personalDetails: inviteOptions.personalDetails,
@@ -123,13 +112,6 @@
 
         return filteredOptions;
     }, [debouncedSearchTerm, defaultOptions, excludedUsers]);
-=======
-        setUserToInvite(inviteOptions.userToInvite);
-        setInvitePersonalDetails(inviteOptions.personalDetails);
-        setSelectedOptions(newSelectedOptions);
-        // eslint-disable-next-line react-hooks/exhaustive-deps -- we don't want to recalculate when selectedOptions change
-    }, [betas, debouncedSearchTerm, excludedUsers, options.personalDetails]);
->>>>>>> 0c20881a
 
     const sections = useMemo(() => {
         const sectionsArr: Sections = [];
@@ -144,15 +126,9 @@
         if (debouncedSearchTerm !== '') {
             filterSelectedOptions = selectedOptions.filter((option) => {
                 const accountID = option?.accountID;
-<<<<<<< HEAD
-                const isOptionInPersonalDetails = personalDetails && personalDetails.some((personalDetail) => accountID && personalDetail?.accountID === accountID);
-                const parsedPhoneNumber = PhoneNumber.parsePhoneNumber(LoginUtils.appendCountryCode(Str.removeSMSDomain(searchTerm)));
-                const searchValue = parsedPhoneNumber.possible && parsedPhoneNumber.number ? parsedPhoneNumber.number.e164 : searchTerm.toLowerCase();
-=======
-                const isOptionInPersonalDetails = invitePersonalDetails.some((personalDetail) => accountID && personalDetail?.accountID === accountID);
+                const isOptionInPersonalDetails = personalDetails ? personalDetails.some((personalDetail) => accountID && personalDetail?.accountID === accountID) : false;
                 const parsedPhoneNumber = PhoneNumber.parsePhoneNumber(LoginUtils.appendCountryCode(Str.removeSMSDomain(debouncedSearchTerm)));
                 const searchValue = parsedPhoneNumber.possible && parsedPhoneNumber.number ? parsedPhoneNumber.number.e164 : debouncedSearchTerm.toLowerCase();
->>>>>>> 0c20881a
                 const isPartOfSearchTerm = (option.text?.toLowerCase() ?? '').includes(searchValue) || (option.login?.toLowerCase() ?? '').includes(searchValue);
                 return isPartOfSearchTerm || isOptionInPersonalDetails;
             });
@@ -183,11 +159,7 @@
         }
 
         return sectionsArr;
-<<<<<<< HEAD
-    }, [inviteOptions, areOptionsInitialized, selectedOptions, searchTerm, translate]);
-=======
-    }, [areOptionsInitialized, selectedOptions, debouncedSearchTerm, invitePersonalDetails, userToInvite, translate]);
->>>>>>> 0c20881a
+    }, [inviteOptions, areOptionsInitialized, selectedOptions, debouncedSearchTerm, translate]);
 
     const toggleOption = useCallback(
         (option: OptionsListUtils.MemberForList) => {
@@ -263,17 +235,12 @@
         ) {
             return translate('messages.userIsAlreadyMember', {login: searchValue, name: reportName});
         }
-<<<<<<< HEAD
-        return OptionsListUtils.getHeaderMessage((inviteOptions.personalDetails ?? []).length !== 0, Boolean(inviteOptions.userToInvite), searchValue);
-    }, [searchTerm, inviteOptions.userToInvite, inviteOptions.personalDetails, excludedUsers, translate, reportName]);
-=======
-        return OptionsListUtils.getHeaderMessage(invitePersonalDetails.length !== 0, !!userToInvite, searchValue);
-    }, [debouncedSearchTerm, userToInvite, excludedUsers, invitePersonalDetails, translate, reportName]);
+        return OptionsListUtils.getHeaderMessage((inviteOptions.personalDetails ?? []).length !== 0, !!inviteOptions.userToInvite, debouncedSearchTerm);
+    }, [debouncedSearchTerm, inviteOptions.userToInvite, inviteOptions.personalDetails, excludedUsers, translate, reportName]);
 
     useEffect(() => {
         ReportActions.searchInServer(debouncedSearchTerm);
     }, [debouncedSearchTerm]);
->>>>>>> 0c20881a
 
     return (
         <ScreenWrapper

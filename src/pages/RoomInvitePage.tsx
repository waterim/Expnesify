import type {StackScreenProps} from '@react-navigation/stack';
import Str from 'expensify-common/lib/str';
import React, {useCallback, useEffect, useMemo, useState} from 'react';
import type {SectionListData} from 'react-native';
import {View} from 'react-native';
import {withOnyx} from 'react-native-onyx';
import type {OnyxEntry} from 'react-native-onyx';
import FullPageNotFoundView from '@components/BlockingViews/FullPageNotFoundView';
import FormAlertWithSubmitButton from '@components/FormAlertWithSubmitButton';
import HeaderWithBackButton from '@components/HeaderWithBackButton';
import {useOptionsList} from '@components/OptionListContextProvider';
import ScreenWrapper from '@components/ScreenWrapper';
import SelectionList from '@components/SelectionList';
import type {Section} from '@components/SelectionList/types';
import UserListItem from '@components/SelectionList/UserListItem';
import withNavigationTransitionEnd from '@components/withNavigationTransitionEnd';
import type {WithNavigationTransitionEndProps} from '@components/withNavigationTransitionEnd';
import useDebouncedState from '@hooks/useDebouncedState';
import useLocalize from '@hooks/useLocalize';
import useThemeStyles from '@hooks/useThemeStyles';
import * as ReportActions from '@libs/actions/Report';
import * as DeviceCapabilities from '@libs/DeviceCapabilities';
import * as LoginUtils from '@libs/LoginUtils';
import Navigation from '@libs/Navigation/Navigation';
import * as OptionsListUtils from '@libs/OptionsListUtils';
import * as PersonalDetailsUtils from '@libs/PersonalDetailsUtils';
import * as PhoneNumber from '@libs/PhoneNumber';
import * as PolicyUtils from '@libs/PolicyUtils';
import * as ReportUtils from '@libs/ReportUtils';
import type {RoomInviteNavigatorParamList} from '@navigation/types';
import * as Report from '@userActions/Report';
import CONST from '@src/CONST';
import ONYXKEYS from '@src/ONYXKEYS';
import ROUTES from '@src/ROUTES';
import type SCREENS from '@src/SCREENS';
import type {Policy} from '@src/types/onyx';
import {isEmptyObject} from '@src/types/utils/EmptyObject';
import type {WithReportOrNotFoundProps} from './home/report/withReportOrNotFound';
import withReportOrNotFound from './home/report/withReportOrNotFound';
import SearchInputManager from './workspace/SearchInputManager';

<<<<<<< HEAD
type RoomInvitePageOnyxProps = {
    /** Whether or not we are searching for reports on the server */
    isSearchingForReports: OnyxEntry<boolean>;
};

type RoomInvitePageProps = WithReportOrNotFoundProps & WithNavigationTransitionEndProps & RoomInvitePageOnyxProps;

type Sections = Array<SectionListData<OptionsListUtils.MemberForList, Section<OptionsListUtils.MemberForList>>>;

function RoomInvitePage({betas, report, policies, isSearchingForReports}: RoomInvitePageProps) {
=======
type RoomInvitePageProps = WithReportOrNotFoundProps & WithNavigationTransitionEndProps & StackScreenProps<RoomInviteNavigatorParamList, typeof SCREENS.ROOM_INVITE_ROOT>;

type Sections = Array<SectionListData<OptionsListUtils.MemberForList, Section<OptionsListUtils.MemberForList>>>;

function RoomInvitePage({
    betas,
    report,
    policies,
    route: {
        params: {role},
    },
}: RoomInvitePageProps) {
>>>>>>> 5e3cca2f
    const styles = useThemeStyles();
    const {translate} = useLocalize();
    const [searchTerm, debouncedSearchTerm, setSearchTerm] = useDebouncedState('');
    const [selectedOptions, setSelectedOptions] = useState<ReportUtils.OptionData[]>([]);
    const [invitePersonalDetails, setInvitePersonalDetails] = useState<ReportUtils.OptionData[]>([]);
    const [userToInvite, setUserToInvite] = useState<ReportUtils.OptionData | null>(null);
    const {options, areOptionsInitialized} = useOptionsList();

    useEffect(() => {
        setSearchTerm(SearchInputManager.searchInput);
    }, [setSearchTerm]);

    // Any existing participants and Expensify emails should not be eligible for invitation
    const excludedUsers = useMemo(
        () =>
            [...PersonalDetailsUtils.getLoginsByAccountIDs(report?.visibleChatMemberAccountIDs ?? []), ...CONST.EXPENSIFY_EMAILS].map((participant) =>
                PhoneNumber.addSMSDomainIfPhoneNumber(participant),
            ),
        [report],
    );

    useEffect(() => {
        const inviteOptions = OptionsListUtils.getMemberInviteOptions(options.personalDetails, betas ?? [], debouncedSearchTerm, excludedUsers);

        // Update selectedOptions with the latest personalDetails information
        const detailsMap: Record<string, OptionsListUtils.MemberForList> = {};
        inviteOptions.personalDetails.forEach((detail) => {
            if (!detail.login) {
                return;
            }
            detailsMap[detail.login] = OptionsListUtils.formatMemberForList(detail);
        });
        const newSelectedOptions: ReportUtils.OptionData[] = [];
        selectedOptions.forEach((option) => {
            newSelectedOptions.push(option.login && option.login in detailsMap ? {...detailsMap[option.login], isSelected: true} : option);
        });

        setUserToInvite(inviteOptions.userToInvite);
        setInvitePersonalDetails(inviteOptions.personalDetails);
        setSelectedOptions(newSelectedOptions);
        // eslint-disable-next-line react-hooks/exhaustive-deps -- we don't want to recalculate when selectedOptions change
    }, [betas, debouncedSearchTerm, excludedUsers, options.personalDetails]);

    const sections = useMemo(() => {
        const sectionsArr: Sections = [];

        if (!areOptionsInitialized) {
            return [];
        }

        // Filter all options that is a part of the search term or in the personal details
        let filterSelectedOptions = selectedOptions;
        if (debouncedSearchTerm !== '') {
            filterSelectedOptions = selectedOptions.filter((option) => {
                const accountID = option?.accountID;
                const isOptionInPersonalDetails = invitePersonalDetails.some((personalDetail) => accountID && personalDetail?.accountID === accountID);
                const parsedPhoneNumber = PhoneNumber.parsePhoneNumber(LoginUtils.appendCountryCode(Str.removeSMSDomain(debouncedSearchTerm)));
                const searchValue = parsedPhoneNumber.possible && parsedPhoneNumber.number ? parsedPhoneNumber.number.e164 : debouncedSearchTerm.toLowerCase();
                const isPartOfSearchTerm = (option.text?.toLowerCase() ?? '').includes(searchValue) || (option.login?.toLowerCase() ?? '').includes(searchValue);
                return isPartOfSearchTerm || isOptionInPersonalDetails;
            });
        }
        const filterSelectedOptionsFormatted = filterSelectedOptions.map((selectedOption) => OptionsListUtils.formatMemberForList(selectedOption));

        sectionsArr.push({
            title: undefined,
            data: filterSelectedOptionsFormatted,
        });

        // Filtering out selected users from the search results
        const selectedLogins = selectedOptions.map(({login}) => login);
        const personalDetailsWithoutSelected = invitePersonalDetails.filter(({login}) => !selectedLogins.includes(login));
        const personalDetailsFormatted = personalDetailsWithoutSelected.map((personalDetail) => OptionsListUtils.formatMemberForList(personalDetail));
        const hasUnselectedUserToInvite = userToInvite && !selectedLogins.includes(userToInvite.login);

        sectionsArr.push({
            title: translate('common.contacts'),
            data: personalDetailsFormatted,
        });

        if (hasUnselectedUserToInvite) {
            sectionsArr.push({
                title: undefined,
                data: [OptionsListUtils.formatMemberForList(userToInvite)],
            });
        }

        return sectionsArr;
    }, [areOptionsInitialized, selectedOptions, debouncedSearchTerm, invitePersonalDetails, userToInvite, translate]);

    const toggleOption = useCallback(
        (option: OptionsListUtils.MemberForList) => {
            const isOptionInList = selectedOptions.some((selectedOption) => selectedOption.login === option.login);

            let newSelectedOptions: ReportUtils.OptionData[];
            if (isOptionInList) {
                newSelectedOptions = selectedOptions.filter((selectedOption) => selectedOption.login !== option.login);
            } else {
                newSelectedOptions = [...selectedOptions, {...option, isSelected: true}];
            }

            setSelectedOptions(newSelectedOptions);
        },
        [selectedOptions],
    );

    const validate = useCallback(() => selectedOptions.length > 0, [selectedOptions]);

    // Non policy members should not be able to view the participants of a room
    const reportID = report?.reportID;
    const isPolicyMember = useMemo(() => (report?.policyID ? PolicyUtils.isPolicyMember(report.policyID, policies as Record<string, Policy>) : false), [report?.policyID, policies]);
    const backRoute = useMemo(() => {
        if (role === CONST.IOU.SHARE.ROLE.ACCOUNTANT) {
            return ROUTES.REPORT_WITH_ID.getRoute(reportID);
        }
        return reportID && (isPolicyMember ? ROUTES.ROOM_MEMBERS.getRoute(reportID) : ROUTES.REPORT_WITH_ID_DETAILS.getRoute(reportID));
    }, [isPolicyMember, reportID, role]);
    const reportName = useMemo(() => ReportUtils.getReportName(report), [report]);
    const inviteUsers = useCallback(() => {
        if (!validate()) {
            return;
        }
        const invitedEmailsToAccountIDs: PolicyUtils.MemberEmailsToAccountIDs = {};
        selectedOptions.forEach((option) => {
            const login = option.login ?? '';
            const accountID = option.accountID;
            if (!login.toLowerCase().trim() || !accountID) {
                return;
            }
            invitedEmailsToAccountIDs[login] = Number(accountID);
        });
        if (reportID) {
            Report.inviteToRoom(reportID, invitedEmailsToAccountIDs);
        }
        SearchInputManager.searchInput = '';
        Navigation.navigate(backRoute);
    }, [selectedOptions, backRoute, reportID, validate]);

    const headerMessage = useMemo(() => {
        const searchValue = debouncedSearchTerm.trim().toLowerCase();
        const expensifyEmails = CONST.EXPENSIFY_EMAILS as string[];
        if (!userToInvite && expensifyEmails.includes(searchValue)) {
            return translate('messages.errorMessageInvalidEmail');
        }
        if (
            !userToInvite &&
            excludedUsers.includes(
                PhoneNumber.parsePhoneNumber(LoginUtils.appendCountryCode(searchValue)).possible
                    ? PhoneNumber.addSMSDomainIfPhoneNumber(LoginUtils.appendCountryCode(searchValue))
                    : searchValue,
            )
        ) {
            return translate('messages.userIsAlreadyMember', {login: searchValue, name: reportName});
        }
        return OptionsListUtils.getHeaderMessage(invitePersonalDetails.length !== 0, Boolean(userToInvite), searchValue);
    }, [debouncedSearchTerm, userToInvite, excludedUsers, invitePersonalDetails, translate, reportName]);

    useEffect(() => {
        ReportActions.searchInServer(debouncedSearchTerm);
    }, [debouncedSearchTerm]);

    return (
        <ScreenWrapper
            shouldEnableMaxHeight
            testID={RoomInvitePage.displayName}
            includeSafeAreaPaddingBottom={false}
        >
            <FullPageNotFoundView
                shouldShow={isEmptyObject(report)}
                subtitleKey={isEmptyObject(report) ? undefined : 'roomMembersPage.notAuthorized'}
                onBackButtonPress={() => Navigation.goBack(backRoute)}
            >
                <HeaderWithBackButton
                    title={translate('workspace.invite.invitePeople')}
                    subtitle={reportName}
                    onBackButtonPress={() => {
                        Navigation.goBack(backRoute);
                    }}
                />
                <SelectionList
                    canSelectMultiple
                    sections={sections}
                    ListItem={UserListItem}
                    textInputLabel={translate('optionsSelector.nameEmailOrPhoneNumber')}
                    textInputValue={searchTerm}
                    onChangeText={(value) => {
                        SearchInputManager.searchInput = value;
                        setSearchTerm(value);
                    }}
                    headerMessage={headerMessage}
                    onSelectRow={toggleOption}
                    onConfirm={inviteUsers}
                    showScrollIndicator
                    shouldPreventDefaultFocusOnSelectRow={!DeviceCapabilities.canUseTouchScreen()}
                    showLoadingPlaceholder={!areOptionsInitialized}
                    isLoadingNewOptions={!!isSearchingForReports}
                />
                <View style={[styles.flexShrink0]}>
                    <FormAlertWithSubmitButton
                        isDisabled={!selectedOptions.length}
                        buttonText={translate('common.invite')}
                        onSubmit={inviteUsers}
                        containerStyles={[styles.flexReset, styles.flexGrow0, styles.flexShrink0, styles.flexBasisAuto, styles.mb5, styles.ph5]}
                        enabledWhenOffline
                        disablePressOnEnter
                        isAlertVisible={false}
                    />
                </View>
            </FullPageNotFoundView>
        </ScreenWrapper>
    );
}

RoomInvitePage.displayName = 'RoomInvitePage';

export default withNavigationTransitionEnd(
    withReportOrNotFound()(
        withOnyx<RoomInvitePageProps, RoomInvitePageOnyxProps>({
            isSearchingForReports: {
                key: ONYXKEYS.IS_SEARCHING_FOR_REPORTS,
                initWithStoredValues: false,
            },
        })(RoomInvitePage),
    ),
);<|MERGE_RESOLUTION|>--- conflicted
+++ resolved
@@ -39,19 +39,11 @@
 import withReportOrNotFound from './home/report/withReportOrNotFound';
 import SearchInputManager from './workspace/SearchInputManager';
 
-<<<<<<< HEAD
 type RoomInvitePageOnyxProps = {
     /** Whether or not we are searching for reports on the server */
     isSearchingForReports: OnyxEntry<boolean>;
 };
-
-type RoomInvitePageProps = WithReportOrNotFoundProps & WithNavigationTransitionEndProps & RoomInvitePageOnyxProps;
-
-type Sections = Array<SectionListData<OptionsListUtils.MemberForList, Section<OptionsListUtils.MemberForList>>>;
-
-function RoomInvitePage({betas, report, policies, isSearchingForReports}: RoomInvitePageProps) {
-=======
-type RoomInvitePageProps = WithReportOrNotFoundProps & WithNavigationTransitionEndProps & StackScreenProps<RoomInviteNavigatorParamList, typeof SCREENS.ROOM_INVITE_ROOT>;
+type RoomInvitePageProps = WithReportOrNotFoundProps & WithNavigationTransitionEndProps & RoomInvitePageOnyxProps & StackScreenProps<RoomInviteNavigatorParamList, typeof SCREENS.ROOM_INVITE_ROOT>;
 
 type Sections = Array<SectionListData<OptionsListUtils.MemberForList, Section<OptionsListUtils.MemberForList>>>;
 
@@ -59,11 +51,11 @@
     betas,
     report,
     policies,
+    isSearchingForReports,
     route: {
         params: {role},
     },
 }: RoomInvitePageProps) {
->>>>>>> 5e3cca2f
     const styles = useThemeStyles();
     const {translate} = useLocalize();
     const [searchTerm, debouncedSearchTerm, setSearchTerm] = useDebouncedState('');

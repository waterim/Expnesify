--- conflicted
+++ resolved
@@ -213,31 +213,12 @@
                             {translate('common.workspaces')}
                         </Text>
                     </View>
-<<<<<<< HEAD
-                    <PressableWithFeedback
-                        accessible={false}
-                        role={CONST.ROLE.BUTTON}
-                        onPress={() => {
-                            Navigation.goBack();
-                            App.createWorkspaceWithPolicyDraftAndNavigateToIt();
-                        }}
-                    >
-                        {({hovered}) => (
-                            <Icon
-                                src={Expensicons.Plus}
-                                width={12}
-                                height={12}
-                                additionalStyles={[styles.buttonDefaultBG, styles.borderRadiusNormal, styles.p2, hovered && styles.buttonHoveredBG]}
-                                fill={theme.icon}
-                            />
-                        )}
-                    </PressableWithFeedback>
-=======
                     <Tooltip text={translate('workspace.new.newWorkspace')}>
                         <PressableWithFeedback
                             accessible={false}
                             role={CONST.ROLE.BUTTON}
                             onPress={() => {
+                                Navigation.goBack();
                                 App.createWorkspaceWithPolicyDraftAndNavigateToIt();
                             }}
                         >
@@ -252,7 +233,6 @@
                             )}
                         </PressableWithFeedback>
                     </Tooltip>
->>>>>>> b80cd5a4
                 </View>
 
                 {usersWorkspaces.length > 0 ? (

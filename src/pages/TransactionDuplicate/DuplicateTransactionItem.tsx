--- conflicted
+++ resolved
@@ -29,34 +29,20 @@
     }
 
     return (
-<<<<<<< HEAD
         <View style={styles.pb2}>
             <ReportActionItem
                 action={action}
                 report={report}
-                parentReportAction={parentReportAction}
+                parentReportAction={ReportActionsUtils.getReportAction(report?.parentReportID ?? '', report?.parentReportActionID ?? '')}
                 index={props.index}
                 reportActions={Object.values(reportActions ?? {})}
                 displayAsGroup={false}
                 shouldDisplayNewMarker={false}
                 isMostRecentIOUReportAction={false}
                 isFirstVisibleReportAction={false}
+                shouldDisplayContextMenu={false}
             />
         </View>
-=======
-        <ReportActionItem
-            action={action}
-            report={report}
-            parentReportAction={ReportActionsUtils.getReportAction(report?.parentReportID ?? '', report?.parentReportActionID ?? '')}
-            index={props.index}
-            reportActions={Object.values(reportActions ?? {})}
-            displayAsGroup={false}
-            shouldDisplayNewMarker={false}
-            isMostRecentIOUReportAction={false}
-            isFirstVisibleReportAction={false}
-            shouldDisplayContextMenu={false}
-        />
->>>>>>> 2026f62b
     );
 }
 

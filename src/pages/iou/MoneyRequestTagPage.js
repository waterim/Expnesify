--- conflicted
+++ resolved
@@ -111,7 +111,6 @@
     }),
     //  eslint-disable-next-line 
     withOnyx({
-<<<<<<< HEAD
         report: {
             // Fetch report ID from IOU participants if no report ID is set in route
             key: ({route, iou}) => `${ONYXKEYS.COLLECTION.REPORT}${lodashGet(route, 'params.reportID', '') || lodashGet(iou, 'participants.0.reportID', '')}`,
@@ -119,8 +118,6 @@
     }),
     //  eslint-disable-next-line
     withOnyx({
-=======
->>>>>>> ca487695
         policyTags: {
             key: ({report}) => `${ONYXKEYS.COLLECTION.POLICY_TAGS}${report ? report.policyID : '0'}`,
         },

import React from 'react';
import _ from 'underscore';
import PropTypes from 'prop-types';
import lodashGet from 'lodash/get';
import {withOnyx} from 'react-native-onyx';
import ROUTES from '../../ROUTES';
import * as IOU from '../../libs/actions/IOU';
import * as PolicyUtils from '../../libs/PolicyUtils';
import Navigation from '../../libs/Navigation/Navigation';
import useLocalize from '../../hooks/useLocalize';
import ScreenWrapper from '../../components/ScreenWrapper';
import HeaderWithBackButton from '../../components/HeaderWithBackButton';
import TagPicker from '../../components/TagPicker';
import Text from '../../components/Text';
import tagPropTypes from '../../components/tagPropTypes';
import ONYXKEYS from '../../ONYXKEYS';
import reportPropTypes from '../reportPropTypes';
import styles from '../../styles/styles';
import {iouPropTypes, iouDefaultProps} from './propTypes';

const propTypes = {
    /** Navigation route context info provided by react navigation */
    route: PropTypes.shape({
        /** Route specific parameters used on this screen via route :iouType/new/tag/:reportID? */
        params: PropTypes.shape({
            /** The type of IOU report, i.e. bill, request, send */
            iouType: PropTypes.string,

            /** The report ID of the IOU */
            reportID: PropTypes.string,
        }),
    }).isRequired,

    /* Onyx props */
    /** The report currently being used */
    report: reportPropTypes,

    /** Collection of tags attached to a policy */
    policyTags: tagPropTypes,

    /** Holds data related to Money Request view state, rather than the underlying Money Request data. */
    iou: iouPropTypes,
};

const defaultProps = {
    report: {},
    policyTags: {},
    iou: iouDefaultProps,
};

function MoneyRequestTagPage({route, report, policyTags, iou}) {
    const {translate} = useLocalize();

    const iouType = lodashGet(route, 'params.iouType', '');

    // Fetches the first tag list of the policy
    const tagListKey = _.first(_.keys(policyTags));
    const policyTagListName = PolicyUtils.getTagListName(policyTags) || translate('common.tag');

    const navigateBack = () => {
        Navigation.goBack(ROUTES.MONEY_REQUEST_CONFIRMATION.getRoute(iouType, report.reportID));
    };

    const updateTag = (selectedTag) => {
        if (selectedTag.searchText === iou.tag) {
            IOU.resetMoneyRequestTag();
        } else {
            IOU.setMoneyRequestTag(selectedTag.searchText);
        }
        navigateBack();
    };

    return (
        <ScreenWrapper
            includeSafeAreaPaddingBottom={false}
            shouldEnableMaxHeight
            testID={MoneyRequestTagPage.displayName}
        >
            <HeaderWithBackButton
                title={policyTagListName}
                onBackButtonPress={navigateBack}
            />
            <Text style={[styles.ph5, styles.pv3]}>{translate('iou.tagSelection', {tagName: policyTagListName})}</Text>
            <TagPicker
                policyID={report.policyID}
                tag={tagListKey}
                selectedTag={iou.tag}
                onSubmit={updateTag}
            />
        </ScreenWrapper>
    );
}

MoneyRequestTagPage.displayName = 'MoneyRequestTagPage';
MoneyRequestTagPage.propTypes = propTypes;
MoneyRequestTagPage.defaultProps = defaultProps;

<<<<<<< HEAD
export default withOnyx({
    report: {
        key: ({route}) => `${ONYXKEYS.COLLECTION.REPORT}${lodashGet(route, 'params.reportID')}`,
    },
    iou: {
        key: ONYXKEYS.IOU,
    },
    policyTags: {
        key: ({report}) => `${ONYXKEYS.COLLECTION.POLICY_TAGS}${report ? report.policyID : '0'}`,
    },
})(MoneyRequestTagPage);
=======
export default compose(
    withOnyx({
        iou: {
            key: ONYXKEYS.IOU,
        },
    }),
    // eslint-disable-next-line rulesdir/no-multiple-onyx-in-file
    withOnyx({
        report: {
            key: ({route, iou}) => {
                const reportID = IOU.getIOUReportID(iou, route);

                return `${ONYXKEYS.COLLECTION.REPORT}${reportID}`;
            },
        },
    }),
    // eslint-disable-next-line rulesdir/no-multiple-onyx-in-file
    withOnyx({
        policyTags: {
            key: ({report}) => `${ONYXKEYS.COLLECTION.POLICY_TAGS}${report ? report.policyID : '0'}`,
        },
    }),
)(MoneyRequestTagPage);
>>>>>>> 6d937cc6
<|MERGE_RESOLUTION|>--- conflicted
+++ resolved
@@ -95,10 +95,9 @@
 MoneyRequestTagPage.propTypes = propTypes;
 MoneyRequestTagPage.defaultProps = defaultProps;
 
-<<<<<<< HEAD
 export default withOnyx({
     report: {
-        key: ({route}) => `${ONYXKEYS.COLLECTION.REPORT}${lodashGet(route, 'params.reportID')}`,
+        key: ({route, iou}) => `${ONYXKEYS.COLLECTION.REPORT}${IOU.getIOUReportID(iou, route)}`,
     },
     iou: {
         key: ONYXKEYS.IOU,
@@ -106,29 +105,4 @@
     policyTags: {
         key: ({report}) => `${ONYXKEYS.COLLECTION.POLICY_TAGS}${report ? report.policyID : '0'}`,
     },
-})(MoneyRequestTagPage);
-=======
-export default compose(
-    withOnyx({
-        iou: {
-            key: ONYXKEYS.IOU,
-        },
-    }),
-    // eslint-disable-next-line rulesdir/no-multiple-onyx-in-file
-    withOnyx({
-        report: {
-            key: ({route, iou}) => {
-                const reportID = IOU.getIOUReportID(iou, route);
-
-                return `${ONYXKEYS.COLLECTION.REPORT}${reportID}`;
-            },
-        },
-    }),
-    // eslint-disable-next-line rulesdir/no-multiple-onyx-in-file
-    withOnyx({
-        policyTags: {
-            key: ({report}) => `${ONYXKEYS.COLLECTION.POLICY_TAGS}${report ? report.policyID : '0'}`,
-        },
-    }),
-)(MoneyRequestTagPage);
->>>>>>> 6d937cc6
+})(MoneyRequestTagPage);
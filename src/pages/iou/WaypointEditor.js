import _ from 'underscore';
import React, {useRef, useState} from 'react';
import lodashGet from 'lodash/get';
import {View} from 'react-native';
import PropTypes from 'prop-types';
import {withOnyx} from 'react-native-onyx';
import AddressSearch from '../../components/AddressSearch';
import ScreenWrapper from '../../components/ScreenWrapper';
import HeaderWithBackButton from '../../components/HeaderWithBackButton';
import Navigation from '../../libs/Navigation/Navigation';
import ONYXKEYS from '../../ONYXKEYS';
import Form from '../../components/Form';
import styles from '../../styles/styles';
import useWindowDimensions from '../../hooks/useWindowDimensions';
import useLocalize from '../../hooks/useLocalize';
import useNetwork from '../../hooks/useNetwork';
import CONST from '../../CONST';
import * as Expensicons from '../../components/Icon/Expensicons';
import ConfirmModal from '../../components/ConfirmModal';
import * as Transaction from '../../libs/actions/Transaction';
import * as ValidationUtils from '../../libs/ValidationUtils';
import ROUTES from '../../ROUTES';
import transactionPropTypes from '../../components/transactionPropTypes';

const propTypes = {
    /** The transactionID of the IOU */
    transactionID: PropTypes.string.isRequired,

    /** Route params */
    route: PropTypes.shape({
        params: PropTypes.shape({
            /** IOU type */
            iouType: PropTypes.string,

            /** Index of the waypoint being edited */
            waypointIndex: PropTypes.string,
        }),
    }),

<<<<<<< HEAD
    /** Recent waypoints array */
    recentWaypoints: PropTypes.arrayOf(PropTypes.object),
=======
    recentWaypoints: PropTypes.arrayOf(
        PropTypes.shape({
            /** A description of the location (usually the address) */
            description: PropTypes.string,

            /** Data required by the google auto complete plugin to know where to put the markers on the map */
            geometry: PropTypes.shape({
                /** Data about the location */
                location: PropTypes.shape({
                    /** Lattitude of the location */
                    lat: PropTypes.number,

                    /** Longitude of the location */
                    lng: PropTypes.number,
                }),
            }),
        }),
    ),
>>>>>>> fd755ee9

    /** The optimistic transaction for this request */
    transaction: transactionPropTypes,
};

const defaultProps = {
    route: {
        params: {
            waypointIndex: '',
        },
    },
    recentWaypoints: [],
    transaction: {},
};

function WaypointEditor({transactionID, route: {params: {iouType = '', waypointIndex = ''} = {}} = {}, transaction, recentWaypoints}) {
    const {windowWidth} = useWindowDimensions();
    const {translate} = useLocalize();
    const {isOffline} = useNetwork();
    const textInput = useRef(null);
    const [isDeleteStopModalOpen, setIsDeleteStopModalOpen] = useState(false);
    const currentWaypoint = lodashGet(transaction, `comment.waypoints.waypoint${waypointIndex}`, {});
    const waypointAddress = lodashGet(currentWaypoint, 'address', '');
    const totalWaypoints = _.size(lodashGet(transaction, 'comment.waypoints', {}));
    // Hide the menu when there is only start and finish waypoint
    const shouldShowThreeDotsButton = totalWaypoints > 2;

    const validate = (values) => {
        const errors = {};
        const waypointValue = values[`waypoint${waypointIndex}`] || '';
        if (isOffline && waypointValue !== '' && !ValidationUtils.isValidAddress(waypointValue)) {
            errors[`waypoint${waypointIndex}`] = 'bankAccount.error.address';
        }

        // If the user is online and they are trying to save a value without using the autocomplete, show an error message instructing them to use a selected address instead.
        // That enables us to save the address with coordinates when it is selected
        if (!isOffline && waypointValue !== '') {
            errors[`waypoint${waypointIndex}`] = 'distance.errors.selectSuggestedAddress';
        }

        return errors;
    };

    const onSubmit = (values) => {
        const waypointValue = values[`waypoint${waypointIndex}`] || '';

        // Allows letting you set a waypoint to an empty value
        if (waypointValue === '') {
            Transaction.removeWaypoint(transactionID, waypointIndex);
        }

        // While the user is offline, the auto-complete address search will not work
        // Therefore, we're going to save the waypoint as just the address, and the lat/long will be filled in on the backend
        if (isOffline && waypointValue) {
            const waypoint = {
                address: waypointValue,
            };

            Transaction.saveWaypoint(transactionID, waypointIndex, waypoint);
        }

        // Other flows will be handled by selecting a waypoint with selectWaypoint as this is mainly for the offline flow
        Navigation.goBack(ROUTES.getMoneyRequestDistanceTabRoute(iouType));
    };

    const deleteStopAndHideModal = () => {
        Transaction.removeWaypoint(transactionID, waypointIndex);
        setIsDeleteStopModalOpen(false);
        Navigation.goBack(ROUTES.getMoneyRequestDistanceTabRoute(iouType));
    };

    const selectWaypoint = (values) => {
        const waypoint = {
            lat: values.lat,
            lng: values.lng,
            address: values.address,
        };

        Transaction.saveWaypoint(transactionID, waypointIndex, waypoint);
        Navigation.goBack(ROUTES.getMoneyRequestDistanceTabRoute(iouType));
    };

    return (
        <ScreenWrapper
            includeSafeAreaPaddingBottom={false}
            onEntryTransitionEnd={() => textInput.current && textInput.current.focus()}
            shouldEnableMaxHeight
        >
            <HeaderWithBackButton
                title={translate('distance.waypointEditor')}
                shouldShowBackButton
                onBackButtonPress={() => {
                    Navigation.goBack(ROUTES.getMoneyRequestDistanceTabRoute(iouType));
                }}
                shouldShowThreeDotsButton={shouldShowThreeDotsButton}
                threeDotsAnchorPosition={styles.threeDotsPopoverOffset(windowWidth)}
                threeDotsMenuItems={[
                    {
                        icon: Expensicons.Trashcan,
                        text: translate('distance.deleteWaypoint'),
                        onSelected: () => setIsDeleteStopModalOpen(true),
                    },
                ]}
            />
            <ConfirmModal
                title={translate('distance.deleteWaypoint')}
                isVisible={isDeleteStopModalOpen}
                onConfirm={deleteStopAndHideModal}
                onCancel={() => setIsDeleteStopModalOpen(false)}
                prompt={translate('distance.deleteWaypointConfirmation')}
                confirmText={translate('common.delete')}
                cancelText={translate('common.cancel')}
                danger
            />
            <Form
                style={[styles.flexGrow1, styles.mh5]}
                formID={ONYXKEYS.FORMS.WAYPOINT_FORM}
                enabledWhenOffline
                validate={validate}
                onSubmit={onSubmit}
                shouldValidateOnChange={false}
                shouldValidateOnBlur={false}
                submitButtonText={translate('common.save')}
            >
                <View>
                    <AddressSearch
                        inputID={`waypoint${waypointIndex}`}
                        ref={(e) => (textInput.current = e)}
                        hint={!isOffline ? translate('distance.errors.selectSuggestedAddress') : ''}
                        containerStyles={[styles.mt4]}
                        label={translate('distance.address')}
                        defaultValue={waypointAddress}
                        onPress={selectWaypoint}
                        maxInputLength={CONST.FORM_CHARACTER_LIMIT}
                        renamedInputKeys={{
                            address: `waypoint${waypointIndex}`,
                            city: null,
                            country: null,
                            street: null,
                            street2: null,
                            zipCode: null,
                            lat: null,
                            lng: null,
                            state: null,
                        }}
                        predefinedPlaces={recentWaypoints}
                    />
                </View>
            </Form>
        </ScreenWrapper>
    );
}

WaypointEditor.displayName = 'WaypointEditor';
WaypointEditor.propTypes = propTypes;
WaypointEditor.defaultProps = defaultProps;
export default withOnyx({
    transaction: {
        key: ({transactionID}) => `${ONYXKEYS.COLLECTION.TRANSACTION}${transactionID}`,
        selector: (transaction) => (transaction ? {transactionID: transaction.transactionID, comment: {waypoints: lodashGet(transaction, 'comment.waypoints')}} : null),
    },
    recentWaypoints: {
        key: ONYXKEYS.NVP_RECENT_WAYPOINTS,

        // Only grab the most recent 5 waypoints because that's all that is shown in the UI. This also puts them into the format of data
        // that the google autocomplete component expects for it's "predefined places" feature.
        selector: (waypoints) =>
            _.map(waypoints ? waypoints.slice(0, 5) : [], (waypoint) => ({
                description: waypoint.address,
                geometry: {
                    location: {
                        lat: waypoint.lat,
                        lng: waypoint.lng,
                    },
                },
            })),
    },
})(WaypointEditor);<|MERGE_RESOLUTION|>--- conflicted
+++ resolved
@@ -37,10 +37,6 @@
         }),
     }),
 
-<<<<<<< HEAD
-    /** Recent waypoints array */
-    recentWaypoints: PropTypes.arrayOf(PropTypes.object),
-=======
     recentWaypoints: PropTypes.arrayOf(
         PropTypes.shape({
             /** A description of the location (usually the address) */
@@ -59,7 +55,6 @@
             }),
         }),
     ),
->>>>>>> fd755ee9
 
     /** The optimistic transaction for this request */
     transaction: transactionPropTypes,

<<<<<<< HEAD
import React, {useRef,} from 'react';
=======
import _ from 'underscore';
import React, {useRef, useState} from 'react';
>>>>>>> 0343bfed
import lodashGet from 'lodash/get';
import {View} from 'react-native';
import PropTypes from 'prop-types';
import {withOnyx} from 'react-native-onyx';
import AddressSearch from '../../components/AddressSearch';
import ScreenWrapper from '../../components/ScreenWrapper';
import HeaderWithBackButton from '../../components/HeaderWithBackButton';
import Navigation from '../../libs/Navigation/Navigation';
import ONYXKEYS from '../../ONYXKEYS';
import Form from '../../components/Form';
import styles from '../../styles/styles';
import useWindowDimensions from '../../hooks/useWindowDimensions';
import useLocalize from '../../hooks/useLocalize';
import useNetwork from '../../hooks/useNetwork';
import CONST from '../../CONST';
import * as Expensicons from '../../components/Icon/Expensicons';
import ConfirmModal from '../../components/ConfirmModal';
import * as Transaction from '../../libs/actions/Transaction';
import * as ValidationUtils from '../../libs/ValidationUtils';
import ROUTES from '../../ROUTES';
import transactionPropTypes from '../../components/transactionPropTypes';

const propTypes = {
    /** The transactionID of the IOU */
    transactionID: PropTypes.string.isRequired,

    /** Route params */
    route: PropTypes.shape({
        params: PropTypes.shape({
            /** IOU type */
            iouType: PropTypes.string,

            /** Thread reportID */
            threadReportID: PropTypes.Number,

            /** Index of the waypoint being edited */
            waypointIndex: PropTypes.string,
        }),
    }),

    recentWaypoints: PropTypes.arrayOf(
        PropTypes.shape({
            /** A description of the location (usually the address) */
            description: PropTypes.string,

            /** Data required by the google auto complete plugin to know where to put the markers on the map */
            geometry: PropTypes.shape({
                /** Data about the location */
                location: PropTypes.shape({
                    /** Lattitude of the location */
                    lat: PropTypes.number,

                    /** Longitude of the location */
                    lng: PropTypes.number,
                }),
            }),
        }),
    ),

    /** The optimistic transaction for this request */
    transaction: transactionPropTypes,
};

const defaultProps = {
    route: {
        params: {
            threadReportID: 0,
            waypointIndex: '',
        },
    },
    recentWaypoints: [],
    transaction: {},
};

<<<<<<< HEAD
function WaypointEditor({transactionID, route: {params: {iouType = '', waypointIndex = '', threadReportID = 0} = {}} = {}, network, translate, transaction}) {
=======
function WaypointEditor({transactionID, route: {params: {iouType = '', waypointIndex = ''} = {}} = {}, transaction, recentWaypoints}) {
    const {windowWidth} = useWindowDimensions();
    const {translate} = useLocalize();
    const {isOffline} = useNetwork();
>>>>>>> 0343bfed
    const textInput = useRef(null);
    const [isDeleteStopModalOpen, setIsDeleteStopModalOpen] = useState(false);
    const currentWaypoint = lodashGet(transaction, `comment.waypoints.waypoint${waypointIndex}`, {});
    const waypointAddress = lodashGet(currentWaypoint, 'address', '');
<<<<<<< HEAD
    const isEditingWaypoint = Boolean(threadReportID);
=======
    const totalWaypoints = _.size(lodashGet(transaction, 'comment.waypoints', {}));
    // Hide the menu when there is only start and finish waypoint
    const shouldShowThreeDotsButton = totalWaypoints > 2;
>>>>>>> 0343bfed

    const validate = (values) => {
        const errors = {};
        const waypointValue = values[`waypoint${waypointIndex}`] || '';
        if (isOffline && waypointValue !== '' && !ValidationUtils.isValidAddress(waypointValue)) {
            errors[`waypoint${waypointIndex}`] = 'bankAccount.error.address';
        }

        // If the user is online and they are trying to save a value without using the autocomplete, show an error message instructing them to use a selected address instead.
        // That enables us to save the address with coordinates when it is selected
        if (!isOffline && waypointValue !== '') {
            errors[`waypoint${waypointIndex}`] = 'distance.errors.selectSuggestedAddress';
        }

        return errors;
    };

    const onSubmit = (values) => {
        const waypointValue = values[`waypoint${waypointIndex}`] || '';

        // Allows letting you set a waypoint to an empty value
        if (waypointValue === '') {
            Transaction.removeWaypoint(transactionID, waypointIndex);
        }

        // While the user is offline, the auto-complete address search will not work
        // Therefore, we're going to save the waypoint as just the address, and the lat/long will be filled in on the backend
        if (isOffline && waypointValue) {
            const waypoint = {
                address: waypointValue,
            };

            Transaction.saveWaypoint(transactionID, waypointIndex, waypoint);
        }

        // Other flows will be handled by selecting a waypoint with selectWaypoint as this is mainly for the offline flow
        Navigation.goBack(ROUTES.getMoneyRequestDistanceTabRoute(iouType));
    };

<<<<<<< HEAD
    console.log(">>>> route params", {iouType, waypointIndex, threadReportID})
=======
    const deleteStopAndHideModal = () => {
        Transaction.removeWaypoint(transactionID, waypointIndex);
        setIsDeleteStopModalOpen(false);
        Navigation.goBack(ROUTES.getMoneyRequestDistanceTabRoute(iouType));
    };
>>>>>>> 0343bfed

    const selectWaypoint = (values) => {
        const waypoint = {
            lat: values.lat,
            lng: values.lng,
            address: values.address,
        };

        console.log(">>>> selecting waypoint", transactionID, waypoint);
        Transaction.saveWaypoint(transactionID, waypointIndex, waypoint);

        
        if (isEditingWaypoint) {
            Navigation.goBack(ROUTES.getReportRoute(threadReportID));
            return;
        }
        Navigation.goBack(ROUTES.getMoneyRequestDistanceTabRoute(iouType));
    };

    return (
        <ScreenWrapper
            includeSafeAreaPaddingBottom={false}
            onEntryTransitionEnd={() => textInput.current && textInput.current.focus()}
            shouldEnableMaxHeight
        >
            <HeaderWithBackButton
                title={translate('distance.waypointEditor')}
                shouldShowBackButton
                onBackButtonPress={() => {
                    Navigation.goBack(ROUTES.getMoneyRequestDistanceTabRoute(iouType));
                }}
                shouldShowThreeDotsButton={shouldShowThreeDotsButton}
                threeDotsAnchorPosition={styles.threeDotsPopoverOffset(windowWidth)}
                threeDotsMenuItems={[
                    {
                        icon: Expensicons.Trashcan,
                        text: translate('distance.deleteWaypoint'),
                        onSelected: () => setIsDeleteStopModalOpen(true),
                    },
                ]}
            />
            <ConfirmModal
                title={translate('distance.deleteWaypoint')}
                isVisible={isDeleteStopModalOpen}
                onConfirm={deleteStopAndHideModal}
                onCancel={() => setIsDeleteStopModalOpen(false)}
                prompt={translate('distance.deleteWaypointConfirmation')}
                confirmText={translate('common.delete')}
                cancelText={translate('common.cancel')}
                danger
            />
            <Form
                style={[styles.flexGrow1, styles.mh5]}
                formID={ONYXKEYS.FORMS.WAYPOINT_FORM}
                enabledWhenOffline
                validate={validate}
                onSubmit={onSubmit}
                shouldValidateOnChange={false}
                shouldValidateOnBlur={false}
                submitButtonText={translate('common.save')}
            >
                <View>
                    <AddressSearch
                        inputID={`waypoint${waypointIndex}`}
                        ref={(e) => (textInput.current = e)}
                        hint={!isOffline ? translate('distance.errors.selectSuggestedAddress') : ''}
                        containerStyles={[styles.mt4]}
                        label={translate('distance.address')}
                        defaultValue={waypointAddress}
                        onPress={selectWaypoint}
                        maxInputLength={CONST.FORM_CHARACTER_LIMIT}
                        renamedInputKeys={{
                            address: `waypoint${waypointIndex}`,
                            city: null,
                            country: null,
                            street: null,
                            street2: null,
                            zipCode: null,
                            lat: null,
                            lng: null,
                            state: null,
                        }}
                        predefinedPlaces={recentWaypoints}
                    />
                </View>
            </Form>
        </ScreenWrapper>
    );
}

WaypointEditor.displayName = 'WaypointEditor';
WaypointEditor.propTypes = propTypes;
WaypointEditor.defaultProps = defaultProps;
export default withOnyx({
    transaction: {
        key: ({transactionID}) => `${ONYXKEYS.COLLECTION.TRANSACTION}${transactionID}`,
        selector: (transaction) => (transaction ? {transactionID: transaction.transactionID, comment: {waypoints: lodashGet(transaction, 'comment.waypoints')}} : null),
    },
    recentWaypoints: {
        key: ONYXKEYS.NVP_RECENT_WAYPOINTS,

        // Only grab the most recent 5 waypoints because that's all that is shown in the UI. This also puts them into the format of data
        // that the google autocomplete component expects for it's "predefined places" feature.
        selector: (waypoints) =>
            _.map(waypoints ? waypoints.slice(0, 5) : [], (waypoint) => ({
                description: waypoint.address,
                geometry: {
                    location: {
                        lat: waypoint.lat,
                        lng: waypoint.lng,
                    },
                },
            })),
    },
})(WaypointEditor);<|MERGE_RESOLUTION|>--- conflicted
+++ resolved
@@ -1,9 +1,5 @@
-<<<<<<< HEAD
-import React, {useRef,} from 'react';
-=======
 import _ from 'underscore';
 import React, {useRef, useState} from 'react';
->>>>>>> 0343bfed
 import lodashGet from 'lodash/get';
 import {View} from 'react-native';
 import PropTypes from 'prop-types';
@@ -78,25 +74,18 @@
     transaction: {},
 };
 
-<<<<<<< HEAD
-function WaypointEditor({transactionID, route: {params: {iouType = '', waypointIndex = '', threadReportID = 0} = {}} = {}, network, translate, transaction}) {
-=======
-function WaypointEditor({transactionID, route: {params: {iouType = '', waypointIndex = ''} = {}} = {}, transaction, recentWaypoints}) {
+function WaypointEditor({transactionID, route: {iouType = '', waypointIndex = '', threadReportID = 0} = {}, transaction, recentWaypoints}) {
     const {windowWidth} = useWindowDimensions();
     const {translate} = useLocalize();
     const {isOffline} = useNetwork();
->>>>>>> 0343bfed
     const textInput = useRef(null);
     const [isDeleteStopModalOpen, setIsDeleteStopModalOpen] = useState(false);
     const currentWaypoint = lodashGet(transaction, `comment.waypoints.waypoint${waypointIndex}`, {});
     const waypointAddress = lodashGet(currentWaypoint, 'address', '');
-<<<<<<< HEAD
     const isEditingWaypoint = Boolean(threadReportID);
-=======
     const totalWaypoints = _.size(lodashGet(transaction, 'comment.waypoints', {}));
     // Hide the menu when there is only start and finish waypoint
     const shouldShowThreeDotsButton = totalWaypoints > 2;
->>>>>>> 0343bfed
 
     const validate = (values) => {
         const errors = {};
@@ -136,15 +125,11 @@
         Navigation.goBack(ROUTES.getMoneyRequestDistanceTabRoute(iouType));
     };
 
-<<<<<<< HEAD
-    console.log(">>>> route params", {iouType, waypointIndex, threadReportID})
-=======
     const deleteStopAndHideModal = () => {
         Transaction.removeWaypoint(transactionID, waypointIndex);
         setIsDeleteStopModalOpen(false);
         Navigation.goBack(ROUTES.getMoneyRequestDistanceTabRoute(iouType));
     };
->>>>>>> 0343bfed
 
     const selectWaypoint = (values) => {
         const waypoint = {

--- conflicted
+++ resolved
@@ -168,17 +168,13 @@
             lng: values.lng,
             address: values.address,
         };
-<<<<<<< HEAD
         User.clearLocationError();
-        saveWaypoint(waypoint);
-=======
         Transaction.saveWaypoint(transactionID, waypointIndex, waypoint, isEditingWaypoint);
 
         if (isEditingWaypoint) {
             Navigation.goBack(ROUTES.REPORT_WITH_ID.getRoute(threadReportID));
             return;
         }
->>>>>>> 109e96c9
         Navigation.goBack(ROUTES.MONEY_REQUEST_DISTANCE_TAB.getRoute(iouType));
     };
 
@@ -208,8 +204,7 @@
             address: CONST.YOUR_LOCATION_TEXT,
         };
 
-        // We want to select current location waypoint without saving it as a recent waypoint
-        selectWaypoint(waypoint, false);
+        selectWaypoint(waypoint);
     };
 
     return (

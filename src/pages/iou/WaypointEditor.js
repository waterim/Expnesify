import React, {useMemo, useRef, useState} from 'react';
import _ from 'underscore';
import lodashGet from 'lodash/get';
import {View} from 'react-native';
import PropTypes from 'prop-types';
import {withOnyx} from 'react-native-onyx';
import AddressSearch from '../../components/AddressSearch';
import ScreenWrapper from '../../components/ScreenWrapper';
import FullPageNotFoundView from '../../components/BlockingViews/FullPageNotFoundView';
import HeaderWithBackButton from '../../components/HeaderWithBackButton';
import Navigation from '../../libs/Navigation/Navigation';
import ONYXKEYS from '../../ONYXKEYS';
import Form from '../../components/Form';
import styles from '../../styles/styles';
import useWindowDimensions from '../../hooks/useWindowDimensions';
import useLocalize from '../../hooks/useLocalize';
import useNetwork from '../../hooks/useNetwork';
import CONST from '../../CONST';
import * as Expensicons from '../../components/Icon/Expensicons';
import ConfirmModal from '../../components/ConfirmModal';
import * as Transaction from '../../libs/actions/Transaction';
import * as ValidationUtils from '../../libs/ValidationUtils';
import ROUTES from '../../ROUTES';
import transactionPropTypes from '../../components/transactionPropTypes';
import * as User from '../../libs/actions/User';
import UserCurrentLocationButton from '../../components/UserCurrentLocationButton';

const propTypes = {
    /** The transactionID of the IOU */
    transactionID: PropTypes.string.isRequired,

    /** Route params */
    route: PropTypes.shape({
        params: PropTypes.shape({
            /** IOU type */
            iouType: PropTypes.string,

            /** Index of the waypoint being edited */
            waypointIndex: PropTypes.string,
        }),
    }),

    recentWaypoints: PropTypes.arrayOf(
        PropTypes.shape({
            /** A description of the location (usually the address) */
            description: PropTypes.string,

            /** Data required by the google auto complete plugin to know where to put the markers on the map */
            geometry: PropTypes.shape({
                /** Data about the location */
                location: PropTypes.shape({
                    /** Lattitude of the location */
                    lat: PropTypes.number,

                    /** Longitude of the location */
                    lng: PropTypes.number,
                }),
            }),
        }),
    ),

    /** The optimistic transaction for this request */
    transaction: transactionPropTypes,
};

const defaultProps = {
    route: {
        params: {
            waypointIndex: '',
        },
    },
    recentWaypoints: [],
    transaction: {},
};

function WaypointEditor({transactionID, route: {params: {iouType = '', waypointIndex = ''} = {}} = {}, transaction, recentWaypoints}) {
    const {windowWidth} = useWindowDimensions();
    const [isDeleteStopModalOpen, setIsDeleteStopModalOpen] = useState(false);
    const {translate} = useLocalize();
    const {isOffline} = useNetwork();
    const textInput = useRef(null);
    const parsedWaypointIndex = parseInt(waypointIndex, 10);
    const allWaypoints = lodashGet(transaction, 'comment.waypoints', {});
    const waypointCount = _.keys(allWaypoints).length;
    const currentWaypoint = lodashGet(allWaypoints, `waypoint${waypointIndex}`, {});

    const wayPointDescriptionKey = useMemo(() => {
        switch (parsedWaypointIndex) {
            case 0:
                return 'distance.waypointDescription.start';
            case waypointCount - 1:
                return 'distance.waypointDescription.finish';
            default:
                return 'distance.waypointDescription.stop';
        }
    }, [parsedWaypointIndex, waypointCount]);

    const waypointAddress = lodashGet(currentWaypoint, 'address', '');
    const totalWaypoints = _.size(lodashGet(transaction, 'comment.waypoints', {}));
    // Hide the menu when there is only start and finish waypoint
    const shouldShowThreeDotsButton = totalWaypoints > 2;

    const validate = (values) => {
        const errors = {};
        const waypointValue = values[`waypoint${waypointIndex}`] || '';
        if (isOffline && waypointValue !== '' && !ValidationUtils.isValidAddress(waypointValue)) {
            errors[`waypoint${waypointIndex}`] = 'bankAccount.error.address';
        }

        // If the user is online and they are trying to save a value without using the autocomplete, show an error message instructing them to use a selected address instead.
        // That enables us to save the address with coordinates when it is selected
        if (!isOffline && waypointValue !== '') {
            errors[`waypoint${waypointIndex}`] = 'distance.errors.selectSuggestedAddress';
        }

        return errors;
    };

    const onSubmit = (values) => {
        const waypointValue = values[`waypoint${waypointIndex}`] || '';

        // Allows letting you set a waypoint to an empty value
        if (waypointValue === '') {
            Transaction.removeWaypoint(transactionID, waypointIndex);
        }

        // While the user is offline, the auto-complete address search will not work
        // Therefore, we're going to save the waypoint as just the address, and the lat/long will be filled in on the backend
        if (isOffline && waypointValue) {
            const waypoint = {
                address: waypointValue,
            };

            Transaction.saveWaypoint(transactionID, waypointIndex, waypoint);
        }

        // Other flows will be handled by selecting a waypoint with selectWaypoint as this is mainly for the offline flow
        Navigation.goBack(ROUTES.getMoneyRequestDistanceTabRoute(iouType));
    };

    const deleteStopAndHideModal = () => {
        Transaction.removeWaypoint(transactionID, waypointIndex);
        setIsDeleteStopModalOpen(false);
        Navigation.goBack(ROUTES.getMoneyRequestDistanceTabRoute(iouType));
    };

    const selectWaypoint = (values) => {
        const waypoint = {
            lat: values.lat,
            lng: values.lng,
            address: values.address,
        };

        User.clearLocationError();
        Transaction.saveWaypoint(transactionID, waypointIndex, waypoint);
        Navigation.goBack(ROUTES.getMoneyRequestDistanceTabRoute(iouType));
    };

    /**
     * sets user current location as a waypoint
     * @param {Object} geolocationData
     * @param {Object} geolocationData.coords.latitude
     * @param {Object} geolocationData.coords.longitude
     * @param {Object} geolocationData.timestamp
     */
    const selectWaypointFromCurrentLocation = (geolocationData) => {
        const waypoint = {
            lat: geolocationData.coords.latitude,
            lng: geolocationData.coords.longitude,
            address: 'Your Location',
        };

        selectWaypoint(waypoint);
    };

    return (
        <ScreenWrapper
            includeSafeAreaPaddingBottom={false}
            onEntryTransitionEnd={() => textInput.current && textInput.current.focus()}
            shouldEnableMaxHeight
        >
<<<<<<< HEAD
            <HeaderWithBackButton
                title={translate('distance.waypointEditor')}
                shouldShowBackButton
                onBackButtonPress={() => {
                    Navigation.goBack(ROUTES.getMoneyRequestDistanceTabRoute(iouType));
                }}
            />
            <Form
                style={[styles.flexGrow1, styles.mh5]}
                formID={ONYXKEYS.FORMS.WAYPOINT_FORM}
                enabledWhenOffline
                validate={validate}
                onSubmit={onSubmit}
                shouldValidateOnChange={false}
                shouldValidateOnBlur={false}
                submitButtonText={translate('common.save')}
            >
                <View>
                    <AddressSearch
                        inputID={`waypoint${waypointIndex}`}
                        ref={(e) => (textInput.current = e)}
                        hint={!network.isOffline ? translate('distance.errors.selectSuggestedAddress') : ''}
                        containerStyles={[styles.mt4]}
                        label={translate('distance.address')}
                        defaultValue={waypointAddress}
                        onPress={selectWaypoint}
                        maxInputLength={CONST.FORM_CHARACTER_LIMIT}
                        renamedInputKeys={{
                            address: `waypoint${waypointIndex}`,
                            city: null,
                            country: null,
                            street: null,
                            street2: null,
                            zipCode: null,
                            lat: null,
                            lng: null,
                            state: null,
                        }}
                    />
                </View>
                <UserCurrentLocationButton onLocationFetched={selectWaypointFromCurrentLocation} />
            </Form>
=======
            <FullPageNotFoundView shouldShow={Number.isNaN(parsedWaypointIndex) || parsedWaypointIndex < 0 || parsedWaypointIndex > waypointCount - 1}>
                <HeaderWithBackButton
                    title={translate(wayPointDescriptionKey)}
                    shouldShowBackButton
                    onBackButtonPress={() => {
                        Navigation.goBack(ROUTES.getMoneyRequestDistanceTabRoute(iouType));
                    }}
                    shouldShowThreeDotsButton={shouldShowThreeDotsButton}
                    threeDotsAnchorPosition={styles.threeDotsPopoverOffset(windowWidth)}
                    threeDotsMenuItems={[
                        {
                            icon: Expensicons.Trashcan,
                            text: translate('distance.deleteWaypoint'),
                            onSelected: () => setIsDeleteStopModalOpen(true),
                        },
                    ]}
                />
                <ConfirmModal
                    title={translate('distance.deleteWaypoint')}
                    isVisible={isDeleteStopModalOpen}
                    onConfirm={deleteStopAndHideModal}
                    onCancel={() => setIsDeleteStopModalOpen(false)}
                    prompt={translate('distance.deleteWaypointConfirmation')}
                    confirmText={translate('common.delete')}
                    cancelText={translate('common.cancel')}
                    danger
                />
                <Form
                    style={[styles.flexGrow1, styles.mh5]}
                    formID={ONYXKEYS.FORMS.WAYPOINT_FORM}
                    enabledWhenOffline
                    validate={validate}
                    onSubmit={onSubmit}
                    shouldValidateOnChange={false}
                    shouldValidateOnBlur={false}
                    submitButtonText={translate('common.save')}
                >
                    <View>
                        <AddressSearch
                            inputID={`waypoint${waypointIndex}`}
                            ref={(e) => (textInput.current = e)}
                            hint={!isOffline ? translate('distance.errors.selectSuggestedAddress') : ''}
                            containerStyles={[styles.mt4]}
                            label={translate('distance.address')}
                            defaultValue={waypointAddress}
                            onPress={selectWaypoint}
                            maxInputLength={CONST.FORM_CHARACTER_LIMIT}
                            renamedInputKeys={{
                                address: `waypoint${waypointIndex}`,
                                city: null,
                                country: null,
                                street: null,
                                street2: null,
                                zipCode: null,
                                lat: null,
                                lng: null,
                                state: null,
                            }}
                            predefinedPlaces={recentWaypoints}
                        />
                    </View>
                </Form>
            </FullPageNotFoundView>
>>>>>>> 01d0d3b8
        </ScreenWrapper>
    );
}

WaypointEditor.displayName = 'WaypointEditor';
WaypointEditor.propTypes = propTypes;
WaypointEditor.defaultProps = defaultProps;
export default withOnyx({
    transaction: {
        key: ({transactionID}) => `${ONYXKEYS.COLLECTION.TRANSACTION}${transactionID}`,
        selector: (transaction) => (transaction ? {transactionID: transaction.transactionID, comment: {waypoints: lodashGet(transaction, 'comment.waypoints')}} : null),
    },
    recentWaypoints: {
        key: ONYXKEYS.NVP_RECENT_WAYPOINTS,

        // Only grab the most recent 5 waypoints because that's all that is shown in the UI. This also puts them into the format of data
        // that the google autocomplete component expects for it's "predefined places" feature.
        selector: (waypoints) =>
            _.map(waypoints ? waypoints.slice(0, 5) : [], (waypoint) => ({
                description: waypoint.address,
                geometry: {
                    location: {
                        lat: waypoint.lat,
                        lng: waypoint.lng,
                    },
                },
            })),
    },
})(WaypointEditor);<|MERGE_RESOLUTION|>--- conflicted
+++ resolved
@@ -179,50 +179,6 @@
             onEntryTransitionEnd={() => textInput.current && textInput.current.focus()}
             shouldEnableMaxHeight
         >
-<<<<<<< HEAD
-            <HeaderWithBackButton
-                title={translate('distance.waypointEditor')}
-                shouldShowBackButton
-                onBackButtonPress={() => {
-                    Navigation.goBack(ROUTES.getMoneyRequestDistanceTabRoute(iouType));
-                }}
-            />
-            <Form
-                style={[styles.flexGrow1, styles.mh5]}
-                formID={ONYXKEYS.FORMS.WAYPOINT_FORM}
-                enabledWhenOffline
-                validate={validate}
-                onSubmit={onSubmit}
-                shouldValidateOnChange={false}
-                shouldValidateOnBlur={false}
-                submitButtonText={translate('common.save')}
-            >
-                <View>
-                    <AddressSearch
-                        inputID={`waypoint${waypointIndex}`}
-                        ref={(e) => (textInput.current = e)}
-                        hint={!network.isOffline ? translate('distance.errors.selectSuggestedAddress') : ''}
-                        containerStyles={[styles.mt4]}
-                        label={translate('distance.address')}
-                        defaultValue={waypointAddress}
-                        onPress={selectWaypoint}
-                        maxInputLength={CONST.FORM_CHARACTER_LIMIT}
-                        renamedInputKeys={{
-                            address: `waypoint${waypointIndex}`,
-                            city: null,
-                            country: null,
-                            street: null,
-                            street2: null,
-                            zipCode: null,
-                            lat: null,
-                            lng: null,
-                            state: null,
-                        }}
-                    />
-                </View>
-                <UserCurrentLocationButton onLocationFetched={selectWaypointFromCurrentLocation} />
-            </Form>
-=======
             <FullPageNotFoundView shouldShow={Number.isNaN(parsedWaypointIndex) || parsedWaypointIndex < 0 || parsedWaypointIndex > waypointCount - 1}>
                 <HeaderWithBackButton
                     title={translate(wayPointDescriptionKey)}
@@ -284,9 +240,9 @@
                             predefinedPlaces={recentWaypoints}
                         />
                     </View>
+                    <UserCurrentLocationButton onLocationFetched={selectWaypointFromCurrentLocation} />
                 </Form>
             </FullPageNotFoundView>
->>>>>>> 01d0d3b8
         </ScreenWrapper>
     );
 }

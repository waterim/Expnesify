--- conflicted
+++ resolved
@@ -64,19 +64,13 @@
 
 function SplitBillDetailsPage(props) {
     const reportAction = props.reportActions[`${props.route.params.reportActionID.toString()}`];
-<<<<<<< HEAD
     const participants = OptionsListUtils.getParticipantsOptions(
-        _.map(reportAction.originalMessage.participants, (participant) => ({login: participant, selected: true})),
+        _.map(reportAction.originalMessage.participantAccountIDs, (accountID) => ({accountID, selected: true})),
         props.personalDetails,
     );
-    const payeePersonalDetails = _.filter(participants, (participant) => participant.login === reportAction.actorEmail)[0];
-    const participantsExcludingPayee = _.filter(participants, (participant) => participant.login !== reportAction.actorEmail);
-=======
-    const personalDetails = OptionsListUtils.getPersonalDetailsForAccountIDs(reportAction.originalMessage.participantAccountIDs, props.personalDetails);
-    const participants = OptionsListUtils.getParticipantsOptions(reportAction.originalMessage, personalDetails);
     const payeePersonalDetails = _.filter(participants, (participant) => participant.accountID === reportAction.actorAccountID)[0];
     const participantsExcludingPayee = _.filter(participants, (participant) => participant.accountID !== reportAction.actorAccountID);
->>>>>>> 9ea7b45d
+    
     const splitAmount = parseInt(lodashGet(reportAction, 'originalMessage.amount', 0), 10);
     const splitComment = lodashGet(reportAction, 'originalMessage.comment');
     const splitCurrency = lodashGet(reportAction, 'originalMessage.currency');

import React from 'react';
import PropTypes from 'prop-types';
import lodashGet from 'lodash/get';
import {withOnyx} from 'react-native-onyx';
import ROUTES from '../../ROUTES';
import Navigation from '../../libs/Navigation/Navigation';
import compose from '../../libs/compose';
import useLocalize from '../../hooks/useLocalize';
import ScreenWrapper from '../../components/ScreenWrapper';
import HeaderWithBackButton from '../../components/HeaderWithBackButton';
import CategoryPicker from '../../components/CategoryPicker';
import ONYXKEYS from '../../ONYXKEYS';
import reportPropTypes from '../reportPropTypes';
import * as IOU from '../../libs/actions/IOU';
import {iouPropTypes, iouDefaultProps} from './propTypes';

const propTypes = {
    /** Navigation route context info provided by react navigation */
    route: PropTypes.shape({
        /** Route specific parameters used on this screen via route :iouType/new/category/:reportID? */
        params: PropTypes.shape({
            /** The type of IOU report, i.e. bill, request, send */
            iouType: PropTypes.string,

            /** The report ID of the IOU */
            reportID: PropTypes.string,
        }),
    }).isRequired,

    /* Onyx Props */
    /** The report currently being used */
    report: reportPropTypes,

    /** Holds data related to Money Request view state, rather than the underlying Money Request data. */
    iou: iouPropTypes,
};

const defaultProps = {
    report: {},
    iou: iouDefaultProps,
};

function MoneyRequestCategoryPage({route, report, iou}) {
    const {translate} = useLocalize();

    const reportID = lodashGet(route, 'params.reportID', '');
    const iouType = lodashGet(route, 'params.iouType', '');

    const navigateBack = () => {
        Navigation.goBack(ROUTES.getMoneyRequestConfirmationRoute(iouType, reportID));
    };

    const updateCategory = (category) => {
        if (category.searchText === iou.category) {
            IOU.resetMoneyRequestCategory();
        } else {
            IOU.setMoneyRequestCategory(category.searchText);
        }

        Navigation.goBack(ROUTES.getMoneyRequestConfirmationRoute(iouType, reportID));
    };

    return (
        <ScreenWrapper
            includeSafeAreaPaddingBottom={false}
            shouldEnableMaxHeight
        >
            <HeaderWithBackButton
                title={translate('common.category')}
                onBackButtonPress={navigateBack}
            />

            <CategoryPicker
                selectedCategory={iou.category}
                policyID={report.policyID}
                onSubmit={updateCategory}
            />
        </ScreenWrapper>
    );
}

MoneyRequestCategoryPage.displayName = 'MoneyRequestCategoryPage';
MoneyRequestCategoryPage.propTypes = propTypes;
MoneyRequestCategoryPage.defaultProps = defaultProps;

<<<<<<< HEAD
export default compose(
    withOnyx({
        iou: {
            key: ONYXKEYS.IOU,
        },
    }),
    withOnyx({
        report: {
            key: ({route, iou}) => {
                let reportID = lodashGet(route, 'params.reportID', '');
                if (!reportID) {
                    // When the money request creation flow is initialized on Global Create, the reportID is not passed as a navigation parameter.
                    // Get the report id from the participants list on the IOU object stored in Onyx.
                    reportID = lodashGet(iou, 'participants.0.reportID', '');
                }
                return `${ONYXKEYS.COLLECTION.REPORT}${reportID}`;
            },
        },
    }),
)(MoneyRequestCategoryPage);
=======
export default withOnyx({
    report: {
        key: ({route}) => `${ONYXKEYS.COLLECTION.REPORT}${lodashGet(route, 'params.reportID', '')}`,
    },
    iou: {
        key: ONYXKEYS.IOU,
    },
})(MoneyRequestCategoryPage);
>>>>>>> b225b538
<|MERGE_RESOLUTION|>--- conflicted
+++ resolved
@@ -83,7 +83,6 @@
 MoneyRequestCategoryPage.propTypes = propTypes;
 MoneyRequestCategoryPage.defaultProps = defaultProps;
 
-<<<<<<< HEAD
 export default compose(
     withOnyx({
         iou: {
@@ -103,14 +102,4 @@
             },
         },
     }),
-)(MoneyRequestCategoryPage);
-=======
-export default withOnyx({
-    report: {
-        key: ({route}) => `${ONYXKEYS.COLLECTION.REPORT}${lodashGet(route, 'params.reportID', '')}`,
-    },
-    iou: {
-        key: ONYXKEYS.IOU,
-    },
-})(MoneyRequestCategoryPage);
->>>>>>> b225b538
+)(MoneyRequestCategoryPage);
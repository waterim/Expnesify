--- conflicted
+++ resolved
@@ -16,18 +16,11 @@
 import MoneyRequestAmount from './steps/MoneyRequestAmount';
 import ReceiptSelector from './ReceiptSelector';
 import * as IOU from '../../libs/actions/IOU';
-<<<<<<< HEAD
 import DistanceRequestPage from './DistanceRequestPage';
-import reportPropTypes from '../reportPropTypes';
-import NavigateToNextIOUPage from './NavigateToNextIOUPage';
-import AttachmentUtils from '../../libs/AttachmentUtils';
-=======
-import DistanceRequest from '../../components/DistanceRequest';
 import DragAndDropProvider from '../../components/DragAndDrop/Provider';
 import usePermissions from '../../hooks/usePermissions';
 import OnyxTabNavigator, {TopTab} from '../../libs/Navigation/OnyxTabNavigator';
 import participantPropTypes from '../../components/participantPropTypes';
->>>>>>> ca0d60dd
 
 const propTypes = {
     /** React Navigation route */
@@ -117,33 +110,13 @@
                                     {canUseDistanceRequests && (
                                         <TopTab.Screen
                                             name={CONST.TAB.DISTANCE}
-                                            component={DistanceRequest}
+                                            component={DistanceRequestPage}
                                         />
                                     )}
                                 </OnyxTabNavigator>
                             ) : (
                                 <MoneyRequestAmount route={props.route} />
                             )}
-<<<<<<< HEAD
-                            {selectedTab === CONST.TAB.TAB_SCAN && (
-                                <ReceiptSelector
-                                    route={route}
-                                    report={report}
-                                    iou={iou}
-                                    isDraggingOver={isDraggingOver}
-                                    currentUserPersonalDetails={currentUserPersonalDetails}
-                                />
-                            )}
-                            {selectedTab === CONST.TAB.TAB_DISTANCE && (
-                                <DistanceRequestPage
-                                    route={route}
-                                    report={report}
-                                    iou={iou}
-                                />
-                            )}
-                            <PortalHost name={CONST.RECEIPT.DROP_HOST_NAME} />
-=======
->>>>>>> ca0d60dd
                         </View>
                     </DragAndDropProvider>
                 </FullPageNotFoundView>

import React, {useCallback, useEffect, useRef} from 'react';
import {View} from 'react-native';
import PropTypes from 'prop-types';
import {withOnyx} from 'react-native-onyx';
import {useFocusEffect} from '@react-navigation/native';
import lodashGet from 'lodash/get';
import _ from 'underscore';
import ONYXKEYS from '../../../ONYXKEYS';
import Navigation from '../../../libs/Navigation/Navigation';
import ROUTES from '../../../ROUTES';
import * as ReportUtils from '../../../libs/ReportUtils';
import * as CurrencyUtils from '../../../libs/CurrencyUtils';
import reportPropTypes from '../../reportPropTypes';
import * as IOU from '../../../libs/actions/IOU';
import useLocalize from '../../../hooks/useLocalize';
import MoneyRequestAmountForm from './MoneyRequestAmountForm';
import * as IOUUtils from '../../../libs/IOUUtils';
import * as MoneyRequestUtils from '../../../libs/MoneyRequestUtils';
import FullPageNotFoundView from '../../../components/BlockingViews/FullPageNotFoundView';
import styles from '../../../styles/styles';
import HeaderWithBackButton from '../../../components/HeaderWithBackButton';
import ScreenWrapper from '../../../components/ScreenWrapper';
import {iouPropTypes, iouDefaultProps} from '../propTypes';
import CONST from '../../../CONST';

const propTypes = {
    /** React Navigation route */
    route: PropTypes.shape({
        /** Params from the route */
        params: PropTypes.shape({
            /** The type of IOU report, i.e. bill, request, send */
            iouType: PropTypes.string,

            /** The report ID of the IOU */
            reportID: PropTypes.string,

            /** Selected currency from IOUCurrencySelection */
            currency: PropTypes.string,
        }),
    }).isRequired,

    /** The report on which the request is initiated on */
    report: reportPropTypes,

    /** Holds data related to Money Request view state, rather than the underlying Money Request data. */
    iou: iouPropTypes,

    /** The current tab we have navigated to in the request modal. String that corresponds to the request type. */
    selectedTab: PropTypes.oneOf([CONST.TAB.DISTANCE, CONST.TAB.MANUAL, CONST.TAB.SCAN]),
};

const defaultProps = {
    report: {},
    iou: iouDefaultProps,
    selectedTab: CONST.TAB.MANUAL,
};

function NewRequestAmountPage({route, iou, report, selectedTab}) {
    const {translate} = useLocalize();

    const prevMoneyRequestID = useRef(iou.id);
    const textInput = useRef(null);

    const iouType = lodashGet(route, 'params.iouType', '');
    const reportID = lodashGet(route, 'params.reportID', '');
    const isEditing = lodashGet(route, 'path', '').includes('amount');
    const currentCurrency = lodashGet(route, 'params.currency', '');
    const isDistanceRequestTab = MoneyRequestUtils.isDistanceRequest(iouType, selectedTab);

    const currency = CurrencyUtils.isValidCurrencyCode(currentCurrency) ? currentCurrency : iou.currency;

    const focusTimeoutRef = useRef(null);

    useFocusEffect(
        useCallback(() => {
            focusTimeoutRef.current = setTimeout(() => textInput.current && textInput.current.focus(), CONST.ANIMATED_TRANSITION);
            return () => {
                if (!focusTimeoutRef.current) {
                    return;
                }
                clearTimeout(focusTimeoutRef.current);
            };
        }, []),
    );

    // Check and dismiss modal
    useEffect(() => {
        if (!ReportUtils.shouldDisableWriteActions(report)) {
            return;
        }
        Navigation.dismissModal(reportID);
    }, [report, reportID]);

    // Because we use Onyx to store IOU info, when we try to make two different money requests from different tabs,
    // it can result in an IOU sent with improper values. In such cases we want to reset the flow and redirect the user to the first step of the IOU.
    useEffect(() => {
        if (isEditing) {
            // ID in Onyx could change by initiating a new request in a separate browser tab or completing a request
            if (prevMoneyRequestID.current !== iou.id) {
                // The ID is cleared on completing a request. In that case, we will do nothing.
                if (!iou.id) {
                    return;
                }
                Navigation.goBack(ROUTES.getMoneyRequestRoute(iouType, reportID), true);
                return;
            }
            const moneyRequestID = `${iouType}${reportID}`;
            const shouldReset = iou.id !== moneyRequestID;
            if (shouldReset) {
                IOU.resetMoneyRequestInfo(moneyRequestID);
            }

            if (!isDistanceRequestTab && (_.isEmpty(iou.participantAccountIDs) || iou.amount === 0 || shouldReset)) {
                Navigation.goBack(ROUTES.getMoneyRequestRoute(iouType, reportID), true);
            }
        }

        return () => {
            prevMoneyRequestID.current = iou.id;
        };
    }, [iou.participantAccountIDs, iou.amount, iou.id, isEditing, iouType, reportID, isDistanceRequestTab]);

    const navigateBack = () => {
        Navigation.goBack(isEditing ? ROUTES.getMoneyRequestConfirmationRoute(iouType, reportID) : ROUTES.HOME);
    };

    const navigateToCurrencySelectionPage = () => {
        // If the money request being created is a distance request, don't allow the user to choose the currency.
        // Only USD is allowed for distance requests.
        if (isDistanceRequestTab) {
            return;
        }

        // Remove query from the route and encode it.
        const activeRoute = encodeURIComponent(Navigation.getActiveRoute().replace(/\?.*/, ''));
        Navigation.navigate(ROUTES.getMoneyRequestCurrencyRoute(iouType, reportID, currency, activeRoute));
    };

    const navigateToNextPage = (currentAmount) => {
        const amountInSmallestCurrencyUnits = CurrencyUtils.convertToBackendAmount(Number.parseFloat(currentAmount));
        IOU.setMoneyRequestAmount(amountInSmallestCurrencyUnits);
        IOU.setMoneyRequestCurrency(currency);

        if (isEditing) {
            Navigation.goBack(ROUTES.getMoneyRequestConfirmationRoute(iouType, reportID));
            return;
        }

        IOU.navigateToNextPage(iou, iouType, reportID, report);
    };

    const content = (
        <MoneyRequestAmountForm
            isEditing={isEditing}
            currency={currency}
            amount={iou.amount}
            ref={(e) => (textInput.current = e)}
            onCurrencyButtonPress={navigateToCurrencySelectionPage}
            onSubmitButtonPress={navigateToNextPage}
        />
    );

    // ScreenWrapper is only needed in edit mode because we have a dedicated route for the edit amount page (MoneyRequestEditAmountPage).
    // The rest of the cases this component is rendered through <MoneyRequestSelectorPage /> which has it's own ScreenWrapper
    if (!isEditing) {
        return content;
    }

    return (
        <ScreenWrapper
            includeSafeAreaPaddingBottom={false}
            shouldEnableKeyboardAvoidingView={false}
<<<<<<< HEAD
            testID="NewRequestAmountPage"
=======
            onEntryTransitionEnd={focusTextInput}
            testID={NewRequestAmountPage.displayName}
>>>>>>> 2a5ea63c
        >
            {({safeAreaPaddingBottomStyle}) => (
                <FullPageNotFoundView shouldShow={!IOUUtils.isValidMoneyRequestType(iouType)}>
                    <View style={[styles.flex1, safeAreaPaddingBottomStyle]}>
                        <HeaderWithBackButton
                            title={translate('iou.amount')}
                            onBackButtonPress={navigateBack}
                        />
                        {content}
                    </View>
                </FullPageNotFoundView>
            )}
        </ScreenWrapper>
    );
}

NewRequestAmountPage.propTypes = propTypes;
NewRequestAmountPage.defaultProps = defaultProps;
NewRequestAmountPage.displayName = 'NewRequestAmountPage';

export default withOnyx({
    iou: {key: ONYXKEYS.IOU},
    report: {
        key: ({route}) => `${ONYXKEYS.COLLECTION.REPORT}${lodashGet(route, 'params.reportID', '')}`,
    },
    selectedTab: {
        key: `${ONYXKEYS.COLLECTION.SELECTED_TAB}${CONST.TAB.RECEIPT_TAB_ID}`,
    },
})(NewRequestAmountPage);<|MERGE_RESOLUTION|>--- conflicted
+++ resolved
@@ -170,12 +170,7 @@
         <ScreenWrapper
             includeSafeAreaPaddingBottom={false}
             shouldEnableKeyboardAvoidingView={false}
-<<<<<<< HEAD
-            testID="NewRequestAmountPage"
-=======
-            onEntryTransitionEnd={focusTextInput}
             testID={NewRequestAmountPage.displayName}
->>>>>>> 2a5ea63c
         >
             {({safeAreaPaddingBottomStyle}) => (
                 <FullPageNotFoundView shouldShow={!IOUUtils.isValidMoneyRequestType(iouType)}>

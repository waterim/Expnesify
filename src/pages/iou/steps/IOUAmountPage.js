import React from 'react';
import {
    View,
    TouchableOpacity,
    InteractionManager,
    AppState,
    Keyboard,
} from 'react-native';
import PropTypes from 'prop-types';
import {withOnyx} from 'react-native-onyx';
import lodashGet from 'lodash/get';
import ONYXKEYS from '../../../ONYXKEYS';
import styles from '../../../styles/styles';
import BigNumberPad from '../../../components/BigNumberPad';
import withWindowDimensions, {windowDimensionsPropTypes} from '../../../components/withWindowDimensions';
import TextInputAutoWidth from '../../../components/TextInputAutoWidth';
import Navigation from '../../../libs/Navigation/Navigation';
import ROUTES from '../../../ROUTES';
import withLocalize, {withLocalizePropTypes} from '../../../components/withLocalize';
import compose from '../../../libs/compose';
import Button from '../../../components/Button';
import Text from '../../../components/Text';
import CONST from '../../../CONST';

const propTypes = {
    /** Whether or not this IOU has multiple participants */
    hasMultipleParticipants: PropTypes.bool.isRequired,

    /** The ID of the report this screen should display */
    reportID: PropTypes.string.isRequired,

    /** Callback to inform parent modal of success */
    onStepComplete: PropTypes.func.isRequired,

    /** The currency list constant object from Onyx */
    currencyList: PropTypes.objectOf(PropTypes.shape({
        /** Symbol for the currency */
        symbol: PropTypes.string,

        /** Name of the currency */
        name: PropTypes.string,

        /** ISO4217 Code for the currency */
        ISO4217: PropTypes.string,
    })).isRequired,

    /** Previously selected amount to show if the user comes back to this screen */
    selectedAmount: PropTypes.string.isRequired,

    /** Window Dimensions Props */
    ...windowDimensionsPropTypes,

    /* Onyx Props */

    /** Holds data related to IOU view state, rather than the underlying IOU data. */
    iou: PropTypes.shape({

        /** Whether or not the IOU step is loading (retrieving users preferred currency) */
        loading: PropTypes.bool,

        /** Selected Currency Code of the current IOU */
        selectedCurrencyCode: PropTypes.string,
    }),

    ...withLocalizePropTypes,
};

const defaultProps = {
    iou: {
        selectedCurrencyCode: CONST.CURRENCY.USD,
    },
};

class IOUAmountPage extends React.Component {
    constructor(props) {
        super(props);

        this.updateAmountNumberPad = this.updateAmountNumberPad.bind(this);
        this.updateAmount = this.updateAmount.bind(this);
        this.stripCommaFromAmount = this.stripCommaFromAmount.bind(this);
        this.focusTextInput = this.focusTextInput.bind(this);
        this.handleAppStateChange = this.handleAppStateChange.bind(this);

        this.state = {
            amount: props.selectedAmount,
        };
    }

    componentDidMount() {
        this.focusTextInput();
        this.unsubscribeAppStateSubscription = AppState.addEventListener(
            'change',
            this.handleAppStateChange,
        );
    }

    componentDidUpdate(prevProps) {
        if (this.props.iou.selectedCurrencyCode === prevProps.iou.selectedCurrencyCode) {
            return;
        }

        this.focusTextInput();
    }

    componentWillUnmount() {
        if (!this.unsubscribeAppStateSubscription) {
            return;
        }
        this.unsubscribeAppStateSubscription();
    }

    handleAppStateChange(nextAppState) {
        if (!nextAppState.match(/inactive|background/)) {
            return;
        }
        Keyboard.dismiss();
    }

    /**
     * Focus text input
     */
    focusTextInput() {
        // Component may not initialized due to navigation transitions
        // Wait until interactions are complete before trying to focus
        InteractionManager.runAfterInteractions(() => {
            // Focus text input
            if (!this.textInput) {
                return;
            }

            this.textInput.focus();
        });
    }

    /**
     * Check if amount is a decimal upto 3 digits
     *
     * @param {String} amount
     * @returns {Boolean}
     */
    validateAmount(amount) {
        const decimalNumberRegex = new RegExp(/^\d+(,\d+)*(\.\d{0,2})?$/, 'i');
        return amount === '' || (decimalNumberRegex.test(amount) && (parseFloat((amount * 100).toFixed(2)).toString().length <= CONST.IOU.AMOUNT_MAX_LENGTH));
    }

    /**
     * Strip comma from the amount
     *
     * @param {String} amount
     * @returns {String}
     */
    stripCommaFromAmount(amount) {
        return amount.replace(/,/g, '');
    }

    /**
     * Update amount with number or Backspace pressed for BigNumberPad.
     * Validate new amount with decimal number regex up to 6 digits and 2 decimal digit to enable Next button
     *
     * @param {String} key
     */
    updateAmountNumberPad(key) {
        // Backspace button is pressed
        if (key === '<' || key === 'Backspace') {
            if (this.state.amount.length > 0) {
                this.setState(prevState => ({
                    amount: prevState.amount.slice(0, -1),
                }));
            }
            return;
        }

        this.setState((prevState) => {
            const amount = `${prevState.amount}${key}`;
            return this.validateAmount(amount) ? {amount: this.stripCommaFromAmount(amount)} : prevState;
        });
    }

    /**
     * Update amount on amount change
     * Validate new amount with decimal number regex up to 6 digits and 2 decimal digit
     *
     * @param {String} amount
     */
    updateAmount(amount) {
        if (!this.validateAmount(amount)) {
            return;
        }

        this.setState({amount: this.stripCommaFromAmount(amount)});
    }

    render() {
        return (
            <>
                <View style={[
                    styles.flex1,
                    styles.flexRow,
                    styles.w100,
                    styles.alignItemsCenter,
                    styles.justifyContentCenter,
                ]}
                >
                    <TouchableOpacity onPress={() => Navigation.navigate(this.props.hasMultipleParticipants
                        ? ROUTES.getIouBillCurrencyRoute(this.props.reportID)
                        : ROUTES.getIouRequestCurrencyRoute(this.props.reportID))}
                    >
                        <Text style={styles.iouAmountText}>
                            {lodashGet(this.props.currencyList, [this.props.iou.selectedCurrencyCode, 'symbol'])}
                        </Text>
                    </TouchableOpacity>
<<<<<<< HEAD
                    <TextInputAutoWidth
                        inputStyle={styles.iouAmountTextInput}
                        textStyle={styles.iouAmountText}
                        onChangeText={this.updateAmount}
                        ref={el => this.textInput = el}
                        value={this.state.amount}
                        placeholder="0"
                        keyboardType={CONST.KEYBOARD_TYPE.NUMERIC}
                        showSoftInputOnFocus={false}
                        inputmode="none"
                    />
=======
                    {this.props.isSmallScreenWidth
                        ? (
                            <Text
                                style={styles.iouAmountText}
                            >
                                {this.state.amount}
                            </Text>
                        ) : (
                            <TextInputAutoWidth
                                inputStyle={styles.iouAmountTextInput}
                                textStyle={styles.iouAmountText}
                                onChangeText={this.updateAmount}
                                ref={el => this.textInput = el}
                                value={this.state.amount}
                                placeholder="0"
                                keyboardType={CONST.KEYBOARD_TYPE.NUMERIC}
                            />
                        )}
>>>>>>> 0e22b550
                </View>
                <View style={[styles.w100, styles.justifyContentEnd]}>
                    {this.props.isSmallScreenWidth
                        ? (
                            <BigNumberPad
                                numberPressed={this.updateAmountNumberPad}
                            />
                        ) : <View />}

                    <Button
                        success
                        style={[styles.w100, styles.mt5]}
                        onPress={() => this.props.onStepComplete(this.state.amount)}
                        pressOnEnter
                        isDisabled={!this.state.amount.length || parseFloat(this.state.amount) < 0.01}
                        text={this.props.translate('common.next')}
                    />
                </View>
            </>
        );
    }
}

IOUAmountPage.propTypes = propTypes;
IOUAmountPage.defaultProps = defaultProps;

export default compose(
    withWindowDimensions,
    withLocalize,
    withOnyx({
        currencyList: {key: ONYXKEYS.CURRENCY_LIST},
        iou: {key: ONYXKEYS.IOU},
    }),
)(IOUAmountPage);<|MERGE_RESOLUTION|>--- conflicted
+++ resolved
@@ -209,7 +209,6 @@
                             {lodashGet(this.props.currencyList, [this.props.iou.selectedCurrencyCode, 'symbol'])}
                         </Text>
                     </TouchableOpacity>
-<<<<<<< HEAD
                     <TextInputAutoWidth
                         inputStyle={styles.iouAmountTextInput}
                         textStyle={styles.iouAmountText}
@@ -221,26 +220,6 @@
                         showSoftInputOnFocus={false}
                         inputmode="none"
                     />
-=======
-                    {this.props.isSmallScreenWidth
-                        ? (
-                            <Text
-                                style={styles.iouAmountText}
-                            >
-                                {this.state.amount}
-                            </Text>
-                        ) : (
-                            <TextInputAutoWidth
-                                inputStyle={styles.iouAmountTextInput}
-                                textStyle={styles.iouAmountText}
-                                onChangeText={this.updateAmount}
-                                ref={el => this.textInput = el}
-                                value={this.state.amount}
-                                placeholder="0"
-                                keyboardType={CONST.KEYBOARD_TYPE.NUMERIC}
-                            />
-                        )}
->>>>>>> 0e22b550
                 </View>
                 <View style={[styles.w100, styles.justifyContentEnd]}>
                     {this.props.isSmallScreenWidth

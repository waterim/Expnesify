--- conflicted
+++ resolved
@@ -10,45 +10,12 @@
 import withLocalize from '../../../../components/withLocalize';
 import Navigation from '../../../../libs/Navigation/Navigation';
 import compose from '../../../../libs/compose';
+import * as DeviceCapabilities from '../../../../libs/DeviceCapabilities';
 import withMoneyRequest, {moneyRequestPropTypes} from '../../withMoneyRequest';
 import ModalHeader from '../../ModalHeader';
 
 const propTypes = {
-<<<<<<< HEAD
     ...moneyRequestPropTypes,
-=======
-    /** Callback to inform parent modal of success */
-    onStepComplete: PropTypes.func.isRequired,
-
-    /** Should we request a single or multiple participant selection from user */
-    hasMultipleParticipants: PropTypes.bool.isRequired,
-
-    /** Callback to add participants in MoneyRequestModal */
-    onAddParticipants: PropTypes.func.isRequired,
-
-    /** Selected participants from MoneyRequestModal with login */
-    participants: PropTypes.arrayOf(optionPropTypes),
-
-    /* Onyx Props */
-
-    /** Holds data related to IOU view state, rather than the underlying IOU data. */
-    iou: PropTypes.shape({
-        /** Whether or not the IOU step is loading (retrieving participants) */
-        loading: PropTypes.bool,
-    }),
-
-    /** padding bottom style of safe area */
-    safeAreaPaddingBottomStyle: PropTypes.oneOfType([PropTypes.arrayOf(PropTypes.object), PropTypes.object]),
-
-    /** The type of IOU report, i.e. bill, request, send */
-    iouType: PropTypes.string.isRequired,
-};
-
-const defaultProps = {
-    iou: {},
-    participants: [],
-    safeAreaPaddingBottomStyle: {},
->>>>>>> 9111b904
 };
 
 const MoneyRequestParticipantsPage = (props) => {
@@ -61,61 +28,42 @@
 
     useEffect(() => {
         props.redirectIfEmpty([props.amount], iouType.current, reportID.current);
-    // eslint-disable-next-line react-hooks/exhaustive-deps
+        // eslint-disable-next-line react-hooks/exhaustive-deps
     }, []);
 
-<<<<<<< HEAD
     return (
-        <ScreenWrapper includeSafeAreaPaddingBottom={false} shouldEnableMaxHeight>
+        <ScreenWrapper
+            includeSafeAreaPaddingBottom={false}
+            shouldEnableMaxHeight={DeviceCapabilities.canUseTouchScreen()}
+        >
             {({safeAreaPaddingBottomStyle}) => (
                 <View style={styles.flex1}>
                     <ModalHeader
                         title={props.translate('iou.cash')}
                         onBackButtonPress={Navigation.goBack}
                     />
-                    {iouType.current === CONST.IOU.MONEY_REQUEST_TYPE.SPLIT
-                        ? (
-                            <MoneyRequestParticipantsSplitSelector
-                                onStepComplete={navigateToNextStep}
-                                participants={props.participants}
-                                onAddParticipants={props.setParticipants}
-                                safeAreaPaddingBottomStyle={safeAreaPaddingBottomStyle}
-                            />
-                        )
-                        : (
-                            <MoneyRequestParticipantsSelector
-                                onStepComplete={navigateToNextStep}
-                                onAddParticipants={props.setParticipants}
-                                safeAreaPaddingBottomStyle={safeAreaPaddingBottomStyle}
-                                iouType={iouType.current}
-                            />
-                        )}
+                    {iouType.current === CONST.IOU.MONEY_REQUEST_TYPE.SPLIT ? (
+                        <MoneyRequestParticipantsSplitSelector
+                            onStepComplete={navigateToNextStep}
+                            participants={props.participants}
+                            onAddParticipants={props.setParticipants}
+                            safeAreaPaddingBottomStyle={safeAreaPaddingBottomStyle}
+                        />
+                    ) : (
+                        <MoneyRequestParticipantsSelector
+                            onStepComplete={navigateToNextStep}
+                            onAddParticipants={props.setParticipants}
+                            safeAreaPaddingBottomStyle={safeAreaPaddingBottomStyle}
+                            iouType={iouType.current}
+                        />
+                    )}
                 </View>
             )}
         </ScreenWrapper>
-=======
-    return props.hasMultipleParticipants ? (
-        <MoneyRequestParticipantsSplitSelector
-            onStepComplete={props.onStepComplete}
-            participants={props.participants}
-            onAddParticipants={props.onAddParticipants}
-            safeAreaPaddingBottomStyle={props.safeAreaPaddingBottomStyle}
-        />
-    ) : (
-        <MoneyRequestParticipantsSelector
-            onStepComplete={props.onStepComplete}
-            onAddParticipants={props.onAddParticipants}
-            safeAreaPaddingBottomStyle={props.safeAreaPaddingBottomStyle}
-            iouType={props.iouType}
-        />
->>>>>>> 9111b904
     );
 };
 
 MoneyRequestParticipantsPage.displayName = 'IOUParticipantsPage';
 MoneyRequestParticipantsPage.propTypes = propTypes;
 
-export default compose(
-    withMoneyRequest,
-    withLocalize,
-)(MoneyRequestParticipantsPage);+export default compose(withMoneyRequest, withLocalize)(MoneyRequestParticipantsPage);
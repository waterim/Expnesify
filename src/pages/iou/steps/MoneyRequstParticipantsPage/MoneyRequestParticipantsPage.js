--- conflicted
+++ resolved
@@ -38,23 +38,16 @@
     iou: iouPropTypes,
 
     /** The current tab we have navigated to in the request modal. String that corresponds to the request type. */
-<<<<<<< HEAD
-    selectedTab: PropTypes.oneOf([CONST.TAB.DISTANCE, CONST.TAB.MANUAL, CONST.TAB.SCAN]).isRequired,
+    selectedTab: PropTypes.oneOf([CONST.TAB.DISTANCE, CONST.TAB.MANUAL, CONST.TAB.SCAN]),
 
     /** Transaction that stores the distance request data */
     transaction: transactionPropTypes,
-=======
-    selectedTab: PropTypes.oneOf([CONST.TAB.DISTANCE, CONST.TAB.MANUAL, CONST.TAB.SCAN]),
->>>>>>> 1bfd5f10
 };
 
 const defaultProps = {
     iou: iouDefaultProps,
-<<<<<<< HEAD
     transaction: {},
-=======
     selectedTab: undefined,
->>>>>>> 1bfd5f10
 };
 
 function MoneyRequestParticipantsPage({iou, selectedTab, route, transaction}) {
@@ -100,11 +93,7 @@
         // ID in Onyx could change by initiating a new request in a separate browser tab or completing a request
         if (prevMoneyRequestId.current !== iou.id) {
             // The ID is cleared on completing a request. In that case, we will do nothing
-<<<<<<< HEAD
-            if (iou.id && isInvalidDistanceRequest && !isSplitRequest && !isNewReportIDSelectedLocally.current) {
-=======
-            if (iou.id && !isDistanceRequest && !isSplitRequest) {
->>>>>>> 1bfd5f10
+            if (iou.id && isInvalidDistanceRequest && !isSplitRequest) {
                 navigateBack(true);
             }
             return;

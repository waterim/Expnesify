--- conflicted
+++ resolved
@@ -100,11 +100,7 @@
         if (!currency || !amount) {
             return;
         }
-<<<<<<< HEAD
-        const amountAsStringForState = CurrencyUtils.convertToFrontendAmount(amountInCurrencyUnits).toString();
-=======
-        const amountAsStringForState = CurrencyUtils.convertToWholeUnit(currency, amount).toString();
->>>>>>> 2e8e699a
+        const amountAsStringForState = CurrencyUtils.convertToFrontendAmount(amount).toString();
         setCurrentAmount(amountAsStringForState);
         setSelection({
             start: amountAsStringForState.length,

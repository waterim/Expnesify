import React, {useCallback, useEffect, useMemo, useRef} from 'react';
import {ScrollView, View} from 'react-native';
import PropTypes from 'prop-types';
import {withOnyx} from 'react-native-onyx';
import _ from 'underscore';
import lodashGet from 'lodash/get';
import MoneyRequestConfirmationList from '../../../components/MoneyRequestConfirmationList';
import CONST from '../../../CONST';
import ScreenWrapper from '../../../components/ScreenWrapper';
import styles from '../../../styles/styles';
import Navigation from '../../../libs/Navigation/Navigation';
import ROUTES from '../../../ROUTES';
import * as IOU from '../../../libs/actions/IOU';
import compose from '../../../libs/compose';
import * as ReportUtils from '../../../libs/ReportUtils';
import * as OptionsListUtils from '../../../libs/OptionsListUtils';
import * as MoneyRequestUtils from '../../../libs/MoneyRequestUtils';
import withLocalize from '../../../components/withLocalize';
import HeaderWithBackButton from '../../../components/HeaderWithBackButton';
import ONYXKEYS from '../../../ONYXKEYS';
import withCurrentUserPersonalDetails, {withCurrentUserPersonalDetailsDefaultProps, withCurrentUserPersonalDetailsPropTypes} from '../../../components/withCurrentUserPersonalDetails';
import reportPropTypes from '../../reportPropTypes';
import personalDetailsPropType from '../../personalDetailsPropType';
import * as FileUtils from '../../../libs/fileDownload/FileUtils';
import * as Policy from '../../../libs/actions/Policy';
import useNetwork from '../../../hooks/useNetwork';
import useWindowDimensions from '../../../hooks/useWindowDimensions';
import * as StyleUtils from '../../../styles/StyleUtils';
import {iouPropTypes, iouDefaultProps} from '../propTypes';
import * as Expensicons from '../../../components/Icon/Expensicons';

const propTypes = {
    /** React Navigation route */
    route: PropTypes.shape({
        /** Params from the route */
        params: PropTypes.shape({
            /** The type of IOU report, i.e. bill, request, send */
            iouType: PropTypes.string,

            /** The report ID of the IOU */
            reportID: PropTypes.string,
        }),
    }).isRequired,

    report: reportPropTypes,

    /** Holds data related to Money Request view state, rather than the underlying Money Request data. */
    iou: iouPropTypes,

    /** Personal details of all users */
    personalDetails: personalDetailsPropType,

    ...withCurrentUserPersonalDetailsPropTypes,
};

const defaultProps = {
    report: {},
    personalDetails: {},
    iou: iouDefaultProps,
    ...withCurrentUserPersonalDetailsDefaultProps,
};

function MoneyRequestConfirmPage(props) {
    const {isOffline} = useNetwork();
    const {windowHeight, windowWidth} = useWindowDimensions();
    const prevMoneyRequestId = useRef(props.iou.id);
    const iouType = useRef(lodashGet(props.route, 'params.iouType', ''));
    const isDistanceRequest = MoneyRequestUtils.isDistanceRequest(iouType.current, props.selectedTab);
    const reportID = useRef(lodashGet(props.route, 'params.reportID', ''));
    const participants = useMemo(
        () =>
            _.map(props.iou.participants, (participant) => {
                const isPolicyExpenseChat = lodashGet(participant, 'isPolicyExpenseChat', false);
                return isPolicyExpenseChat ? OptionsListUtils.getPolicyExpenseReportOption(participant) : OptionsListUtils.getParticipantsOption(participant, props.personalDetails);
            }),
        [props.iou.participants, props.personalDetails],
    );
<<<<<<< HEAD
    const isPolicyExpenseChat = useMemo(() => ReportUtils.isPolicyExpenseChat(ReportUtils.getRootParentReport(props.report)), [props.report]);
=======
    const isManualRequestDM = props.selectedTab === CONST.TAB.MANUAL && iouType.current === CONST.IOU.MONEY_REQUEST_TYPE.REQUEST;
>>>>>>> db4d85bd

    useEffect(() => {
        const policyExpenseChat = _.find(participants, (participant) => participant.isPolicyExpenseChat);
        if (policyExpenseChat) {
            Policy.openDraftWorkspaceRequest(policyExpenseChat.policyID);
        }
        // Verification to reset billable with a default value, when value in IOU was changed
        if (typeof props.iou.billable !== 'boolean') {
            IOU.setMoneyRequestBillable(lodashGet(props.policy, 'defaultBillable', false));
        }
    }, [isOffline, participants, props.iou.billable, props.policy]);

    useEffect(() => {
        // ID in Onyx could change by initiating a new request in a separate browser tab or completing a request
        if (!isDistanceRequest && prevMoneyRequestId.current !== props.iou.id) {
            // The ID is cleared on completing a request. In that case, we will do nothing.
            if (props.iou.id) {
                Navigation.goBack(ROUTES.MONEY_REQUEST.getRoute(iouType.current, reportID.current), true);
            }
            return;
        }

        // Reset the money request Onyx if the ID in Onyx does not match the ID from params
        const moneyRequestId = `${iouType.current}${reportID.current}`;
        const shouldReset = !isDistanceRequest && props.iou.id !== moneyRequestId;
        if (shouldReset) {
            IOU.resetMoneyRequestInfo(moneyRequestId);
        }

        if (_.isEmpty(props.iou.participants) || (props.iou.amount === 0 && !props.iou.receiptPath && !isDistanceRequest) || shouldReset) {
            Navigation.goBack(ROUTES.MONEY_REQUEST.getRoute(iouType.current, reportID.current), true);
        }

        return () => {
            prevMoneyRequestId.current = props.iou.id;
        };
    }, [props.iou.participants, props.iou.amount, props.iou.id, props.iou.receiptPath, isDistanceRequest]);

    const navigateBack = () => {
        let fallback;
        if (reportID.current) {
            fallback = ROUTES.MONEY_REQUEST.getRoute(iouType.current, reportID.current);
        } else {
            fallback = ROUTES.MONEY_REQUEST_PARTICIPANTS.getRoute(iouType.current);
        }
        Navigation.goBack(fallback);
    };

    /**
     * @param {Array} selectedParticipants
     * @param {String} trimmedComment
     * @param {File} [receipt]
     */
    const requestMoney = useCallback(
        (selectedParticipants, trimmedComment, receipt) => {
            IOU.requestMoney(
                props.report,
                props.iou.amount,
                props.iou.currency,
                props.iou.created,
                props.iou.merchant,
                props.currentUserPersonalDetails.login,
                props.currentUserPersonalDetails.accountID,
                selectedParticipants[0],
                trimmedComment,
                receipt,
                props.iou.category,
                props.iou.tag,
                props.iou.billable,
            );
        },
        [
            props.report,
            props.iou.amount,
            props.iou.currency,
            props.iou.created,
            props.iou.merchant,
            props.currentUserPersonalDetails.login,
            props.currentUserPersonalDetails.accountID,
            props.iou.category,
            props.iou.tag,
            props.iou.billable,
        ],
    );

    /**
     * @param {Array} selectedParticipants
     * @param {String} trimmedComment
     */
    const createDistanceRequest = useCallback(
        (selectedParticipants, trimmedComment) => {
            IOU.createDistanceRequest(
                props.report,
                selectedParticipants[0],
                trimmedComment,
                props.iou.created,
                props.iou.transactionID,
                props.iou.category,
                props.iou.tag,
                props.iou.amount,
                props.iou.currency,
                props.iou.merchant,
            );
        },
        [props.report, props.iou.created, props.iou.transactionID, props.iou.category, props.iou.tag, props.iou.amount, props.iou.currency, props.iou.merchant],
    );

    const createTransaction = useCallback(
        (selectedParticipants) => {
            const trimmedComment = props.iou.comment.trim();

            // IOUs created from a group report will have a reportID param in the route.
            // Since the user is already viewing the report, we don't need to navigate them to the report
            if (iouType.current === CONST.IOU.MONEY_REQUEST_TYPE.SPLIT && CONST.REGEX.NUMBER.test(reportID.current)) {
                IOU.splitBill(
                    selectedParticipants,
                    props.currentUserPersonalDetails.login,
                    props.currentUserPersonalDetails.accountID,
                    props.iou.amount,
                    trimmedComment,
                    props.iou.currency,
                    props.iou.category,
                    reportID.current,
                );
                return;
            }

            // If the request is created from the global create menu, we also navigate the user to the group report
            if (iouType.current === CONST.IOU.MONEY_REQUEST_TYPE.SPLIT) {
                IOU.splitBillAndOpenReport(
                    selectedParticipants,
                    props.currentUserPersonalDetails.login,
                    props.currentUserPersonalDetails.accountID,
                    props.iou.amount,
                    trimmedComment,
                    props.iou.currency,
                    props.iou.category,
                );
                return;
            }

            if (props.iou.receiptPath && props.iou.receiptSource) {
                FileUtils.readFileAsync(props.iou.receiptPath, props.iou.receiptSource).then((file) => {
                    const receipt = file;
                    receipt.state = file && isManualRequestDM ? CONST.IOU.RECEIPT_STATE.OPEN : CONST.IOU.RECEIPT_STATE.SCANREADY;
                    requestMoney(selectedParticipants, trimmedComment, receipt);
                });
                return;
            }

            if (isDistanceRequest) {
                createDistanceRequest(selectedParticipants, trimmedComment);
                return;
            }

            requestMoney(selectedParticipants, trimmedComment);
        },
        [
            props.iou.amount,
            props.iou.comment,
            props.currentUserPersonalDetails.login,
            props.currentUserPersonalDetails.accountID,
            props.iou.currency,
            props.iou.category,
            props.iou.receiptPath,
            props.iou.receiptSource,
            isDistanceRequest,
            requestMoney,
            createDistanceRequest,
            isManualRequestDM,
        ],
    );

    /**
     * Checks if user has a GOLD wallet then creates a paid IOU report on the fly
     *
     * @param {String} paymentMethodType
     */
    const sendMoney = useCallback(
        (paymentMethodType) => {
            const currency = props.iou.currency;
            const trimmedComment = props.iou.comment.trim();
            const participant = participants[0];

            if (paymentMethodType === CONST.IOU.PAYMENT_TYPE.ELSEWHERE) {
                IOU.sendMoneyElsewhere(props.report, props.iou.amount, currency, trimmedComment, props.currentUserPersonalDetails.accountID, participant);
                return;
            }

            if (paymentMethodType === CONST.IOU.PAYMENT_TYPE.EXPENSIFY) {
                IOU.sendMoneyWithWallet(props.report, props.iou.amount, currency, trimmedComment, props.currentUserPersonalDetails.accountID, participant);
            }
        },
        [props.iou.amount, props.iou.comment, participants, props.iou.currency, props.currentUserPersonalDetails.accountID, props.report],
    );

    const headerTitle = () => {
        if (isDistanceRequest) {
            return props.translate('common.distance');
        }

        if (iouType.current === CONST.IOU.MONEY_REQUEST_TYPE.SPLIT) {
            return props.translate('iou.split');
        }

        return props.translate('tabSelector.manual');
    };

    return (
        <ScreenWrapper
            includeSafeAreaPaddingBottom={false}
            testID={MoneyRequestConfirmPage.displayName}
        >
            {({safeAreaPaddingBottomStyle}) => (
                <View style={[styles.flex1, safeAreaPaddingBottomStyle]}>
                    <HeaderWithBackButton
                        title={headerTitle()}
                        onBackButtonPress={navigateBack}
                        shouldShowThreeDotsButton={isManualRequestDM}
                        threeDotsAnchorPosition={styles.threeDotsPopoverOffsetNoCloseButton(windowWidth)}
                        threeDotsMenuItems={[
                            {
                                icon: Expensicons.Receipt,
                                text: props.translate('receipt.addReceipt'),
                                onSelected: () => Navigation.navigate(ROUTES.MONEY_REQUEST_RECEIPT.getRoute(iouType.current, reportID.current)),
                            },
                        ]}
                    />
                    {/*
                     * The MoneyRequestConfirmationList component uses a SectionList which uses a VirtualizedList internally.
                     * VirtualizedList cannot be directly nested within ScrollViews of the same orientation.
                     * To work around this, we wrap the MoneyRequestConfirmationList component with a horizontal ScrollView.
                     */}
                    <ScrollView contentContainerStyle={[styles.flexGrow1]}>
                        <ScrollView
                            horizontal
                            contentContainerStyle={[styles.flex1, styles.flexColumn]}
                        >
                            <MoneyRequestConfirmationList
                                transactionID={props.iou.transactionID}
                                hasMultipleParticipants={iouType.current === CONST.IOU.MONEY_REQUEST_TYPE.SPLIT}
                                selectedParticipants={participants}
                                iouAmount={props.iou.amount}
                                iouComment={props.iou.comment}
                                iouCurrencyCode={props.iou.currency}
                                iouIsBillable={props.iou.billable}
                                onToggleBillable={IOU.setMoneyRequestBillable}
                                iouCategory={props.iou.category}
                                iouTag={props.iou.tag}
                                onConfirm={createTransaction}
                                onSendMoney={sendMoney}
                                onSelectParticipant={(option) => {
                                    const newParticipants = _.map(props.iou.participants, (participant) => {
                                        if (participant.accountID === option.accountID) {
                                            return {...participant, selected: !participant.selected};
                                        }
                                        return participant;
                                    });
                                    IOU.setMoneyRequestParticipants(newParticipants);
                                }}
                                receiptPath={props.iou.receiptPath}
                                receiptSource={props.iou.receiptSource}
                                iouType={iouType.current}
                                reportID={reportID.current}
                                isPolicyExpenseChat={isPolicyExpenseChat}
                                // The participants can only be modified when the action is initiated from directly within a group chat and not the floating-action-button.
                                // This is because when there is a group of people, say they are on a trip, and you have some shared expenses with some of the people,
                                // but not all of them (maybe someone skipped out on dinner). Then it's nice to be able to select/deselect people from the group chat bill
                                // split rather than forcing the user to create a new group, just for that expense. The reportID is empty, when the action was initiated from
                                // the floating-action-button (since it is something that exists outside the context of a report).
                                canModifyParticipants={!_.isEmpty(reportID.current)}
                                policyID={props.report.policyID}
                                bankAccountRoute={ReportUtils.getBankAccountRoute(props.report)}
                                iouMerchant={props.iou.merchant}
                                iouCreated={props.iou.created}
                                isDistanceRequest={isDistanceRequest}
                                listStyles={[StyleUtils.getMaximumHeight(windowHeight / 3)]}
                            />
                        </ScrollView>
                    </ScrollView>
                </View>
            )}
        </ScreenWrapper>
    );
}

MoneyRequestConfirmPage.displayName = 'MoneyRequestConfirmPage';
MoneyRequestConfirmPage.propTypes = propTypes;
MoneyRequestConfirmPage.defaultProps = defaultProps;

export default compose(
    withCurrentUserPersonalDetails,
    withLocalize,
    withOnyx({
        iou: {
            key: ONYXKEYS.IOU,
        },
    }),
    // eslint-disable-next-line rulesdir/no-multiple-onyx-in-file
    withOnyx({
        report: {
            key: ({route, iou}) => {
                let reportID = lodashGet(route, 'params.reportID', '');
                if (!reportID) {
                    // When the money request creation flow is initialized on Global Create, the reportID is not passed as a navigation parameter.
                    // Get the report id from the participants list on the IOU object stored in Onyx.
                    reportID = lodashGet(iou, 'participants.0.reportID', '');
                }
                return `${ONYXKEYS.COLLECTION.REPORT}${reportID}`;
            },
        },
        personalDetails: {
            key: ONYXKEYS.PERSONAL_DETAILS_LIST,
        },
        selectedTab: {
            key: `${ONYXKEYS.COLLECTION.SELECTED_TAB}${CONST.TAB.RECEIPT_TAB_ID}`,
        },
    }),
    // eslint-disable-next-line rulesdir/no-multiple-onyx-in-file
    withOnyx({
        policy: {
            key: ({report}) => `${ONYXKEYS.COLLECTION.POLICY}${report.policyID}`,
        },
    }),
)(MoneyRequestConfirmPage);<|MERGE_RESOLUTION|>--- conflicted
+++ resolved
@@ -75,11 +75,8 @@
             }),
         [props.iou.participants, props.personalDetails],
     );
-<<<<<<< HEAD
     const isPolicyExpenseChat = useMemo(() => ReportUtils.isPolicyExpenseChat(ReportUtils.getRootParentReport(props.report)), [props.report]);
-=======
     const isManualRequestDM = props.selectedTab === CONST.TAB.MANUAL && iouType.current === CONST.IOU.MONEY_REQUEST_TYPE.REQUEST;
->>>>>>> db4d85bd
 
     useEffect(() => {
         const policyExpenseChat = _.find(participants, (participant) => participant.isPolicyExpenseChat);

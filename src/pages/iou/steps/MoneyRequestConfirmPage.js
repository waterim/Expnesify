import React, {useCallback, useEffect, useRef} from 'react';
import {View} from 'react-native';
import {withOnyx} from 'react-native-onyx';
import _ from 'underscore';
import PropTypes from 'prop-types';
import lodashGet from 'lodash/get';
import MoneyRequestConfirmationList from '../../../components/MoneyRequestConfirmationList';
import CONST from '../../../CONST';
import optionPropTypes from '../../../components/optionPropTypes';
import withMoneyRequest from '../withMoneyRequest';
import ScreenWrapper from '../../../components/ScreenWrapper';
import styles from '../../../styles/styles';
import Navigation from '../../../libs/Navigation/Navigation';
import * as ReportScrollManager from '../../../libs/ReportScrollManager';
import * as IOU from '../../../libs/actions/IOU';
import compose from '../../../libs/compose';
import withLocalize from '../../../components/withLocalize';
import ModalHeader from '../ModalHeader';
import ONYXKEYS from '../../../ONYXKEYS';
import ROUTES from '../../../ROUTES';
import withCurrentUserPersonalDetails, {withCurrentUserPersonalDetailsDefaultProps, withCurrentUserPersonalDetailsPropTypes} from '../../../components/withCurrentUserPersonalDetails';
import reportPropTypes from '../../reportPropTypes';

const propTypes = {
<<<<<<< HEAD
=======
    /** Callback to inform parent modal of success */
    onConfirm: PropTypes.func.isRequired,

    /** Callback to parent modal to send money */
    onSendMoney: PropTypes.func.isRequired,

    /** Should we request a single or multiple participant selection from user */
    hasMultipleParticipants: PropTypes.bool.isRequired,

    /** IOU amount */
    iouAmount: PropTypes.number.isRequired,

>>>>>>> 9111b904
    /** Selected participants from MoneyRequestModal with login */
    participants: PropTypes.arrayOf(optionPropTypes).isRequired,

    // Holds data related to request view state, rather than the underlying request data.
    iou: PropTypes.shape({
        /** Whether or not transaction creation has started */
        creatingIOUTransaction: PropTypes.bool,

        /** Whether or not transaction creation has resulted to error */
        error: PropTypes.bool,
    }),

    report: reportPropTypes,

<<<<<<< HEAD
    ...withCurrentUserPersonalDetailsPropTypes,
=======
    /** Function to navigate to a given step in the parent MoneyRequestModal */
    navigateToStep: PropTypes.func.isRequired,

    /** The policyID of the request */
    policyID: PropTypes.string.isRequired,
>>>>>>> 9111b904
};

const defaultProps = {
    iou: {
        creatingIOUTransaction: false,
        error: false,
    },
    report: {},
    canModifyParticipants: false,
    ...withCurrentUserPersonalDetailsDefaultProps,
};

<<<<<<< HEAD
const MoneyRequestConfirmPage = (props) => {
    const prevCreatingIOUTransactionStatusRef = useRef(lodashGet(props.iou, 'creatingIOUTransaction'));
    const iouType = useRef(lodashGet(props.route, 'params.iouType', ''));
    const reportID = useRef(lodashGet(props.route, 'params.reportID', ''));

    useEffect(() => {
        props.redirectIfEmpty([props.participants, props.amount], iouType.current, reportID.current);
    // eslint-disable-next-line react-hooks/exhaustive-deps
    }, []);

    useEffect(() => {
        // We only want to check if we just finished creating an IOU transaction
        // We check it within this effect because we're sending the request optimistically but if an error occurs from the API, we will update the iou state with the error later
        if (!prevCreatingIOUTransactionStatusRef.current || lodashGet(props.iou, 'creatingIOUTransaction')) {
            return;
        }

        if (lodashGet(props.iou, 'error') === true) {
            Navigation.navigate(ROUTES.getMoneyRequestRoute(iouType.current, reportID.current));
        } else {
            Navigation.dismissModal();
        }
    }, [props.iou]);

    useEffect(() => {
        // Used to store previous prop values to compare on next render
        prevCreatingIOUTransactionStatusRef.current = lodashGet(props.iou, 'creatingIOUTransaction');
    });

    const createTransaction = useCallback((selectedParticipants) => {
        const trimmedComment = props.comment.trim();

        // IOUs created from a group report will have a reportID param in the route.
        // Since the user is already viewing the report, we don't need to navigate them to the report
        if (iouType.current === CONST.IOU.MONEY_REQUEST_TYPE.SPLIT && CONST.REGEX.NUMBER.test(reportID.current)) {
            IOU.splitBill(
                selectedParticipants,
                props.currentUserPersonalDetails.login,
                props.amount,
                trimmedComment,
                props.currency,
                props.preferredLocale,
                reportID.current,
            );
            return;
        }

        // If the request is created from the global create menu, we also navigate the user to the group report
        if (iouType.current === CONST.IOU.MONEY_REQUEST_TYPE.SPLIT) {
            IOU.splitBillAndOpenReport(
                selectedParticipants,
                props.currentUserPersonalDetails.login,
                props.amount,
                trimmedComment,
                props.currency,
                props.preferredLocale,
            );
            return;
        }
        if (!selectedParticipants[0].login) {
            // TODO - request to the policy expense chat. Not implemented yet!
            // Will be implemented here: https://github.com/Expensify/Expensify/issues/270581
            return;
        }
        IOU.requestMoney(
            props.report,
            Math.round(props.amount * 100),
            props.currency,
            props.currentUserPersonalDetails.login,
            selectedParticipants[0],
            trimmedComment,
        );
    }, [props.amount, props.comment, props.currentUserPersonalDetails.login, props.currency, props.preferredLocale, props.report]);

    /**
     * Checks if user has a GOLD wallet then creates a paid IOU report on the fly
     *
     * @param {String} paymentMethodType
     */
    const sendMoney = useCallback((paymentMethodType) => {
        const amountInDollars = Math.round(props.amount * 100);
        const currency = props.currency;
        const trimmedComment = props.comment.trim();
        const participant = props.participants[0];

        if (paymentMethodType === CONST.IOU.PAYMENT_TYPE.ELSEWHERE) {
            IOU.sendMoneyElsewhere(
                props.report,
                amountInDollars,
                currency,
                trimmedComment,
                props.currentUserPersonalDetails.login,
                participant,
            );
            return;
        }

        if (paymentMethodType === CONST.IOU.PAYMENT_TYPE.PAYPAL_ME) {
            IOU.sendMoneyViaPaypal(
                props.report,
                amountInDollars,
                currency,
                trimmedComment,
                props.currentUserPersonalDetails.login,
                participant,
            );
            return;
        }

        if (paymentMethodType === CONST.IOU.PAYMENT_TYPE.EXPENSIFY) {
            IOU.sendMoneyWithWallet(
                props.report,
                amountInDollars,
                currency,
                trimmedComment,
                props.currentUserPersonalDetails.login,
                participant,
            );
        }
    }, [props.amount, props.comment, props.participants, props.currentUserPersonalDetails.login, props.currency, props.report]);

    return (
        <ScreenWrapper includeSafeAreaPaddingBottom={false}>
            {({safeAreaPaddingBottomStyle}) => (
                <View style={[styles.flex1, safeAreaPaddingBottomStyle]}>
                    <ModalHeader
                        title={props.translate('iou.cash')}
                        onBackButtonPress={Navigation.goBack}
                    />
                    <MoneyRequestConfirmationList
                        hasMultipleParticipants={iouType.current === CONST.IOU.MONEY_REQUEST_TYPE.SPLIT}
                        onConfirm={(selectedParticipants) => {
                            // TODO: ADD HANDLING TO DISABLE BUTTON FUNCTIONALITY WHILE REQUEST IS IN FLIGHT
                            createTransaction(selectedParticipants);
                            ReportScrollManager.scrollToBottom();
                        }}
                        onSendMoney={(paymentMethodType) => {
                            // TODO: ADD HANDLING TO DISABLE BUTTON FUNCTIONALITY WHILE REQUEST IS IN FLIGHT
                            sendMoney(paymentMethodType);
                            ReportScrollManager.scrollToBottom();
                        }}
                        iouType={iouType.current}
                        reportID={reportID.current}

                        // The participants can only be modified when the action is initiated from directly within a group chat and not the floating-action-button.
                        // This is because when there is a group of people, say they are on a trip, and you have some shared expenses with some of the people,
                        // but not all of them (maybe someone skipped out on dinner). Then it's nice to be able to select/deselect people from the group chat bill
                        // split rather than forcing the user to create a new group, just for that expense. The reportID is empty, when the action was initiated from
                        // the floating-action-button (since it is something that exists outside the context of a report).
                        canModifyParticipants={!_.isEmpty(reportID.current)}
                    />
                </View>
            )}
        </ScreenWrapper>
    );
};
=======
const MoneyRequestConfirmPage = (props) => (
    <MoneyRequestConfirmationList
        hasMultipleParticipants={props.hasMultipleParticipants}
        participants={props.participants}
        iouAmount={props.iouAmount}
        onConfirm={props.onConfirm}
        onSendMoney={props.onSendMoney}
        iouType={props.iouType}
        canModifyParticipants={props.canModifyParticipants}
        navigateToStep={props.navigateToStep}
        policyID={props.policyID}
    />
);
>>>>>>> 9111b904

MoneyRequestConfirmPage.displayName = 'IOUConfirmPage';
MoneyRequestConfirmPage.propTypes = propTypes;
MoneyRequestConfirmPage.defaultProps = defaultProps;

export default compose(
    withMoneyRequest,
    withCurrentUserPersonalDetails,
    withLocalize,
    withOnyx({
        iou: {
            key: ONYXKEYS.IOU,
        },
        report: {
            key: ({route}) => `${ONYXKEYS.COLLECTION.REPORT}${lodashGet(route, 'params.reportID', '')}`,
        },
    }),
)(MoneyRequestConfirmPage);<|MERGE_RESOLUTION|>--- conflicted
+++ resolved
@@ -2,11 +2,9 @@
 import {View} from 'react-native';
 import {withOnyx} from 'react-native-onyx';
 import _ from 'underscore';
-import PropTypes from 'prop-types';
 import lodashGet from 'lodash/get';
 import MoneyRequestConfirmationList from '../../../components/MoneyRequestConfirmationList';
 import CONST from '../../../CONST';
-import optionPropTypes from '../../../components/optionPropTypes';
 import withMoneyRequest from '../withMoneyRequest';
 import ScreenWrapper from '../../../components/ScreenWrapper';
 import styles from '../../../styles/styles';
@@ -17,182 +15,81 @@
 import withLocalize from '../../../components/withLocalize';
 import ModalHeader from '../ModalHeader';
 import ONYXKEYS from '../../../ONYXKEYS';
-import ROUTES from '../../../ROUTES';
 import withCurrentUserPersonalDetails, {withCurrentUserPersonalDetailsDefaultProps, withCurrentUserPersonalDetailsPropTypes} from '../../../components/withCurrentUserPersonalDetails';
 import reportPropTypes from '../../reportPropTypes';
+import {moneyRequestPropTypes} from '../withMoneyRequest';
 
 const propTypes = {
-<<<<<<< HEAD
-=======
-    /** Callback to inform parent modal of success */
-    onConfirm: PropTypes.func.isRequired,
-
-    /** Callback to parent modal to send money */
-    onSendMoney: PropTypes.func.isRequired,
-
-    /** Should we request a single or multiple participant selection from user */
-    hasMultipleParticipants: PropTypes.bool.isRequired,
-
-    /** IOU amount */
-    iouAmount: PropTypes.number.isRequired,
-
->>>>>>> 9111b904
-    /** Selected participants from MoneyRequestModal with login */
-    participants: PropTypes.arrayOf(optionPropTypes).isRequired,
-
-    // Holds data related to request view state, rather than the underlying request data.
-    iou: PropTypes.shape({
-        /** Whether or not transaction creation has started */
-        creatingIOUTransaction: PropTypes.bool,
-
-        /** Whether or not transaction creation has resulted to error */
-        error: PropTypes.bool,
-    }),
-
     report: reportPropTypes,
 
-<<<<<<< HEAD
     ...withCurrentUserPersonalDetailsPropTypes,
-=======
-    /** Function to navigate to a given step in the parent MoneyRequestModal */
-    navigateToStep: PropTypes.func.isRequired,
 
-    /** The policyID of the request */
-    policyID: PropTypes.string.isRequired,
->>>>>>> 9111b904
+    ...moneyRequestPropTypes,
 };
 
 const defaultProps = {
-    iou: {
-        creatingIOUTransaction: false,
-        error: false,
-    },
     report: {},
-    canModifyParticipants: false,
     ...withCurrentUserPersonalDetailsDefaultProps,
 };
 
-<<<<<<< HEAD
 const MoneyRequestConfirmPage = (props) => {
-    const prevCreatingIOUTransactionStatusRef = useRef(lodashGet(props.iou, 'creatingIOUTransaction'));
     const iouType = useRef(lodashGet(props.route, 'params.iouType', ''));
     const reportID = useRef(lodashGet(props.route, 'params.reportID', ''));
 
     useEffect(() => {
         props.redirectIfEmpty([props.participants, props.amount], iouType.current, reportID.current);
-    // eslint-disable-next-line react-hooks/exhaustive-deps
+        // eslint-disable-next-line react-hooks/exhaustive-deps
     }, []);
 
-    useEffect(() => {
-        // We only want to check if we just finished creating an IOU transaction
-        // We check it within this effect because we're sending the request optimistically but if an error occurs from the API, we will update the iou state with the error later
-        if (!prevCreatingIOUTransactionStatusRef.current || lodashGet(props.iou, 'creatingIOUTransaction')) {
-            return;
-        }
+    const createTransaction = useCallback(
+        (selectedParticipants) => {
+            const trimmedComment = props.comment.trim();
 
-        if (lodashGet(props.iou, 'error') === true) {
-            Navigation.navigate(ROUTES.getMoneyRequestRoute(iouType.current, reportID.current));
-        } else {
-            Navigation.dismissModal();
-        }
-    }, [props.iou]);
+            // IOUs created from a group report will have a reportID param in the route.
+            // Since the user is already viewing the report, we don't need to navigate them to the report
+            if (iouType.current === CONST.IOU.MONEY_REQUEST_TYPE.SPLIT && CONST.REGEX.NUMBER.test(reportID.current)) {
+                IOU.splitBill(selectedParticipants, props.currentUserPersonalDetails.login, props.amount, trimmedComment, props.currency, reportID.current);
+                return;
+            }
 
-    useEffect(() => {
-        // Used to store previous prop values to compare on next render
-        prevCreatingIOUTransactionStatusRef.current = lodashGet(props.iou, 'creatingIOUTransaction');
-    });
+            // If the request is created from the global create menu, we also navigate the user to the group report
+            if (iouType.current === CONST.IOU.MONEY_REQUEST_TYPE.SPLIT) {
+                IOU.splitBillAndOpenReport(selectedParticipants, props.currentUserPersonalDetails.login, props.amount, trimmedComment, props.currency);
+                return;
+            }
 
-    const createTransaction = useCallback((selectedParticipants) => {
-        const trimmedComment = props.comment.trim();
-
-        // IOUs created from a group report will have a reportID param in the route.
-        // Since the user is already viewing the report, we don't need to navigate them to the report
-        if (iouType.current === CONST.IOU.MONEY_REQUEST_TYPE.SPLIT && CONST.REGEX.NUMBER.test(reportID.current)) {
-            IOU.splitBill(
-                selectedParticipants,
-                props.currentUserPersonalDetails.login,
-                props.amount,
-                trimmedComment,
-                props.currency,
-                props.preferredLocale,
-                reportID.current,
-            );
-            return;
-        }
-
-        // If the request is created from the global create menu, we also navigate the user to the group report
-        if (iouType.current === CONST.IOU.MONEY_REQUEST_TYPE.SPLIT) {
-            IOU.splitBillAndOpenReport(
-                selectedParticipants,
-                props.currentUserPersonalDetails.login,
-                props.amount,
-                trimmedComment,
-                props.currency,
-                props.preferredLocale,
-            );
-            return;
-        }
-        if (!selectedParticipants[0].login) {
-            // TODO - request to the policy expense chat. Not implemented yet!
-            // Will be implemented here: https://github.com/Expensify/Expensify/issues/270581
-            return;
-        }
-        IOU.requestMoney(
-            props.report,
-            Math.round(props.amount * 100),
-            props.currency,
-            props.currentUserPersonalDetails.login,
-            selectedParticipants[0],
-            trimmedComment,
-        );
-    }, [props.amount, props.comment, props.currentUserPersonalDetails.login, props.currency, props.preferredLocale, props.report]);
+            IOU.requestMoney(props.report, props.amount, props.currency, props.currentUserPersonalDetails.login, selectedParticipants[0], trimmedComment);
+        },
+        [props.amount, props.comment, props.currentUserPersonalDetails.login, props.currency, props.report],
+    );
 
     /**
      * Checks if user has a GOLD wallet then creates a paid IOU report on the fly
      *
      * @param {String} paymentMethodType
      */
-    const sendMoney = useCallback((paymentMethodType) => {
-        const amountInDollars = Math.round(props.amount * 100);
-        const currency = props.currency;
-        const trimmedComment = props.comment.trim();
-        const participant = props.participants[0];
+    const sendMoney = useCallback(
+        (paymentMethodType) => {
+            const currency = props.currency;
+            const trimmedComment = props.comment.trim();
+            const participant = props.participants[0];
 
-        if (paymentMethodType === CONST.IOU.PAYMENT_TYPE.ELSEWHERE) {
-            IOU.sendMoneyElsewhere(
-                props.report,
-                amountInDollars,
-                currency,
-                trimmedComment,
-                props.currentUserPersonalDetails.login,
-                participant,
-            );
-            return;
-        }
+            if (paymentMethodType === CONST.IOU.PAYMENT_TYPE.ELSEWHERE) {
+                IOU.sendMoneyElsewhere(props.report, props.amount, currency, trimmedComment, props.currentUserPersonalDetails.login, participant);
+                return;
+            }
 
-        if (paymentMethodType === CONST.IOU.PAYMENT_TYPE.PAYPAL_ME) {
-            IOU.sendMoneyViaPaypal(
-                props.report,
-                amountInDollars,
-                currency,
-                trimmedComment,
-                props.currentUserPersonalDetails.login,
-                participant,
-            );
-            return;
-        }
+            if (paymentMethodType === CONST.IOU.PAYMENT_TYPE.PAYPAL_ME) {
+                IOU.sendMoneyViaPaypal(props.report, props.amount, currency, trimmedComment, props.currentUserPersonalDetails.login, participant);
+                return;
+            }
 
-        if (paymentMethodType === CONST.IOU.PAYMENT_TYPE.EXPENSIFY) {
-            IOU.sendMoneyWithWallet(
-                props.report,
-                amountInDollars,
-                currency,
-                trimmedComment,
-                props.currentUserPersonalDetails.login,
-                participant,
-            );
-        }
-    }, [props.amount, props.comment, props.participants, props.currentUserPersonalDetails.login, props.currency, props.report]);
+            if (paymentMethodType === CONST.IOU.PAYMENT_TYPE.EXPENSIFY) {
+                IOU.sendMoneyWithWallet(props.report, props.amount, currency, trimmedComment, props.currentUserPersonalDetails.login, participant);
+            }
+        },
+        [props.amount, props.comment, props.participants, props.currentUserPersonalDetails.login, props.currency, props.report],
+    );
 
     return (
         <ScreenWrapper includeSafeAreaPaddingBottom={false}>
@@ -205,45 +102,28 @@
                     <MoneyRequestConfirmationList
                         hasMultipleParticipants={iouType.current === CONST.IOU.MONEY_REQUEST_TYPE.SPLIT}
                         onConfirm={(selectedParticipants) => {
-                            // TODO: ADD HANDLING TO DISABLE BUTTON FUNCTIONALITY WHILE REQUEST IS IN FLIGHT
                             createTransaction(selectedParticipants);
                             ReportScrollManager.scrollToBottom();
                         }}
                         onSendMoney={(paymentMethodType) => {
-                            // TODO: ADD HANDLING TO DISABLE BUTTON FUNCTIONALITY WHILE REQUEST IS IN FLIGHT
                             sendMoney(paymentMethodType);
                             ReportScrollManager.scrollToBottom();
                         }}
                         iouType={iouType.current}
                         reportID={reportID.current}
-
                         // The participants can only be modified when the action is initiated from directly within a group chat and not the floating-action-button.
                         // This is because when there is a group of people, say they are on a trip, and you have some shared expenses with some of the people,
                         // but not all of them (maybe someone skipped out on dinner). Then it's nice to be able to select/deselect people from the group chat bill
                         // split rather than forcing the user to create a new group, just for that expense. The reportID is empty, when the action was initiated from
                         // the floating-action-button (since it is something that exists outside the context of a report).
                         canModifyParticipants={!_.isEmpty(reportID.current)}
+                        policyID={props.report.policyID}
                     />
                 </View>
             )}
         </ScreenWrapper>
     );
 };
-=======
-const MoneyRequestConfirmPage = (props) => (
-    <MoneyRequestConfirmationList
-        hasMultipleParticipants={props.hasMultipleParticipants}
-        participants={props.participants}
-        iouAmount={props.iouAmount}
-        onConfirm={props.onConfirm}
-        onSendMoney={props.onSendMoney}
-        iouType={props.iouType}
-        canModifyParticipants={props.canModifyParticipants}
-        navigateToStep={props.navigateToStep}
-        policyID={props.policyID}
-    />
-);
->>>>>>> 9111b904
 
 MoneyRequestConfirmPage.displayName = 'IOUConfirmPage';
 MoneyRequestConfirmPage.propTypes = propTypes;
@@ -254,9 +134,6 @@
     withCurrentUserPersonalDetails,
     withLocalize,
     withOnyx({
-        iou: {
-            key: ONYXKEYS.IOU,
-        },
         report: {
             key: ({route}) => `${ONYXKEYS.COLLECTION.REPORT}${lodashGet(route, 'params.reportID', '')}`,
         },

--- conflicted
+++ resolved
@@ -77,11 +77,7 @@
         [props.iou.participants, props.personalDetails],
     );
     const isPolicyExpenseChat = useMemo(() => ReportUtils.isPolicyExpenseChat(ReportUtils.getRootParentReport(props.report)), [props.report]);
-<<<<<<< HEAD
     const isManualRequestDM = props.selectedTab === CONST.TAB_REQUEST.MANUAL && iouType.current === CONST.IOU.TYPE.REQUEST;
-=======
-    const isManualRequestDM = props.selectedTab === CONST.TAB.MANUAL && iouType.current === CONST.IOU.TYPE.REQUEST;
->>>>>>> 935e8917
 
     useEffect(() => {
         IOU.resetMoneyRequestCategory();
@@ -347,62 +343,6 @@
                             },
                         ]}
                     />
-<<<<<<< HEAD
-                    {/*
-                     * The MoneyRequestConfirmationList component uses a SectionList which uses a VirtualizedList internally.
-                     * VirtualizedList cannot be directly nested within ScrollViews of the same orientation.
-                     * To work around this, we wrap the MoneyRequestConfirmationList component with a horizontal ScrollView.
-                     */}
-                    <ScrollView contentContainerStyle={[styles.flexGrow1]}>
-                        <ScrollView
-                            horizontal
-                            contentContainerStyle={[styles.flex1, styles.flexColumn]}
-                        >
-                            <MoneyRequestConfirmationList
-                                transactionID={props.iou.transactionID}
-                                hasMultipleParticipants={iouType.current === CONST.IOU.TYPE.SPLIT}
-                                selectedParticipants={participants}
-                                iouAmount={props.iou.amount}
-                                iouComment={props.iou.comment}
-                                iouCurrencyCode={props.iou.currency}
-                                iouIsBillable={props.iou.billable}
-                                onToggleBillable={IOU.setMoneyRequestBillable}
-                                iouCategory={props.iou.category}
-                                iouTag={props.iou.tag}
-                                onConfirm={createTransaction}
-                                onSendMoney={sendMoney}
-                                onSelectParticipant={(option) => {
-                                    const newParticipants = _.map(props.iou.participants, (participant) => {
-                                        if (participant.accountID === option.accountID) {
-                                            return {...participant, selected: !participant.selected};
-                                        }
-                                        return participant;
-                                    });
-                                    IOU.setMoneyRequestParticipants(newParticipants);
-                                }}
-                                receiptPath={props.iou.receiptPath}
-                                receiptFilename={props.iou.receiptFilename}
-                                iouType={iouType.current}
-                                reportID={reportID.current}
-                                isPolicyExpenseChat={isPolicyExpenseChat}
-                                // The participants can only be modified when the action is initiated from directly within a group chat and not the floating-action-button.
-                                // This is because when there is a group of people, say they are on a trip, and you have some shared expenses with some of the people,
-                                // but not all of them (maybe someone skipped out on dinner). Then it's nice to be able to select/deselect people from the group chat bill
-                                // split rather than forcing the user to create a new group, just for that expense. The reportID is empty, when the action was initiated from
-                                // the floating-action-button (since it is something that exists outside the context of a report).
-                                canModifyParticipants={!_.isEmpty(reportID.current)}
-                                policyID={props.report.policyID}
-                                bankAccountRoute={ReportUtils.getBankAccountRoute(props.report)}
-                                iouMerchant={props.iou.merchant}
-                                iouCreated={props.iou.created}
-                                isScanRequest={isScanRequest}
-                                isDistanceRequest={isDistanceRequest}
-                                listStyles={[StyleUtils.getMaximumHeight(windowHeight / 3)]}
-                                shouldShowSmartScanFields={_.isEmpty(props.iou.receiptPath)}
-                            />
-                        </ScrollView>
-                    </ScrollView>
-=======
                     <MoneyRequestConfirmationList
                         transactionID={props.iou.transactionID}
                         hasMultipleParticipants={iouType.current === CONST.IOU.TYPE.SPLIT}
@@ -444,7 +384,6 @@
                         isDistanceRequest={isDistanceRequest}
                         shouldShowSmartScanFields={_.isEmpty(props.iou.receiptPath)}
                     />
->>>>>>> 935e8917
                 </View>
             )}
         </ScreenWrapper>

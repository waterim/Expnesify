--- conflicted
+++ resolved
@@ -251,11 +251,8 @@
                     trimmedComment,
                     props.iou.currency,
                     props.iou.category,
-<<<<<<< HEAD
                     props.iou.merchant,
-=======
                     props.iou.tag,
->>>>>>> 414c08ce
                 );
                 return;
             }

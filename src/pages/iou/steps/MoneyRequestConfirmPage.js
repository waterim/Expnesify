import React, {useCallback, useEffect, useMemo, useRef, useState} from 'react';
import {View} from 'react-native';
import PropTypes from 'prop-types';
import {withOnyx} from 'react-native-onyx';
import _ from 'underscore';
import lodashGet from 'lodash/get';
import MoneyRequestConfirmationList from '../../../components/MoneyRequestConfirmationList';
import CONST from '../../../CONST';
import ScreenWrapper from '../../../components/ScreenWrapper';
import styles from '../../../styles/styles';
import Navigation from '../../../libs/Navigation/Navigation';
import ROUTES from '../../../ROUTES';
import * as IOU from '../../../libs/actions/IOU';
import compose from '../../../libs/compose';
import * as ReportUtils from '../../../libs/ReportUtils';
import * as OptionsListUtils from '../../../libs/OptionsListUtils';
import * as MoneyRequestUtils from '../../../libs/MoneyRequestUtils';
import withLocalize from '../../../components/withLocalize';
import HeaderWithBackButton from '../../../components/HeaderWithBackButton';
import ONYXKEYS from '../../../ONYXKEYS';
import withCurrentUserPersonalDetails, {withCurrentUserPersonalDetailsDefaultProps, withCurrentUserPersonalDetailsPropTypes} from '../../../components/withCurrentUserPersonalDetails';
import reportPropTypes from '../../reportPropTypes';
import personalDetailsPropType from '../../personalDetailsPropType';
import * as FileUtils from '../../../libs/fileDownload/FileUtils';
import * as Policy from '../../../libs/actions/Policy';
import useNetwork from '../../../hooks/useNetwork';
import useWindowDimensions from '../../../hooks/useWindowDimensions';
import {iouPropTypes, iouDefaultProps} from '../propTypes';
import * as Expensicons from '../../../components/Icon/Expensicons';

const propTypes = {
    /** React Navigation route */
    route: PropTypes.shape({
        /** Params from the route */
        params: PropTypes.shape({
            /** The type of IOU report, i.e. bill, request, send */
            iouType: PropTypes.string,

            /** The report ID of the IOU */
            reportID: PropTypes.string,
        }),
    }).isRequired,

    report: reportPropTypes,

    /** Holds data related to Money Request view state, rather than the underlying Money Request data. */
    iou: iouPropTypes,

    /** Personal details of all users */
    personalDetails: personalDetailsPropType,

    ...withCurrentUserPersonalDetailsPropTypes,
};

const defaultProps = {
    report: {},
    personalDetails: {},
    iou: iouDefaultProps,
    ...withCurrentUserPersonalDetailsDefaultProps,
};

function MoneyRequestConfirmPage(props) {
    const {isOffline} = useNetwork();
    const {windowWidth} = useWindowDimensions();
    const prevMoneyRequestId = useRef(props.iou.id);
    const iouType = useRef(lodashGet(props.route, 'params.iouType', ''));
    const isDistanceRequest = MoneyRequestUtils.isDistanceRequest(iouType.current, props.selectedTab);
    const isScanRequest = MoneyRequestUtils.isScanRequest(props.selectedTab);
    const reportID = useRef(lodashGet(props.route, 'params.reportID', ''));
    const [receiptFile, setReceiptFile] = useState();
    const participants = useMemo(
        () =>
<<<<<<< HEAD
            _.chain(props.iou.participants)
                .map((participant) => {
                    const isPolicyExpenseChat = lodashGet(participant, 'isPolicyExpenseChat', false);
                    return isPolicyExpenseChat ? OptionsListUtils.getPolicyExpenseReportOption(participant) : OptionsListUtils.getParticipantsOption(participant, props.personalDetails);
                })
                .filter((participant) => !!participant.login || !!participant.text)
                .value(),
=======
            _.map(props.iou.participants, (participant) => {
                const isPolicyExpenseChat = lodashGet(participant, 'isPolicyExpenseChat', false);
                return isPolicyExpenseChat ? OptionsListUtils.getPolicyExpenseReportOption(participant) : OptionsListUtils.getParticipantsOption(participant, props.personalDetails);
            }),
>>>>>>> e6af6e9d
        [props.iou.participants, props.personalDetails],
    );
    const isPolicyExpenseChat = useMemo(() => ReportUtils.isPolicyExpenseChat(ReportUtils.getRootParentReport(props.report)), [props.report]);
    const isManualRequestDM = props.selectedTab === CONST.TAB.MANUAL && iouType.current === CONST.IOU.TYPE.REQUEST;

    useEffect(() => {
        IOU.resetMoneyRequestCategory();
        IOU.resetMoneyRequestTag();
    }, []);

    useEffect(() => {
        const policyExpenseChat = _.find(participants, (participant) => participant.isPolicyExpenseChat);
        if (policyExpenseChat) {
            Policy.openDraftWorkspaceRequest(policyExpenseChat.policyID);
        }
        // Verification to reset billable with a default value, when value in IOU was changed
        if (typeof props.iou.billable !== 'boolean') {
            IOU.setMoneyRequestBillable(lodashGet(props.policy, 'defaultBillable', false));
        }
    }, [isOffline, participants, props.iou.billable, props.policy]);

    useEffect(() => {
        if (!props.iou.receiptPath || !props.iou.receiptFilename) {
            return;
        }
        FileUtils.readFileAsync(props.iou.receiptPath, props.iou.receiptFilename).then((file) => {
            if (!file) {
                Navigation.goBack(ROUTES.MONEY_REQUEST.getRoute(iouType.current, reportID.current));
            } else {
                const receipt = file;
                receipt.state = file && isManualRequestDM ? CONST.IOU.RECEIPT_STATE.OPEN : CONST.IOU.RECEIPT_STATE.SCANREADY;
                setReceiptFile(receipt);
            }
        });
    }, [props.iou.receiptPath, props.iou.receiptFilename, isManualRequestDM]);

    useEffect(() => {
        // ID in Onyx could change by initiating a new request in a separate browser tab or completing a request
        if (!isDistanceRequest && prevMoneyRequestId.current !== props.iou.id) {
            // The ID is cleared on completing a request. In that case, we will do nothing.
            if (props.iou.id) {
                Navigation.goBack(ROUTES.MONEY_REQUEST.getRoute(iouType.current, reportID.current), true);
            }
            return;
        }

        // Reset the money request Onyx if the ID in Onyx does not match the ID from params
        const moneyRequestId = `${iouType.current}${reportID.current}`;
        const shouldReset = !isDistanceRequest && props.iou.id !== moneyRequestId && !_.isEmpty(reportID.current);
        if (shouldReset) {
            IOU.resetMoneyRequestInfo(moneyRequestId);
        }

        if (_.isEmpty(props.iou.participants) || (props.iou.amount === 0 && !props.iou.receiptPath && !isDistanceRequest) || shouldReset || ReportUtils.isArchivedRoom(props.report)) {
            Navigation.goBack(ROUTES.MONEY_REQUEST.getRoute(iouType.current, reportID.current), true);
        }

        return () => {
            prevMoneyRequestId.current = props.iou.id;
        };
    }, [props.iou.participants, props.iou.amount, props.iou.id, props.iou.receiptPath, isDistanceRequest, props.report]);

    const navigateBack = () => {
        let fallback;
        if (reportID.current) {
            fallback = ROUTES.MONEY_REQUEST.getRoute(iouType.current, reportID.current);
        } else {
            fallback = ROUTES.MONEY_REQUEST_PARTICIPANTS.getRoute(iouType.current);
        }
        Navigation.goBack(fallback);
    };

    /**
     * @param {Array} selectedParticipants
     * @param {String} trimmedComment
     * @param {File} [receipt]
     */
    const requestMoney = useCallback(
        (selectedParticipants, trimmedComment, receipt) => {
            IOU.requestMoney(
                props.report,
                props.iou.amount,
                props.iou.currency,
                props.iou.created,
                props.iou.merchant,
                props.currentUserPersonalDetails.login,
                props.currentUserPersonalDetails.accountID,
                selectedParticipants[0],
                trimmedComment,
                receipt,
                props.iou.category,
                props.iou.tag,
                props.iou.billable,
            );
        },
        [
            props.report,
            props.iou.amount,
            props.iou.currency,
            props.iou.created,
            props.iou.merchant,
            props.currentUserPersonalDetails.login,
            props.currentUserPersonalDetails.accountID,
            props.iou.category,
            props.iou.tag,
            props.iou.billable,
        ],
    );

    /**
     * @param {Array} selectedParticipants
     * @param {String} trimmedComment
     */
    const createDistanceRequest = useCallback(
        (selectedParticipants, trimmedComment) => {
            IOU.createDistanceRequest(
                props.report,
                selectedParticipants[0],
                trimmedComment,
                props.iou.created,
                props.iou.transactionID,
                props.iou.category,
                props.iou.tag,
                props.iou.amount,
                props.iou.currency,
                props.iou.merchant,
                props.iou.billable,
            );
        },
        [props.report, props.iou.created, props.iou.transactionID, props.iou.category, props.iou.tag, props.iou.amount, props.iou.currency, props.iou.merchant, props.iou.billable],
    );

    const createTransaction = useCallback(
        (selectedParticipants) => {
            const trimmedComment = props.iou.comment.trim();

            // If we have a receipt let's start the split bill by creating only the action, the transaction, and the group DM if needed
            if (iouType.current === CONST.IOU.TYPE.SPLIT && props.iou.receiptPath) {
                const existingSplitChatReportID = CONST.REGEX.NUMBER.test(reportID.current) ? reportID.current : '';
                FileUtils.readFileAsync(props.iou.receiptPath, props.iou.receiptFilename).then((receipt) => {
                    IOU.startSplitBill(
                        selectedParticipants,
                        props.currentUserPersonalDetails.login,
                        props.currentUserPersonalDetails.accountID,
                        trimmedComment,
                        receipt,
                        existingSplitChatReportID,
                    );
                });
                return;
            }

            // IOUs created from a group report will have a reportID param in the route.
            // Since the user is already viewing the report, we don't need to navigate them to the report
            if (iouType.current === CONST.IOU.TYPE.SPLIT && CONST.REGEX.NUMBER.test(reportID.current)) {
                IOU.splitBill(
                    selectedParticipants,
                    props.currentUserPersonalDetails.login,
                    props.currentUserPersonalDetails.accountID,
                    props.iou.amount,
                    trimmedComment,
                    props.iou.currency,
                    props.iou.category,
                    reportID.current,
                );
                return;
            }

            // If the request is created from the global create menu, we also navigate the user to the group report
            if (iouType.current === CONST.IOU.TYPE.SPLIT) {
                IOU.splitBillAndOpenReport(
                    selectedParticipants,
                    props.currentUserPersonalDetails.login,
                    props.currentUserPersonalDetails.accountID,
                    props.iou.amount,
                    trimmedComment,
                    props.iou.currency,
                    props.iou.category,
                );
                return;
            }

            if (receiptFile) {
                requestMoney(selectedParticipants, trimmedComment, receiptFile);
                return;
            }

            if (isDistanceRequest) {
                createDistanceRequest(selectedParticipants, trimmedComment);
                return;
            }

            requestMoney(selectedParticipants, trimmedComment);
        },
        [
            props.iou.amount,
            props.iou.comment,
            props.currentUserPersonalDetails.login,
            props.currentUserPersonalDetails.accountID,
            props.iou.currency,
            props.iou.category,
            props.iou.receiptPath,
            props.iou.receiptFilename,
            isDistanceRequest,
            requestMoney,
            createDistanceRequest,
            receiptFile,
        ],
    );

    /**
     * Checks if user has a GOLD wallet then creates a paid IOU report on the fly
     *
     * @param {String} paymentMethodType
     */
    const sendMoney = useCallback(
        (paymentMethodType) => {
            const currency = props.iou.currency;
            const trimmedComment = props.iou.comment.trim();
            const participant = participants[0];

            if (paymentMethodType === CONST.IOU.PAYMENT_TYPE.ELSEWHERE) {
                IOU.sendMoneyElsewhere(props.report, props.iou.amount, currency, trimmedComment, props.currentUserPersonalDetails.accountID, participant);
                return;
            }

            if (paymentMethodType === CONST.IOU.PAYMENT_TYPE.EXPENSIFY) {
                IOU.sendMoneyWithWallet(props.report, props.iou.amount, currency, trimmedComment, props.currentUserPersonalDetails.accountID, participant);
            }
        },
        [props.iou.amount, props.iou.comment, participants, props.iou.currency, props.currentUserPersonalDetails.accountID, props.report],
    );

    const headerTitle = () => {
        if (isDistanceRequest) {
            return props.translate('common.distance');
        }

        if (iouType.current === CONST.IOU.TYPE.SPLIT) {
            return props.translate('iou.split');
        }

        if (iouType.current === CONST.IOU.TYPE.SEND) {
            return props.translate('common.send');
        }

        return props.translate('tabSelector.manual');
    };

    return (
        <ScreenWrapper
            includeSafeAreaPaddingBottom={false}
            testID={MoneyRequestConfirmPage.displayName}
        >
            {({safeAreaPaddingBottomStyle}) => (
                <View style={[styles.flex1, safeAreaPaddingBottomStyle]}>
                    <HeaderWithBackButton
                        title={headerTitle()}
                        onBackButtonPress={navigateBack}
                        shouldShowThreeDotsButton={isManualRequestDM}
                        threeDotsAnchorPosition={styles.threeDotsPopoverOffsetNoCloseButton(windowWidth)}
                        threeDotsMenuItems={[
                            {
                                icon: Expensicons.Receipt,
                                text: props.translate('receipt.addReceipt'),
                                onSelected: () => Navigation.navigate(ROUTES.MONEY_REQUEST_RECEIPT.getRoute(iouType.current, reportID.current)),
                            },
                        ]}
                    />
                    <MoneyRequestConfirmationList
                        transactionID={props.iou.transactionID}
                        hasMultipleParticipants={iouType.current === CONST.IOU.TYPE.SPLIT}
                        selectedParticipants={participants}
                        iouAmount={props.iou.amount}
                        iouComment={props.iou.comment}
                        iouCurrencyCode={props.iou.currency}
                        iouIsBillable={props.iou.billable}
                        onToggleBillable={IOU.setMoneyRequestBillable}
                        iouCategory={props.iou.category}
                        iouTag={props.iou.tag}
                        onConfirm={createTransaction}
                        onSendMoney={sendMoney}
                        onSelectParticipant={(option) => {
                            const newParticipants = _.map(props.iou.participants, (participant) => {
                                if (participant.accountID === option.accountID) {
                                    return {...participant, selected: !participant.selected};
                                }
                                return participant;
                            });
                            IOU.setMoneyRequestParticipants(newParticipants);
                        }}
                        receiptPath={props.iou.receiptPath}
                        receiptFilename={props.iou.receiptFilename}
                        iouType={iouType.current}
                        reportID={reportID.current}
                        isPolicyExpenseChat={isPolicyExpenseChat}
                        // The participants can only be modified when the action is initiated from directly within a group chat and not the floating-action-button.
                        // This is because when there is a group of people, say they are on a trip, and you have some shared expenses with some of the people,
                        // but not all of them (maybe someone skipped out on dinner). Then it's nice to be able to select/deselect people from the group chat bill
                        // split rather than forcing the user to create a new group, just for that expense. The reportID is empty, when the action was initiated from
                        // the floating-action-button (since it is something that exists outside the context of a report).
                        canModifyParticipants={!_.isEmpty(reportID.current)}
                        policyID={props.report.policyID}
                        bankAccountRoute={ReportUtils.getBankAccountRoute(props.report)}
                        iouMerchant={props.iou.merchant}
                        iouCreated={props.iou.created}
                        isScanRequest={isScanRequest}
                        isDistanceRequest={isDistanceRequest}
                        shouldShowSmartScanFields={_.isEmpty(props.iou.receiptPath)}
                    />
                </View>
            )}
        </ScreenWrapper>
    );
}

MoneyRequestConfirmPage.displayName = 'MoneyRequestConfirmPage';
MoneyRequestConfirmPage.propTypes = propTypes;
MoneyRequestConfirmPage.defaultProps = defaultProps;

export default compose(
    withCurrentUserPersonalDetails,
    withLocalize,
    withOnyx({
        iou: {
            key: ONYXKEYS.IOU,
        },
    }),
    // eslint-disable-next-line rulesdir/no-multiple-onyx-in-file
    withOnyx({
        report: {
            key: ({route, iou}) => {
                const reportID = IOU.getIOUReportID(iou, route);

                return `${ONYXKEYS.COLLECTION.REPORT}${reportID}`;
            },
        },
        personalDetails: {
            key: ONYXKEYS.PERSONAL_DETAILS_LIST,
        },
        selectedTab: {
            key: `${ONYXKEYS.COLLECTION.SELECTED_TAB}${CONST.TAB.RECEIPT_TAB_ID}`,
        },
    }),
    // eslint-disable-next-line rulesdir/no-multiple-onyx-in-file
    withOnyx({
        policy: {
            key: ({report}) => `${ONYXKEYS.COLLECTION.POLICY}${report ? report.policyID : '0'}`,
        },
    }),
)(MoneyRequestConfirmPage);<|MERGE_RESOLUTION|>--- conflicted
+++ resolved
@@ -70,7 +70,6 @@
     const [receiptFile, setReceiptFile] = useState();
     const participants = useMemo(
         () =>
-<<<<<<< HEAD
             _.chain(props.iou.participants)
                 .map((participant) => {
                     const isPolicyExpenseChat = lodashGet(participant, 'isPolicyExpenseChat', false);
@@ -78,12 +77,6 @@
                 })
                 .filter((participant) => !!participant.login || !!participant.text)
                 .value(),
-=======
-            _.map(props.iou.participants, (participant) => {
-                const isPolicyExpenseChat = lodashGet(participant, 'isPolicyExpenseChat', false);
-                return isPolicyExpenseChat ? OptionsListUtils.getPolicyExpenseReportOption(participant) : OptionsListUtils.getParticipantsOption(participant, props.personalDetails);
-            }),
->>>>>>> e6af6e9d
         [props.iou.participants, props.personalDetails],
     );
     const isPolicyExpenseChat = useMemo(() => ReportUtils.isPolicyExpenseChat(ReportUtils.getRootParentReport(props.report)), [props.report]);

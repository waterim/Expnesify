import type {ForwardedRef} from 'react';
import React, {useCallback, useEffect, useRef, useState} from 'react';
import {View} from 'react-native';
import type {NativeSyntheticEvent, TextInputSelectionChangeEventData} from 'react-native';
import type {ValueOf} from 'type-fest';
import BigNumberPad from '@components/BigNumberPad';
import Button from '@components/Button';
import FormHelpMessage from '@components/FormHelpMessage';
import ScrollView from '@components/ScrollView';
import SettlementButton from '@components/SettlementButton';
import TextInputWithCurrencySymbol from '@components/TextInputWithCurrencySymbol';
import useLocalize from '@hooks/useLocalize';
import useThemeStyles from '@hooks/useThemeStyles';
import useWindowDimensions from '@hooks/useWindowDimensions';
import * as Browser from '@libs/Browser';
import * as CurrencyUtils from '@libs/CurrencyUtils';
import * as DeviceCapabilities from '@libs/DeviceCapabilities';
import getOperatingSystem from '@libs/getOperatingSystem';
import type {MaybePhraseKey} from '@libs/Localize';
import * as MoneyRequestUtils from '@libs/MoneyRequestUtils';
import Navigation from '@libs/Navigation/Navigation';
import type {BaseTextInputRef} from '@src/components/TextInput/BaseTextInput/types';
import CONST from '@src/CONST';
import type {AllRoutes} from '@src/ROUTES';
import ROUTES from '@src/ROUTES';
import type {SelectedTabRequest} from '@src/types/onyx';
import type {PaymentMethodType} from "@src/types/onyx/OriginalMessage";

type IouType = ValueOf<typeof CONST.IOU.TYPE>;
type MoneyRequestAmountFormProps = {
    /** IOU amount saved in Onyx */
    amount?: number;

    /** Calculated tax amount based on selected tax rate */
    taxAmount?: number;

    /** Whether the user input should be kept or not */
    shouldKeepUserInput?: boolean;

    /** Currency chosen by user or saved in Onyx */
    currency?: string;

    /** Whether the amount is being edited or not */
    isEditing?: boolean;

    /** Whether the confirmation screen should be skipped */
    skipConfirmation?: boolean;

    /** Type of the IOU */
    iouType?: IouType;

    /** The policyID of the request */
    policyID?: string;

    /** Depending on expense report or personal IOU report, respective bank account route */
    bankAccountRoute?: AllRoutes;

    /** Whether the currency symbol is pressable */
    isCurrencyPressable?: boolean;

    /** Fired when back button pressed, navigates to currency selection page */
    onCurrencyButtonPress?: () => void;

    /** Fired when submit button pressed, saves the given amount and navigates to the next page */
    onSubmitButtonPress: ({amount, currency, paymentMethod}: {amount: string; currency?: string; paymentMethod: PaymentMethodType}) => void;

    /** The current tab we have navigated to in the request modal. String that corresponds to the request type. */
    selectedTab?: SelectedTabRequest;
};

type Selection = {
    start: number;
    end: number;
};

/**
 * Returns the new selection object based on the updated amount's length
 */
const getNewSelection = (oldSelection: Selection, prevLength: number, newLength: number): Selection => {
    const cursorPosition = oldSelection.end + (newLength - prevLength);
    return {start: cursorPosition, end: cursorPosition};
};

const isAmountInvalid = (amount: string) => !amount.length || parseFloat(amount) < 0.01;
const isTaxAmountInvalid = (currentAmount: string, taxAmount: number, isTaxAmountForm: boolean) =>
    isTaxAmountForm && Number.parseFloat(currentAmount) > CurrencyUtils.convertToFrontendAmountAsInteger(Math.abs(taxAmount));

const AMOUNT_VIEW_ID = 'amountView';
const NUM_PAD_CONTAINER_VIEW_ID = 'numPadContainerView';
const NUM_PAD_VIEW_ID = 'numPadView';

function MoneyRequestAmountForm(
    {
        amount = 0,
        taxAmount = 0,
        currency = CONST.CURRENCY.USD,
        isCurrencyPressable = true,
        isEditing = false,
        skipConfirmation = false,
        iouType = CONST.IOU.TYPE.REQUEST,
        policyID = '',
        bankAccountRoute = '',
        onCurrencyButtonPress,
        onSubmitButtonPress,
        selectedTab = CONST.TAB_REQUEST.MANUAL,
        shouldKeepUserInput = false,
    }: MoneyRequestAmountFormProps,
    forwardedRef: ForwardedRef<BaseTextInputRef>,
) {
    const styles = useThemeStyles();
    const {isExtraSmallScreenHeight} = useWindowDimensions();
    const {translate, toLocaleDigit, numberFormat} = useLocalize();

    const textInput = useRef<BaseTextInputRef | null>(null);
    const isTaxAmountForm = Navigation.getActiveRoute().includes('taxAmount');
    const decimals = CurrencyUtils.getCurrencyDecimals(currency);
    const selectedAmountAsString = CurrencyUtils.convertToFrontendAmountAsString(amount);
    const [currentAmount, setCurrentAmount] = useState(selectedAmountAsString);
    const [formError, setFormError] = useState<MaybePhraseKey>('');
    const [shouldUpdateSelection, setShouldUpdateSelection] = useState(true);

    const [selection, setSelection] = useState({
        start: selectedAmountAsString.length,
        end: selectedAmountAsString.length,
    });

    const forwardDeletePressedRef = useRef(false);

    const formattedTaxAmount = CurrencyUtils.convertToDisplayString(Math.abs(taxAmount), currency);

    /**
     * Event occurs when a user presses a mouse button over an DOM element.
     */
    const onMouseDown = (event: React.MouseEvent<Element, MouseEvent>, ids: string[]) => {
        const relatedTargetId = (event.nativeEvent?.target as HTMLElement)?.id;
        if (!ids.includes(relatedTargetId)) {
            return;
        }

        event.preventDefault();
        if (!textInput.current) {
            return;
        }
        if (!textInput.current.isFocused()) {
            textInput.current.focus();
        }
    };

    const initializeAmount = useCallback((newAmount: number) => {
        const frontendAmount = CurrencyUtils.convertToFrontendAmountAsString(newAmount);
        setCurrentAmount(frontendAmount);
        setSelection({
            start: frontendAmount.length,
            end: frontendAmount.length,
        });
    }, []);

    useEffect(() => {
        if (!currency || typeof amount !== 'number' || shouldKeepUserInput) {
            return;
        }
        initializeAmount(amount);
        // we want to re-initialize the state only when the selected tab or amount changes
        // eslint-disable-next-line react-hooks/exhaustive-deps
    }, [selectedTab, amount, shouldKeepUserInput]);

    /**
     * Sets the selection and the amount accordingly to the value passed to the input
     * @param {String} newAmount - Changed amount from user input
     */
    const setNewAmount = useCallback(
        (newAmount: string) => {
            // Remove spaces from the newAmount value because Safari on iOS adds spaces when pasting a copied value
            // More info: https://github.com/Expensify/App/issues/16974
            const newAmountWithoutSpaces = MoneyRequestUtils.stripSpacesFromAmount(newAmount);
            // Use a shallow copy of selection to trigger setSelection
            // More info: https://github.com/Expensify/App/issues/16385
            if (!MoneyRequestUtils.validateAmount(newAmountWithoutSpaces, decimals)) {
                setSelection((prevSelection) => ({...prevSelection}));
                return;
            }
            if (formError) {
                setFormError('');
            }

            // setCurrentAmount contains another setState(setSelection) making it error-prone since it is leading to setSelection being called twice for a single setCurrentAmount call. This solution introducing the hasSelectionBeenSet flag was chosen for its simplicity and lower risk of future errors https://github.com/Expensify/App/issues/23300#issuecomment-1766314724.

            let hasSelectionBeenSet = false;
            setCurrentAmount((prevAmount) => {
                const strippedAmount = MoneyRequestUtils.stripCommaFromAmount(newAmountWithoutSpaces);
                const isForwardDelete = prevAmount.length > strippedAmount.length && forwardDeletePressedRef.current;
                if (!hasSelectionBeenSet) {
                    hasSelectionBeenSet = true;
                    setSelection((prevSelection) => getNewSelection(prevSelection, isForwardDelete ? strippedAmount.length : prevAmount.length, strippedAmount.length));
                }
                return strippedAmount;
            });
        },
        [decimals, formError],
    );

    // Modifies the amount to match the decimals for changed currency.
    useEffect(() => {
        // If the changed currency supports decimals, we can return
        if (MoneyRequestUtils.validateAmount(currentAmount, decimals)) {
            return;
        }

        // If the changed currency doesn't support decimals, we can strip the decimals
        setNewAmount(MoneyRequestUtils.stripDecimalsFromAmount(currentAmount));

        // we want to update only when decimals change (setNewAmount also changes when decimals change).
        // eslint-disable-next-line react-hooks/exhaustive-deps
    }, [setNewAmount]);

    /**
     * Update amount with number or Backspace pressed for BigNumberPad.
     * Validate new amount with decimal number regex up to 6 digits and 2 decimal digit to enable Next button
     */
    const updateAmountNumberPad = useCallback(
        (key: string) => {
            if (shouldUpdateSelection && !textInput.current?.isFocused()) {
                textInput.current?.focus();
            }
            // Backspace button is pressed
            if (key === '<' || key === 'Backspace') {
                if (currentAmount.length > 0) {
                    const selectionStart = selection.start === selection.end ? selection.start - 1 : selection.start;
                    const newAmount = `${currentAmount.substring(0, selectionStart)}${currentAmount.substring(selection.end)}`;
                    setNewAmount(MoneyRequestUtils.addLeadingZero(newAmount));
                }
                return;
            }
            const newAmount = MoneyRequestUtils.addLeadingZero(`${currentAmount.substring(0, selection.start)}${key}${currentAmount.substring(selection.end)}`);
            setNewAmount(newAmount);
        },
        [currentAmount, selection, shouldUpdateSelection, setNewAmount],
    );

    /**
     * Update long press value, to remove items pressing on <
     *
     * @param value - Changed text from user input
     */
    const updateLongPressHandlerState = useCallback((value: boolean) => {
        setShouldUpdateSelection(!value);
        if (!value && !textInput.current?.isFocused()) {
            textInput.current?.focus();
        }
    }, []);

    /**
     * Submit amount and navigate to a proper page
     */
    const submitAndNavigateToNextPage = useCallback(
        (iouPaymentType: IouType | PaymentMethodType | undefined) => {
            if (isAmountInvalid(currentAmount)) {
                setFormError('iou.error.invalidAmount');
                return;
            }

            if (isTaxAmountInvalid(currentAmount, taxAmount, isTaxAmountForm)) {
                setFormError(['iou.error.invalidTaxAmount', {amount: formattedTaxAmount}]);
                return;
            }

<<<<<<< HEAD
            // Update display amount string post-edit to ensure consistency with backend amount
            // Reference: https://github.com/Expensify/App/issues/30505
            const backendAmount = CurrencyUtils.convertToBackendAmount(Number.parseFloat(currentAmount));
            initializeAmount(backendAmount);

            onSubmitButtonPress({amount: currentAmount, paymentMethod: iouPaymentType});
        },
        [onSubmitButtonPress, currentAmount, taxAmount, currency, isTaxAmountForm, formattedTaxAmount, initializeAmount],
    );
=======
        onSubmitButtonPress({amount: currentAmount, currency});
    }, [currentAmount, taxAmount, isTaxAmountForm, onSubmitButtonPress, currency, formattedTaxAmount]);
>>>>>>> 3ad2220d

    /**
     * Input handler to check for a forward-delete key (or keyboard shortcut) press.
     */
    const textInputKeyPress = ({nativeEvent}: NativeSyntheticEvent<KeyboardEvent>) => {
        const key = nativeEvent?.key.toLowerCase();
        if (Browser.isMobileSafari() && key === CONST.PLATFORM_SPECIFIC_KEYS.CTRL.DEFAULT) {
            // Optimistically anticipate forward-delete on iOS Safari (in cases where the Mac Accessiblity keyboard is being
            // used for input). If the Control-D shortcut doesn't get sent, the ref will still be reset on the next key press.
            forwardDeletePressedRef.current = true;
            return;
        }
        // Control-D on Mac is a keyboard shortcut for forward-delete. See https://support.apple.com/en-us/HT201236 for Mac keyboard shortcuts.
        // Also check for the keyboard shortcut on iOS in cases where a hardware keyboard may be connected to the device.
        const operatingSystem = getOperatingSystem();
        forwardDeletePressedRef.current = key === 'delete' || ((operatingSystem === CONST.OS.MAC_OS || operatingSystem === CONST.OS.IOS) && nativeEvent?.ctrlKey && key === 'd');
    };

    const formattedAmount = MoneyRequestUtils.replaceAllDigits(currentAmount, toLocaleDigit);
    let buttonText = isEditing ? translate('common.save') : translate('common.next');
    if (skipConfirmation) {
        buttonText = iouType === CONST.IOU.TYPE.SPLIT ? translate('iou.split') : translate('iou.request');
    }
    const canUseTouchScreen = DeviceCapabilities.canUseTouchScreen();

    useEffect(() => {
        setFormError('');
    }, [selectedTab]);

    return (
        <ScrollView contentContainerStyle={styles.flexGrow1}>
            <View
                id={AMOUNT_VIEW_ID}
                onMouseDown={(event) => onMouseDown(event, [AMOUNT_VIEW_ID])}
                style={[styles.moneyRequestAmountContainer, styles.flex1, styles.flexRow, styles.w100, styles.alignItemsCenter, styles.justifyContentCenter]}
            >
                <TextInputWithCurrencySymbol
                    formattedAmount={formattedAmount}
                    onChangeAmount={setNewAmount}
                    onCurrencyButtonPress={onCurrencyButtonPress}
                    placeholder={numberFormat(0)}
                    ref={(ref) => {
                        if (typeof forwardedRef === 'function') {
                            forwardedRef(ref);
                        } else if (forwardedRef?.current) {
                            // eslint-disable-next-line no-param-reassign
                            forwardedRef.current = ref;
                        }
                        textInput.current = ref;
                    }}
                    selectedCurrencyCode={currency}
                    selection={selection}
                    onSelectionChange={(e: NativeSyntheticEvent<TextInputSelectionChangeEventData>) => {
                        if (!shouldUpdateSelection) {
                            return;
                        }
                        const maxSelection = formattedAmount.length;
                        const start = Math.min(e.nativeEvent.selection.start, maxSelection);
                        const end = Math.min(e.nativeEvent.selection.end, maxSelection);
                        setSelection({start, end});
                    }}
                    onKeyPress={textInputKeyPress}
                    isCurrencyPressable={isCurrencyPressable}
                />
                {!!formError && (
                    <FormHelpMessage
                        style={[styles.pAbsolute, styles.b0, styles.mb0, styles.ph5, styles.w100]}
                        isError
                        message={formError}
                    />
                )}
            </View>
            <View
                onMouseDown={(event) => onMouseDown(event, [NUM_PAD_CONTAINER_VIEW_ID, NUM_PAD_VIEW_ID])}
                style={[styles.w100, styles.justifyContentEnd, styles.pageWrapper, styles.pt0]}
                id={NUM_PAD_CONTAINER_VIEW_ID}
            >
                {canUseTouchScreen ? (
                    <BigNumberPad
                        id={NUM_PAD_VIEW_ID}
                        numberPressed={updateAmountNumberPad}
                        longPressHandlerStateChanged={updateLongPressHandlerState}
                    />
                ) : null}
                {iouType === CONST.IOU.TYPE.SEND && skipConfirmation ? (
                    <SettlementButton
                        pressOnEnter
                        onPress={submitAndNavigateToNextPage}
                        enablePaymentsRoute={ROUTES.IOU_SEND_ENABLE_PAYMENTS}
                        addBankAccountRoute={bankAccountRoute}
                        addDebitCardRoute={ROUTES.IOU_SEND_ADD_DEBIT_CARD}
                        currency={currency ?? CONST.CURRENCY.USD}
                        policyID={policyID ?? ''}
                        buttonSize={CONST.DROPDOWN_BUTTON_SIZE.LARGE}
                        kycWallAnchorAlignment={{
                            horizontal: CONST.MODAL.ANCHOR_ORIGIN_HORIZONTAL.LEFT,
                            vertical: CONST.MODAL.ANCHOR_ORIGIN_VERTICAL.BOTTOM,
                        }}
                        paymentMethodDropdownAnchorAlignment={{
                            horizontal: CONST.MODAL.ANCHOR_ORIGIN_HORIZONTAL.RIGHT,
                            vertical: CONST.MODAL.ANCHOR_ORIGIN_VERTICAL.BOTTOM,
                        }}
                        shouldShowPersonalBankAccountOption
                        enterKeyEventListenerPriority={1}
                    />
                ) : (
                    <Button
                        success
                        // Prevent bubbling on edit amount Page to prevent double page submission when two CTA are stacked.
                        allowBubble={!isEditing}
                        pressOnEnter
                        medium={isExtraSmallScreenHeight}
                        large={!isExtraSmallScreenHeight}
                        style={[styles.w100, canUseTouchScreen ? styles.mt5 : styles.mt3]}
                        onPress={submitAndNavigateToNextPage}
                        text={buttonText}
                    />
                )}
            </View>
        </ScrollView>
    );
}

MoneyRequestAmountForm.displayName = 'MoneyRequestAmountForm';

export default React.forwardRef(MoneyRequestAmountForm);<|MERGE_RESOLUTION|>--- conflicted
+++ resolved
@@ -62,7 +62,7 @@
     onCurrencyButtonPress?: () => void;
 
     /** Fired when submit button pressed, saves the given amount and navigates to the next page */
-    onSubmitButtonPress: ({amount, currency, paymentMethod}: {amount: string; currency?: string; paymentMethod: PaymentMethodType}) => void;
+    onSubmitButtonPress: ({amount, currency, paymentMethod}: {amount: string; currency: string; paymentMethod: PaymentMethodType}) => void;
 
     /** The current tab we have navigated to in the request modal. String that corresponds to the request type. */
     selectedTab?: SelectedTabRequest;
@@ -264,20 +264,8 @@
                 return;
             }
 
-<<<<<<< HEAD
-            // Update display amount string post-edit to ensure consistency with backend amount
-            // Reference: https://github.com/Expensify/App/issues/30505
-            const backendAmount = CurrencyUtils.convertToBackendAmount(Number.parseFloat(currentAmount));
-            initializeAmount(backendAmount);
-
-            onSubmitButtonPress({amount: currentAmount, paymentMethod: iouPaymentType});
-        },
-        [onSubmitButtonPress, currentAmount, taxAmount, currency, isTaxAmountForm, formattedTaxAmount, initializeAmount],
-    );
-=======
-        onSubmitButtonPress({amount: currentAmount, currency});
+        onSubmitButtonPress({amount: currentAmount, currency, paymentMethod: iouPaymentType});
     }, [currentAmount, taxAmount, isTaxAmountForm, onSubmitButtonPress, currency, formattedTaxAmount]);
->>>>>>> 3ad2220d
 
     /**
      * Input handler to check for a forward-delete key (or keyboard shortcut) press.

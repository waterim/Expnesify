import React, {Component} from 'react';
import {View, TouchableOpacity} from 'react-native';
import PropTypes from 'prop-types';
import {withOnyx} from 'react-native-onyx';
import IOUAmountPage from './steps/IOUAmountPage';
import IOUParticipantsPage from './steps/IOUParticipantsPage';
import IOUConfirmPage from './steps/IOUConfirmPage';
import Header from '../../components/Header';
import styles from '../../styles/styles';
import Icon from '../../components/Icon';
import {createIOUSplit, createIOUTransaction, getPreferredCurrency} from '../../libs/actions/IOU';
import {Close, BackArrow} from '../../components/Icon/Expensicons';
import Navigation from '../../libs/Navigation/Navigation';
import ONYXKEYS from '../../ONYXKEYS';

/**
 * IOU modal for requesting money and splitting bills.
 */
const propTypes = {
    // Is this new IOU for a single request or group bill split?
    hasMultipleParticipants: PropTypes.bool,

    // Holds data related to IOU view state, rather than the underlying IOU data.
    iou: PropTypes.shape({
        // Whether or not transaction creation has started
        creatingIOUTransaction: PropTypes.bool,

        // Whether or not transaction creation has resulted to error
        error: PropTypes.bool,
    }).isRequired,


};

const defaultProps = {
    hasMultipleParticipants: false,
};

// Determines type of step to display within Modal, value provides the title for that page.
const Steps = {
    IOUAmount: 'Amount',
    IOUParticipants: 'Participants',
    IOUConfirm: 'Confirm',
};

// The steps to be shown within the create IOU flow.
const steps = [Steps.IOUAmount, Steps.IOUParticipants, Steps.IOUConfirm];

class IOUModal extends Component {
    constructor(props) {
        super(props);

        this.navigateToPreviousStep = this.navigateToPreviousStep.bind(this);
        this.navigateToNextStep = this.navigateToNextStep.bind(this);
        this.currencySelected = this.currencySelected.bind(this);
<<<<<<< HEAD
        this.createTransaction = this.createTransaction.bind(this);
        this.updateComment = this.updateComment.bind(this);
=======
>>>>>>> fb56be51
        this.addParticipants = this.addParticipants.bind(this);

        this.state = {
            currentStepIndex: 0,
            participants: [],

            // amount is currency in decimal format
            amount: '',
            selectedCurrency: 'USD',
<<<<<<< HEAD
            isAmountPageNextButtonDisabled: true,
            comment: '',
=======
>>>>>>> fb56be51
        };
    }

    componentDidMount() {
        getPreferredCurrency();
    }

    componentDidUpdate(prevProps) {
        // Successfully close the modal if transaction creation has ended and there is no error
        if (prevProps.iou.creatingIOUTransaction && !this.props.iou.creatingIOUTransaction && !this.props.iou.error) {
            Navigation.dismissModal();
        }
    }

    /**
     * Retrieve title for current step, based upon current step and type of IOU
     *
     * @returns {String}
     */

    getTitleForStep() {
        const currentStepIndex = this.state.currentStepIndex;
        if (currentStepIndex === 1 || currentStepIndex === 2) {
            return `${this.props.hasMultipleParticipants ? 'Split' : 'Request'} $${this.state.amount}`;
        }
        if (currentStepIndex === 0) {
            return this.props.hasMultipleParticipants ? 'Split Bill' : 'Request Money';
        }
        return steps[currentStepIndex] || '';
    }

    addParticipants(participants) {
        this.setState({
            participants,
        });
    }

    /**
     * Navigate to the next IOU step if possible
     */
    navigateToPreviousStep() {
        if (this.state.currentStepIndex <= 0) {
            return;
        }
        this.setState(prevState => ({
            currentStepIndex: prevState.currentStepIndex - 1,
        }));
    }

    /**
     * Navigate to the previous IOU step if possible
     */
    navigateToNextStep() {
        if (this.state.currentStepIndex >= steps.length - 1) {
            return;
        }
        this.setState(prevState => ({
            currentStepIndex: prevState.currentStepIndex + 1,
        }));
    }

    /**
     * Update comment whenever user enters any new text
     *
     * @param {String} comment
     */
    updateComment(comment) {
        this.setState({
            comment,
        });
    }

    /**
     * Update the currency state
     *
     * @param {String} selectedCurrency
     */
    currencySelected(selectedCurrency) {
        this.setState({selectedCurrency});
    }

    createTransaction({splits}) {
        if (splits) {
            return createIOUSplit({
                comment: this.state.comment,

                // should send in cents to API
                amount: this.state.amount * 100,
                currency: this.state.selectedCurrency,
                splits,
            });
        }

        console.debug({
            comment: this.state.comment,

            // should send in cents to API
            amount: this.state.amount * 100,
            currency: this.state.selectedCurrency,
            debtorEmail: this.state.participants[0].login,
        });

        return createIOUTransaction({
            comment: this.state.comment,

            // should send in cents to API
            amount: this.state.amount * 100,
            currency: this.state.selectedCurrency,
            debtorEmail: this.state.participants[0].login,
        });
    }

    render() {
        const currentStep = steps[this.state.currentStepIndex];
        return (
            <>
                <View style={[styles.headerBar, true && styles.borderBottom]}>
                    <View style={[
                        styles.dFlex,
                        styles.flexRow,
                        styles.alignItemsCenter,
                        styles.flexGrow1,
                        styles.justifyContentBetween,
                        styles.overflowHidden,
                    ]}
                    >
                        {this.state.currentStepIndex > 0
                        && (
                            <TouchableOpacity
                                onPress={this.navigateToPreviousStep}
                                style={[styles.touchableButtonImage]}
                            >
                                <Icon src={BackArrow} />
                            </TouchableOpacity>
                        )}
                        <Header title={this.getTitleForStep()} />
                        <View style={[styles.reportOptions, styles.flexRow]}>
                            <TouchableOpacity
                                onPress={() => Navigation.dismissModal()}
                                style={[styles.touchableButtonImage]}
                            >
                                <Icon src={Close} />
                            </TouchableOpacity>
                        </View>
                    </View>
                </View>
                {currentStep === Steps.IOUAmount && (
                    <IOUAmountPage
                        onStepComplete={(amount) => {
                            this.setState({amount});
                            this.navigateToNextStep();
                        }}
                        currencySelected={this.currencySelected}
                        selectedCurrency={this.state.selectedCurrency}
                    />
                )}
                {currentStep === Steps.IOUParticipants && (
                    <IOUParticipantsPage
                        participants={this.state.participants}
                        hasMultipleParticipants={this.props.hasMultipleParticipants}
                        onAddParticipants={this.addParticipants}
                        onStepComplete={this.navigateToNextStep}
                    />
                )}
                {currentStep === Steps.IOUConfirm && (
                    <IOUConfirmPage
                        onConfirm={this.createTransaction}
                        hasMultipleParticipants={this.props.hasMultipleParticipants}
                        participants={this.state.participants}
                        iouAmount={this.state.amount}
                        comment={this.state.comment}
                        selectedCurrency={this.state.selectedCurrency}
                        onUpdateComment={this.updateComment}
                    />
                )}
            </>
        );
    }
}

IOUModal.propTypes = propTypes;
IOUModal.defaultProps = defaultProps;
IOUModal.displayName = 'IOUModal';

export default withOnyx({
    iousReport: {
        key: ONYXKEYS.COLLECTION.REPORT_IOUS,
    },
    iou: {key: ONYXKEYS.IOU},
})(IOUModal);<|MERGE_RESOLUTION|>--- conflicted
+++ resolved
@@ -53,11 +53,8 @@
         this.navigateToPreviousStep = this.navigateToPreviousStep.bind(this);
         this.navigateToNextStep = this.navigateToNextStep.bind(this);
         this.currencySelected = this.currencySelected.bind(this);
-<<<<<<< HEAD
         this.createTransaction = this.createTransaction.bind(this);
         this.updateComment = this.updateComment.bind(this);
-=======
->>>>>>> fb56be51
         this.addParticipants = this.addParticipants.bind(this);
 
         this.state = {
@@ -67,11 +64,7 @@
             // amount is currency in decimal format
             amount: '',
             selectedCurrency: 'USD',
-<<<<<<< HEAD
-            isAmountPageNextButtonDisabled: true,
             comment: '',
-=======
->>>>>>> fb56be51
         };
     }
 

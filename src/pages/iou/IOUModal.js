--- conflicted
+++ resolved
@@ -107,28 +107,15 @@
         this.createTransaction = this.createTransaction.bind(this);
         this.updateComment = this.updateComment.bind(this);
         const participants = lodashGet(props, 'report.participants', []);
-<<<<<<< HEAD
         const participantsWithDetails = _.map(getPersonalDetailsForLogins(participants, props.personalDetails), personalDetails => ({
             login: personalDetails.login,
             text: personalDetails.displayName,
             alternateText: Str.isSMSLogin(personalDetails.login) ? Str.removeSMSDomain(personalDetails.login) : personalDetails.login,
             icons: [personalDetails.avatar],
             keyForList: personalDetails.login,
-            payPalMeAddress: personalDetails.payPalMeAddress ?? '',
-            phoneNumber: personalDetails.phoneNumber ?? '',
+            payPalMeAddress: lodashGet(personalDetails, 'payPalMeAddress', ''),
+            phoneNumber: lodashGet(personalDetails, 'phoneNumber', ''),
         }));
-=======
-        const participantsWithDetails = getPersonalDetailsForLogins(participants, props.personalDetails)
-            .map(personalDetails => ({
-                login: personalDetails.login,
-                text: personalDetails.displayName,
-                alternateText: Str.isSMSLogin(personalDetails.login) ? Str.removeSMSDomain(personalDetails.login) : personalDetails.login,
-                icons: [personalDetails.avatar],
-                keyForList: personalDetails.login,
-                payPalMeAddress: lodashGet(personalDetails, 'payPalMeAddress', ''),
-                phoneNumber: lodashGet(personalDetails, 'phoneNumber', ''),
-            }));
->>>>>>> f753e3ce
 
         this.state = {
             currentStepIndex: 0,

import lodashIsEqual from 'lodash/isEqual';
import lodashPick from 'lodash/pick';
import lodashReject from 'lodash/reject';
import React, {memo, useCallback, useEffect, useMemo} from 'react';
import type {GestureResponderEvent} from 'react-native';
import {useOnyx} from 'react-native-onyx';
import Button from '@components/Button';
import FormHelpMessage from '@components/FormHelpMessage';
import {usePersonalDetails} from '@components/OnyxProvider';
import {useOptionsList} from '@components/OptionListContextProvider';
import ReferralProgramCTA from '@components/ReferralProgramCTA';
import SelectionList from '@components/SelectionList';
import InviteMemberListItem from '@components/SelectionList/InviteMemberListItem';
import useDebouncedState from '@hooks/useDebouncedState';
import useDismissedReferralBanners from '@hooks/useDismissedReferralBanners';
import useLocalize from '@hooks/useLocalize';
import useNetwork from '@hooks/useNetwork';
import usePermissions from '@hooks/usePermissions';
import useScreenWrapperTranstionStatus from '@hooks/useScreenWrapperTransitionStatus';
import useThemeStyles from '@hooks/useThemeStyles';
import * as DeviceCapabilities from '@libs/DeviceCapabilities';
import Navigation from '@libs/Navigation/Navigation';
import * as OptionsListUtils from '@libs/OptionsListUtils';
import * as ReportUtils from '@libs/ReportUtils';
import * as SubscriptionUtils from '@libs/SubscriptionUtils';
import * as Policy from '@userActions/Policy/Policy';
import * as Report from '@userActions/Report';
import type {IOUAction, IOURequestType, IOUType} from '@src/CONST';
import CONST from '@src/CONST';
import ONYXKEYS from '@src/ONYXKEYS';
import ROUTES from '@src/ROUTES';
import type {Participant} from '@src/types/onyx/IOU';

type MoneyRequestParticipantsSelectorProps = {
    /** Callback to request parent modal to go to next step, which should be split */
    onFinish: (value?: string) => void;

    /** Callback to add participants in MoneyRequestModal */
    onParticipantsAdded: (value: Participant[]) => void;

    /** Selected participants from MoneyRequestModal with login */
    participants?: Participant[] | typeof CONST.EMPTY_ARRAY;

    /** The type of IOU report, i.e. split, request, send, track */
    iouType: IOUType;

    /** The expense type, ie. manual, scan, distance */
    iouRequestType: IOURequestType;

    /** The action of the IOU, i.e. create, split, move */
    action: IOUAction;
};

function MoneyRequestParticipantsSelector({participants = CONST.EMPTY_ARRAY, onFinish, onParticipantsAdded, iouType, iouRequestType, action}: MoneyRequestParticipantsSelectorProps) {
    const {translate} = useLocalize();
    const styles = useThemeStyles();
    const [searchTerm, debouncedSearchTerm, setSearchTerm] = useDebouncedState('');
    const referralContentType = iouType === CONST.IOU.TYPE.PAY ? CONST.REFERRAL_PROGRAM.CONTENT_TYPES.PAY_SOMEONE : CONST.REFERRAL_PROGRAM.CONTENT_TYPES.SUBMIT_EXPENSE;
    const {isOffline} = useNetwork();
    const personalDetails = usePersonalDetails();
    const {isDismissed} = useDismissedReferralBanners({referralContentType});
    const {canUseP2PDistanceRequests} = usePermissions();
    const {didScreenTransitionEnd} = useScreenWrapperTranstionStatus();
    const [betas] = useOnyx(ONYXKEYS.BETAS);
    const [activePolicyID] = useOnyx(ONYXKEYS.NVP_ACTIVE_POLICY_ID);
    const [isSearchingForReports] = useOnyx(ONYXKEYS.IS_SEARCHING_FOR_REPORTS, {initWithStoredValues: false});
    const {options, areOptionsInitialized} = useOptionsList({
        shouldInitialize: didScreenTransitionEnd,
    });

    const offlineMessage: string = isOffline ? `${translate('common.youAppearToBeOffline')} ${translate('search.resultsAreLimited')}` : '';

    const isIOUSplit = iouType === CONST.IOU.TYPE.SPLIT;
    const isCategorizeOrShareAction = [CONST.IOU.ACTION.CATEGORIZE, CONST.IOU.ACTION.SHARE].some((option) => option === action);

    const shouldShowReferralBanner = !isDismissed && iouType !== CONST.IOU.TYPE.INVOICE;

    useEffect(() => {
        Report.searchInServer(debouncedSearchTerm.trim());
    }, [debouncedSearchTerm]);

    const defaultOptions = useMemo(() => {
        if (!areOptionsInitialized || !didScreenTransitionEnd) {
            return {
                userToInvite: null,
                recentReports: [],
                personalDetails: [],
                currentUserOption: null,
                headerMessage: '',
                categoryOptions: [],
                tagOptions: [],
                taxRatesOptions: [],
            };
        }

        const optionList = OptionsListUtils.getFilteredOptions(
            options.reports,
            options.personalDetails,
            betas,
            '',
            participants as Participant[],
            CONST.EXPENSIFY_EMAILS,

            // If we are using this component in the "Submit expense" flow then we pass the includeOwnedWorkspaceChats argument so that the current user
            // sees the option to submit an expense from their admin on their own Workspace Chat.
            (iouType === CONST.IOU.TYPE.SUBMIT || iouType === CONST.IOU.TYPE.SPLIT) && action !== CONST.IOU.ACTION.SUBMIT,

            // eslint-disable-next-line @typescript-eslint/prefer-nullish-coalescing
            (canUseP2PDistanceRequests || iouRequestType !== CONST.IOU.REQUEST_TYPE.DISTANCE) && !isCategorizeOrShareAction,
            false,
            {},
            [],
            false,
            {},
            [],
            // eslint-disable-next-line @typescript-eslint/prefer-nullish-coalescing
            (canUseP2PDistanceRequests || iouRequestType !== CONST.IOU.REQUEST_TYPE.DISTANCE) && !isCategorizeOrShareAction,
            false,
            false,
            0,
            undefined,
            undefined,
            undefined,
            undefined,
            undefined,
            iouType === CONST.IOU.TYPE.INVOICE,
        );

        return optionList;
    }, [
        action,
        areOptionsInitialized,
        betas,
        canUseP2PDistanceRequests,
        didScreenTransitionEnd,
        iouRequestType,
        iouType,
        isCategorizeOrShareAction,
        options.personalDetails,
        options.reports,
        participants,
    ]);

    const chatOptions = useMemo(() => {
        if (!areOptionsInitialized) {
            return {
                userToInvite: null,
                recentReports: [],
                personalDetails: [],
                currentUserOption: null,
                headerMessage: '',
                categoryOptions: [],
                tagOptions: [],
                taxRatesOptions: [],
            };
        }

        const newOptions = OptionsListUtils.filterOptions(defaultOptions, debouncedSearchTerm, {
            betas,
            selectedOptions: participants as Participant[],
            excludeLogins: CONST.EXPENSIFY_EMAILS,
            maxRecentReportsToShow: CONST.IOU.MAX_RECENT_REPORTS_TO_SHOW,
        });
        return newOptions;
    }, [areOptionsInitialized, betas, defaultOptions, debouncedSearchTerm, participants]);

    /**
     * Returns the sections needed for the OptionsSelector
     * @returns {Array}
     */
    const [sections, header] = useMemo(() => {
        const newSections: OptionsListUtils.CategorySection[] = [];
        if (!areOptionsInitialized || !didScreenTransitionEnd) {
            return [newSections, ''];
        }

        const formatResults = OptionsListUtils.formatSectionsFromSearchTerm(
            debouncedSearchTerm,
            participants.map((participant) => ({...participant, reportID: participant.reportID ?? '-1'})),
            chatOptions.recentReports,
            chatOptions.personalDetails,
            personalDetails,
            true,
        );

        newSections.push(formatResults.section);

        newSections.push({
            title: translate('common.recents'),
            data: chatOptions.recentReports,
            shouldShow: chatOptions.recentReports.length > 0,
        });

        newSections.push({
            title: translate('common.contacts'),
            data: chatOptions.personalDetails,
            shouldShow: chatOptions.personalDetails.length > 0,
        });

        if (
            chatOptions.userToInvite &&
            !OptionsListUtils.isCurrentUser({...chatOptions.userToInvite, accountID: chatOptions.userToInvite?.accountID ?? -1, status: chatOptions.userToInvite?.status ?? undefined})
        ) {
            newSections.push({
                title: undefined,
                data: [chatOptions.userToInvite].map((participant) => {
                    const isPolicyExpenseChat = participant?.isPolicyExpenseChat ?? false;
                    return isPolicyExpenseChat ? OptionsListUtils.getPolicyExpenseReportOption(participant) : OptionsListUtils.getParticipantsOption(participant, personalDetails);
                }),
                shouldShow: true,
            });
        }

        const headerMessage = OptionsListUtils.getHeaderMessage(
            (chatOptions.personalDetails ?? []).length + (chatOptions.recentReports ?? []).length !== 0,
            !!chatOptions?.userToInvite,
            debouncedSearchTerm.trim(),
            participants.some((participant) => participant?.searchText?.toLowerCase().includes(debouncedSearchTerm.trim().toLowerCase())),
        );

        return [newSections, headerMessage];
    }, [debouncedSearchTerm, chatOptions, areOptionsInitialized, didScreenTransitionEnd, participants, personalDetails, translate]);

    /**
     * Adds a single participant to the expense
     *
     * @param {Object} option
     */
    const addSingleParticipant = useCallback(
        (option: Participant) => {
            const newParticipants: Participant[] = [
                {
                    ...lodashPick(option, 'accountID', 'login', 'isPolicyExpenseChat', 'reportID', 'searchText', 'policyID'),
                    selected: true,
                    iouType,
                },
            ];

            if (iouType === CONST.IOU.TYPE.INVOICE) {
                const policyID = option.item && ReportUtils.isInvoiceRoom(option.item) ? option.policyID : Policy.getPrimaryPolicy(activePolicyID)?.id;
                newParticipants.push({
                    policyID,
                    isSender: true,
                    selected: false,
                    iouType,
                });
            }

            onParticipantsAdded(newParticipants);
            onFinish();
        },
        // eslint-disable-next-line react-hooks/exhaustive-deps -- we don't want to trigger this callback when iouType changes
        [onFinish, onParticipantsAdded],
    );

    /**
     * Removes a selected option from list if already selected. If not already selected add this option to the list.
     * @param {Object} option
     */
    const addParticipantToSelection = useCallback(
        (option: Participant) => {
            const isOptionSelected = (selectedOption: Participant) => {
                if (selectedOption.accountID && selectedOption.accountID === option?.accountID) {
                    return true;
                }

                if (selectedOption.reportID && selectedOption.reportID === option?.reportID) {
                    return true;
                }

                return false;
            };
            const isOptionInList = participants.some(isOptionSelected);
            let newSelectedOptions: Participant[];

            if (isOptionInList) {
                newSelectedOptions = lodashReject(participants, isOptionSelected);
            } else {
                newSelectedOptions = [
                    ...participants,
                    {
                        accountID: option.accountID,
                        login: option.login,
                        isPolicyExpenseChat: option.isPolicyExpenseChat,
                        reportID: option.reportID,
                        selected: true,
                        searchText: option.searchText,
                        iouType,
                    },
                ];
            }

            onParticipantsAdded(newSelectedOptions);
        },
        // eslint-disable-next-line react-hooks/exhaustive-deps -- we don't want to trigger this callback when iouType changes
        [participants, onParticipantsAdded],
    );

    // Right now you can't split a request with a workspace and other additional participants
    // This is getting properly fixed in https://github.com/Expensify/App/issues/27508, but as a stop-gap to prevent
    // the app from crashing on native when you try to do this, we'll going to hide the button if you have a workspace and other participants
    const hasPolicyExpenseChatParticipant = participants.some((participant) => participant.isPolicyExpenseChat);
    const shouldShowSplitBillErrorMessage = participants.length > 1 && hasPolicyExpenseChatParticipant;

    // canUseP2PDistanceRequests is true if the iouType is track expense, but we don't want to allow splitting distance with track expense yet
    const isAllowedToSplit =
        // eslint-disable-next-line @typescript-eslint/prefer-nullish-coalescing
        (canUseP2PDistanceRequests || iouRequestType !== CONST.IOU.REQUEST_TYPE.DISTANCE) &&
        ![CONST.IOU.TYPE.PAY, CONST.IOU.TYPE.TRACK, CONST.IOU.TYPE.INVOICE].some((option) => option === iouType) &&
        ![CONST.IOU.ACTION.SHARE, CONST.IOU.ACTION.SUBMIT, CONST.IOU.ACTION.CATEGORIZE].some((option) => option === action);

    const handleConfirmSelection = useCallback(
        (keyEvent?: GestureResponderEvent | KeyboardEvent, option?: Participant) => {
            const shouldAddSingleParticipant = option && !participants.length;
            if (shouldShowSplitBillErrorMessage || (!participants.length && !option)) {
                return;
            }

            if (shouldAddSingleParticipant) {
                addSingleParticipant(option);
                return;
            }

            onFinish(CONST.IOU.TYPE.SPLIT);
        },
        [shouldShowSplitBillErrorMessage, onFinish, addSingleParticipant, participants],
    );

    const footerContent = useMemo(() => {
        if (isDismissed && !shouldShowSplitBillErrorMessage && !participants.length) {
            return;
        }

        return (
            <>
                {shouldShowReferralBanner && !isCategorizeOrShareAction && (
                    <ReferralProgramCTA
                        referralContentType={referralContentType}
                        style={[styles.flexShrink0, !!participants.length && !shouldShowSplitBillErrorMessage && styles.mb5]}
                    />
                )}

                {shouldShowSplitBillErrorMessage && (
                    <FormHelpMessage
                        style={[styles.ph1, styles.mb2]}
                        isError
                        message={translate('iou.error.splitExpenseMultipleParticipantsErrorMessage')}
                    />
                )}

                {!!participants.length && !isCategorizeOrShareAction && (
                    <Button
                        success
                        text={translate('common.next')}
                        onPress={handleConfirmSelection}
                        pressOnEnter
                        large
                        isDisabled={shouldShowSplitBillErrorMessage}
                    />
                )}
                {isCategorizeOrShareAction && (
                    <Button
                        success
                        text={translate('workspace.new.newWorkspace')}
                        onPress={() => onFinish()}
                        pressOnEnter
                        large
                    />
                )}
            </>
        );
    }, [
        handleConfirmSelection,
        participants.length,
        isDismissed,
        referralContentType,
        shouldShowSplitBillErrorMessage,
        styles,
        translate,
        shouldShowReferralBanner,
        isCategorizeOrShareAction,
        onFinish,
    ]);

    const onSelectRow = useCallback(
<<<<<<< HEAD
        (item: Participant) => {
            if (isIOUSplit) {
                addParticipantToSelection(item);
                return;
            }
            addSingleParticipant(item);
=======
        (option: Participant) => {
            if (option.isPolicyExpenseChat && option.policyID && SubscriptionUtils.shouldRestrictUserBillableActions(option.policyID)) {
                Navigation.navigate(ROUTES.RESTRICTED_ACTION.getRoute(option.policyID));
                return;
            }

            if (isIOUSplit) {
                addParticipantToSelection(option);
                return;
            }

            addSingleParticipant(option);
>>>>>>> 5dc65d00
        },
        [isIOUSplit, addParticipantToSelection, addSingleParticipant],
    );

    return (
        <SelectionList
            onConfirm={handleConfirmSelection}
            sections={areOptionsInitialized ? sections : CONST.EMPTY_ARRAY}
            ListItem={InviteMemberListItem}
            textInputValue={searchTerm}
            textInputLabel={translate('selectionList.nameEmailOrPhoneNumber')}
            textInputHint={offlineMessage}
            onChangeText={setSearchTerm}
            shouldPreventDefaultFocusOnSelectRow={!DeviceCapabilities.canUseTouchScreen()}
            onSelectRow={onSelectRow}
            shouldDebounceRowSelect
            footerContent={footerContent}
            headerMessage={header}
            showLoadingPlaceholder={!areOptionsInitialized || !didScreenTransitionEnd}
            canSelectMultiple={isIOUSplit && isAllowedToSplit}
            isLoadingNewOptions={!!isSearchingForReports}
        />
    );
}

MoneyRequestParticipantsSelector.displayName = 'MoneyTemporaryForRefactorRequestParticipantsSelector';

export default memo(
    MoneyRequestParticipantsSelector,
    (prevProps, nextProps) =>
        lodashIsEqual(prevProps.participants, nextProps.participants) && prevProps.iouRequestType === nextProps.iouRequestType && prevProps.iouType === nextProps.iouType,
);<|MERGE_RESOLUTION|>--- conflicted
+++ resolved
@@ -383,14 +383,6 @@
     ]);
 
     const onSelectRow = useCallback(
-<<<<<<< HEAD
-        (item: Participant) => {
-            if (isIOUSplit) {
-                addParticipantToSelection(item);
-                return;
-            }
-            addSingleParticipant(item);
-=======
         (option: Participant) => {
             if (option.isPolicyExpenseChat && option.policyID && SubscriptionUtils.shouldRestrictUserBillableActions(option.policyID)) {
                 Navigation.navigate(ROUTES.RESTRICTED_ACTION.getRoute(option.policyID));
@@ -403,7 +395,6 @@
             }
 
             addSingleParticipant(option);
->>>>>>> 5dc65d00
         },
         [isIOUSplit, addParticipantToSelection, addSingleParticipant],
     );

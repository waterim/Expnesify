import lodashIsEqual from 'lodash/isEqual';
import lodashPick from 'lodash/pick';
import lodashReject from 'lodash/reject';
import React, {memo, useCallback, useEffect, useMemo} from 'react';
import type {GestureResponderEvent} from 'react-native';
import {useOnyx} from 'react-native-onyx';
import Button from '@components/Button';
import FormHelpMessage from '@components/FormHelpMessage';
import {usePersonalDetails} from '@components/OnyxProvider';
import {useOptionsList} from '@components/OptionListContextProvider';
import ReferralProgramCTA from '@components/ReferralProgramCTA';
import SelectionList from '@components/SelectionList';
import InviteMemberListItem from '@components/SelectionList/InviteMemberListItem';
import useDebouncedState from '@hooks/useDebouncedState';
import useDismissedReferralBanners from '@hooks/useDismissedReferralBanners';
import useLocalize from '@hooks/useLocalize';
import useNetwork from '@hooks/useNetwork';
import usePermissions from '@hooks/usePermissions';
import useScreenWrapperTranstionStatus from '@hooks/useScreenWrapperTransitionStatus';
import useThemeStyles from '@hooks/useThemeStyles';
import * as DeviceCapabilities from '@libs/DeviceCapabilities';
import * as OptionsListUtils from '@libs/OptionsListUtils';
import * as ReportUtils from '@libs/ReportUtils';
import * as Policy from '@userActions/Policy/Policy';
import * as Report from '@userActions/Report';
import type {IOUAction, IOURequestType, IOUType} from '@src/CONST';
import CONST from '@src/CONST';
import ONYXKEYS from '@src/ONYXKEYS';
import type {Participant} from '@src/types/onyx/IOU';

type MoneyRequestParticipantsSelectorProps = {
    /** Callback to request parent modal to go to next step, which should be split */
    onFinish: (value?: string) => void;

    /** Callback to add participants in MoneyRequestModal */
    onParticipantsAdded: (value: Participant[]) => void;
    /** Selected participants from MoneyRequestModal with login */
    participants?: Participant[];

    /** The type of IOU report, i.e. split, request, send, track */
    iouType: IOUType;

    /** The expense type, ie. manual, scan, distance */
    iouRequestType: IOURequestType;

    /** The action of the IOU, i.e. create, split, move */
    action: IOUAction;
};

function MoneyRequestParticipantsSelector({participants = [], onFinish, onParticipantsAdded, iouType, iouRequestType, action}: MoneyRequestParticipantsSelectorProps) {
    const {translate} = useLocalize();
    const styles = useThemeStyles();
    const [searchTerm, debouncedSearchTerm, setSearchTerm] = useDebouncedState('');
    const referralContentType = iouType === CONST.IOU.TYPE.PAY ? CONST.REFERRAL_PROGRAM.CONTENT_TYPES.PAY_SOMEONE : CONST.REFERRAL_PROGRAM.CONTENT_TYPES.SUBMIT_EXPENSE;
    const {isOffline} = useNetwork();
    const personalDetails = usePersonalDetails();
    const {isDismissed} = useDismissedReferralBanners({referralContentType});
    const {canUseP2PDistanceRequests} = usePermissions();
    const {didScreenTransitionEnd} = useScreenWrapperTranstionStatus();
    const [betas] = useOnyx(ONYXKEYS.BETAS);
    const [activePolicyID] = useOnyx(ONYXKEYS.NVP_ACTIVE_POLICY_ID);
    const [isSearchingForReports] = useOnyx(ONYXKEYS.IS_SEARCHING_FOR_REPORTS, {initWithStoredValues: false});
    const {options, areOptionsInitialized} = useOptionsList({
        shouldInitialize: didScreenTransitionEnd,
    });

    const offlineMessage: string = isOffline ? `${translate('common.youAppearToBeOffline')} ${translate('search.resultsAreLimited')}` : '';

    const isIOUSplit = iouType === CONST.IOU.TYPE.SPLIT;
    const isCategorizeOrShareAction = [CONST.IOU.ACTION.CATEGORIZE, CONST.IOU.ACTION.SHARE].some((option) => option === action);
    const isCategorizeAction = CONST.IOU.ACTION.CATEGORIZE == action;
    const shouldShowReferralBanner = !isDismissed && iouType !== CONST.IOU.TYPE.INVOICE;

    useEffect(() => {
        Report.searchInServer(debouncedSearchTerm.trim());
    }, [debouncedSearchTerm]);

    const defaultOptions = useMemo(() => {
        if (!areOptionsInitialized || !didScreenTransitionEnd) {
            return {
                userToInvite: null,
                recentReports: [],
                personalDetails: [],
                currentUserOption: null,
                headerMessage: '',
                categoryOptions: [],
                tagOptions: [],
                taxRatesOptions: [],
            };
        }

        const optionList = OptionsListUtils.getFilteredOptions(
            options.reports,
            options.personalDetails,
            betas,
            '',
            participants,
            CONST.EXPENSIFY_EMAILS,

            // If we are using this component in the "Submit expense" flow then we pass the includeOwnedWorkspaceChats argument so that the current user
            // sees the option to submit an expense from their admin on their own Workspace Chat.
            (iouType === CONST.IOU.TYPE.SUBMIT || iouType === CONST.IOU.TYPE.SPLIT) && action !== CONST.IOU.ACTION.SUBMIT,

            // eslint-disable-next-line @typescript-eslint/prefer-nullish-coalescing
            (canUseP2PDistanceRequests || iouRequestType !== CONST.IOU.REQUEST_TYPE.DISTANCE) && !isCategorizeOrShareAction,
            false,
            {},
            [],
            false,
            {},
            [],
            // eslint-disable-next-line @typescript-eslint/prefer-nullish-coalescing
            (canUseP2PDistanceRequests || iouRequestType !== CONST.IOU.REQUEST_TYPE.DISTANCE) && !isCategorizeOrShareAction,
            false,
            false,
            0,
            undefined,
            undefined,
            undefined,
            undefined,
            undefined,
            iouType === CONST.IOU.TYPE.INVOICE,
            isCategorizeAction,
        );

        return optionList;
    }, [
        action,
        areOptionsInitialized,
        betas,
        canUseP2PDistanceRequests,
        didScreenTransitionEnd,
        iouRequestType,
        iouType,
        isCategorizeOrShareAction,
        options.personalDetails,
        options.reports,
        participants,
    ]);

    const chatOptions = useMemo(() => {
        if (!areOptionsInitialized) {
            return {
                userToInvite: null,
                recentReports: [],
                personalDetails: [],
                currentUserOption: null,
                headerMessage: '',
                categoryOptions: [],
                tagOptions: [],
                taxRatesOptions: [],
            };
        }

        const newOptions = OptionsListUtils.filterOptions(defaultOptions, debouncedSearchTerm, {
            betas,
            selectedOptions: participants,
            excludeLogins: CONST.EXPENSIFY_EMAILS,
            maxRecentReportsToShow: CONST.IOU.MAX_RECENT_REPORTS_TO_SHOW,
        });
        return newOptions;
    }, [areOptionsInitialized, betas, defaultOptions, debouncedSearchTerm, participants]);

    /**
     * Returns the sections needed for the OptionsSelector
     * @returns {Array}
     */
    const [sections, header] = useMemo(() => {
        const newSections: OptionsListUtils.CategorySection[] = [];
        if (!areOptionsInitialized || !didScreenTransitionEnd) {
            return [newSections, ''];
        }

        const formatResults = OptionsListUtils.formatSectionsFromSearchTerm(
            debouncedSearchTerm,
            participants.map((participant) => ({...participant, reportID: participant.reportID ?? '-1'})),
            chatOptions.recentReports,
            chatOptions.personalDetails,
            personalDetails,
            true,
        );

        newSections.push(formatResults.section);

        newSections.push({
            title: translate('common.recents'),
            data: chatOptions.recentReports,
            shouldShow: chatOptions.recentReports.length > 0,
        });

        newSections.push({
            title: translate('common.contacts'),
            data: chatOptions.personalDetails,
            shouldShow: chatOptions.personalDetails.length > 0,
        });

        if (
            chatOptions.userToInvite &&
            !OptionsListUtils.isCurrentUser({...chatOptions.userToInvite, accountID: chatOptions.userToInvite?.accountID ?? -1, status: chatOptions.userToInvite?.status ?? undefined})
        ) {
            newSections.push({
                title: undefined,
                data: [chatOptions.userToInvite].map((participant) => {
                    const isPolicyExpenseChat = participant?.isPolicyExpenseChat ?? false;
                    return isPolicyExpenseChat ? OptionsListUtils.getPolicyExpenseReportOption(participant) : OptionsListUtils.getParticipantsOption(participant, personalDetails);
                }),
                shouldShow: true,
            });
        }

<<<<<<< HEAD
        return [newSections, chatOptions];
    }, [
        areOptionsInitialized,
        didScreenTransitionEnd,
        options.reports,
        options.personalDetails,
        betas,
        debouncedSearchTerm,
        participants,
        iouType,
        action,
        canUseP2PDistanceRequests,
        iouRequestType,
        isCategorizeOrShareAction,
        isCategorizeAction,
        personalDetails,
        translate,
    ]);
=======
        const headerMessage = OptionsListUtils.getHeaderMessage(
            (chatOptions.personalDetails ?? []).length + (chatOptions.recentReports ?? []).length !== 0,
            !!chatOptions?.userToInvite,
            debouncedSearchTerm.trim(),
            participants.some((participant) => participant?.searchText?.toLowerCase().includes(debouncedSearchTerm.trim().toLowerCase())),
        );

        return [newSections, headerMessage];
    }, [debouncedSearchTerm, chatOptions, areOptionsInitialized, didScreenTransitionEnd, participants, personalDetails, translate]);
>>>>>>> 2026f62b

    /**
     * Adds a single participant to the expense
     *
     * @param {Object} option
     */
    const addSingleParticipant = useCallback(
        (option: Participant) => {
            const newParticipants: Participant[] = [
                {
                    ...lodashPick(option, 'accountID', 'login', 'isPolicyExpenseChat', 'reportID', 'searchText', 'policyID'),
                    selected: true,
                    iouType,
                },
            ];

            if (iouType === CONST.IOU.TYPE.INVOICE) {
                const policyID = option.item && ReportUtils.isInvoiceRoom(option.item) ? option.policyID : Policy.getPrimaryPolicy(activePolicyID)?.id;
                newParticipants.push({
                    policyID,
                    isSender: true,
                    selected: false,
                    iouType,
                });
            }

            onParticipantsAdded(newParticipants);
            onFinish();
        },
        // eslint-disable-next-line react-hooks/exhaustive-deps -- we don't want to trigger this callback when iouType changes
        [onFinish, onParticipantsAdded],
    );

    /**
     * Removes a selected option from list if already selected. If not already selected add this option to the list.
     * @param {Object} option
     */
    const addParticipantToSelection = useCallback(
        (option: Participant) => {
            const isOptionSelected = (selectedOption: Participant) => {
                if (selectedOption.accountID && selectedOption.accountID === option?.accountID) {
                    return true;
                }

                if (selectedOption.reportID && selectedOption.reportID === option?.reportID) {
                    return true;
                }

                return false;
            };
            const isOptionInList = participants.some(isOptionSelected);
            let newSelectedOptions: Participant[];

            if (isOptionInList) {
                newSelectedOptions = lodashReject(participants, isOptionSelected);
            } else {
                newSelectedOptions = [
                    ...participants,
                    {
                        accountID: option.accountID,
                        login: option.login,
                        isPolicyExpenseChat: option.isPolicyExpenseChat,
                        reportID: option.reportID,
                        selected: true,
                        searchText: option.searchText,
                        iouType,
                    },
                ];
            }

            onParticipantsAdded(newSelectedOptions);
        },
        // eslint-disable-next-line react-hooks/exhaustive-deps -- we don't want to trigger this callback when iouType changes
        [participants, onParticipantsAdded],
    );

    // Right now you can't split a request with a workspace and other additional participants
    // This is getting properly fixed in https://github.com/Expensify/App/issues/27508, but as a stop-gap to prevent
    // the app from crashing on native when you try to do this, we'll going to hide the button if you have a workspace and other participants
    const hasPolicyExpenseChatParticipant = participants.some((participant) => participant.isPolicyExpenseChat);
    const shouldShowSplitBillErrorMessage = participants.length > 1 && hasPolicyExpenseChatParticipant;

    // canUseP2PDistanceRequests is true if the iouType is track expense, but we don't want to allow splitting distance with track expense yet
    const isAllowedToSplit =
        // eslint-disable-next-line @typescript-eslint/prefer-nullish-coalescing
        (canUseP2PDistanceRequests || iouRequestType !== CONST.IOU.REQUEST_TYPE.DISTANCE) &&
        ![CONST.IOU.TYPE.PAY, CONST.IOU.TYPE.TRACK, CONST.IOU.TYPE.INVOICE].some((option) => option === iouType) &&
        ![CONST.IOU.ACTION.SHARE, CONST.IOU.ACTION.SUBMIT, CONST.IOU.ACTION.CATEGORIZE].some((option) => option === action);

    const handleConfirmSelection = useCallback(
        (keyEvent?: GestureResponderEvent | KeyboardEvent, option?: Participant) => {
            const shouldAddSingleParticipant = option && !participants.length;
            if (shouldShowSplitBillErrorMessage || (!participants.length && !option)) {
                return;
            }

            if (shouldAddSingleParticipant) {
                addSingleParticipant(option);
                return;
            }

            onFinish(CONST.IOU.TYPE.SPLIT);
        },
        [shouldShowSplitBillErrorMessage, onFinish, addSingleParticipant, participants],
    );

    const footerContent = useMemo(() => {
        if (isDismissed && !shouldShowSplitBillErrorMessage && !participants.length) {
            return;
        }

        return (
            <>
                {shouldShowReferralBanner && !isCategorizeOrShareAction && (
                    <ReferralProgramCTA
                        referralContentType={referralContentType}
                        style={[styles.flexShrink0, !!participants.length && !shouldShowSplitBillErrorMessage && styles.mb5]}
                    />
                )}

                {shouldShowSplitBillErrorMessage && (
                    <FormHelpMessage
                        style={[styles.ph1, styles.mb2]}
                        isError
                        message={translate('iou.error.splitExpenseMultipleParticipantsErrorMessage')}
                    />
                )}

                {!!participants.length && !isCategorizeOrShareAction && (
                    <Button
                        success
                        text={translate('common.next')}
                        onPress={handleConfirmSelection}
                        pressOnEnter
                        large
                        isDisabled={shouldShowSplitBillErrorMessage}
                    />
                )}
                {isCategorizeOrShareAction && (
                    <Button
                        success
                        text={translate('workspace.new.newWorkspace')}
                        onPress={() => onFinish()}
                        pressOnEnter
                        large
                    />
                )}
            </>
        );
    }, [
        handleConfirmSelection,
        participants.length,
        isDismissed,
        referralContentType,
        shouldShowSplitBillErrorMessage,
        styles,
        translate,
        shouldShowReferralBanner,
        isCategorizeOrShareAction,
        onFinish,
    ]);

    return (
        <SelectionList
            onConfirm={handleConfirmSelection}
            sections={areOptionsInitialized ? sections : CONST.EMPTY_ARRAY}
            ListItem={InviteMemberListItem}
            textInputValue={searchTerm}
            textInputLabel={translate('selectionList.nameEmailOrPhoneNumber')}
            textInputHint={offlineMessage}
            onChangeText={setSearchTerm}
            shouldPreventDefaultFocusOnSelectRow={!DeviceCapabilities.canUseTouchScreen()}
            onSelectRow={(item) => (isIOUSplit ? addParticipantToSelection(item) : addSingleParticipant(item))}
            shouldDebounceRowSelect
            footerContent={footerContent}
            headerMessage={header}
            showLoadingPlaceholder={!areOptionsInitialized || !didScreenTransitionEnd}
            canSelectMultiple={isIOUSplit && isAllowedToSplit}
            isLoadingNewOptions={!!isSearchingForReports}
        />
    );
}

MoneyRequestParticipantsSelector.displayName = 'MoneyTemporaryForRefactorRequestParticipantsSelector';

export default memo(
    MoneyRequestParticipantsSelector,
    (prevProps, nextProps) =>
        lodashIsEqual(prevProps.participants, nextProps.participants) && prevProps.iouRequestType === nextProps.iouRequestType && prevProps.iouType === nextProps.iouType,
);<|MERGE_RESOLUTION|>--- conflicted
+++ resolved
@@ -132,6 +132,7 @@
         didScreenTransitionEnd,
         iouRequestType,
         iouType,
+        isCategorizeAction,
         isCategorizeOrShareAction,
         options.personalDetails,
         options.reports,
@@ -207,27 +208,6 @@
                 shouldShow: true,
             });
         }
-
-<<<<<<< HEAD
-        return [newSections, chatOptions];
-    }, [
-        areOptionsInitialized,
-        didScreenTransitionEnd,
-        options.reports,
-        options.personalDetails,
-        betas,
-        debouncedSearchTerm,
-        participants,
-        iouType,
-        action,
-        canUseP2PDistanceRequests,
-        iouRequestType,
-        isCategorizeOrShareAction,
-        isCategorizeAction,
-        personalDetails,
-        translate,
-    ]);
-=======
         const headerMessage = OptionsListUtils.getHeaderMessage(
             (chatOptions.personalDetails ?? []).length + (chatOptions.recentReports ?? []).length !== 0,
             !!chatOptions?.userToInvite,
@@ -236,8 +216,17 @@
         );
 
         return [newSections, headerMessage];
-    }, [debouncedSearchTerm, chatOptions, areOptionsInitialized, didScreenTransitionEnd, participants, personalDetails, translate]);
->>>>>>> 2026f62b
+    }, [
+        areOptionsInitialized,
+        didScreenTransitionEnd,
+        debouncedSearchTerm,
+        participants,
+        chatOptions.recentReports,
+        chatOptions.personalDetails,
+        chatOptions.userToInvite,
+        personalDetails,
+        translate,
+    ]);
 
     /**
      * Adds a single participant to the expense

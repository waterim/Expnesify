--- conflicted
+++ resolved
@@ -60,21 +60,8 @@
     /** The request type, ie. manual, scan, distance */
     iouRequestType: PropTypes.oneOf(_.values(CONST.IOU.REQUEST_TYPE)).isRequired,
 
-<<<<<<< HEAD
-    /** Whether we are searching for reports in the server */
-    isSearchingForReports: PropTypes.bool,
-
-    /** The report ID of the IOU */
-    reportID: PropTypes.string.isRequired,
-
-    /** The ID of the transaction being configured */
-    transactionID: PropTypes.string.isRequired,
-
-    ...withLocalizePropTypes,
-=======
     /** Whether the parent screen transition has ended */
     didScreenTransitionEnd: PropTypes.bool,
->>>>>>> 0eb6d02b
 };
 
 const defaultProps = {
@@ -95,14 +82,8 @@
     safeAreaPaddingBottomStyle,
     iouType,
     iouRequestType,
-<<<<<<< HEAD
-    isSearchingForReports,
-    reportID,
-    transactionID,
-=======
     dismissedReferralBanners,
     didScreenTransitionEnd,
->>>>>>> 0eb6d02b
 }) {
     const {translate} = useLocalize();
     const styles = useThemeStyles();
@@ -375,30 +356,8 @@
                 onSelectRow={addSingleParticipant}
                 footerContent={footerContent}
                 headerMessage={headerMessage}
-<<<<<<< HEAD
-                boldStyle
-                shouldShowConfirmButton={shouldShowSplitBillErrorMessage && isAllowedToSplit}
-                confirmButtonText={translate('iou.addToSplit')}
-                onConfirmSelection={onFinish}
-                textInputLabel={translate('optionsSelector.nameEmailOrPhoneNumber')}
-                textInputAlert={isOffline ? `${translate('common.youAppearToBeOffline')} ${translate('search.resultsAreLimited')}` : ''}
-                safeAreaPaddingBottomStyle={safeAreaPaddingBottomStyle}
-                shouldShowOptions={isOptionsDataReady}
-                shouldShowReferralCTA
-                referralContentType={iouType === 'send' ? CONST.REFERRAL_PROGRAM.CONTENT_TYPES.SEND_MONEY : CONST.REFERRAL_PROGRAM.CONTENT_TYPES.MONEY_REQUEST}
-                referralRoute={
-                    iouType === 'send'
-                        ? ROUTES.REFERRAL_DETAILS_MODAL_SEND_MONEY.getRoute(CONST.REFERRAL_PROGRAM.CONTENT_TYPES.SEND_MONEY)
-                        : ROUTES.REFERRAL_DETAILS_MODAL_REQUEST.getRoute(transactionID, reportID, CONST.REFERRAL_PROGRAM.CONTENT_TYPES.MONEY_REQUEST)
-                }
-                shouldPreventDefaultFocusOnSelectRow={!Browser.isMobile()}
-                shouldDelayFocus
-                footerContent={isAllowedToSplit && footerContent}
-                isLoadingNewOptions={isSearchingForReports}
-=======
                 showLoadingPlaceholder={!(didScreenTransitionEnd && isOptionsDataReady)}
                 rightHandSideComponent={itemRightSideComponent}
->>>>>>> 0eb6d02b
             />
         </View>
     );

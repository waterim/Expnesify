--- conflicted
+++ resolved
@@ -46,14 +46,7 @@
         }),
     ),
 
-<<<<<<< HEAD
-    /** Padding bottom style of safe area */
-    safeAreaPaddingBottomStyle: PropTypes.oneOfType([PropTypes.arrayOf(PropTypes.object), PropTypes.object]),
-
     /** The type of IOU report, i.e. split, request, send, track */
-=======
-    /** The type of IOU report, i.e. bill, request, send */
->>>>>>> b59ae94d
     iouType: PropTypes.oneOf(_.values(CONST.IOU.TYPE)).isRequired,
 
     /** The expense type, ie. manual, scan, distance */

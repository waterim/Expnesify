import lodashGet from 'lodash/get';
import PropTypes from 'prop-types';
<<<<<<< HEAD
import React, {useCallback, useMemo, useState} from 'react';
=======
import React, {memo, useCallback, useEffect, useMemo} from 'react';
import {View} from 'react-native';
>>>>>>> 5a8cb7fb
import {withOnyx} from 'react-native-onyx';
import _ from 'underscore';
import Button from '@components/Button';
import FormHelpMessage from '@components/FormHelpMessage';
import {usePersonalDetails} from '@components/OnyxProvider';
import {PressableWithFeedback} from '@components/Pressable';
import ReferralProgramCTA from '@components/ReferralProgramCTA';
import SelectCircle from '@components/SelectCircle';
import SelectionList from '@components/SelectionList';
import UserListItem from '@components/SelectionList/UserListItem';
<<<<<<< HEAD
import useDismissedReferralBanners from '@hooks/useDismissedReferralBanners';
=======
import useDebouncedState from '@hooks/useDebouncedState';
>>>>>>> 5a8cb7fb
import useLocalize from '@hooks/useLocalize';
import useNetwork from '@hooks/useNetwork';
import usePermissions from '@hooks/usePermissions';
import useThemeStyles from '@hooks/useThemeStyles';
import * as DeviceCapabilities from '@libs/DeviceCapabilities';
import * as OptionsListUtils from '@libs/OptionsListUtils';
import * as ReportUtils from '@libs/ReportUtils';
import reportPropTypes from '@pages/reportPropTypes';
import * as Report from '@userActions/Report';
import CONST from '@src/CONST';
import ONYXKEYS from '@src/ONYXKEYS';

const propTypes = {
    /** Beta features list */
    betas: PropTypes.arrayOf(PropTypes.string),

    /** Callback to request parent modal to go to next step, which should be split */
    onFinish: PropTypes.func.isRequired,

    /** Callback to add participants in MoneyRequestModal */
    onParticipantsAdded: PropTypes.func.isRequired,

    /** Selected participants from MoneyRequestModal with login */
    participants: PropTypes.arrayOf(
        PropTypes.shape({
            accountID: PropTypes.number,
            login: PropTypes.string,
            isPolicyExpenseChat: PropTypes.bool,
            isOwnPolicyExpenseChat: PropTypes.bool,
            selected: PropTypes.bool,
        }),
    ),

    /** All reports shared with the user */
    reports: PropTypes.objectOf(reportPropTypes),

    /** The type of IOU report, i.e. bill, request, send */
    iouType: PropTypes.oneOf(_.values(CONST.IOU.TYPE)).isRequired,

    /** The request type, ie. manual, scan, distance */
    iouRequestType: PropTypes.oneOf(_.values(CONST.IOU.REQUEST_TYPE)).isRequired,

    /** Whether the parent screen transition has ended */
    didScreenTransitionEnd: PropTypes.bool,
};

const defaultProps = {
    participants: [],
    reports: {},
    betas: [],
    didScreenTransitionEnd: false,
};

function MoneyTemporaryForRefactorRequestParticipantsSelector({betas, participants, reports, onFinish, onParticipantsAdded, iouType, iouRequestType, didScreenTransitionEnd}) {
    const {translate} = useLocalize();
    const styles = useThemeStyles();
    const [searchTerm, debouncedSearchTerm, setSearchTerm] = useDebouncedState('');
    const referralContentType = iouType === CONST.IOU.TYPE.SEND ? CONST.REFERRAL_PROGRAM.CONTENT_TYPES.SEND_MONEY : CONST.REFERRAL_PROGRAM.CONTENT_TYPES.MONEY_REQUEST;
    const {isOffline} = useNetwork();
    const personalDetails = usePersonalDetails();
    const {isDismissed} = useDismissedReferralBanners({referralContentType});
    const {canUseP2PDistanceRequests} = usePermissions();

    const offlineMessage = isOffline ? [`${translate('common.youAppearToBeOffline')} ${translate('search.resultsAreLimited')}`, {isTranslated: true}] : '';

    const maxParticipantsReached = participants.length === CONST.REPORT.MAXIMUM_PARTICIPANTS;

    useEffect(() => {
        Report.searchInServer(debouncedSearchTerm.trim());
    }, [debouncedSearchTerm]);

    /**
     * Returns the sections needed for the OptionsSelector
     *
     * @returns {Array}
     */
    const [sections, newChatOptions] = useMemo(() => {
        const newSections = [];
        if (!didScreenTransitionEnd) {
            return [newSections, {}];
        }
        let indexOffset = 0;
        const chatOptions = OptionsListUtils.getFilteredOptions(
            reports,
            personalDetails,
            betas,
            debouncedSearchTerm,
            participants,
            CONST.EXPENSIFY_EMAILS,

            // If we are using this component in the "Request money" flow then we pass the includeOwnedWorkspaceChats argument so that the current user
            // sees the option to request money from their admin on their own Workspace Chat.
            iouType === CONST.IOU.TYPE.REQUEST,

            canUseP2PDistanceRequests || iouRequestType !== CONST.IOU.REQUEST_TYPE.DISTANCE,
            false,
            {},
            [],
            false,
            {},
            [],
            canUseP2PDistanceRequests || iouRequestType !== CONST.IOU.REQUEST_TYPE.DISTANCE,
            false,
        );

        const formatResults = OptionsListUtils.formatSectionsFromSearchTerm(
            debouncedSearchTerm,
            participants,
            chatOptions.recentReports,
            chatOptions.personalDetails,
            maxParticipantsReached,
            indexOffset,
            personalDetails,
            true,
        );

        newSections.push(formatResults.section);
        indexOffset = formatResults.newIndexOffset;

        if (maxParticipantsReached) {
            return [newSections, {}];
        }

        newSections.push({
            title: translate('common.recents'),
            data: chatOptions.recentReports,
            shouldShow: !_.isEmpty(chatOptions.recentReports),
            indexOffset,
        });
        indexOffset += chatOptions.recentReports.length;

        newSections.push({
            title: translate('common.contacts'),
            data: chatOptions.personalDetails,
            shouldShow: !_.isEmpty(chatOptions.personalDetails),
            indexOffset,
        });
        indexOffset += chatOptions.personalDetails.length;

        if (chatOptions.userToInvite && !OptionsListUtils.isCurrentUser(chatOptions.userToInvite)) {
            newSections.push({
                title: undefined,
                data: _.map([chatOptions.userToInvite], (participant) => {
                    const isPolicyExpenseChat = lodashGet(participant, 'isPolicyExpenseChat', false);
                    return isPolicyExpenseChat ? OptionsListUtils.getPolicyExpenseReportOption(participant) : OptionsListUtils.getParticipantsOption(participant, personalDetails);
                }),
                shouldShow: true,
                indexOffset,
            });
        }

        return [newSections, chatOptions];
    }, [didScreenTransitionEnd, reports, personalDetails, betas, debouncedSearchTerm, participants, iouType, canUseP2PDistanceRequests, iouRequestType, maxParticipantsReached, translate]);

    /**
     * Adds a single participant to the request
     *
     * @param {Object} option
     */
    const addSingleParticipant = useCallback(
        (option) => {
            onParticipantsAdded([
                {
                    ..._.pick(option, 'accountID', 'login', 'isPolicyExpenseChat', 'reportID', 'searchText'),
                    selected: true,
                },
            ]);
            onFinish();
        },
        [onFinish, onParticipantsAdded],
    );

    /**
     * Removes a selected option from list if already selected. If not already selected add this option to the list.
     * @param {Object} option
     */
    const addParticipantToSelection = useCallback(
        (option) => {
            const isOptionSelected = (selectedOption) => {
                if (selectedOption.accountID && selectedOption.accountID === option.accountID) {
                    return true;
                }

                if (selectedOption.reportID && selectedOption.reportID === option.reportID) {
                    return true;
                }

                return false;
            };
            const isOptionInList = _.some(participants, isOptionSelected);
            let newSelectedOptions;

            if (isOptionInList) {
                newSelectedOptions = _.reject(participants, isOptionSelected);
            } else {
                newSelectedOptions = [
                    ...participants,
                    {
                        accountID: option.accountID,
                        login: option.login,
                        isPolicyExpenseChat: option.isPolicyExpenseChat,
                        reportID: option.reportID,
                        selected: true,
                        searchText: option.searchText,
                    },
                ];
            }

            onParticipantsAdded(newSelectedOptions, newSelectedOptions.length !== 0 ? CONST.IOU.TYPE.SPLIT : undefined);
        },
        [participants, onParticipantsAdded],
    );

    const headerMessage = useMemo(
        () =>
            OptionsListUtils.getHeaderMessage(
                _.get(newChatOptions, 'personalDetails', []).length + _.get(newChatOptions, 'recentReports', []).length !== 0,
                Boolean(newChatOptions.userToInvite),
                debouncedSearchTerm.trim(),
                maxParticipantsReached,
                _.some(participants, (participant) => participant.searchText.toLowerCase().includes(debouncedSearchTerm.trim().toLowerCase())),
            ),
        [maxParticipantsReached, newChatOptions, participants, debouncedSearchTerm],
    );

    // Right now you can't split a request with a workspace and other additional participants
    // This is getting properly fixed in https://github.com/Expensify/App/issues/27508, but as a stop-gap to prevent
    // the app from crashing on native when you try to do this, we'll going to hide the button if you have a workspace and other participants
    const hasPolicyExpenseChatParticipant = _.some(participants, (participant) => participant.isPolicyExpenseChat);
    const shouldShowSplitBillErrorMessage = participants.length > 1 && hasPolicyExpenseChatParticipant;
    const isAllowedToSplit = (canUseP2PDistanceRequests || iouRequestType !== CONST.IOU.REQUEST_TYPE.DISTANCE) && iouType !== CONST.IOU.TYPE.SEND;

    const handleConfirmSelection = useCallback(
        (keyEvent, option) => {
            const shouldAddSingleParticipant = option && !participants.length;
            if (shouldShowSplitBillErrorMessage || (!participants.length && !option)) {
                return;
            }

            if (shouldAddSingleParticipant) {
                addSingleParticipant(option);
                return;
            }

            onFinish(CONST.IOU.TYPE.SPLIT);
        },
        [shouldShowSplitBillErrorMessage, onFinish, addSingleParticipant, participants],
    );

    const footerContent = useMemo(() => {
        if (isDismissed && !shouldShowSplitBillErrorMessage && !participants.length) {
            return;
        }

        return (
            <>
                {!isDismissed && (
                    <ReferralProgramCTA
                        referralContentType={referralContentType}
                        style={[styles.flexShrink0, !!participants.length && !shouldShowSplitBillErrorMessage && styles.mb5]}
                    />
                )}

                {shouldShowSplitBillErrorMessage && (
                    <FormHelpMessage
                        style={[styles.ph1, styles.mb2]}
                        isError
                        message="iou.error.splitBillMultipleParticipantsErrorMessage"
                    />
                )}

                {!!participants.length && (
                    <Button
                        success
                        text={translate('iou.addToSplit')}
                        onPress={handleConfirmSelection}
                        pressOnEnter
                        large
                        isDisabled={shouldShowSplitBillErrorMessage}
                    />
                )}
            </>
        );
    }, [handleConfirmSelection, participants.length, isDismissed, referralContentType, shouldShowSplitBillErrorMessage, styles, translate]);

    const itemRightSideComponent = useCallback(
        (item) => {
            if (!isAllowedToSplit) {
                return null;
            }
            if (item.isSelected) {
                return (
                    <PressableWithFeedback
                        onPress={() => addParticipantToSelection(item)}
                        disabled={item.isDisabled}
                        role={CONST.ACCESSIBILITY_ROLE.CHECKBOX}
                        accessibilityLabel={CONST.ACCESSIBILITY_ROLE.CHECKBOX}
                        style={[styles.flexRow, styles.alignItemsCenter, styles.ml5, styles.optionSelectCircle]}
                    >
                        <SelectCircle
                            isChecked={item.isSelected}
                            selectCircleStyles={styles.ml0}
                        />
                    </PressableWithFeedback>
                );
            }

            return (
                <Button
                    onPress={() => addParticipantToSelection(item)}
                    style={[styles.pl2]}
                    text={translate('iou.split')}
                    small
                />
            );
        },
        [addParticipantToSelection, isAllowedToSplit, styles, translate],
    );

    const isOptionsDataReady = useMemo(() => ReportUtils.isReportDataReady() && OptionsListUtils.isPersonalDetailsReady(personalDetails), [personalDetails]);

    return (
<<<<<<< HEAD
        <SelectionList
            onConfirm={handleConfirmSelection}
            sections={didScreenTransitionEnd && isOptionsDataReady ? sections : CONST.EMPTY_ARRAY}
            ListItem={UserListItem}
            textInputValue={searchTerm}
            textInputLabel={translate('optionsSelector.nameEmailOrPhoneNumber')}
            textInputHint={offlineMessage}
            onChangeText={setSearchTermAndSearchInServer}
            shouldPreventDefaultFocusOnSelectRow={!DeviceCapabilities.canUseTouchScreen()}
            onSelectRow={addSingleParticipant}
            footerContent={footerContent}
            headerMessage={headerMessage}
            showLoadingPlaceholder={!(didScreenTransitionEnd && isOptionsDataReady)}
            rightHandSideComponent={itemRightSideComponent}
        />
=======
        <View style={[styles.flex1, styles.w100, participants.length > 0 ? safeAreaPaddingBottomStyle : {}]}>
            <SelectionList
                onConfirm={handleConfirmSelection}
                sections={didScreenTransitionEnd && isOptionsDataReady ? sections : CONST.EMPTY_ARRAY}
                ListItem={UserListItem}
                textInputValue={searchTerm}
                textInputLabel={translate('optionsSelector.nameEmailOrPhoneNumber')}
                textInputHint={offlineMessage}
                onChangeText={setSearchTerm}
                shouldPreventDefaultFocusOnSelectRow={!DeviceCapabilities.canUseTouchScreen()}
                onSelectRow={addSingleParticipant}
                footerContent={footerContent}
                headerMessage={headerMessage}
                showLoadingPlaceholder={!(didScreenTransitionEnd && isOptionsDataReady)}
                rightHandSideComponent={itemRightSideComponent}
            />
        </View>
>>>>>>> 5a8cb7fb
    );
}

MoneyTemporaryForRefactorRequestParticipantsSelector.propTypes = propTypes;
MoneyTemporaryForRefactorRequestParticipantsSelector.defaultProps = defaultProps;
MoneyTemporaryForRefactorRequestParticipantsSelector.displayName = 'MoneyTemporaryForRefactorRequestParticipantsSelector';

export default withOnyx({
    reports: {
        key: ONYXKEYS.COLLECTION.REPORT,
    },
    betas: {
        key: ONYXKEYS.BETAS,
    },
})(
    memo(
        MoneyTemporaryForRefactorRequestParticipantsSelector,
        (prevProps, nextProps) =>
            _.isEqual(prevProps.participants, nextProps.participants) &&
            prevProps.didScreenTransitionEnd === nextProps.didScreenTransitionEnd &&
            _.isEqual(prevProps.dismissedReferralBanners, nextProps.dismissedReferralBanners) &&
            prevProps.iouRequestType === nextProps.iouRequestType &&
            prevProps.iouType === nextProps.iouType &&
            _.isEqual(prevProps.betas, nextProps.betas),
    ),
);<|MERGE_RESOLUTION|>--- conflicted
+++ resolved
@@ -1,11 +1,6 @@
 import lodashGet from 'lodash/get';
 import PropTypes from 'prop-types';
-<<<<<<< HEAD
 import React, {useCallback, useMemo, useState} from 'react';
-=======
-import React, {memo, useCallback, useEffect, useMemo} from 'react';
-import {View} from 'react-native';
->>>>>>> 5a8cb7fb
 import {withOnyx} from 'react-native-onyx';
 import _ from 'underscore';
 import Button from '@components/Button';
@@ -16,11 +11,8 @@
 import SelectCircle from '@components/SelectCircle';
 import SelectionList from '@components/SelectionList';
 import UserListItem from '@components/SelectionList/UserListItem';
-<<<<<<< HEAD
 import useDismissedReferralBanners from '@hooks/useDismissedReferralBanners';
-=======
 import useDebouncedState from '@hooks/useDebouncedState';
->>>>>>> 5a8cb7fb
 import useLocalize from '@hooks/useLocalize';
 import useNetwork from '@hooks/useNetwork';
 import usePermissions from '@hooks/usePermissions';
@@ -343,7 +335,6 @@
     const isOptionsDataReady = useMemo(() => ReportUtils.isReportDataReady() && OptionsListUtils.isPersonalDetailsReady(personalDetails), [personalDetails]);
 
     return (
-<<<<<<< HEAD
         <SelectionList
             onConfirm={handleConfirmSelection}
             sections={didScreenTransitionEnd && isOptionsDataReady ? sections : CONST.EMPTY_ARRAY}
@@ -359,25 +350,6 @@
             showLoadingPlaceholder={!(didScreenTransitionEnd && isOptionsDataReady)}
             rightHandSideComponent={itemRightSideComponent}
         />
-=======
-        <View style={[styles.flex1, styles.w100, participants.length > 0 ? safeAreaPaddingBottomStyle : {}]}>
-            <SelectionList
-                onConfirm={handleConfirmSelection}
-                sections={didScreenTransitionEnd && isOptionsDataReady ? sections : CONST.EMPTY_ARRAY}
-                ListItem={UserListItem}
-                textInputValue={searchTerm}
-                textInputLabel={translate('optionsSelector.nameEmailOrPhoneNumber')}
-                textInputHint={offlineMessage}
-                onChangeText={setSearchTerm}
-                shouldPreventDefaultFocusOnSelectRow={!DeviceCapabilities.canUseTouchScreen()}
-                onSelectRow={addSingleParticipant}
-                footerContent={footerContent}
-                headerMessage={headerMessage}
-                showLoadingPlaceholder={!(didScreenTransitionEnd && isOptionsDataReady)}
-                rightHandSideComponent={itemRightSideComponent}
-            />
-        </View>
->>>>>>> 5a8cb7fb
     );
 }
 

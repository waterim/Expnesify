import lodashGet from 'lodash/get';
import PropTypes from 'prop-types';
import React, {memo, useCallback, useEffect, useMemo} from 'react';
import {useOnyx, withOnyx} from 'react-native-onyx';
import _ from 'underscore';
import BlockingView from '@components/BlockingViews/BlockingView';
import Button from '@components/Button';
import FormHelpMessage from '@components/FormHelpMessage';
import * as Illustrations from '@components/Icon/Illustrations';
import OfflineIndicator from '@components/OfflineIndicator';
import {usePersonalDetails} from '@components/OnyxProvider';
import {useOptionsList} from '@components/OptionListContextProvider';
import ReferralProgramCTA from '@components/ReferralProgramCTA';
import SelectionList from '@components/SelectionList';
import InviteMemberListItem from '@components/SelectionList/InviteMemberListItem';
import useDebouncedState from '@hooks/useDebouncedState';
import useDismissedReferralBanners from '@hooks/useDismissedReferralBanners';
import useLocalize from '@hooks/useLocalize';
import useNetwork from '@hooks/useNetwork';
import usePermissions from '@hooks/usePermissions';
import useScreenWrapperTranstionStatus from '@hooks/useScreenWrapperTransitionStatus';
import useThemeStyles from '@hooks/useThemeStyles';
import useWindowDimensions from '@hooks/useWindowDimensions';
import * as DeviceCapabilities from '@libs/DeviceCapabilities';
import Navigation from '@libs/Navigation/Navigation';
import * as OptionsListUtils from '@libs/OptionsListUtils';
import variables from '@styles/variables';
import * as Report from '@userActions/Report';
import CONST from '@src/CONST';
import ONYXKEYS from '@src/ONYXKEYS';
import ROUTES from '@src/ROUTES';

const propTypes = {
    /** Callback to request parent modal to go to next step, which should be split */
    onFinish: PropTypes.func.isRequired,

    /** Callback to add participants in MoneyRequestModal */
    onParticipantsAdded: PropTypes.func.isRequired,

    /** Selected participants from MoneyRequestModal with login */
    participants: PropTypes.arrayOf(
        PropTypes.shape({
            accountID: PropTypes.number,
            login: PropTypes.string,
            isPolicyExpenseChat: PropTypes.bool,
            isOwnPolicyExpenseChat: PropTypes.bool,
            selected: PropTypes.bool,
        }),
    ),

    /** The type of IOU report, i.e. split, request, send, track */
    iouType: PropTypes.oneOf(_.values(CONST.IOU.TYPE)).isRequired,

    /** The expense type, ie. manual, scan, distance */
    iouRequestType: PropTypes.oneOf(_.values(CONST.IOU.REQUEST_TYPE)).isRequired,

    /** The action of the IOU, i.e. create, split, move */
    action: PropTypes.oneOf(_.values(CONST.IOU.ACTION)),

    /** Whether or not we are searching for reports on the server */
    isSearchingForReports: PropTypes.bool,
};

const defaultProps = {
    participants: [],
    action: CONST.IOU.ACTION.CREATE,
    isSearchingForReports: false,
};

function MoneyTemporaryForRefactorRequestParticipantsSelector({participants, onFinish, onParticipantsAdded, iouType, iouRequestType, action, isSearchingForReports}) {
    const {translate} = useLocalize();
    const styles = useThemeStyles();
    const [searchTerm, debouncedSearchTerm, setSearchTerm] = useDebouncedState('');
    const referralContentType = iouType === CONST.IOU.TYPE.SEND ? CONST.REFERRAL_PROGRAM.CONTENT_TYPES.SEND_MONEY : CONST.REFERRAL_PROGRAM.CONTENT_TYPES.MONEY_REQUEST;
    const {isOffline} = useNetwork();
    const personalDetails = usePersonalDetails();
    const {isDismissed} = useDismissedReferralBanners({referralContentType});
    const {canUseP2PDistanceRequests} = usePermissions();
    const {didScreenTransitionEnd} = useScreenWrapperTranstionStatus();
    const [betas] = useOnyx(ONYXKEYS.BETAS);
    const {options, areOptionsInitialized} = useOptionsList({
        shouldInitialize: didScreenTransitionEnd,
    });

    const offlineMessage = isOffline ? [`${translate('common.youAppearToBeOffline')} ${translate('search.resultsAreLimited')}`, {isTranslated: true}] : '';

    const maxParticipantsReached = participants.length === CONST.REPORT.MAXIMUM_PARTICIPANTS;
    const {isSmallScreenWidth} = useWindowDimensions();

<<<<<<< HEAD
=======
    const isIOUSplit = iouType === CONST.IOU.TYPE.SPLIT;

    useEffect(() => {
        Report.searchInServer(debouncedSearchTerm.trim());
    }, [debouncedSearchTerm]);

>>>>>>> 09ad4681
    /**
     * Returns the sections needed for the OptionsSelector
     *
     * @returns {Array}
     */
    const [sections, newChatOptions] = useMemo(() => {
        const newSections = [];
        if (!areOptionsInitialized || !didScreenTransitionEnd) {
            return [newSections, {}];
        }
        const chatOptions = OptionsListUtils.getFilteredOptions(
            options.reports,
            options.personalDetails,
            betas,
            debouncedSearchTerm,
            participants,
            CONST.EXPENSIFY_EMAILS,

            // If we are using this component in the "Submit expense" flow then we pass the includeOwnedWorkspaceChats argument so that the current user
            // sees the option to submit an expense from their admin on their own Workspace Chat.
            (iouType === CONST.IOU.TYPE.REQUEST || iouType === CONST.IOU.TYPE.SPLIT) && action !== CONST.IOU.ACTION.REQUEST,

            (canUseP2PDistanceRequests || iouRequestType !== CONST.IOU.REQUEST_TYPE.DISTANCE) && ![CONST.IOU.ACTION.CATEGORIZE, CONST.IOU.ACTION.SHARE].includes(action),
            false,
            {},
            [],
            false,
            {},
            [],
            canUseP2PDistanceRequests || iouRequestType !== CONST.IOU.REQUEST_TYPE.DISTANCE,
            false,
        );

        const formatResults = OptionsListUtils.formatSectionsFromSearchTerm(
            debouncedSearchTerm,
            participants,
            chatOptions.recentReports,
            chatOptions.personalDetails,
            maxParticipantsReached,
            personalDetails,
            true,
        );

        newSections.push(formatResults.section);

        if (maxParticipantsReached) {
            return [newSections, {}];
        }

        newSections.push({
            title: translate('common.recents'),
            data: chatOptions.recentReports,
            shouldShow: !_.isEmpty(chatOptions.recentReports),
        });

        if (![CONST.IOU.ACTION.CATEGORIZE, CONST.IOU.ACTION.SHARE].includes(action)) {
            newSections.push({
                title: translate('common.contacts'),
                data: chatOptions.personalDetails,
                shouldShow: !_.isEmpty(chatOptions.personalDetails),
            });
        }

        if (chatOptions.userToInvite && !OptionsListUtils.isCurrentUser(chatOptions.userToInvite)) {
            newSections.push({
                title: undefined,
                data: _.map([chatOptions.userToInvite], (participant) => {
                    const isPolicyExpenseChat = lodashGet(participant, 'isPolicyExpenseChat', false);
                    return isPolicyExpenseChat ? OptionsListUtils.getPolicyExpenseReportOption(participant) : OptionsListUtils.getParticipantsOption(participant, personalDetails);
                }),
                shouldShow: true,
            });
        }

        return [newSections, chatOptions];
    }, [
        areOptionsInitialized,
        options.reports,
        options.personalDetails,
        betas,
        debouncedSearchTerm,
        participants,
        iouType,
        action,
        canUseP2PDistanceRequests,
        iouRequestType,
        maxParticipantsReached,
        personalDetails,
        translate,
        didScreenTransitionEnd,
    ]);

    /**
     * Adds a single participant to the expense
     *
     * @param {Object} option
     */
    const addSingleParticipant = useCallback(
        (option) => {
            onParticipantsAdded([
                {
                    ..._.pick(option, 'accountID', 'login', 'isPolicyExpenseChat', 'reportID', 'searchText'),
                    selected: true,
                    iouType,
                },
            ]);
            onFinish();
        },
        // eslint-disable-next-line react-hooks/exhaustive-deps -- we don't want to trigger this callback when iouType changes
        [onFinish, onParticipantsAdded],
    );

    /**
     * Removes a selected option from list if already selected. If not already selected add this option to the list.
     * @param {Object} option
     */
    const addParticipantToSelection = useCallback(
        (option) => {
            const isOptionSelected = (selectedOption) => {
                if (selectedOption.accountID && selectedOption.accountID === option.accountID) {
                    return true;
                }

                if (selectedOption.reportID && selectedOption.reportID === option.reportID) {
                    return true;
                }

                return false;
            };
            const isOptionInList = _.some(participants, isOptionSelected);
            let newSelectedOptions;

            if (isOptionInList) {
                newSelectedOptions = _.reject(participants, isOptionSelected);
            } else {
                newSelectedOptions = [
                    ...participants,
                    {
                        accountID: option.accountID,
                        login: option.login,
                        isPolicyExpenseChat: option.isPolicyExpenseChat,
                        reportID: option.reportID,
                        selected: true,
                        searchText: option.searchText,
                        iouType: iouType === CONST.IOU.TYPE.REQUEST ? CONST.IOU.TYPE.SPLIT : iouType,
                    },
                ];
            }

            onParticipantsAdded(newSelectedOptions, newSelectedOptions.length !== 0 ? CONST.IOU.TYPE.SPLIT : undefined);
        },
        // eslint-disable-next-line react-hooks/exhaustive-deps -- we don't want to trigger this callback when iouType changes
        [participants, onParticipantsAdded],
    );

    const headerMessage = useMemo(
        () =>
            OptionsListUtils.getHeaderMessage(
                _.get(newChatOptions, 'personalDetails', []).length + _.get(newChatOptions, 'recentReports', []).length !== 0,
                Boolean(newChatOptions.userToInvite),
                debouncedSearchTerm.trim(),
                maxParticipantsReached,
                _.some(participants, (participant) => participant.searchText.toLowerCase().includes(debouncedSearchTerm.trim().toLowerCase())),
            ),
        [maxParticipantsReached, newChatOptions, participants, debouncedSearchTerm],
    );

    // Right now you can't split an expense with a workspace and other additional participants
    // This is getting properly fixed in https://github.com/Expensify/App/issues/27508, but as a stop-gap to prevent
    // the app from crashing on native when you try to do this, we'll going to hide the button if you have a workspace and other participants
    const hasPolicyExpenseChatParticipant = _.some(participants, (participant) => participant.isPolicyExpenseChat);
    const shouldShowSplitBillErrorMessage = participants.length > 1 && hasPolicyExpenseChatParticipant;

    // canUseP2PDistanceRequests is true if the iouType is track expense, but we don't want to allow splitting distance with track expense yet
    const isAllowedToSplit =
        (canUseP2PDistanceRequests || iouRequestType !== CONST.IOU.REQUEST_TYPE.DISTANCE) &&
        iouType !== CONST.IOU.TYPE.SEND &&
        iouType !== CONST.IOU.TYPE.TRACK_EXPENSE &&
        ![CONST.IOU.ACTION.SHARE, CONST.IOU.ACTION.REQUEST, CONST.IOU.ACTION.CATEGORIZE].includes(action);

    const handleConfirmSelection = useCallback(
        (keyEvent, option) => {
            const shouldAddSingleParticipant = option && !participants.length;
            if (shouldShowSplitBillErrorMessage || (!participants.length && !option)) {
                return;
            }

            if (shouldAddSingleParticipant) {
                addSingleParticipant(option);
                return;
            }

            onFinish(CONST.IOU.TYPE.SPLIT);
        },
        [shouldShowSplitBillErrorMessage, onFinish, addSingleParticipant, participants],
    );

    const footerContent = useMemo(() => {
        if (isDismissed && !shouldShowSplitBillErrorMessage && !participants.length) {
            return;
        }

        return (
            <>
                {!isDismissed && (
                    <ReferralProgramCTA
                        referralContentType={referralContentType}
                        style={[styles.flexShrink0, !!participants.length && !shouldShowSplitBillErrorMessage && styles.mb5]}
                    />
                )}

                {shouldShowSplitBillErrorMessage && (
                    <FormHelpMessage
                        style={[styles.ph1, styles.mb2]}
                        isError
                        message="iou.error.splitExpenseMultipleParticipantsErrorMessage"
                    />
                )}

                {!!participants.length && (
                    <Button
                        success
                        text={translate('common.next')}
                        onPress={handleConfirmSelection}
                        pressOnEnter
                        large
                        isDisabled={shouldShowSplitBillErrorMessage}
                    />
                )}
            </>
        );
    }, [handleConfirmSelection, participants.length, isDismissed, referralContentType, shouldShowSplitBillErrorMessage, styles, translate]);

    const renderEmptyWorkspaceView = () => (
        <>
            <BlockingView
                icon={Illustrations.TeleScope}
                iconWidth={variables.emptyWorkspaceIconWidth}
                iconHeight={variables.emptyWorkspaceIconHeight}
                title={translate('workspace.emptyWorkspace.notFound')}
                subtitle={translate('workspace.emptyWorkspace.description')}
                shouldShowLink={false}
            />
            <Button
                success
                large
                text={translate('footer.learnMore')}
                onPress={() => Navigation.navigate(ROUTES.SETTINGS_WORKSPACES)}
                style={[styles.mh5, styles.mb5]}
            />
            {isSmallScreenWidth && <OfflineIndicator />}
        </>
    );

    useEffect(() => {
        Report.searchInServer(debouncedSearchTerm.trim());
    }, [debouncedSearchTerm]);

    const isAllSectionsEmpty = _.every(sections, (section) => section.data.length === 0);
    if ([CONST.IOU.ACTION.CATEGORIZE, CONST.IOU.ACTION.SHARE].includes(action) && isAllSectionsEmpty && didScreenTransitionEnd && searchTerm.trim() === '') {
        return renderEmptyWorkspaceView();
    }

    return (
        <SelectionList
            onConfirm={handleConfirmSelection}
            sections={areOptionsInitialized ? sections : CONST.EMPTY_ARRAY}
            ListItem={InviteMemberListItem}
            textInputValue={searchTerm}
            textInputLabel={translate('optionsSelector.nameEmailOrPhoneNumber')}
            textInputHint={offlineMessage}
            onChangeText={setSearchTerm}
            shouldPreventDefaultFocusOnSelectRow={!DeviceCapabilities.canUseTouchScreen()}
            onSelectRow={(item) => (isIOUSplit ? addParticipantToSelection(item) : addSingleParticipant(item))}
            footerContent={footerContent}
            headerMessage={headerMessage}
            showLoadingPlaceholder={!areOptionsInitialized || !didScreenTransitionEnd}
<<<<<<< HEAD
            rightHandSideComponent={itemRightSideComponent}
            isLoadingNewOptions={!!isSearchingForReports}
=======
            canSelectMultiple={isIOUSplit && isAllowedToSplit}
>>>>>>> 09ad4681
        />
    );
}

MoneyTemporaryForRefactorRequestParticipantsSelector.propTypes = propTypes;
MoneyTemporaryForRefactorRequestParticipantsSelector.defaultProps = defaultProps;
MoneyTemporaryForRefactorRequestParticipantsSelector.displayName = 'MoneyTemporaryForRefactorRequestParticipantsSelector';

export default withOnyx({
    isSearchingForReports: {
        key: ONYXKEYS.IS_SEARCHING_FOR_REPORTS,
        initWithStoredValues: false,
    },
})(
    memo(
        MoneyTemporaryForRefactorRequestParticipantsSelector,
        (prevProps, nextProps) =>
            _.isEqual(prevProps.participants, nextProps.participants) &&
            prevProps.iouRequestType === nextProps.iouRequestType &&
            prevProps.iouType === nextProps.iouType &&
            prevProps.isSearchingForReports === nextProps.isSearchingForReports,
    ),
);<|MERGE_RESOLUTION|>--- conflicted
+++ resolved
@@ -87,15 +87,8 @@
     const maxParticipantsReached = participants.length === CONST.REPORT.MAXIMUM_PARTICIPANTS;
     const {isSmallScreenWidth} = useWindowDimensions();
 
-<<<<<<< HEAD
-=======
     const isIOUSplit = iouType === CONST.IOU.TYPE.SPLIT;
 
-    useEffect(() => {
-        Report.searchInServer(debouncedSearchTerm.trim());
-    }, [debouncedSearchTerm]);
-
->>>>>>> 09ad4681
     /**
      * Returns the sections needed for the OptionsSelector
      *
@@ -373,12 +366,8 @@
             footerContent={footerContent}
             headerMessage={headerMessage}
             showLoadingPlaceholder={!areOptionsInitialized || !didScreenTransitionEnd}
-<<<<<<< HEAD
-            rightHandSideComponent={itemRightSideComponent}
+            canSelectMultiple={isIOUSplit && isAllowedToSplit}
             isLoadingNewOptions={!!isSearchingForReports}
-=======
-            canSelectMultiple={isIOUSplit && isAllowedToSplit}
->>>>>>> 09ad4681
         />
     );
 }

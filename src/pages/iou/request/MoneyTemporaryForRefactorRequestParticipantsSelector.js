import lodashGet from 'lodash/get';
import PropTypes from 'prop-types';
import React, {memo, useCallback, useEffect, useMemo} from 'react';
import {useOnyx} from 'react-native-onyx';
import _ from 'underscore';
import BlockingView from '@components/BlockingViews/BlockingView';
import Button from '@components/Button';
import FormHelpMessage from '@components/FormHelpMessage';
import * as Illustrations from '@components/Icon/Illustrations';
import OfflineIndicator from '@components/OfflineIndicator';
import {usePersonalDetails} from '@components/OnyxProvider';
import {useOptionsList} from '@components/OptionListContextProvider';
import {PressableWithFeedback} from '@components/Pressable';
import ReferralProgramCTA from '@components/ReferralProgramCTA';
import SelectCircle from '@components/SelectCircle';
import SelectionList from '@components/SelectionList';
import UserListItem from '@components/SelectionList/UserListItem';
import useDebouncedState from '@hooks/useDebouncedState';
import useDismissedReferralBanners from '@hooks/useDismissedReferralBanners';
import useLocalize from '@hooks/useLocalize';
import useNetwork from '@hooks/useNetwork';
import usePermissions from '@hooks/usePermissions';
import useScreenWrapperTranstionStatus from '@hooks/useScreenWrapperTransitionStatus';
import useThemeStyles from '@hooks/useThemeStyles';
import useWindowDimensions from '@hooks/useWindowDimensions';
import * as DeviceCapabilities from '@libs/DeviceCapabilities';
import Navigation from '@libs/Navigation/Navigation';
import * as OptionsListUtils from '@libs/OptionsListUtils';
<<<<<<< HEAD
import * as Policy from '@userActions/Policy';
=======
import variables from '@styles/variables';
>>>>>>> 21ee1a37
import * as Report from '@userActions/Report';
import CONST from '@src/CONST';
import ONYXKEYS from '@src/ONYXKEYS';
import ROUTES from '@src/ROUTES';

const propTypes = {
    /** Callback to request parent modal to go to next step, which should be split */
    onFinish: PropTypes.func.isRequired,

    /** Callback to add participants in MoneyRequestModal */
    onParticipantsAdded: PropTypes.func.isRequired,

    /** Selected participants from MoneyRequestModal with login */
    participants: PropTypes.arrayOf(
        PropTypes.shape({
            accountID: PropTypes.number,
            login: PropTypes.string,
            isPolicyExpenseChat: PropTypes.bool,
            isOwnPolicyExpenseChat: PropTypes.bool,
            selected: PropTypes.bool,
        }),
    ),

    /** The type of IOU report, i.e. bill, request, send */
    iouType: PropTypes.oneOf(_.values(CONST.IOU.TYPE)).isRequired,

    /** The request type, ie. manual, scan, distance */
    iouRequestType: PropTypes.oneOf(_.values(CONST.IOU.REQUEST_TYPE)).isRequired,

    /** The action of the IOU, i.e. create, split, move */
    action: PropTypes.oneOf(_.values(CONST.IOU.ACTION)),
};

const defaultProps = {
    participants: [],
    action: CONST.IOU.ACTION.CREATE,
};

function MoneyTemporaryForRefactorRequestParticipantsSelector({participants, onFinish, onParticipantsAdded, iouType, iouRequestType, action}) {
    const {translate} = useLocalize();
    const styles = useThemeStyles();
    const [searchTerm, debouncedSearchTerm, setSearchTerm] = useDebouncedState('');
    const referralContentType = iouType === CONST.IOU.TYPE.SEND ? CONST.REFERRAL_PROGRAM.CONTENT_TYPES.SEND_MONEY : CONST.REFERRAL_PROGRAM.CONTENT_TYPES.MONEY_REQUEST;
    const {isOffline} = useNetwork();
    const personalDetails = usePersonalDetails();
    const {isDismissed} = useDismissedReferralBanners({referralContentType});
    const {canUseP2PDistanceRequests} = usePermissions();
    const {didScreenTransitionEnd} = useScreenWrapperTranstionStatus();
    const [betas] = useOnyx(ONYXKEYS.BETAS);
    const [activePolicyID] = useOnyx(ONYXKEYS.NVP_ACTIVE_POLICY_ID);
    const {options, areOptionsInitialized} = useOptionsList({
        shouldInitialize: didScreenTransitionEnd,
    });

    const offlineMessage = isOffline ? [`${translate('common.youAppearToBeOffline')} ${translate('search.resultsAreLimited')}`, {isTranslated: true}] : '';

    const maxParticipantsReached = participants.length === CONST.REPORT.MAXIMUM_PARTICIPANTS;
    const {isSmallScreenWidth} = useWindowDimensions();

    const shouldShowReferralBanner = !isDismissed && iouType !== CONST.IOU.TYPE.INVOICE;

    useEffect(() => {
        Report.searchInServer(debouncedSearchTerm.trim());
    }, [debouncedSearchTerm]);

    /**
     * Returns the sections needed for the OptionsSelector
     *
     * @returns {Array}
     */
    const [sections, newChatOptions] = useMemo(() => {
        const newSections = [];
        if (!areOptionsInitialized || !didScreenTransitionEnd) {
            return [newSections, {}];
        }
        const chatOptions = OptionsListUtils.getFilteredOptions(
            options.reports,
            options.personalDetails,
            betas,
            debouncedSearchTerm,
            participants,
            CONST.EXPENSIFY_EMAILS,

            // If we are using this component in the "Request money" flow then we pass the includeOwnedWorkspaceChats argument so that the current user
            // sees the option to request money from their admin on their own Workspace Chat.
            iouType === CONST.IOU.TYPE.REQUEST && action !== CONST.IOU.ACTION.MOVE,

            (canUseP2PDistanceRequests || iouRequestType !== CONST.IOU.REQUEST_TYPE.DISTANCE) && ![CONST.IOU.ACTION.CATEGORIZE, CONST.IOU.ACTION.SHARE].includes(action),
            false,
            {},
            [],
            false,
            {},
            [],
            canUseP2PDistanceRequests || iouRequestType !== CONST.IOU.REQUEST_TYPE.DISTANCE,
            false,
        );

        const formatResults = OptionsListUtils.formatSectionsFromSearchTerm(
            debouncedSearchTerm,
            participants,
            chatOptions.recentReports,
            chatOptions.personalDetails,
            maxParticipantsReached,
            personalDetails,
            true,
        );

        newSections.push(formatResults.section);

        if (maxParticipantsReached) {
            return [newSections, {}];
        }

        newSections.push({
            title: translate('common.recents'),
            data: chatOptions.recentReports,
            shouldShow: !_.isEmpty(chatOptions.recentReports),
        });

        if (![CONST.IOU.ACTION.CATEGORIZE, CONST.IOU.ACTION.SHARE].includes(action)) {
            newSections.push({
                title: translate('common.contacts'),
                data: chatOptions.personalDetails,
                shouldShow: !_.isEmpty(chatOptions.personalDetails),
            });
        }

        if (chatOptions.userToInvite && !OptionsListUtils.isCurrentUser(chatOptions.userToInvite)) {
            newSections.push({
                title: undefined,
                data: _.map([chatOptions.userToInvite], (participant) => {
                    const isPolicyExpenseChat = lodashGet(participant, 'isPolicyExpenseChat', false);
                    return isPolicyExpenseChat ? OptionsListUtils.getPolicyExpenseReportOption(participant) : OptionsListUtils.getParticipantsOption(participant, personalDetails);
                }),
                shouldShow: true,
            });
        }

        return [newSections, chatOptions];
    }, [
        areOptionsInitialized,
        options.reports,
        options.personalDetails,
        betas,
        debouncedSearchTerm,
        participants,
        iouType,
        action,
        canUseP2PDistanceRequests,
        iouRequestType,
        maxParticipantsReached,
        personalDetails,
        translate,
        didScreenTransitionEnd,
    ]);

    /**
     * Adds a single participant to the request
     *
     * @param {Object} option
     */
    const addSingleParticipant = useCallback(
        (option) => {
            const newParticipants = [
                {
                    ..._.pick(option, 'accountID', 'login', 'isPolicyExpenseChat', 'reportID', 'searchText'),
                    selected: true,
                    iouType,
                },
            ];

            if (iouType === CONST.IOU.TYPE.INVOICE) {
                const primaryPolicy = Policy.getPrimaryPolicy(activePolicyID);

                newParticipants.push({
                    policyID: primaryPolicy.id,
                    selected: false,
                    iouType,
                });
            }

            onParticipantsAdded(newParticipants);
            onFinish();
        },
        // eslint-disable-next-line react-hooks/exhaustive-deps -- we don't want to trigger this callback when iouType changes
        [onFinish, onParticipantsAdded],
    );

    /**
     * Removes a selected option from list if already selected. If not already selected add this option to the list.
     * @param {Object} option
     */
    const addParticipantToSelection = useCallback(
        (option) => {
            const isOptionSelected = (selectedOption) => {
                if (selectedOption.accountID && selectedOption.accountID === option.accountID) {
                    return true;
                }

                if (selectedOption.reportID && selectedOption.reportID === option.reportID) {
                    return true;
                }

                return false;
            };
            const isOptionInList = _.some(participants, isOptionSelected);
            let newSelectedOptions;

            if (isOptionInList) {
                newSelectedOptions = _.reject(participants, isOptionSelected);
            } else {
                newSelectedOptions = [
                    ...participants,
                    {
                        accountID: option.accountID,
                        login: option.login,
                        isPolicyExpenseChat: option.isPolicyExpenseChat,
                        reportID: option.reportID,
                        selected: true,
                        searchText: option.searchText,
                        iouType: iouType === CONST.IOU.TYPE.REQUEST ? CONST.IOU.TYPE.SPLIT : iouType,
                    },
                ];
            }

            onParticipantsAdded(newSelectedOptions, newSelectedOptions.length !== 0 ? CONST.IOU.TYPE.SPLIT : undefined);
        },
        // eslint-disable-next-line react-hooks/exhaustive-deps -- we don't want to trigger this callback when iouType changes
        [participants, onParticipantsAdded],
    );

    const headerMessage = useMemo(
        () =>
            OptionsListUtils.getHeaderMessage(
                _.get(newChatOptions, 'personalDetails', []).length + _.get(newChatOptions, 'recentReports', []).length !== 0,
                Boolean(newChatOptions.userToInvite),
                debouncedSearchTerm.trim(),
                maxParticipantsReached,
                _.some(participants, (participant) => participant.searchText.toLowerCase().includes(debouncedSearchTerm.trim().toLowerCase())),
            ),
        [maxParticipantsReached, newChatOptions, participants, debouncedSearchTerm],
    );

    // Right now you can't split a request with a workspace and other additional participants
    // This is getting properly fixed in https://github.com/Expensify/App/issues/27508, but as a stop-gap to prevent
    // the app from crashing on native when you try to do this, we'll going to hide the button if you have a workspace and other participants
    const hasPolicyExpenseChatParticipant = _.some(participants, (participant) => participant.isPolicyExpenseChat);
    const shouldShowSplitBillErrorMessage = participants.length > 1 && hasPolicyExpenseChatParticipant;

    // canUseP2PDistanceRequests is true if the iouType is track expense, but we don't want to allow splitting distance with track expense yet
    const isAllowedToSplit =
<<<<<<< HEAD
        (canUseP2PDistanceRequests || iouRequestType !== CONST.IOU.REQUEST_TYPE.DISTANCE) && ![CONST.IOU.TYPE.SEND, CONST.IOU.TYPE.TRACK_EXPENSE, CONST.IOU.TYPE.INVOICE].includes(iouType);
=======
        (canUseP2PDistanceRequests || iouRequestType !== CONST.IOU.REQUEST_TYPE.DISTANCE) &&
        iouType !== CONST.IOU.TYPE.SEND &&
        iouType !== CONST.IOU.TYPE.TRACK_EXPENSE &&
        ![CONST.IOU.ACTION.SHARE, CONST.IOU.ACTION.MOVE, CONST.IOU.ACTION.CATEGORIZE].includes(action);
>>>>>>> 21ee1a37

    const handleConfirmSelection = useCallback(
        (keyEvent, option) => {
            const shouldAddSingleParticipant = option && !participants.length;
            if (shouldShowSplitBillErrorMessage || (!participants.length && !option)) {
                return;
            }

            if (shouldAddSingleParticipant) {
                addSingleParticipant(option);
                return;
            }

            onFinish(CONST.IOU.TYPE.SPLIT);
        },
        [shouldShowSplitBillErrorMessage, onFinish, addSingleParticipant, participants],
    );

    const footerContent = useMemo(() => {
        if (isDismissed && !shouldShowSplitBillErrorMessage && !participants.length) {
            return;
        }

        return (
            <>
                {shouldShowReferralBanner && (
                    <ReferralProgramCTA
                        referralContentType={referralContentType}
                        style={[styles.flexShrink0, !!participants.length && !shouldShowSplitBillErrorMessage && styles.mb5]}
                    />
                )}

                {shouldShowSplitBillErrorMessage && (
                    <FormHelpMessage
                        style={[styles.ph1, styles.mb2]}
                        isError
                        message="iou.error.splitBillMultipleParticipantsErrorMessage"
                    />
                )}

                {!!participants.length && (
                    <Button
                        success
                        text={translate('iou.addToSplit')}
                        onPress={handleConfirmSelection}
                        pressOnEnter
                        large
                        isDisabled={shouldShowSplitBillErrorMessage}
                    />
                )}
            </>
        );
    }, [handleConfirmSelection, participants.length, isDismissed, referralContentType, shouldShowSplitBillErrorMessage, styles, translate, shouldShowReferralBanner]);

    const itemRightSideComponent = useCallback(
        (item) => {
            if (!isAllowedToSplit) {
                return null;
            }
            if (item.isSelected) {
                return (
                    <PressableWithFeedback
                        onPress={() => addParticipantToSelection(item)}
                        disabled={item.isDisabled}
                        role={CONST.ACCESSIBILITY_ROLE.CHECKBOX}
                        accessibilityLabel={CONST.ACCESSIBILITY_ROLE.CHECKBOX}
                        style={[styles.flexRow, styles.alignItemsCenter, styles.ml5, styles.optionSelectCircle]}
                    >
                        <SelectCircle
                            isChecked={item.isSelected}
                            selectCircleStyles={styles.ml0}
                        />
                    </PressableWithFeedback>
                );
            }

            return (
                <Button
                    onPress={() => addParticipantToSelection(item)}
                    style={[styles.pl2]}
                    text={translate('iou.split')}
                    small
                />
            );
        },
        [addParticipantToSelection, isAllowedToSplit, styles, translate],
    );

    const renderEmptyWorkspaceView = () => (
        <>
            <BlockingView
                icon={Illustrations.TeleScope}
                iconWidth={variables.emptyWorkspaceIconWidth}
                iconHeight={variables.emptyWorkspaceIconHeight}
                title={translate('workspace.emptyWorkspace.notFound')}
                subtitle={translate('workspace.emptyWorkspace.description')}
                shouldShowLink={false}
            />
            <Button
                success
                large
                text={translate('footer.learnMore')}
                onPress={() => Navigation.navigate(ROUTES.SETTINGS_WORKSPACES)}
                style={[styles.mh5, styles.mb5]}
            />
            {isSmallScreenWidth && <OfflineIndicator />}
        </>
    );

    const isAllSectionsEmpty = _.every(sections, (section) => section.data.length === 0);
    if ([CONST.IOU.ACTION.CATEGORIZE, CONST.IOU.ACTION.SHARE].includes(action) && isAllSectionsEmpty && didScreenTransitionEnd && searchTerm.trim() === '') {
        return renderEmptyWorkspaceView();
    }

    return (
        <SelectionList
            onConfirm={handleConfirmSelection}
            sections={areOptionsInitialized ? sections : CONST.EMPTY_ARRAY}
            ListItem={UserListItem}
            textInputValue={searchTerm}
            textInputLabel={translate('optionsSelector.nameEmailOrPhoneNumber')}
            textInputHint={offlineMessage}
            onChangeText={setSearchTerm}
            shouldPreventDefaultFocusOnSelectRow={!DeviceCapabilities.canUseTouchScreen()}
            onSelectRow={addSingleParticipant}
            footerContent={footerContent}
            headerMessage={headerMessage}
            showLoadingPlaceholder={!areOptionsInitialized || !didScreenTransitionEnd}
            rightHandSideComponent={itemRightSideComponent}
        />
    );
}

MoneyTemporaryForRefactorRequestParticipantsSelector.propTypes = propTypes;
MoneyTemporaryForRefactorRequestParticipantsSelector.defaultProps = defaultProps;
MoneyTemporaryForRefactorRequestParticipantsSelector.displayName = 'MoneyTemporaryForRefactorRequestParticipantsSelector';

export default memo(
    MoneyTemporaryForRefactorRequestParticipantsSelector,
    (prevProps, nextProps) =>
        _.isEqual(prevProps.participants, nextProps.participants) &&
        prevProps.iouRequestType === nextProps.iouRequestType &&
        prevProps.iouType === nextProps.iouType &&
        _.isEqual(prevProps.betas, nextProps.betas),
);<|MERGE_RESOLUTION|>--- conflicted
+++ resolved
@@ -26,11 +26,8 @@
 import * as DeviceCapabilities from '@libs/DeviceCapabilities';
 import Navigation from '@libs/Navigation/Navigation';
 import * as OptionsListUtils from '@libs/OptionsListUtils';
-<<<<<<< HEAD
+import variables from '@styles/variables';
 import * as Policy from '@userActions/Policy';
-=======
-import variables from '@styles/variables';
->>>>>>> 21ee1a37
 import * as Report from '@userActions/Report';
 import CONST from '@src/CONST';
 import ONYXKEYS from '@src/ONYXKEYS';
@@ -283,14 +280,9 @@
 
     // canUseP2PDistanceRequests is true if the iouType is track expense, but we don't want to allow splitting distance with track expense yet
     const isAllowedToSplit =
-<<<<<<< HEAD
-        (canUseP2PDistanceRequests || iouRequestType !== CONST.IOU.REQUEST_TYPE.DISTANCE) && ![CONST.IOU.TYPE.SEND, CONST.IOU.TYPE.TRACK_EXPENSE, CONST.IOU.TYPE.INVOICE].includes(iouType);
-=======
         (canUseP2PDistanceRequests || iouRequestType !== CONST.IOU.REQUEST_TYPE.DISTANCE) &&
-        iouType !== CONST.IOU.TYPE.SEND &&
-        iouType !== CONST.IOU.TYPE.TRACK_EXPENSE &&
+        ![CONST.IOU.TYPE.SEND, CONST.IOU.TYPE.TRACK_EXPENSE, CONST.IOU.TYPE.INVOICE].includes(iouType) &&
         ![CONST.IOU.ACTION.SHARE, CONST.IOU.ACTION.MOVE, CONST.IOU.ACTION.CATEGORIZE].includes(action);
->>>>>>> 21ee1a37
 
     const handleConfirmSelection = useCallback(
         (keyEvent, option) => {

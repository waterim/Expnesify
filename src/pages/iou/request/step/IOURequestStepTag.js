--- conflicted
+++ resolved
@@ -13,11 +13,8 @@
 import Navigation from '@libs/Navigation/Navigation';
 import * as OptionsListUtils from '@libs/OptionsListUtils';
 import * as PolicyUtils from '@libs/PolicyUtils';
-<<<<<<< HEAD
 import * as ReportUtils from '@libs/ReportUtils';
-=======
 import {canEditMoneyRequest} from '@libs/ReportUtils';
->>>>>>> ffa731a2
 import * as TransactionUtils from '@libs/TransactionUtils';
 import reportActionPropTypes from '@pages/home/report/reportActionPropTypes';
 import reportPropTypes from '@pages/reportPropTypes';
@@ -83,16 +80,11 @@
     const tag = TransactionUtils.getTag(transaction, tagIndex);
     const isEditing = action === CONST.IOU.ACTION.EDIT;
     const isSplitBill = iouType === CONST.IOU.TYPE.SPLIT;
-<<<<<<< HEAD
     const policyTagLists = useMemo(() => PolicyUtils.getTagLists(policyTags), [policyTags]);
+    const parentReportAction = parentReportActions[report.parentReportActionID];
+    const shouldShowTag = ReportUtils.isGroupPolicy(report) && (transactionTag || OptionsListUtils.hasEnabledTags(policyTagLists));
     // eslint-disable-next-line rulesdir/no-negated-variables
-    const shouldShowNotFoundPage = !ReportUtils.isGroupPolicy(report) || (!transactionTag && !OptionsListUtils.hasEnabledTags(policyTagLists));
-=======
-    const parentReportAction = parentReportActions[report.parentReportActionID];
-
-    // eslint-disable-next-line rulesdir/no-negated-variables
-    const shouldShowNotFoundPage = isEditing && !canEditMoneyRequest(parentReportAction);
->>>>>>> ffa731a2
+    const shouldShowNotFoundPage = !shouldShowTag || (isEditing && !canEditMoneyRequest(parentReportAction))
 
     const navigateBack = () => {
         Navigation.goBack(backTo);
@@ -126,7 +118,6 @@
             shouldShowWrapper
             shouldShowNotFoundPage={shouldShowNotFoundPage}
             testID={IOURequestStepTag.displayName}
-            shouldShowNotFoundPage={shouldShowNotFoundPage}
         >
             {({insets}) => (
                 <>

--- conflicted
+++ resolved
@@ -79,15 +79,10 @@
         if (shouldShowTax) {
             const policyCustomUnitRate = getCustomUnitRate(policy, customUnitRateID);
             const taxRateExternalID = policyCustomUnitRate.attributes?.taxRateExternalID ?? '';
-<<<<<<< HEAD
             const taxableAmount = DistanceRequestUtils.getTaxableAmount(policy, customUnitRateID, TransactionUtils.getDistance(transaction));
             const taxPercentage = TransactionUtils.getTaxValue(policy, transaction, taxRateExternalID) ?? '';
             const taxAmount = CurrencyUtils.convertToBackendAmount(TransactionUtils.calculateTaxAmount(taxPercentage, taxableAmount));
-            IOU.setMoneyRequestTaxAmount(transactionID, taxAmount, true);
-=======
-            const taxAmount = CurrencyUtils.convertToBackendAmount(DistanceRequestUtils.calculateTaxAmount(policy, transaction, customUnitRateID));
             IOU.setMoneyRequestTaxAmount(transactionID, taxAmount);
->>>>>>> 0ae7febf
             IOU.setMoneyRequestTaxRate(transactionID, taxRateExternalID);
         }
         IOU.updateDistanceRequestRate(transactionID, customUnitRateID, policy?.id ?? '');

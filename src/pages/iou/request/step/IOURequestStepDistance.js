import lodashGet from 'lodash/get';
import React, {useCallback, useEffect, useMemo, useRef, useState} from 'react';
import {View} from 'react-native';
import {withOnyx} from 'react-native-onyx';
import _ from 'underscore';
import Button from '@components/Button';
import DistanceRequestFooter from '@components/DistanceRequest/DistanceRequestFooter';
import DistanceRequestRenderItem from '@components/DistanceRequest/DistanceRequestRenderItem';
import DotIndicatorMessage from '@components/DotIndicatorMessage';
import DraggableList from '@components/DraggableList';
import transactionPropTypes from '@components/transactionPropTypes';
import useLocalize from '@hooks/useLocalize';
import useNetwork from '@hooks/useNetwork';
import usePrevious from '@hooks/usePrevious';
import useThemeStyles from '@hooks/useThemeStyles';
import compose from '@libs/compose';
import * as ErrorUtils from '@libs/ErrorUtils';
import Navigation from '@libs/Navigation/Navigation';
import * as TransactionUtils from '@libs/TransactionUtils';
import reportPropTypes from '@pages/reportPropTypes';
import variables from '@styles/variables';
import * as IOU from '@userActions/IOU';
import * as MapboxToken from '@userActions/MapboxToken';
import * as Transaction from '@userActions/Transaction';
import * as TransactionEdit from '@userActions/TransactionEdit';
import CONST from '@src/CONST';
import ONYXKEYS from '@src/ONYXKEYS';
import ROUTES from '@src/ROUTES';
import IOURequestStepRoutePropTypes from './IOURequestStepRoutePropTypes';
import StepScreenWrapper from './StepScreenWrapper';
import withFullTransactionOrNotFound from './withFullTransactionOrNotFound';
import withWritableReportOrNotFound from './withWritableReportOrNotFound';

const propTypes = {
    /** Navigation route context info provided by react navigation */
    route: IOURequestStepRoutePropTypes.isRequired,

    /* Onyx Props */
    /** The report that the transaction belongs to */
    report: reportPropTypes,

    /** The transaction object being modified in Onyx */
    transaction: transactionPropTypes,

    /** backup version of the original transaction  */
    transactionBackup: transactionPropTypes,
};

const defaultProps = {
    report: {},
    transaction: {},
    transactionBackup: {},
};

function IOURequestStepDistance({
    report,
    route: {
        params: {action, iouType, reportID, transactionID, backTo},
    },
    transaction,
    transactionBackup,
}) {
    const styles = useThemeStyles();
    const {isOffline} = useNetwork();
    const {translate} = useLocalize();

    const [optimisticWaypoints, setOptimisticWaypoints] = useState(null);
    const waypoints = useMemo(() => optimisticWaypoints || lodashGet(transaction, 'comment.waypoints', {waypoint0: {}, waypoint1: {}}), [optimisticWaypoints, transaction]);
    const waypointsList = _.keys(waypoints);
    const previousWaypoints = usePrevious(waypoints);
    const numberOfWaypoints = _.size(waypoints);
    const numberOfPreviousWaypoints = _.size(previousWaypoints);
    const scrollViewRef = useRef(null);
    const isLoadingRoute = lodashGet(transaction, 'comment.isLoading', false);
    const isLoading = lodashGet(transaction, 'isLoading', false);
    const hasRouteError = !!lodashGet(transaction, 'errorFields.route');
    const hasRoute = TransactionUtils.hasRoute(transaction);
    const validatedWaypoints = TransactionUtils.getValidWaypoints(waypoints);
    const previousValidatedWaypoints = usePrevious(validatedWaypoints);
    const haveValidatedWaypointsChanged = !_.isEqual(previousValidatedWaypoints, validatedWaypoints);
    const isRouteAbsentWithoutErrors = !hasRoute && !hasRouteError;
    const shouldFetchRoute = (isRouteAbsentWithoutErrors || haveValidatedWaypointsChanged) && !isLoadingRoute && _.size(validatedWaypoints) > 1;
    const [shouldShowAtLeastTwoDifferentWaypointsError, setShouldShowAtLeastTwoDifferentWaypointsError] = useState(false);
    const nonEmptyWaypointsCount = useMemo(() => _.filter(_.keys(waypoints), (key) => !_.isEmpty(waypoints[key])).length, [waypoints]);
    const duplicateWaypointsError = useMemo(() => nonEmptyWaypointsCount >= 2 && _.size(validatedWaypoints) !== nonEmptyWaypointsCount, [nonEmptyWaypointsCount, validatedWaypoints]);
    const atLeastTwoDifferentWaypointsError = useMemo(() => _.size(validatedWaypoints) < 2, [validatedWaypoints]);
    const isEditing = action === CONST.IOU.ACTION.EDIT;
<<<<<<< HEAD
    const isCreatingNewRequest = Navigation.getActiveRoute().includes('start');
    const transactionWasSaved = useRef(false);
=======
    const isCreatingNewRequest = !(backTo || isEditing);
>>>>>>> 16525e6d

    useEffect(() => {
        MapboxToken.init();
        return MapboxToken.stop;
    }, []);

    useEffect(() => {
        if (isOffline || !shouldFetchRoute) {
            return;
        }
        Transaction.getRoute(transactionID, validatedWaypoints, action === CONST.IOU.ACTION.CREATE);
    }, [shouldFetchRoute, transactionID, validatedWaypoints, isOffline, action]);

    useEffect(() => {
        if (numberOfWaypoints <= numberOfPreviousWaypoints) {
            return;
        }
        scrollViewRef.current.scrollToEnd({animated: true});
    }, [numberOfPreviousWaypoints, numberOfWaypoints]);

    useEffect(() => {
        if (nonEmptyWaypointsCount >= 2 && (duplicateWaypointsError || atLeastTwoDifferentWaypointsError || hasRouteError || isLoadingRoute || isLoading)) {
            return;
        }
        setShouldShowAtLeastTwoDifferentWaypointsError(false);
    }, [atLeastTwoDifferentWaypointsError, duplicateWaypointsError, hasRouteError, isLoading, isLoadingRoute, nonEmptyWaypointsCount, transaction]);

    useEffect(() => {
        if (isCreatingNewRequest) {
            return () => {};
        }
        // This effect runs when the component is mounted and unmounted. It's purpose is to be able to properly
        // discard changes if the user cancels out of making any changes. This is accomplished by backing up the
        // original transaction, letting the user modify the current transaction, and then if the user ever
        // cancels out of the modal without saving changes, the original transaction is restored from the backup.

        // On mount, create the backup transaction.
        TransactionEdit.createBackupTransaction(transaction);

        return () => {
            // If the user cancels out of the modal without without saving changes, then the original transaction
            // needs to be restored from the backup so that all changes are removed.
            if (transactionWasSaved.current) {
                return;
            }
            TransactionEdit.restoreOriginalTransactionFromBackup(lodashGet(transaction, 'transactionID', ''), action === CONST.IOU.ACTION.CREATE);
        };
        // eslint-disable-next-line react-hooks/exhaustive-deps
    }, []);

    const navigateBack = () => {
        Navigation.goBack(backTo);
    };

    /**
     * Takes the user to the page for editing a specific waypoint
     * @param {Number} index of the waypoint to edit
     */
    const navigateToWaypointEditPage = (index) => {
        Navigation.navigate(ROUTES.MONEY_REQUEST_STEP_WAYPOINT.getRoute(action, CONST.IOU.TYPE.REQUEST, transactionID, report.reportID, index, Navigation.getActiveRouteWithoutParams()));
    };

    const navigateToNextStep = useCallback(() => {
        if (backTo) {
            Navigation.goBack(backTo);
            return;
        }

        // If a reportID exists in the report object, it's because the user started this flow from using the + button in the composer
        // inside a report. In this case, the participants can be automatically assigned from the report and the user can skip the participants step and go straight
        // to the confirm step.
        if (report.reportID) {
            IOU.setMoneyRequestParticipantsFromReport(transactionID, report);
            Navigation.navigate(ROUTES.MONEY_REQUEST_STEP_CONFIRMATION.getRoute(CONST.IOU.ACTION.CREATE, iouType, transactionID, reportID));
            return;
        }

        // If there was no reportID, then that means the user started this flow from the global + menu
        // and an optimistic reportID was generated. In that case, the next step is to select the participants for this request.
        Navigation.navigate(ROUTES.MONEY_REQUEST_STEP_PARTICIPANTS.getRoute(iouType, transactionID, reportID));
    }, [report, iouType, reportID, transactionID, backTo]);

    const getError = () => {
        // Get route error if available else show the invalid number of waypoints error.
        if (hasRouteError) {
            return ErrorUtils.getLatestErrorField(transaction, 'route');
        }
        if (duplicateWaypointsError) {
            return {0: translate('iou.error.duplicateWaypointsErrorMessage')};
        }
        if (atLeastTwoDifferentWaypointsError) {
            return {0: 'iou.error.atLeastTwoDifferentWaypoints'};
        }
    };

    const updateWaypoints = useCallback(
        ({data}) => {
            if (_.isEqual(waypointsList, data)) {
                return;
            }

            const newWaypoints = {};
            let emptyWaypointIndex = -1;
            _.each(data, (waypoint, index) => {
                newWaypoints[`waypoint${index}`] = lodashGet(waypoints, waypoint, {});
                // Find waypoint that BECOMES empty after dragging
                if (_.isEmpty(newWaypoints[`waypoint${index}`]) && !_.isEmpty(lodashGet(waypoints, `waypoint${index}`, {}))) {
                    emptyWaypointIndex = index;
                }
            });

            setOptimisticWaypoints(newWaypoints);
            // eslint-disable-next-line rulesdir/no-thenable-actions-in-views
            Promise.all([
                Transaction.removeWaypoint(transaction, emptyWaypointIndex.toString(), action === CONST.IOU.ACTION.CREATE),
                Transaction.updateWaypoints(transactionID, newWaypoints, action === CONST.IOU.ACTION.CREATE),
            ]).then(() => {
                setOptimisticWaypoints(undefined);
            });
        },
        [transactionID, transaction, waypoints, waypointsList, action],
    );

    const submitWaypoints = useCallback(() => {
        // If there is any error or loading state, don't let user go to next page.
        if (duplicateWaypointsError || atLeastTwoDifferentWaypointsError || hasRouteError || isLoadingRoute || isLoading) {
            setShouldShowAtLeastTwoDifferentWaypointsError(true);
            return;
        }
        if (!isCreatingNewRequest) {
            transactionWasSaved.current = true;
        }
        if (isEditing) {
            // If nothing was changed, simply go to transaction thread
            // We compare only addresses because numbers are rounded while backup
            const oldWaypoints = lodashGet(transactionBackup, 'comment.waypoints', {});
            const oldAddresses = _.mapObject(oldWaypoints, (waypoint) => _.pick(waypoint, 'address'));
            const addresses = _.mapObject(waypoints, (waypoint) => _.pick(waypoint, 'address'));
            if (_.isEqual(oldAddresses, addresses)) {
                Navigation.dismissModal(report.reportID);
                return;
            }
            IOU.updateMoneyRequestDistance(transaction.transactionID, report.reportID, waypoints);
            Navigation.dismissModal(report.reportID);
            return;
        }

        navigateToNextStep();
    }, [
        duplicateWaypointsError,
        atLeastTwoDifferentWaypointsError,
        hasRouteError,
        isLoadingRoute,
        isLoading,
        isCreatingNewRequest,
        isEditing,
        navigateToNextStep,
        transactionBackup,
        waypoints,
        transaction.transactionID,
        report.reportID,
    ]);

    return (
        <StepScreenWrapper
            headerTitle={translate('common.distance')}
            onBackButtonPress={navigateBack}
            testID={IOURequestStepDistance.displayName}
            shouldShowWrapper={!isCreatingNewRequest}
        >
            <>
                <View style={styles.flex1}>
                    <DraggableList
                        data={waypointsList}
                        keyExtractor={(item) => item}
                        shouldUsePortal
                        onDragEnd={updateWaypoints}
                        scrollEventThrottle={variables.distanceScrollEventThrottle}
                        ref={scrollViewRef}
                        renderItem={({item, drag, isActive, getIndex}) => (
                            <DistanceRequestRenderItem
                                waypoints={waypoints}
                                item={item}
                                onSecondaryInteraction={drag}
                                isActive={isActive}
                                getIndex={getIndex}
                                onPress={navigateToWaypointEditPage}
                                disabled={isLoadingRoute}
                            />
                        )}
                        ListFooterComponent={
                            <DistanceRequestFooter
                                waypoints={waypoints}
                                hasRouteError={hasRouteError}
                                navigateToWaypointEditPage={navigateToWaypointEditPage}
                                transaction={transaction}
                            />
                        }
                    />
                </View>
                <View style={[styles.w100, styles.pt2]}>
                    {/* Show error message if there is route error or there are less than 2 routes and user has tried submitting, */}
                    {((shouldShowAtLeastTwoDifferentWaypointsError && atLeastTwoDifferentWaypointsError) || duplicateWaypointsError || hasRouteError) && (
                        <DotIndicatorMessage
                            style={[styles.mh4, styles.mv3]}
                            messages={getError()}
                            type="error"
                        />
                    )}
                    <Button
                        success
                        allowBubble
                        pressOnEnter
                        large
                        style={[styles.w100, styles.mb4, styles.ph4, styles.flexShrink0]}
                        onPress={submitWaypoints}
                        text={translate(!isCreatingNewRequest ? 'common.save' : 'common.next')}
                        isLoading={!isOffline && (isLoadingRoute || shouldFetchRoute || isLoading)}
                    />
                </View>
            </>
        </StepScreenWrapper>
    );
}

IOURequestStepDistance.displayName = 'IOURequestStepDistance';
IOURequestStepDistance.propTypes = propTypes;
IOURequestStepDistance.defaultProps = defaultProps;

export default compose(
    withWritableReportOrNotFound,
    withFullTransactionOrNotFound,
    withOnyx({
        transactionBackup: {
            key: (props) => `${ONYXKEYS.COLLECTION.TRANSACTION_DRAFT}${props.transactionID}`,
        },
    }),
)(IOURequestStepDistance);<|MERGE_RESOLUTION|>--- conflicted
+++ resolved
@@ -85,12 +85,8 @@
     const duplicateWaypointsError = useMemo(() => nonEmptyWaypointsCount >= 2 && _.size(validatedWaypoints) !== nonEmptyWaypointsCount, [nonEmptyWaypointsCount, validatedWaypoints]);
     const atLeastTwoDifferentWaypointsError = useMemo(() => _.size(validatedWaypoints) < 2, [validatedWaypoints]);
     const isEditing = action === CONST.IOU.ACTION.EDIT;
-<<<<<<< HEAD
-    const isCreatingNewRequest = Navigation.getActiveRoute().includes('start');
     const transactionWasSaved = useRef(false);
-=======
     const isCreatingNewRequest = !(backTo || isEditing);
->>>>>>> 16525e6d
 
     useEffect(() => {
         MapboxToken.init();

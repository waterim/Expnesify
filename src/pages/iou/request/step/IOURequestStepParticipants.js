import lodashGet from 'lodash/get';
import React, {useCallback, useEffect, useRef} from 'react';
import transactionPropTypes from '@components/transactionPropTypes';
import useLocalize from '@hooks/useLocalize';
import compose from '@libs/compose';
import * as IOUUtils from '@libs/IOUUtils';
import Navigation from '@libs/Navigation/Navigation';
import * as TransactionUtils from '@libs/TransactionUtils';
import MoneyRequestParticipantsSelector from '@pages/iou/request/MoneyTemporaryForRefactorRequestParticipantsSelector';
import * as IOU from '@userActions/IOU';
import CONST from '@src/CONST';
import ROUTES from '@src/ROUTES';
import IOURequestStepRoutePropTypes from './IOURequestStepRoutePropTypes';
import StepScreenWrapper from './StepScreenWrapper';
import withFullTransactionOrNotFound from './withFullTransactionOrNotFound';
import withWritableReportOrNotFound from './withWritableReportOrNotFound';

const propTypes = {
    /** Navigation route context info provided by react navigation */
    route: IOURequestStepRoutePropTypes.isRequired,

    /* Onyx Props */
    /** The transaction object being modified in Onyx */
    transaction: transactionPropTypes,
};

const defaultProps = {
    transaction: {},
};

function IOURequestStepParticipants({
    route: {
        params: {iouType, reportID, transactionID},
    },
    transaction,
    transaction: {participants = []},
}) {
    const {translate} = useLocalize();
    const selectedReportID = useRef(reportID);
    const numberOfParticipants = useRef(participants.length);
    const iouRequestType = TransactionUtils.getRequestType(transaction);
    const headerTitle = translate(TransactionUtils.getHeaderTitleTranslationKey(transaction));
    const receiptFilename = lodashGet(transaction, 'filename');
    const receiptPath = lodashGet(transaction, 'receipt.source');

    // When the component mounts, if there is a receipt, see if the image can be read from the disk. If not, redirect the user to the starting step of the flow.
    // This is because until the request is saved, the receipt file is only stored in the browsers memory as a blob:// and if the browser is refreshed, then
    // the image ceases to exist. The best way for the user to recover from this is to start over from the start of the request process.
    useEffect(() => {
        IOUUtils.navigateToStartStepIfScanFileCannotBeRead(receiptFilename, receiptPath, () => {}, iouRequestType, iouType, transactionID, reportID);
    }, [receiptPath, receiptFilename, iouRequestType, iouType, transactionID, reportID]);

    const addParticipant = useCallback(
        (val) => {
            IOU.setMoneyRequestParticipants_temporaryForRefactor(transactionID, val);
            numberOfParticipants.current = val.length;

            // When multiple participants are selected, the reportID is generated at the end of the confirmation step.
            // So we are resetting selectedReportID ref to the reportID coming from params.
            if (val.length !== 1) {
                selectedReportID.current = reportID;
                return;
            }

            // When a participant is selected, the reportID needs to be saved because that's the reportID that will be used in the confirmation step.
            selectedReportID.current = lodashGet(val, '[0].reportID', reportID);
        },
        [reportID, transactionID],
    );

    const goToNextStep = useCallback(() => {
        const nextStepIOUType = numberOfParticipants.current === 1 ? iouType : CONST.IOU.TYPE.SPLIT;
        Navigation.navigate(ROUTES.MONEY_REQUEST_STEP_CONFIRMATION.getRoute(nextStepIOUType, transactionID, selectedReportID.current || reportID));
    }, [iouType, transactionID, reportID]);

    const navigateBack = useCallback(() => {
        IOUUtils.navigateToStartMoneyRequestStep(iouRequestType, iouType, transactionID, reportID);
    }, [iouRequestType, iouType, transactionID, reportID]);

    return (
        <StepScreenWrapper
            headerTitle={headerTitle}
            onBackButtonPress={navigateBack}
            shouldShowWrapper
            testID={IOURequestStepParticipants.displayName}
<<<<<<< HEAD
=======
            onEntryTransitionEnd={() => optionsSelectorRef.current && optionsSelectorRef.current.focus()}
            includeSafeAreaPaddingBottom
>>>>>>> fa250605
        >
            <MoneyRequestParticipantsSelector
                participants={participants}
                onParticipantsAdded={addParticipant}
                onFinish={goToNextStep}
                iouType={iouType}
                iouRequestType={iouRequestType}
            />
        </StepScreenWrapper>
    );
}

IOURequestStepParticipants.displayName = 'IOURequestStepParticipants';
IOURequestStepParticipants.propTypes = propTypes;
IOURequestStepParticipants.defaultProps = defaultProps;

export default compose(withWritableReportOrNotFound, withFullTransactionOrNotFound)(IOURequestStepParticipants);<|MERGE_RESOLUTION|>--- conflicted
+++ resolved
@@ -83,11 +83,7 @@
             onBackButtonPress={navigateBack}
             shouldShowWrapper
             testID={IOURequestStepParticipants.displayName}
-<<<<<<< HEAD
-=======
-            onEntryTransitionEnd={() => optionsSelectorRef.current && optionsSelectorRef.current.focus()}
             includeSafeAreaPaddingBottom
->>>>>>> fa250605
         >
             <MoneyRequestParticipantsSelector
                 participants={participants}

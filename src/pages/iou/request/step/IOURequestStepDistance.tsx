--- conflicted
+++ resolved
@@ -382,17 +382,13 @@
                 Navigation.dismissModal();
                 return;
             }
-<<<<<<< HEAD
-            IOU.updateMoneyRequestDistance({transactionID: transaction?.transactionID ?? '-1', transactionThreadReportID: report?.reportID ?? '-1', waypoints});
-=======
             IOU.updateMoneyRequestDistance({
-                transactionID: transaction?.transactionID ?? '',
-                transactionThreadReportID: report?.reportID ?? '',
+                transactionID: transaction?.transactionID ?? '-1',
+                transactionThreadReportID: report?.reportID ?? '-1',
                 waypoints,
                 ...(hasRouteChanged ? {routes: transaction?.routes} : {}),
                 policy,
             });
->>>>>>> a3d1dd16
             Navigation.dismissModal();
             return;
         }

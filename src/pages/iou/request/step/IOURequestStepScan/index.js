import lodashGet from 'lodash/get';
import React, {useCallback, useContext, useEffect, useReducer, useRef, useState} from 'react';
import {ActivityIndicator, PanResponder, PixelRatio, View} from 'react-native';
import _ from 'underscore';
import Hand from '@assets/images/hand.svg';
import ReceiptUpload from '@assets/images/receipt-upload.svg';
import Shutter from '@assets/images/shutter.svg';
import AttachmentPicker from '@components/AttachmentPicker';
import Button from '@components/Button';
import ConfirmModal from '@components/ConfirmModal';
import CopyTextToClipboard from '@components/CopyTextToClipboard';
import {DragAndDropContext} from '@components/DragAndDrop/Provider';
import Icon from '@components/Icon';
import * as Expensicons from '@components/Icon/Expensicons';
import PressableWithFeedback from '@components/Pressable/PressableWithFeedback';
import Text from '@components/Text';
import transactionPropTypes from '@components/transactionPropTypes';
import useLocalize from '@hooks/useLocalize';
import useTabNavigatorFocus from '@hooks/useTabNavigatorFocus';
import useTheme from '@hooks/useTheme';
import useThemeStyles from '@hooks/useThemeStyles';
import useWindowDimensions from '@hooks/useWindowDimensions';
import * as Browser from '@libs/Browser';
import compose from '@libs/compose';
import * as FileUtils from '@libs/fileDownload/FileUtils';
import Navigation from '@libs/Navigation/Navigation';
import ReceiptDropUI from '@pages/iou/ReceiptDropUI';
import IOURequestStepRoutePropTypes from '@pages/iou/request/step/IOURequestStepRoutePropTypes';
import StepScreenDragAndDropWrapper from '@pages/iou/request/step/StepScreenDragAndDropWrapper';
import withFullTransactionOrNotFound from '@pages/iou/request/step/withFullTransactionOrNotFound';
import withWritableReportOrNotFound from '@pages/iou/request/step/withWritableReportOrNotFound';
import reportPropTypes from '@pages/reportPropTypes';
import * as IOU from '@userActions/IOU';
import CONST from '@src/CONST';
import ROUTES from '@src/ROUTES';
import NavigationAwareCamera from './NavigationAwareCamera';
import * as ReportUtils from "@libs/ReportUtils";
import withCurrentUserPersonalDetails, {
    withCurrentUserPersonalDetailsDefaultProps, withCurrentUserPersonalDetailsPropTypes
} from "@components/withCurrentUserPersonalDetails";
import personalDetailsPropType from "@pages/personalDetailsPropType";
import {withOnyx} from "react-native-onyx";
import ONYXKEYS from "@src/ONYXKEYS";
import * as OptionsListUtils from "@libs/OptionsListUtils";

const propTypes = {
    /** Navigation route context info provided by react navigation */
    route: IOURequestStepRoutePropTypes.isRequired,

    /* Onyx Props */
    /** The report that the transaction belongs to */
    report: reportPropTypes,

    /** The transaction (or draft transaction) being changed */
    transaction: transactionPropTypes,

    /** Personal details of all users */
    personalDetails: personalDetailsPropType,

    /** The personal details of the current user */
    ...withCurrentUserPersonalDetailsPropTypes,
};

const defaultProps = {
    report: {},
    transaction: {},
    personalDetails: {},
    ...withCurrentUserPersonalDetailsDefaultProps,
};

function IOURequestStepScan({
    report,
    route: {
        params: {action, iouType, reportID, transactionID, backTo},
    },
    transaction,
    transaction: {isFromGlobalCreate},
    personalDetails,
    currentUserPersonalDetails,
}) {
    const theme = useTheme();
    const styles = useThemeStyles();

    // Grouping related states
    const [isAttachmentInvalid, setIsAttachmentInvalid] = useState(false);
    const [attachmentInvalidReasonTitle, setAttachmentInvalidReasonTitle] = useState('');
    const [attachmentInvalidReason, setAttachmentValidReason] = useState('');

    const [receiptImageTopPosition, setReceiptImageTopPosition] = useState(0);
    const {isSmallScreenWidth} = useWindowDimensions();
    const {translate} = useLocalize();
    const {isDraggingOver} = useContext(DragAndDropContext);

    const [cameraPermissionState, setCameraPermissionState] = useState('prompt');
    const [isFlashLightOn, toggleFlashlight] = useReducer((state) => !state, false);
    const [isTorchAvailable, setIsTorchAvailable] = useState(false);
    const cameraRef = useRef(null);
    const trackRef = useRef(null);
    const [isQueriedPermissionState, setIsQueriedPermissionState] = useState(false);

    const getScreenshotTimeoutRef = useRef(null);

    const [videoConstraints, setVideoConstraints] = useState(null);
    const tabIndex = 1;
    const isTabActive = useTabNavigatorFocus({tabIndex});
    const skipConfirmation = transaction.skipConfirmation && !ReportUtils.isArchivedRoom(report);

    /**
     * On phones that have ultra-wide lens, react-webcam uses ultra-wide by default.
     * The last deviceId is of regular len camera.
     */
    const requestCameraPermission = useCallback(() => {
        if (!_.isEmpty(videoConstraints) || !Browser.isMobile()) {
            return;
        }

        const defaultConstraints = {facingMode: {exact: 'environment'}};
        navigator.mediaDevices
            .getUserMedia({video: {facingMode: {exact: 'environment'}, zoom: {ideal: 1}}})
            .then((stream) => {
                setCameraPermissionState('granted');
                _.forEach(stream.getTracks(), (track) => track.stop());
                // Only Safari 17+ supports zoom constraint
                if (Browser.isMobileSafari() && stream.getTracks().length > 0) {
                    const deviceId = _.chain(stream.getTracks())
                        .map((track) => track.getSettings())
                        .find((setting) => setting.zoom === 1)
                        .get('deviceId')
                        .value();
                    if (deviceId) {
                        setVideoConstraints({deviceId});
                        return;
                    }
                }
                if (!navigator.mediaDevices.enumerateDevices) {
                    setVideoConstraints(defaultConstraints);
                    return;
                }
                navigator.mediaDevices.enumerateDevices().then((devices) => {
                    const lastBackDeviceId = _.chain(devices)
                        .filter((item) => item.kind === 'videoinput')
                        .last()
                        .get('deviceId', '')
                        .value();

                    if (!lastBackDeviceId) {
                        setVideoConstraints(defaultConstraints);
                        return;
                    }
                    setVideoConstraints({deviceId: lastBackDeviceId});
                });
            })
            .catch(() => {
                setVideoConstraints(defaultConstraints);
                setCameraPermissionState('denied');
            });
        // eslint-disable-next-line react-hooks/exhaustive-deps
    }, []);

    useEffect(() => {
        if (!Browser.isMobile() || !isTabActive) {
            return;
        }
        navigator.permissions
            .query({name: 'camera'})
            .then((permissionState) => {
                setCameraPermissionState(permissionState.state);
                if (permissionState.state === 'granted') {
                    requestCameraPermission();
                }
            })
            .catch(() => {
                setCameraPermissionState('denied');
            })
            .finally(() => {
                setIsQueriedPermissionState(true);
            });
        // We only want to get the camera permission status when the component is mounted
        // eslint-disable-next-line react-hooks/exhaustive-deps
    }, [isTabActive]);

    const hideRecieptModal = () => {
        setIsAttachmentInvalid(false);
    };

    /**
     * Sets the upload receipt error modal content when an invalid receipt is uploaded
     * @param {*} isInvalid
     * @param {*} title
     * @param {*} reason
     */
    const setUploadReceiptError = (isInvalid, title, reason) => {
        setIsAttachmentInvalid(isInvalid);
        setAttachmentInvalidReasonTitle(title);
        setAttachmentValidReason(reason);
    };

    function validateReceipt(file) {
        const {fileExtension} = FileUtils.splitExtensionFromFileName(lodashGet(file, 'name', ''));
        if (!CONST.API_ATTACHMENT_VALIDATIONS.ALLOWED_RECEIPT_EXTENSIONS.includes(fileExtension.toLowerCase())) {
            setUploadReceiptError(true, 'attachmentPicker.wrongFileType', 'attachmentPicker.notAllowedExtension');
            return false;
        }

        if (lodashGet(file, 'size', 0) > CONST.API_ATTACHMENT_VALIDATIONS.MAX_SIZE) {
            setUploadReceiptError(true, 'attachmentPicker.attachmentTooLarge', 'attachmentPicker.sizeExceeded');
            return false;
        }

        if (lodashGet(file, 'size', 0) < CONST.API_ATTACHMENT_VALIDATIONS.MIN_SIZE) {
            setUploadReceiptError(true, 'attachmentPicker.attachmentTooSmall', 'attachmentPicker.sizeNotMet');
            return false;
        }

        return true;
    }

    const navigateBack = () => {
        Navigation.goBack(backTo);
    };

    const navigateToConfirmationStep = useCallback((file, source) => {
        if (backTo) {
            Navigation.goBack(backTo);
            return;
        }

        // If the transaction was created from the global create, the person needs to select participants, so take them there.
        if (isFromGlobalCreate && iouType !== CONST.IOU.TYPE.TRACK_EXPENSE && !report.reportID) {
            Navigation.navigate(ROUTES.MONEY_REQUEST_STEP_PARTICIPANTS.getRoute(iouType, transactionID, reportID));
            return;
        }

        // If the transaction was created from the + menu from the composer inside of a chat, the participants can automatically
        // be added to the transaction (taken from the chat report participants) and then the person is taken to the confirmation step.
<<<<<<< HEAD
        const selectedParticipants = IOU.setMoneyRequestParticipantsFromReport(transactionID, report);
        const participants = _.map(selectedParticipants, (participant) => {
            const participantAccountID = lodashGet(participant, 'accountID', 0);
            return participantAccountID ? OptionsListUtils.getParticipantsOption(participant, personalDetails) : OptionsListUtils.getReportOption(participant);
        });

        if (skipConfirmation) {
            const receipt = file;
            receipt.source = source;
            receipt.state = CONST.IOU.RECEIPT_STATE.SCANREADY;
            if (iouType === CONST.IOU.TYPE.SPLIT) {
                IOU.startSplitBill(
                    participants,
                    currentUserPersonalDetails.login,
                    currentUserPersonalDetails.accountID,
                    '',
                    '',
                    '',
                    receipt,
                    reportID,
                );
                return;
            }
            IOU.requestMoney(
                report,
                0,
                transaction.currency,
                transaction.created,
                '',
                currentUserPersonalDetails.login,
                currentUserPersonalDetails.accountID,
                participants[0],
                '',
                receipt,
            );
            return;
        }

        Navigation.navigate(ROUTES.MONEY_REQUEST_STEP_CONFIRMATION.getRoute(iouType, transactionID, reportID));
=======
        IOU.setMoneyRequestParticipantsFromReport(transactionID, report);
        Navigation.navigate(ROUTES.MONEY_REQUEST_STEP_CONFIRMATION.getRoute(CONST.IOU.ACTION.CREATE, iouType, transactionID, reportID));
>>>>>>> ebc8de82
    }, [iouType, report, reportID, transactionID, isFromGlobalCreate, backTo]);

    const updateScanAndNavigate = useCallback(
        (file, source) => {
            IOU.replaceReceipt(transactionID, file, source);
            Navigation.dismissModal();
        },
        [transactionID],
    );

    /**
     * Sets the Receipt objects and navigates the user to the next page
     * @param {Object} file
     */
    const setReceiptAndNavigate = (file) => {
        if (!validateReceipt(file)) {
            return;
        }

        // Store the receipt on the transaction object in Onyx
        const source = URL.createObjectURL(file);
        IOU.setMoneyRequestReceipt(transactionID, source, file.name, action !== CONST.IOU.ACTION.EDIT);

        if (action === CONST.IOU.ACTION.EDIT) {
            updateScanAndNavigate(file, source);
            return;
        }

        navigateToConfirmationStep(file, source);
    };

    const setupCameraPermissionsAndCapabilities = (stream) => {
        setCameraPermissionState('granted');

        const [track] = stream.getVideoTracks();
        const capabilities = track.getCapabilities();
        if (capabilities.torch) {
            trackRef.current = track;
        }
        setIsTorchAvailable(!!capabilities.torch);
    };

    const getScreenshot = useCallback(() => {
        if (!cameraRef.current) {
            requestCameraPermission();
            return;
        }

        const imageBase64 = cameraRef.current.getScreenshot();

        const filename = `receipt_${Date.now()}.png`;
        const file = FileUtils.base64ToFile(imageBase64, filename);
        const source = URL.createObjectURL(file);
        IOU.setMoneyRequestReceipt(transactionID, source, file.name, action !== CONST.IOU.ACTION.EDIT);

        if (action === CONST.IOU.ACTION.EDIT) {
            updateScanAndNavigate(file, source);
            return;
        }

        navigateToConfirmationStep();
    }, [action, transactionID, updateScanAndNavigate, navigateToConfirmationStep, requestCameraPermission]);

    const clearTorchConstraints = useCallback(() => {
        if (!trackRef.current) {
            return;
        }
        trackRef.current.applyConstraints({
            advanced: [{torch: false}],
        });
    }, []);

    const capturePhoto = useCallback(() => {
        if (trackRef.current && isFlashLightOn) {
            trackRef.current
                .applyConstraints({
                    advanced: [{torch: true}],
                })
                .then(() => {
                    getScreenshotTimeoutRef.current = setTimeout(() => {
                        getScreenshot();
                        clearTorchConstraints();
                    }, 2000);
                });
            return;
        }

        getScreenshot();
    }, [isFlashLightOn, getScreenshot, clearTorchConstraints]);

    const panResponder = useRef(
        PanResponder.create({
            onPanResponderTerminationRequest: () => false,
        }),
    ).current;

    useEffect(
        () => () => {
            if (!getScreenshotTimeoutRef.current) {
                return;
            }
            clearTimeout(getScreenshotTimeoutRef.current);
        },
        [],
    );

    const mobileCameraView = () => (
        <>
            <View style={[styles.cameraView]}>
                {((cameraPermissionState === 'prompt' && !isQueriedPermissionState) || (cameraPermissionState === 'granted' && _.isEmpty(videoConstraints))) && (
                    <ActivityIndicator
                        size={CONST.ACTIVITY_INDICATOR_SIZE.LARGE}
                        style={[styles.flex1]}
                        color={theme.textSupporting}
                    />
                )}
                {cameraPermissionState !== 'granted' && isQueriedPermissionState && (
                    <View style={[styles.flex1, styles.permissionView, styles.userSelectNone]}>
                        <Icon
                            src={Hand}
                            width={CONST.RECEIPT.HAND_ICON_WIDTH}
                            height={CONST.RECEIPT.HAND_ICON_HEIGHT}
                            style={[styles.pb5]}
                        />
                        <Text style={[styles.textReceiptUpload]}>{translate('receipt.takePhoto')}</Text>
                        <Text style={[styles.subTextReceiptUpload]}>{translate('receipt.cameraAccess')}</Text>
                        <Button
                            medium
                            success
                            text={translate('common.continue')}
                            accessibilityLabel={translate('common.continue')}
                            style={[styles.p9, styles.pt5]}
                            onPress={capturePhoto}
                        />
                    </View>
                )}
                {cameraPermissionState === 'granted' && !_.isEmpty(videoConstraints) && (
                    <NavigationAwareCamera
                        onUserMedia={setupCameraPermissionsAndCapabilities}
                        onUserMediaError={() => setCameraPermissionState('denied')}
                        style={{...styles.videoContainer, display: cameraPermissionState !== 'granted' ? 'none' : 'block'}}
                        ref={cameraRef}
                        screenshotFormat="image/png"
                        videoConstraints={videoConstraints}
                        forceScreenshotSourceSize
                        cameraTabIndex={tabIndex}
                    />
                )}
            </View>

            <View style={[styles.flexRow, styles.justifyContentAround, styles.alignItemsCenter, styles.pv3]}>
                <AttachmentPicker>
                    {({openPicker}) => (
                        <PressableWithFeedback
                            accessibilityLabel={translate('receipt.chooseFile')}
                            role={CONST.ACCESSIBILITY_ROLE.BUTTON}
                            onPress={() => {
                                openPicker({
                                    onPicked: setReceiptAndNavigate,
                                });
                            }}
                        >
                            <Icon
                                height={32}
                                width={32}
                                src={Expensicons.Gallery}
                                fill={theme.textSupporting}
                            />
                        </PressableWithFeedback>
                    )}
                </AttachmentPicker>
                <PressableWithFeedback
                    role={CONST.ACCESSIBILITY_ROLE.BUTTON}
                    accessibilityLabel={translate('receipt.shutter')}
                    style={[styles.alignItemsCenter]}
                    onPress={capturePhoto}
                >
                    <Shutter
                        width={CONST.RECEIPT.SHUTTER_SIZE}
                        height={CONST.RECEIPT.SHUTTER_SIZE}
                    />
                </PressableWithFeedback>
                <PressableWithFeedback
                    role={CONST.ACCESSIBILITY_ROLE.BUTTON}
                    accessibilityLabel={translate('receipt.flash')}
                    style={[styles.alignItemsEnd, !isTorchAvailable && styles.opacity0]}
                    onPress={toggleFlashlight}
                    disabled={!isTorchAvailable}
                >
                    <Icon
                        height={32}
                        width={32}
                        src={Expensicons.Bolt}
                        fill={isFlashLightOn ? theme.iconHovered : theme.textSupporting}
                    />
                </PressableWithFeedback>
            </View>
        </>
    );

    const desktopUploadView = () => (
        <>
            <View onLayout={({nativeEvent}) => setReceiptImageTopPosition(PixelRatio.roundToNearestPixel(nativeEvent.layout.top))}>
                <ReceiptUpload
                    width={CONST.RECEIPT.ICON_SIZE}
                    height={CONST.RECEIPT.ICON_SIZE}
                />
            </View>

            <View
                style={[styles.receiptViewTextContainer, styles.userSelectNone]}
                // eslint-disable-next-line react/jsx-props-no-spreading
                {...panResponder.panHandlers}
            >
                <Text style={[styles.textReceiptUpload]}>{translate('receipt.upload')}</Text>
                <Text style={[styles.subTextReceiptUpload]}>
                    {isSmallScreenWidth ? translate('receipt.chooseReceipt') : translate('receipt.dragReceiptBeforeEmail')}
                    <CopyTextToClipboard
                        text={CONST.EMAIL.RECEIPTS}
                        textStyles={[styles.textBlue]}
                    />
                    {isSmallScreenWidth ? null : translate('receipt.dragReceiptAfterEmail')}
                </Text>
            </View>

            <AttachmentPicker>
                {({openPicker}) => (
                    <Button
                        medium
                        success
                        text={translate('receipt.chooseFile')}
                        accessibilityLabel={translate('receipt.chooseFile')}
                        style={[styles.p9]}
                        onPress={() => {
                            openPicker({
                                onPicked: setReceiptAndNavigate,
                            });
                        }}
                    />
                )}
            </AttachmentPicker>
        </>
    );

    return (
        <StepScreenDragAndDropWrapper
            headerTitle={translate('common.receipt')}
            onBackButtonPress={navigateBack}
            shouldShowWrapper={Boolean(backTo)}
            testID={IOURequestStepScan.displayName}
        >
            <View style={[styles.flex1, !Browser.isMobile() && styles.uploadReceiptView(isSmallScreenWidth)]}>
                {!isDraggingOver && (Browser.isMobile() ? mobileCameraView() : desktopUploadView())}
                <ReceiptDropUI
                    onDrop={(e) => {
                        const file = lodashGet(e, ['dataTransfer', 'files', 0]);
                        setReceiptAndNavigate(file);
                    }}
                    receiptImageTopPosition={receiptImageTopPosition}
                />
                <ConfirmModal
                    title={attachmentInvalidReasonTitle ? translate(attachmentInvalidReasonTitle) : ''}
                    onConfirm={hideRecieptModal}
                    onCancel={hideRecieptModal}
                    isVisible={isAttachmentInvalid}
                    prompt={attachmentInvalidReason ? translate(attachmentInvalidReason) : ''}
                    confirmText={translate('common.close')}
                    shouldShowCancelButton={false}
                />
            </View>
        </StepScreenDragAndDropWrapper>
    );
}

IOURequestStepScan.defaultProps = defaultProps;
IOURequestStepScan.propTypes = propTypes;
IOURequestStepScan.displayName = 'IOURequestStepScan';

export default compose(
    withWritableReportOrNotFound,
    withFullTransactionOrNotFound,
    withCurrentUserPersonalDetails,
    withOnyx({
        personalDetails: {
            key: ONYXKEYS.PERSONAL_DETAILS_LIST,
        },
    }),
)(IOURequestStepScan);<|MERGE_RESOLUTION|>--- conflicted
+++ resolved
@@ -233,7 +233,6 @@
 
         // If the transaction was created from the + menu from the composer inside of a chat, the participants can automatically
         // be added to the transaction (taken from the chat report participants) and then the person is taken to the confirmation step.
-<<<<<<< HEAD
         const selectedParticipants = IOU.setMoneyRequestParticipantsFromReport(transactionID, report);
         const participants = _.map(selectedParticipants, (participant) => {
             const participantAccountID = lodashGet(participant, 'accountID', 0);
@@ -271,12 +270,8 @@
             );
             return;
         }
-
-        Navigation.navigate(ROUTES.MONEY_REQUEST_STEP_CONFIRMATION.getRoute(iouType, transactionID, reportID));
-=======
         IOU.setMoneyRequestParticipantsFromReport(transactionID, report);
         Navigation.navigate(ROUTES.MONEY_REQUEST_STEP_CONFIRMATION.getRoute(CONST.IOU.ACTION.CREATE, iouType, transactionID, reportID));
->>>>>>> ebc8de82
     }, [iouType, report, reportID, transactionID, isFromGlobalCreate, backTo]);
 
     const updateScanAndNavigate = useCallback(

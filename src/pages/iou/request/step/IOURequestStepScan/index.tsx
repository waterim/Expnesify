--- conflicted
+++ resolved
@@ -32,17 +32,7 @@
 import ROUTES from '@src/ROUTES';
 import {isEmptyObject} from '@src/types/utils/EmptyObject';
 import NavigationAwareCamera from './NavigationAwareCamera';
-<<<<<<< HEAD
-import type IOURequestStepOnyxProps from './types';
-
-type IOURequestStepScanProps = IOURequestStepOnyxProps &
-    WithWritableReportOrNotFoundProps<typeof SCREENS.MONEY_REQUEST.STEP_SCAN> & {
-        /** Holds data related to Expense view state, rather than the underlying Expense data. */
-        transaction: OnyxEntry<OnyxTypes.Transaction>;
-    };
-=======
 import type {IOURequestStepScanProps} from './types';
->>>>>>> d4bc1b08
 
 function IOURequestStepScan({
     report,

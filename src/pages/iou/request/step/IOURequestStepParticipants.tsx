--- conflicted
+++ resolved
@@ -51,7 +51,7 @@
             return translate('iou.categorize');
         }
         if (action === CONST.IOU.ACTION.MOVE) {
-            return translate('iou.request');
+            return translate('iou.submitExpense');
         }
         if (action === CONST.IOU.ACTION.SHARE) {
             return translate('iou.share');
@@ -71,14 +71,9 @@
     const newIouType = useRef<IOURef>();
 
     // When the component mounts, if there is a receipt, see if the image can be read from the disk. If not, redirect the user to the starting step of the flow.
-<<<<<<< HEAD
     // This is because until the expense is saved, the receipt file is only stored in the browsers memory as a blob:// and if the browser is refreshed, then
     // the image ceases to exist. The best way for the user to recover from this is to start over from the start of the expense process.
-=======
-    // This is because until the request is saved, the receipt file is only stored in the browsers memory as a blob:// and if the browser is refreshed, then
-    // the image ceases to exist. The best way for the user to recover from this is to start over from the start of the request process.
     // skip this in case user is moving the transaction as the receipt path will be valid in that case
->>>>>>> 21ee1a37
     useEffect(() => {
         if (IOUUtils.isMovingTransactionFromTrackExpense(action)) {
             return;

--- conflicted
+++ resolved
@@ -48,16 +48,11 @@
 ): React.ComponentType<Omit<TProps & RefAttributes<TRef>, keyof WithWritableReportOrNotFoundOnyxProps>> {
     // eslint-disable-next-line rulesdir/no-negated-variables
     function WithWritableReportOrNotFound(props: TProps, ref: ForwardedRef<TRef>) {
-<<<<<<< HEAD
         const {report = {reportID: ''}, route, isLoadingApp = true} = props;
-        const iouTypeParamIsInvalid = !Object.values(CONST.IOU.TYPE).includes(route.params?.iouType);
-        const isEditing = route.params?.action === CONST.IOU.ACTION.EDIT;
-=======
-        const {report = {reportID: ''}, route} = props;
         const iouTypeParamIsInvalid = !Object.values(CONST.IOU.TYPE)
             .filter((type) => shouldIncludeDeprecatedIOUType || (type !== CONST.IOU.TYPE.REQUEST && type !== CONST.IOU.TYPE.SEND))
             .includes(route.params?.iouType);
->>>>>>> 915a1b64
+        const isEditing = 'action' in route.params && route.params?.action === CONST.IOU.ACTION.EDIT;
         const canUserPerformWriteAction = ReportUtils.canUserPerformWriteAction(report);
 
         useEffect(() => {

--- conflicted
+++ resolved
@@ -84,14 +84,10 @@
     const {translate} = useLocalize();
     const {windowWidth} = useWindowDimensions();
     const {isOffline} = useNetwork();
-<<<<<<< HEAD
     const [startLocationPermissionFlow, setStartLocationPermissionFlow] = useState(false);
     const [selectedParticipantList, setSelectedParticipantList] = useState<Participant[]>([]);
 
-    const [receiptFile, setReceiptFile] = useState<Receipt>();
-=======
     const [receiptFile, setReceiptFile] = useState<OnyxEntry<Receipt>>();
->>>>>>> 060160e8
     const requestType = TransactionUtils.getRequestType(transaction);
     const isDistanceRequest = requestType === CONST.IOU.REQUEST_TYPE.DISTANCE;
 

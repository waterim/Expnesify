--- conflicted
+++ resolved
@@ -140,11 +140,6 @@
     const participants = useMemo(
         () =>
             transaction?.participants?.map((participant) => {
-<<<<<<< HEAD
-                const participantAccountID = participant.accountID;
-
-=======
->>>>>>> 8e2831c4
                 if (participant.isSender && iouType === CONST.IOU.TYPE.INVOICE) {
                     return participant;
                 }

--- conflicted
+++ resolved
@@ -57,15 +57,12 @@
 const defaultProps = {
     report: {},
     transaction: {},
-<<<<<<< HEAD
     policy: {},
     personalDetails: {},
     ...withCurrentUserPersonalDetailsDefaultProps,
-=======
     splitDraftTransaction: {},
     draftTransaction: {},
     shouldKeepUserInput: false,
->>>>>>> 3ad2220d
 };
 
 function IOURequestStepAmount({

import type {RouteProp} from '@react-navigation/native';
import {useIsFocused} from '@react-navigation/native';
import type {ComponentType, ForwardedRef, RefAttributes} from 'react';
import React, {forwardRef} from 'react';
import type {OnyxEntry} from 'react-native-onyx';
import {withOnyx} from 'react-native-onyx';
import FullPageNotFoundView from '@components/BlockingViews/FullPageNotFoundView';
import getComponentDisplayName from '@libs/getComponentDisplayName';
import type {MoneyRequestNavigatorParamList} from '@libs/Navigation/types';
import CONST from '@src/CONST';
import ONYXKEYS from '@src/ONYXKEYS';
import type SCREENS from '@src/SCREENS';
import type {Transaction} from '@src/types/onyx';

type WithFullTransactionOrNotFoundOnyxProps = {
    /** Indicates whether the report data is loading */
    transaction: OnyxEntry<Transaction>;
};

type MoneyRequestRouteName =
    | typeof SCREENS.MONEY_REQUEST.STEP_WAYPOINT
    | typeof SCREENS.MONEY_REQUEST.STEP_DESCRIPTION
    | typeof SCREENS.MONEY_REQUEST.STEP_TAX_AMOUNT
<<<<<<< HEAD
    | typeof SCREENS.MONEY_REQUEST.STEP_PARTICIPANTS
    | typeof SCREENS.MONEY_REQUEST.STEP_MERCHANT
    | typeof SCREENS.MONEY_REQUEST.STEP_TAG
=======
    | typeof SCREENS.MONEY_REQUEST.STEP_CONFIRMATION
    | typeof SCREENS.MONEY_REQUEST.STEP_CATEGORY
>>>>>>> 4e13dada
    | typeof SCREENS.MONEY_REQUEST.STEP_TAX_RATE;

type Route<T extends MoneyRequestRouteName> = RouteProp<MoneyRequestNavigatorParamList, T>;

type WithFullTransactionOrNotFoundProps<T extends MoneyRequestRouteName> = WithFullTransactionOrNotFoundOnyxProps & {route: Route<T>};

export default function <TProps extends WithFullTransactionOrNotFoundProps<MoneyRequestRouteName>, TRef>(WrappedComponent: ComponentType<TProps & RefAttributes<TRef>>) {
    // eslint-disable-next-line rulesdir/no-negated-variables
    function WithFullTransactionOrNotFound(props: TProps, ref: ForwardedRef<TRef>) {
        const transactionID = props.transaction?.transactionID;

        const isFocused = useIsFocused();

        // If the transaction does not have a transactionID, then the transaction no longer exists in Onyx as a full transaction and the not-found page should be shown.
        // In addition, the not-found page should be shown only if the component screen's route is active (i.e. is focused).
        // This is to prevent it from showing when the modal is being dismissed while navigating to a different route (e.g. on requesting money).
        if (!transactionID) {
            return <FullPageNotFoundView shouldShow={isFocused} />;
        }

        return (
            <WrappedComponent
                // eslint-disable-next-line react/jsx-props-no-spreading
                {...props}
                ref={ref}
            />
        );
    }

    WithFullTransactionOrNotFound.displayName = `withFullTransactionOrNotFound(${getComponentDisplayName(WrappedComponent)})`;

    return withOnyx<TProps & RefAttributes<TRef>, WithFullTransactionOrNotFoundOnyxProps>({
        transaction: {
            key: ({route}) => {
                const transactionID = route.params.transactionID ?? 0;
                const userAction = 'action' in route.params && route.params.action ? route.params.action : CONST.IOU.ACTION.CREATE;

                if (userAction === CONST.IOU.ACTION.CREATE) {
                    return `${ONYXKEYS.COLLECTION.TRANSACTION_DRAFT}${transactionID}` as `${typeof ONYXKEYS.COLLECTION.TRANSACTION}${string}`;
                }
                return `${ONYXKEYS.COLLECTION.TRANSACTION}${transactionID}`;
            },
        },
    })(forwardRef(WithFullTransactionOrNotFound));
}

export type {WithFullTransactionOrNotFoundProps};<|MERGE_RESOLUTION|>--- conflicted
+++ resolved
@@ -21,14 +21,11 @@
     | typeof SCREENS.MONEY_REQUEST.STEP_WAYPOINT
     | typeof SCREENS.MONEY_REQUEST.STEP_DESCRIPTION
     | typeof SCREENS.MONEY_REQUEST.STEP_TAX_AMOUNT
-<<<<<<< HEAD
     | typeof SCREENS.MONEY_REQUEST.STEP_PARTICIPANTS
     | typeof SCREENS.MONEY_REQUEST.STEP_MERCHANT
     | typeof SCREENS.MONEY_REQUEST.STEP_TAG
-=======
     | typeof SCREENS.MONEY_REQUEST.STEP_CONFIRMATION
     | typeof SCREENS.MONEY_REQUEST.STEP_CATEGORY
->>>>>>> 4e13dada
     | typeof SCREENS.MONEY_REQUEST.STEP_TAX_RATE;
 
 type Route<T extends MoneyRequestRouteName> = RouteProp<MoneyRequestNavigatorParamList, T>;

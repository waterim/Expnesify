import lodashGet from 'lodash/get';
import PropTypes from 'prop-types';
import React, {useCallback, useEffect, useRef, useState} from 'react';
import {View} from 'react-native';
import {withOnyx} from 'react-native-onyx';
import _ from 'underscore';
import FullPageNotFoundView from '@components/BlockingViews/FullPageNotFoundView';
import DragAndDropProvider from '@components/DragAndDrop/Provider';
import FullScreenLoadingIndicator from '@components/FullscreenLoadingIndicator';
import HeaderWithBackButton from '@components/HeaderWithBackButton';
import ScreenWrapper from '@components/ScreenWrapper';
import TabSelector from '@components/TabSelector/TabSelector';
import transactionPropTypes from '@components/transactionPropTypes';
import useLocalize from '@hooks/useLocalize';
import usePrevious from '@hooks/usePrevious';
import useThemeStyles from '@hooks/useThemeStyles';
import * as DeviceCapabilities from '@libs/DeviceCapabilities';
import * as IOUUtils from '@libs/IOUUtils';
import * as KeyDownPressListener from '@libs/KeyboardShortcut/KeyDownPressListener';
import Navigation from '@libs/Navigation/Navigation';
import OnyxTabNavigator, {TopTab} from '@libs/Navigation/OnyxTabNavigator';
import * as ReportUtils from '@libs/ReportUtils';
import * as TransactionUtils from '@libs/TransactionUtils';
import reportPropTypes from '@pages/reportPropTypes';
import * as IOU from '@userActions/IOU';
import CONST from '@src/CONST';
import ONYXKEYS from '@src/ONYXKEYS';
import IOURequestStepAmount from './step/IOURequestStepAmount';
import IOURequestStepDistance from './step/IOURequestStepDistance';
import IOURequestStepRoutePropTypes from './step/IOURequestStepRoutePropTypes';
import IOURequestStepScan from './step/IOURequestStepScan';

const propTypes = {
    /** Navigation route context info provided by react navigation */
    route: IOURequestStepRoutePropTypes.isRequired,

    /* Onyx Props */
    /** The report that holds the transaction */
    report: reportPropTypes,

    /** The policy tied to the report */
    policy: PropTypes.shape({
        /** Type of the policy */
        type: PropTypes.string,
    }),

    /** The tab to select by default (whatever the user visited last) */
    selectedTab: PropTypes.oneOf(_.values(CONST.TAB_REQUEST)),

    /** The transaction being modified */
    transaction: transactionPropTypes,
};

const defaultProps = {
    report: {},
    policy: {},
    selectedTab: CONST.TAB_REQUEST.SCAN,
    transaction: {},
};

function IOURequestStartPage({
    report,
    policy,
    route,
    route: {
        params: {iouType, reportID},
    },
    selectedTab,
    transaction,
}) {
    const styles = useThemeStyles();
    const {translate} = useLocalize();
    const [isDraggingOver, setIsDraggingOver] = useState(false);
    const tabTitles = {
        [CONST.IOU.TYPE.REQUEST]: translate('iou.requestMoney'),
        [CONST.IOU.TYPE.SEND]: translate('iou.sendMoney'),
        [CONST.IOU.TYPE.SPLIT]: translate('iou.splitBill'),
    };
    const transactionRequestType = useRef(TransactionUtils.getRequestType(transaction));
    const previousIOURequestType = usePrevious(transactionRequestType.current);
    const isFromGlobalCreate = _.isEmpty(report.reportID);

    useEffect(() => {
        const handler = (event) => {
            if (event.code !== CONST.KEYBOARD_SHORTCUTS.TAB.shortcutKey) {
                return;
            }
            event.preventDefault();
            event.stopPropagation();
        };
        KeyDownPressListener.addKeyDownPressListener(handler);

        return () => KeyDownPressListener.removeKeyDownPressListener(handler);
    }, []);

    // Clear out the temporary money request if the reportID in the URL has changed from the transaction's reportID
    useEffect(() => {
        if (transaction.reportID === reportID) {
            return;
        }
<<<<<<< HEAD
        IOU.startMoneyRequest(reportID, isFromGlobalCreate, transactionRequestType.current);
=======
        IOU.initMoneyRequest(reportID, isFromGlobalCreate, transactionRequestType.current);
>>>>>>> 2932fd6e
    }, [transaction, reportID, iouType, isFromGlobalCreate]);

    const isExpenseChat = ReportUtils.isPolicyExpenseChat(report);
    const isExpenseReport = ReportUtils.isExpenseReport(report);
    const shouldDisplayDistanceRequest = isExpenseChat || isExpenseReport || isFromGlobalCreate;

    // Allow the user to create the request if we are creating the request in global menu or the report can create the request
    const isAllowedToCreateRequest = _.isEmpty(report.reportID) || ReportUtils.canCreateRequest(report, policy, iouType);

    const navigateBack = () => {
        Navigation.dismissModal();
    };

    const resetIOUTypeIfChanged = useCallback(
        (newIouType) => {
            if (newIouType === previousIOURequestType) {
                return;
            }
<<<<<<< HEAD
            IOU.startMoneyRequest(reportID, isFromGlobalCreate, newIouType);
=======
            IOU.initMoneyRequest(reportID, isFromGlobalCreate, newIouType);
>>>>>>> 2932fd6e
            transactionRequestType.current = newIouType;
        },
        [previousIOURequestType, reportID, isFromGlobalCreate],
    );

    if (!transaction.transactionID) {
        // The draft transaction is initialized only after the component is mounted,
        // which will lead to briefly displaying the Not Found page without this loader.
        return <FullScreenLoadingIndicator />;
    }

    return (
        <ScreenWrapper
            includeSafeAreaPaddingBottom={false}
            shouldEnableKeyboardAvoidingView={false}
            shouldEnableMinHeight={DeviceCapabilities.canUseTouchScreen()}
            headerGapStyles={isDraggingOver ? [styles.receiptDropHeaderGap] : []}
            testID={IOURequestStartPage.displayName}
        >
            {({safeAreaPaddingBottomStyle}) => (
                <FullPageNotFoundView shouldShow={!IOUUtils.isValidMoneyRequestType(iouType) || !isAllowedToCreateRequest}>
                    <DragAndDropProvider
                        setIsDraggingOver={setIsDraggingOver}
                        isDisabled={selectedTab !== CONST.TAB_REQUEST.SCAN}
                    >
                        <View style={[styles.flex1, safeAreaPaddingBottomStyle]}>
                            <HeaderWithBackButton
                                title={tabTitles[iouType]}
                                onBackButtonPress={navigateBack}
                            />
                            {iouType === CONST.IOU.TYPE.REQUEST || iouType === CONST.IOU.TYPE.SPLIT ? (
                                <OnyxTabNavigator
                                    id={CONST.TAB.IOU_REQUEST_TYPE}
                                    selectedTab={selectedTab || CONST.IOU.REQUEST_TYPE.SCAN}
                                    onTabSelected={resetIOUTypeIfChanged}
                                    tabBar={({state, navigation, position}) => (
                                        <TabSelector
                                            state={state}
                                            navigation={navigation}
                                            position={position}
                                        />
                                    )}
                                >
                                    <TopTab.Screen name={CONST.TAB_REQUEST.MANUAL}>{() => <IOURequestStepAmount route={route} />}</TopTab.Screen>
                                    <TopTab.Screen name={CONST.TAB_REQUEST.SCAN}>{() => <IOURequestStepScan route={route} />}</TopTab.Screen>
                                    {shouldDisplayDistanceRequest && <TopTab.Screen name={CONST.TAB_REQUEST.DISTANCE}>{() => <IOURequestStepDistance route={route} />}</TopTab.Screen>}
                                </OnyxTabNavigator>
                            ) : (
                                <IOURequestStepAmount route={route} />
                            )}
                        </View>
                    </DragAndDropProvider>
                </FullPageNotFoundView>
            )}
        </ScreenWrapper>
    );
}

IOURequestStartPage.displayName = 'IOURequestStartPage';
IOURequestStartPage.propTypes = propTypes;
IOURequestStartPage.defaultProps = defaultProps;

export default withOnyx({
    report: {
        key: ({route}) => `${ONYXKEYS.COLLECTION.REPORT}${route.params.reportID}`,
    },
    policy: {
        key: ({report}) => `${ONYXKEYS.COLLECTION.POLICY}${lodashGet(report, 'policyID')}`,
    },
    selectedTab: {
        key: `${ONYXKEYS.COLLECTION.SELECTED_TAB}${CONST.TAB.IOU_REQUEST_TYPE}`,
    },
    transaction: {
        key: ({route}) => `${ONYXKEYS.COLLECTION.TRANSACTION_DRAFT}${lodashGet(route, 'params.transactionID', '0')}`,
    },
})(IOURequestStartPage);<|MERGE_RESOLUTION|>--- conflicted
+++ resolved
@@ -98,11 +98,7 @@
         if (transaction.reportID === reportID) {
             return;
         }
-<<<<<<< HEAD
-        IOU.startMoneyRequest(reportID, isFromGlobalCreate, transactionRequestType.current);
-=======
         IOU.initMoneyRequest(reportID, isFromGlobalCreate, transactionRequestType.current);
->>>>>>> 2932fd6e
     }, [transaction, reportID, iouType, isFromGlobalCreate]);
 
     const isExpenseChat = ReportUtils.isPolicyExpenseChat(report);
@@ -121,11 +117,7 @@
             if (newIouType === previousIOURequestType) {
                 return;
             }
-<<<<<<< HEAD
-            IOU.startMoneyRequest(reportID, isFromGlobalCreate, newIouType);
-=======
             IOU.initMoneyRequest(reportID, isFromGlobalCreate, newIouType);
->>>>>>> 2932fd6e
             transactionRequestType.current = newIouType;
         },
         [previousIOURequestType, reportID, isFromGlobalCreate],

import React from 'react';
import PropTypes from 'prop-types';
import {View, Image, TouchableOpacity} from 'react-native';
import _ from 'underscore';
import styles, {colors} from '../../../style/StyleSheet';
import TextInputFocusable from '../../../components/TextInputFocusable';
import sendIcon from '../../../../assets/images/icon-send.png';
import IONKEYS from '../../../IONKEYS';
import paperClipIcon from '../../../../assets/images/icon-paper-clip.png';
import ImagePicker from '../../../lib/ImagePicker';
import withIon from '../../../components/withIon';
import {addAction, saveReportComment} from '../../../lib/actions/Report';

const propTypes = {
    // A method to call when the form is submitted
    onSubmit: PropTypes.func.isRequired,

    // The comment left by the user
    comment: PropTypes.string,

    // The ID of the report actions will be created for
    reportID: PropTypes.number.isRequired,
};

const defaultProps = {
    comment: '',
};

class ReportActionCompose extends React.Component {
    constructor(props) {
        super(props);

        this.updateComment = this.updateComment.bind(this);
        this.debouncedSaveReportComment = _.debounce(this.debouncedSaveReportComment.bind(this), 1000, false);
        this.submitForm = this.submitForm.bind(this);
        this.triggerSubmitShortcut = this.triggerSubmitShortcut.bind(this);
        this.submitForm = this.submitForm.bind(this);
<<<<<<< HEAD
        this.showAttachmentPicker = this.showAttachmentPicker.bind(this);
    }

    /**
     * Handle the attachment icon being tapped
     *
     * @param {SyntheticEvent} [e]
     */
    showAttachmentPicker(e) {
        e.preventDefault();

        const options = {
            storageOptions: {
                skipBackup: true,
            },
        };

        ImagePicker.showImagePicker(options, (response) => {
            if (response.didCancel) {
                return;
            }

            if (response.error) {
                console.error(`Error occurred picking image: ${response.error}`);
                return;
            }

            addAction(this.props.reportID, '', ImagePicker.getDataForUpload(response));
        });
=======
        this.comment = '';
    }

    componentDidUpdate(prevProps) {
        // The first time the component loads the props is empty and the next time it may contain value.
        // If it does let's update this.comment so that it matches the defaultValue that we show in textInput.
        if (this.props.comment && prevProps.comment === '' && prevProps.comment !== this.props.comment) {
            this.comment = this.props.comment;
        }
    }

    /**
     * Save our report comment in Ion. We debounce this method in the constructor so that it's not called too often
     * to update Ion and re-render this component.
     *
     * @param {string} comment
     */
    debouncedSaveReportComment(comment) {
        saveReportComment(this.props.reportID, comment || '');
>>>>>>> 5543f943
    }

    /**
     * Update the value of the comment in Ion
     *
     * @param {string} newComment
     */
    updateComment(newComment) {
        this.comment = newComment;
        this.debouncedSaveReportComment(newComment);
    }

    /**
     * Listens for the keyboard shortcut and submits
     * the form when we have enter
     *
     * @param {Object} e
     */
    triggerSubmitShortcut(e) {
        if (e && e.key === 'Enter' && !e.shiftKey) {
            e.preventDefault();
            this.submitForm();
        }
    }

    /**
     * Add a new comment to this chat
     *
     * @param {SyntheticEvent} [e]
     */
    submitForm(e) {
        if (e) {
            e.preventDefault();
        }

        const trimmedComment = this.comment.trim();

        // Don't submit empty comments
        // @TODO show an error in the UI
        if (!trimmedComment) {
            return;
        }

        this.props.onSubmit(trimmedComment);
        this.textInput.clear();
        this.updateComment('');
    }

    render() {
        return (
            <View style={[styles.chatItemCompose]}>
                <View style={[styles.chatItemComposeBox, styles.flexRow]}>
                    <TouchableOpacity
                        onPress={this.showAttachmentPicker}
                        style={[styles.chatItemAttachButton]}
                        underlayColor={colors.componentBG}
                    >
                        <Image
                            style={[styles.chatItemSubmitButtonIcon]}
                            resizeMode="contain"
                            source={paperClipIcon}
                        />
                    </TouchableOpacity>
                    <TextInputFocusable
                        multiline
                        textAlignVertical="top"
                        placeholder="Write something..."
                        ref={el => this.textInput = el}
                        placeholderTextColor={colors.textSupporting}
                        onChangeText={this.updateComment}
                        onKeyPress={this.triggerSubmitShortcut}
                        style={[styles.textInput, styles.textInputCompose, styles.flex4]}
                        defaultValue={this.props.comment || ''}
                        maxLines={16} // This is the same that slack has
                    />
                    <TouchableOpacity
                        style={[styles.chatItemSubmitButton, styles.buttonSuccess]}
                        onPress={this.submitForm}
                        underlayColor={colors.componentBG}
                    >
                        <Image
                            resizeMode="contain"
                            style={[styles.chatItemSubmitButtonIcon]}
                            source={sendIcon}
                        />
                    </TouchableOpacity>
                </View>
            </View>
        );
    }
}
ReportActionCompose.propTypes = propTypes;
ReportActionCompose.defaultProps = defaultProps;

export default withIon({
    comment: {
        key: `${IONKEYS.REPORT_DRAFT_COMMENT}_%DATAFROMPROPS%`,
        pathForProps: 'reportID',
    },
})(ReportActionCompose);<|MERGE_RESOLUTION|>--- conflicted
+++ resolved
@@ -35,37 +35,7 @@
         this.submitForm = this.submitForm.bind(this);
         this.triggerSubmitShortcut = this.triggerSubmitShortcut.bind(this);
         this.submitForm = this.submitForm.bind(this);
-<<<<<<< HEAD
         this.showAttachmentPicker = this.showAttachmentPicker.bind(this);
-    }
-
-    /**
-     * Handle the attachment icon being tapped
-     *
-     * @param {SyntheticEvent} [e]
-     */
-    showAttachmentPicker(e) {
-        e.preventDefault();
-
-        const options = {
-            storageOptions: {
-                skipBackup: true,
-            },
-        };
-
-        ImagePicker.showImagePicker(options, (response) => {
-            if (response.didCancel) {
-                return;
-            }
-
-            if (response.error) {
-                console.error(`Error occurred picking image: ${response.error}`);
-                return;
-            }
-
-            addAction(this.props.reportID, '', ImagePicker.getDataForUpload(response));
-        });
-=======
         this.comment = '';
     }
 
@@ -85,7 +55,6 @@
      */
     debouncedSaveReportComment(comment) {
         saveReportComment(this.props.reportID, comment || '');
->>>>>>> 5543f943
     }
 
     /**
@@ -132,6 +101,34 @@
         this.props.onSubmit(trimmedComment);
         this.textInput.clear();
         this.updateComment('');
+    }
+
+    /**
+     * Handle the attachment icon being tapped
+     *
+     * @param {SyntheticEvent} [e]
+     */
+    showAttachmentPicker(e) {
+        e.preventDefault();
+
+        const options = {
+            storageOptions: {
+                skipBackup: true,
+            },
+        };
+
+        ImagePicker.showImagePicker(options, (response) => {
+            if (response.didCancel) {
+                return;
+            }
+
+            if (response.error) {
+                console.error(`Error occurred picking image: ${response.error}`);
+                return;
+            }
+
+            addAction(this.props.reportID, '', ImagePicker.getDataForUpload(response));
+        });
     }
 
     render() {

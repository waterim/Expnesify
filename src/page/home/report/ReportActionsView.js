--- conflicted
+++ resolved
@@ -163,12 +163,7 @@
     withRouter,
     withIon({
         reportActions: {
-<<<<<<< HEAD
             key: ({reportID}) => `${IONKEYS.REPORT_ACTIONS}_${reportID}`,
-=======
-            key: `${IONKEYS.REPORT_ACTIONS}_%DATAFROMPROPS%`,
-            pathForProps: 'reportID',
->>>>>>> d88f9bc3
         },
     }),
 )(ReportActionsView);
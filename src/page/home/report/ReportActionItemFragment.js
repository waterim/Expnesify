import React from 'react';
import HTML from 'react-native-render-html';
import {
<<<<<<< HEAD
    Linking, ActivityIndicator, View, Platform,
=======
    Linking, ActivityIndicator, View, Platform, Dimensions
>>>>>>> baf88b00
} from 'react-native';
import PropTypes from 'prop-types';
import Str from '../../../lib/Str';
import ReportActionFragmentPropTypes from './ReportActionFragmentPropTypes';
import styles, {webViewStyles, colors} from '../../../style/StyleSheet';
import Text from '../../../components/Text';
import AnchorForCommentsOnly from '../../../components/AnchorForCommentsOnly';
import {getAuthToken} from '../../../lib/API';
import InlineCodeBlock from '../../../components/InlineCodeBlock';

const propTypes = {
    // The message fragment needing to be displayed
    fragment: ReportActionFragmentPropTypes.isRequired,

    // Is this fragment an attachment?
    isAttachment: PropTypes.bool,
};

const defaultProps = {
    isAttachment: false
};

class ReportActionItemFragment extends React.PureComponent {
    constructor(props) {
        super(props);

        this.alterNode = this.alterNode.bind(this);

        // Define the custom render methods
        // For <a> tags, the <Anchor> attribute is used to be more cross-platform friendly
        this.customRenderers = {
            a: (htmlAttribs, children, convertedCSSStyles, passProps) => (
                <AnchorForCommentsOnly
                    href={htmlAttribs.href}
                    target={htmlAttribs.target}
                    rel={htmlAttribs.rel}
                    style={passProps.style}
                    key={passProps.key}
                >
                    {children}
                </AnchorForCommentsOnly>
            ),
            pre: (htmlAttribs, children, convertedCSSStyles, passProps) => (
                <View
                    key={passProps.key}
                    style={webViewStyles.preTagStyle}
                >
                    {children}
                </View>
            ),
            code: (htmlAttribs, children, convertedCSSStyles, passProps) => (
                <InlineCodeBlock key={passProps.key}>
                    {children}
                </InlineCodeBlock>
            ),
        };
    }

    /**
     * Function to edit HTML on the fly before it's rendered, currently this attaches authTokens as a URL parameter to
     * load image attachments.
     *
     * @param {object} node
     * @returns {object}
     */
    alterNode(node) {
        const htmlNode = node;

        // We only want to attach auth tokens to images that come from Expensify attachments
        if (htmlNode.name === 'img' && htmlNode.attribs['data-expensify-source']) {
            htmlNode.attribs.src = `${node.attribs.src}?authToken=${getAuthToken()}`;
            return htmlNode;
        }
    }

    render() {
        const {fragment} = this.props;
        const maxImageDimensions = 512;
        const windowWidth = Dimensions.get('window').width;
        switch (fragment.type) {
            case 'COMMENT':
                // If this is an attachment placeholder, return the placeholder component
                if (this.props.isAttachment && fragment.html === fragment.text) {
                    return (
                        <View style={[styles.chatItemAttachmentPlaceholder]}>
                            <ActivityIndicator
                                size="large"
                                color={colors.textSupporting}
                                style={[styles.h100p]}
                            />
                        </View>
                    );
                }

                // Only render HTML if we have html in the fragment
                return fragment.html !== fragment.text
                    ? (
                        <HTML

                            // HACK - Android selection causes performance issues, temporarily disable it until we fix
                            textSelectable={Platform.OS !== 'android'}
                            renderers={this.customRenderers}
                            baseFontStyle={webViewStyles.baseFontStyle}
                            tagsStyles={webViewStyles.tagStyles}
                            onLinkPress={(event, href) => Linking.openURL(href)}
                            html={fragment.html}
                            alterNode={this.alterNode}
                            imagesMaxWidth={Math.min(maxImageDimensions, windowWidth * 0.8)}
                            imagesInitialDimensions={{width: maxImageDimensions, height: maxImageDimensions}}
                        />
                    )
                    : (
                        <Text

                            // HACK - Android selection causes performance issues, temporarily disable it until we fix
                            selectable={Platform.OS !== 'android'}
                        >
                            {Str.htmlDecode(fragment.text)}
                        </Text>
                    );
            case 'TEXT':
                return (
                    <Text

                        // HACK - Android selection causes performance issues, temporarily disable it until we fix
                        selectable={Platform.OS !== 'android'}
                        style={[styles.chatItemMessageHeaderSender]}
                    >
                        {Str.htmlDecode(fragment.text)}
                    </Text>
                );
            case 'LINK':
                return <Text>LINK</Text>;
            case 'INTEGRATION_COMMENT':
                return <Text>REPORT_LINK</Text>;
            case 'REPORT_LINK':
                return <Text>REPORT_LINK</Text>;
            case 'POLICY_LINK':
                return <Text>POLICY_LINK</Text>;

            // If we have a message fragment type of OLD_MESSAGE this means we have not yet converted this over to the
            // new data structure. So we simply set this message as inner html and render it like we did before.
            // This wil allow us to convert messages over to the new structure without needing to do it all at once.
            case 'OLD_MESSAGE':
                return <Text>OLD_MESSAGE</Text>;
            default:
                return <Text>fragment.text</Text>;
        }
    }
}

ReportActionItemFragment.propTypes = propTypes;
ReportActionItemFragment.defaultProps = defaultProps;
ReportActionItemFragment.displayName = 'ReportActionItemFragment';

export default ReportActionItemFragment;<|MERGE_RESOLUTION|>--- conflicted
+++ resolved
@@ -1,11 +1,7 @@
 import React from 'react';
 import HTML from 'react-native-render-html';
 import {
-<<<<<<< HEAD
-    Linking, ActivityIndicator, View, Platform,
-=======
     Linking, ActivityIndicator, View, Platform, Dimensions
->>>>>>> baf88b00
 } from 'react-native';
 import PropTypes from 'prop-types';
 import Str from '../../../lib/Str';

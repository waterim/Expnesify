--- conflicted
+++ resolved
@@ -69,13 +69,7 @@
     withRouter,
     withIon({
         report: {
-<<<<<<< HEAD
-            key: `${IONKEYS.COLLECTION.REPORT}%DATAFROMPROPS%`,
-            pathForProps: 'reportID',
-        }
-=======
-            key: ({reportID}) => `${IONKEYS.REPORT}_${reportID}`,
+            key: ({reportID}) => `${IONKEYS.COLLECTION.REPORT}${reportID}`,
         },
->>>>>>> 756d7f4b
     }),
 )(SidebarLink);
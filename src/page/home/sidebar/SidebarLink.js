--- conflicted
+++ resolved
@@ -4,11 +4,7 @@
 import Text from '../../../components/Text';
 import styles from '../../../style/StyleSheet';
 import PressableLink from '../../../components/PressableLink';
-<<<<<<< HEAD
-=======
-import compose from '../../../lib/compose';
 import ROUTES from '../../../ROUTES';
->>>>>>> 17ca2df8
 
 const propTypes = {
     // The ID of the report for this link

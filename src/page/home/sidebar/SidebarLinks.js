--- conflicted
+++ resolved
@@ -81,33 +81,11 @@
                     />
                 </View>
 
-<<<<<<< HEAD
-                {this.state.areReportLinksVisible && (
-                    <View style={[styles.sidebarListContainer]}>
-                        <View style={[styles.sidebarListItem]}>
-                            <Text style={[styles.sidebarListHeader]}>
-                                Chats
-                            </Text>
-                        </View>
-                        {/* A report will not have a report name if it hasn't been fetched from the server yet */}
-                        {/* so nothing is rendered */}
-                        {_.map(reportsToDisplay, report => report.reportName && (
-                            <SidebarLink
-                                key={report.reportID}
-                                reportID={report.reportID}
-                                reportName={report.reportName}
-                                isUnread={report.unreadActionCount > 0}
-                                onLinkClick={onLinkClick}
-                                isActiveReport={report.reportID === reportIDInUrl}
-                            />
-                        ))}
-=======
                 <View style={sidebarLinksStyle}>
                     <View style={[styles.sidebarListItem]}>
                         <Text style={[styles.sidebarListHeader]}>
                             Chats
                         </Text>
->>>>>>> 7f150b03
                     </View>
                     {/* A report will not have a report name if it hasn't been fetched from the server yet */}
                     {/* so nothing is rendered */}
@@ -116,8 +94,9 @@
                             key={report.reportID}
                             reportID={report.reportID}
                             reportName={report.reportName}
-                            isUnread={report.isUnread}
+                            isUnread={report.unreadActionCount > 0}
                             onLinkClick={onLinkClick}
+                            isActiveReport={report.reportID === reportIDInUrl}
                         />
                     ))}
                 </View>

--- conflicted
+++ resolved
@@ -16,13 +16,8 @@
     uses?: string;
     secrets?: string[];
     with?: string;
-<<<<<<< HEAD
     outputs?: Record<string, string>;
     runsOn: string;
-=======
-    outputs?: string[];
-    runsOn?: string;
->>>>>>> c1c054d7
 };
 
 type MockJobs = Record<string, MockJob>;
